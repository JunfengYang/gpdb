--- conflicted
+++ resolved
@@ -3910,8 +3910,6 @@
 
 ALTER TABLE "S 1"."T 0" RENAME TO "T 1";
 ALTER FOREIGN TABLE ft1 OPTIONS (SET table_name 'T 1');
-<<<<<<< HEAD
-=======
 PREPARE st8 AS SELECT count(c3) FROM ft1 t1 WHERE t1.c1 === t1.c2;
 EXPLAIN (VERBOSE, COSTS OFF) EXECUTE st8;
                                        QUERY PLAN                                        
@@ -3941,7 +3939,6 @@
 (1 row)
 
 ALTER SERVER loopback OPTIONS (ADD extensions 'postgres_fdw');
->>>>>>> 9e1c9f95
 -- cleanup
 DEALLOCATE st1;
 DEALLOCATE st2;
@@ -3950,12 +3947,8 @@
 DEALLOCATE st5;
 DEALLOCATE st6;
 DEALLOCATE st7;
-<<<<<<< HEAD
--- System columns, except ctid, should not be sent to remote
-=======
 DEALLOCATE st8;
 -- System columns, except ctid and oid, should not be sent to remote
->>>>>>> 9e1c9f95
 EXPLAIN (VERBOSE, COSTS OFF)
 SELECT * FROM ft1 t1 WHERE t1.tableoid = 'pg_class'::regclass LIMIT 1;
                                   QUERY PLAN                                   
