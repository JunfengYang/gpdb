/*-------------------------------------------------------------------------
 *
 * adminpack.c
 *
 *
 * Copyright (c) 2002-2019, PostgreSQL Global Development Group
 *
 * Author: Andreas Pflug <pgadmin@pse-consulting.de>
 *
 * IDENTIFICATION
 *	  contrib/adminpack/adminpack.c
 *
 *-------------------------------------------------------------------------
 */
#include "postgres.h"

#include <sys/file.h>
#include <sys/stat.h>
#include <unistd.h>

#include "catalog/pg_authid.h"
#include "catalog/pg_type.h"
#include "funcapi.h"
#include "miscadmin.h"
#include "postmaster/syslogger.h"
#include "storage/fd.h"
#include "utils/builtins.h"
#include "utils/datetime.h"


#ifdef WIN32

#ifdef rename
#undef rename
#endif

#ifdef unlink
#undef unlink
#endif
#endif

PG_MODULE_MAGIC;

PG_FUNCTION_INFO_V1(pg_file_write);
PG_FUNCTION_INFO_V1(pg_file_write_v1_1);
PG_FUNCTION_INFO_V1(pg_file_rename);
PG_FUNCTION_INFO_V1(pg_file_rename_v1_1);
PG_FUNCTION_INFO_V1(pg_file_unlink);
PG_FUNCTION_INFO_V1(pg_file_unlink_v1_1);
PG_FUNCTION_INFO_V1(pg_logdir_ls);
PG_FUNCTION_INFO_V1(pg_logdir_ls_v1_1);

static int64 pg_file_write_internal(text *file, text *data, bool replace);
static bool pg_file_rename_internal(text *file1, text *file2, text *file3);
static Datum pg_logdir_ls_internal(FunctionCallInfo fcinfo);

typedef struct
{
	char	   *location;
	DIR		   *dirdesc;
} directory_fctx;

/*-----------------------
 * some helper functions
 */

/*
 * Convert a "text" filename argument to C string, and check it's allowable.
 *
 * Filename may be absolute or relative to the DataDir, but we only allow
 * absolute paths that match DataDir or Log_directory.
 */
static char *
convert_and_check_filename(text *arg, bool logAllowed)
{
	char	   *filename = text_to_cstring(arg);

	canonicalize_path(filename);	/* filename can change length here */

	/*
	 * Members of the 'pg_write_server_files' role are allowed to access any
	 * files on the server as the PG user, so no need to do any further checks
	 * here.
	 */
	if (is_member_of_role(GetUserId(), DEFAULT_ROLE_WRITE_SERVER_FILES))
		return filename;

	/* User isn't a member of the default role, so check if it's allowable */
	if (is_absolute_path(filename))
	{
		/* Disallow '/a/b/data/..' */
		if (path_contains_parent_reference(filename))
			ereport(ERROR,
					(errcode(ERRCODE_INSUFFICIENT_PRIVILEGE),
					 (errmsg("reference to parent directory (\"..\") not allowed"))));

		/*
		 * Allow absolute paths if within DataDir or Log_directory, even
		 * though Log_directory might be outside DataDir.
		 */
		if (!path_is_prefix_of_path(DataDir, filename) &&
			(!logAllowed || !is_absolute_path(Log_directory) ||
			 !path_is_prefix_of_path(Log_directory, filename)))
			ereport(ERROR,
					(errcode(ERRCODE_INSUFFICIENT_PRIVILEGE),
					 (errmsg("absolute path not allowed"))));
	}
	else if (!path_is_relative_and_below_cwd(filename))
		ereport(ERROR,
				(errcode(ERRCODE_INSUFFICIENT_PRIVILEGE),
				 (errmsg("path must be in or below the current directory"))));

	return filename;
}


/*
 * check for superuser, bark if not.
 */
static void
requireSuperuser(void)
{
	if (!superuser())
		ereport(ERROR,
				(errcode(ERRCODE_INSUFFICIENT_PRIVILEGE),
				 (errmsg("only superuser may access generic file functions"))));
}



/* ------------------------------------
 * pg_file_write - old version
 *
 * The superuser() check here must be kept as the library might be upgraded
 * without the extension being upgraded, meaning that in pre-1.1 installations
 * these functions could be called by any user.
 */
Datum
pg_file_write(PG_FUNCTION_ARGS)
{
	text	   *file = PG_GETARG_TEXT_PP(0);
	text	   *data = PG_GETARG_TEXT_PP(1);
	bool		replace = PG_GETARG_BOOL(2);
	int64		count = 0;

	requireSuperuser();

	count = pg_file_write_internal(file, data, replace);

	PG_RETURN_INT64(count);
}

/* ------------------------------------
 * pg_file_write_v1_1 - Version 1.1
 *
 * As of adminpack version 1.1, we no longer need to check if the user
 * is a superuser because we REVOKE EXECUTE on the function from PUBLIC.
 * Users can then grant access to it based on their policies.
 *
 * Otherwise identical to pg_file_write (above).
 */
Datum
pg_file_write_v1_1(PG_FUNCTION_ARGS)
{
	text	   *file = PG_GETARG_TEXT_PP(0);
	text	   *data = PG_GETARG_TEXT_PP(1);
	bool		replace = PG_GETARG_BOOL(2);
	int64		count = 0;

	count = pg_file_write_internal(file, data, replace);

	PG_RETURN_INT64(count);
}

/* ------------------------------------
 * pg_file_write_internal - Workhorse for pg_file_write functions.
 *
 * This handles the actual work for pg_file_write.
 */
static int64
pg_file_write_internal(text *file, text *data, bool replace)
{
	FILE	   *f;
	char	   *filename;
	int64		count = 0;

	filename = convert_and_check_filename(file, false);

	if (!replace)
	{
		struct stat fst;

		if (stat(filename, &fst) >= 0)
			ereport(ERROR,
					(ERRCODE_DUPLICATE_FILE,
					 errmsg("file \"%s\" exists", filename)));

		f = AllocateFile(filename, "wb");
	}
	else
		f = AllocateFile(filename, "ab");

	if (!f)
		ereport(ERROR,
				(errcode_for_file_access(),
				 errmsg("could not open file \"%s\" for writing: %m",
						filename)));

<<<<<<< HEAD
	count = fwrite(VARDATA(data), 1, VARSIZE(data) - VARHDRSZ, f);
	if (count != VARSIZE(data) - VARHDRSZ || FreeFile(f))
=======
	count = fwrite(VARDATA_ANY(data), 1, VARSIZE_ANY_EXHDR(data), f);
	if (count != VARSIZE_ANY_EXHDR(data) || FreeFile(f))
>>>>>>> 9e1c9f95
		ereport(ERROR,
				(errcode_for_file_access(),
				 errmsg("could not write file \"%s\": %m", filename)));

	return (count);
}

/* ------------------------------------
 * pg_file_rename - old version
 *
 * The superuser() check here must be kept as the library might be upgraded
 * without the extension being upgraded, meaning that in pre-1.1 installations
 * these functions could be called by any user.
 */
Datum
pg_file_rename(PG_FUNCTION_ARGS)
{
	text	   *file1;
	text	   *file2;
	text	   *file3;
	bool		result;

	requireSuperuser();

	if (PG_ARGISNULL(0) || PG_ARGISNULL(1))
		PG_RETURN_NULL();

	file1 = PG_GETARG_TEXT_PP(0);
	file2 = PG_GETARG_TEXT_PP(1);

	if (PG_ARGISNULL(2))
		file3 = NULL;
	else
		file3 = PG_GETARG_TEXT_PP(2);

	result = pg_file_rename_internal(file1, file2, file3);

	PG_RETURN_BOOL(result);
}

/* ------------------------------------
 * pg_file_rename_v1_1 - Version 1.1
 *
 * As of adminpack version 1.1, we no longer need to check if the user
 * is a superuser because we REVOKE EXECUTE on the function from PUBLIC.
 * Users can then grant access to it based on their policies.
 *
 * Otherwise identical to pg_file_write (above).
 */
Datum
pg_file_rename_v1_1(PG_FUNCTION_ARGS)
{
	text	   *file1;
	text	   *file2;
	text	   *file3;
	bool		result;

	if (PG_ARGISNULL(0) || PG_ARGISNULL(1))
		PG_RETURN_NULL();

	file1 = PG_GETARG_TEXT_PP(0);
	file2 = PG_GETARG_TEXT_PP(1);

	if (PG_ARGISNULL(2))
<<<<<<< HEAD
		fn3 = NULL;
=======
		file3 = NULL;
>>>>>>> 9e1c9f95
	else
		file3 = PG_GETARG_TEXT_PP(2);

	result = pg_file_rename_internal(file1, file2, file3);

	PG_RETURN_BOOL(result);
}

/* ------------------------------------
 * pg_file_rename_internal - Workhorse for pg_file_rename functions.
 *
 * This handles the actual work for pg_file_rename.
 */
static bool
pg_file_rename_internal(text *file1, text *file2, text *file3)
{
	char	   *fn1,
			   *fn2,
			   *fn3;
	int			rc;

	fn1 = convert_and_check_filename(file1, false);
	fn2 = convert_and_check_filename(file2, false);

	if (file3 == NULL)
		fn3 = NULL;
	else
		fn3 = convert_and_check_filename(file3, false);

	if (access(fn1, W_OK) < 0)
	{
		ereport(WARNING,
				(errcode_for_file_access(),
				 errmsg("file \"%s\" is not accessible: %m", fn1)));

		return false;
	}

	if (fn3 && access(fn2, W_OK) < 0)
	{
		ereport(WARNING,
				(errcode_for_file_access(),
				 errmsg("file \"%s\" is not accessible: %m", fn2)));

		return false;
	}

	rc = access(fn3 ? fn3 : fn2, W_OK);
	if (rc >= 0 || errno != ENOENT)
	{
		ereport(ERROR,
				(ERRCODE_DUPLICATE_FILE,
				 errmsg("cannot rename to target file \"%s\"",
						fn3 ? fn3 : fn2)));
	}

	if (fn3)
	{
		if (rename(fn2, fn3) != 0)
		{
			ereport(ERROR,
					(errcode_for_file_access(),
					 errmsg("could not rename \"%s\" to \"%s\": %m",
							fn2, fn3)));
		}
		if (rename(fn1, fn2) != 0)
		{
			ereport(WARNING,
					(errcode_for_file_access(),
					 errmsg("could not rename \"%s\" to \"%s\": %m",
							fn1, fn2)));

			if (rename(fn3, fn2) != 0)
			{
				ereport(ERROR,
						(errcode_for_file_access(),
						 errmsg("could not rename \"%s\" back to \"%s\": %m",
								fn3, fn2)));
			}
			else
			{
				ereport(ERROR,
						(ERRCODE_UNDEFINED_FILE,
						 errmsg("renaming \"%s\" to \"%s\" was reverted",
								fn2, fn3)));
			}
		}
	}
	else if (rename(fn1, fn2) != 0)
	{
		ereport(ERROR,
				(errcode_for_file_access(),
				 errmsg("could not rename \"%s\" to \"%s\": %m", fn1, fn2)));
	}

	return true;
}


/* ------------------------------------
 * pg_file_unlink - old version
 *
 * The superuser() check here must be kept as the library might be upgraded
 * without the extension being upgraded, meaning that in pre-1.1 installations
 * these functions could be called by any user.
 */
Datum
pg_file_unlink(PG_FUNCTION_ARGS)
{
	char	   *filename;

	requireSuperuser();

	filename = convert_and_check_filename(PG_GETARG_TEXT_PP(0), false);

	if (access(filename, W_OK) < 0)
	{
		if (errno == ENOENT)
			PG_RETURN_BOOL(false);
		else
			ereport(ERROR,
					(errcode_for_file_access(),
					 errmsg("file \"%s\" is not accessible: %m", filename)));
	}

	if (unlink(filename) < 0)
	{
		ereport(WARNING,
				(errcode_for_file_access(),
				 errmsg("could not unlink file \"%s\": %m", filename)));

		PG_RETURN_BOOL(false);
	}
	PG_RETURN_BOOL(true);
}


/* ------------------------------------
 * pg_file_unlink_v1_1 - Version 1.1
 *
 * As of adminpack version 1.1, we no longer need to check if the user
 * is a superuser because we REVOKE EXECUTE on the function from PUBLIC.
 * Users can then grant access to it based on their policies.
 *
 * Otherwise identical to pg_file_unlink (above).
 */
Datum
pg_file_unlink_v1_1(PG_FUNCTION_ARGS)
{
	char	   *filename;

	filename = convert_and_check_filename(PG_GETARG_TEXT_PP(0), false);

	if (access(filename, W_OK) < 0)
	{
		if (errno == ENOENT)
			PG_RETURN_BOOL(false);
		else
			ereport(ERROR,
					(errcode_for_file_access(),
					 errmsg("file \"%s\" is not accessible: %m", filename)));
	}

	if (unlink(filename) < 0)
	{
		ereport(WARNING,
				(errcode_for_file_access(),
				 errmsg("could not unlink file \"%s\": %m", filename)));

		PG_RETURN_BOOL(false);
	}
	PG_RETURN_BOOL(true);
}

/* ------------------------------------
 * pg_logdir_ls - Old version
 *
 * The superuser() check here must be kept as the library might be upgraded
 * without the extension being upgraded, meaning that in pre-1.1 installations
 * these functions could be called by any user.
 */
Datum
pg_logdir_ls(PG_FUNCTION_ARGS)
{
	if (!superuser())
		ereport(ERROR,
				(errcode(ERRCODE_INSUFFICIENT_PRIVILEGE),
				 (errmsg("only superuser can list the log directory"))));

	return (pg_logdir_ls_internal(fcinfo));
}

/* ------------------------------------
 * pg_logdir_ls_v1_1 - Version 1.1
 *
 * As of adminpack version 1.1, we no longer need to check if the user
 * is a superuser because we REVOKE EXECUTE on the function from PUBLIC.
 * Users can then grant access to it based on their policies.
 *
 * Otherwise identical to pg_logdir_ls (above).
 */
Datum
pg_logdir_ls_v1_1(PG_FUNCTION_ARGS)
{
	return (pg_logdir_ls_internal(fcinfo));
}

static Datum
pg_logdir_ls_internal(FunctionCallInfo fcinfo)
{
	FuncCallContext *funcctx;
	struct dirent *de;
	directory_fctx *fctx;

	if (strcmp(Log_filename, "postgresql-%Y-%m-%d_%H%M%S.log") != 0)
		ereport(ERROR,
				(errcode(ERRCODE_INVALID_PARAMETER_VALUE),
				 (errmsg("the log_filename parameter must equal 'postgresql-%%Y-%%m-%%d_%%H%%M%%S.log'"))));

	if (SRF_IS_FIRSTCALL())
	{
		MemoryContext oldcontext;
		TupleDesc	tupdesc;

		funcctx = SRF_FIRSTCALL_INIT();
		oldcontext = MemoryContextSwitchTo(funcctx->multi_call_memory_ctx);

		fctx = palloc(sizeof(directory_fctx));

		tupdesc = CreateTemplateTupleDesc(2);
		TupleDescInitEntry(tupdesc, (AttrNumber) 1, "starttime",
						   TIMESTAMPOID, -1, 0);
		TupleDescInitEntry(tupdesc, (AttrNumber) 2, "filename",
						   TEXTOID, -1, 0);

		funcctx->attinmeta = TupleDescGetAttInMetadata(tupdesc);

		fctx->location = pstrdup(Log_directory);
		fctx->dirdesc = AllocateDir(fctx->location);

		if (!fctx->dirdesc)
			ereport(ERROR,
					(errcode_for_file_access(),
					 errmsg("could not open directory \"%s\": %m",
							fctx->location)));

		funcctx->user_fctx = fctx;
		MemoryContextSwitchTo(oldcontext);
	}

	funcctx = SRF_PERCALL_SETUP();
	fctx = (directory_fctx *) funcctx->user_fctx;

	while ((de = ReadDir(fctx->dirdesc, fctx->location)) != NULL)
	{
		char	   *values[2];
		HeapTuple	tuple;
		char		timestampbuf[32];
		char	   *field[MAXDATEFIELDS];
		char		lowstr[MAXDATELEN + 1];
		int			dtype;
		int			nf,
					ftype[MAXDATEFIELDS];
		fsec_t		fsec;
		int			tz = 0;
		struct pg_tm date;

		/*
		 * Default format: postgresql-YYYY-MM-DD_HHMMSS.log
		 */
		if (strlen(de->d_name) != 32
			|| strncmp(de->d_name, "postgresql-", 11) != 0
			|| de->d_name[21] != '_'
			|| strcmp(de->d_name + 28, ".log") != 0)
			continue;

		/* extract timestamp portion of filename */
		strcpy(timestampbuf, de->d_name + 11);
		timestampbuf[17] = '\0';

		/* parse and decode expected timestamp to verify it's OK format */
		if (ParseDateTime(timestampbuf, lowstr, MAXDATELEN, field, ftype, MAXDATEFIELDS, &nf))
			continue;

		if (DecodeDateTime(field, ftype, nf, &dtype, &date, &fsec, &tz))
			continue;

		/* Seems the timestamp is OK; prepare and return tuple */

		values[0] = timestampbuf;
		values[1] = psprintf("%s/%s", fctx->location, de->d_name);

		tuple = BuildTupleFromCStrings(funcctx->attinmeta, values);

		SRF_RETURN_NEXT(funcctx, HeapTupleGetDatum(tuple));
	}

	FreeDir(fctx->dirdesc);
	SRF_RETURN_DONE(funcctx);
}<|MERGE_RESOLUTION|>--- conflicted
+++ resolved
@@ -206,13 +206,8 @@
 				 errmsg("could not open file \"%s\" for writing: %m",
 						filename)));
 
-<<<<<<< HEAD
-	count = fwrite(VARDATA(data), 1, VARSIZE(data) - VARHDRSZ, f);
-	if (count != VARSIZE(data) - VARHDRSZ || FreeFile(f))
-=======
 	count = fwrite(VARDATA_ANY(data), 1, VARSIZE_ANY_EXHDR(data), f);
 	if (count != VARSIZE_ANY_EXHDR(data) || FreeFile(f))
->>>>>>> 9e1c9f95
 		ereport(ERROR,
 				(errcode_for_file_access(),
 				 errmsg("could not write file \"%s\": %m", filename)));
@@ -277,11 +272,7 @@
 	file2 = PG_GETARG_TEXT_PP(1);
 
 	if (PG_ARGISNULL(2))
-<<<<<<< HEAD
-		fn3 = NULL;
-=======
 		file3 = NULL;
->>>>>>> 9e1c9f95
 	else
 		file3 = PG_GETARG_TEXT_PP(2);
 
