dnl Process this file with autoconf to produce a configure script.
dnl configure.in
dnl
dnl Developers, please strive to achieve this order:
dnl
dnl 0. Initialization and options processing
dnl 1. Programs
dnl 2. Libraries
dnl 3. Header files
dnl 4. Types
dnl 5. Structures
dnl 6. Compiler characteristics
dnl 7. Functions, global variables
dnl 8. System services
dnl
dnl Read the Autoconf manual for details.
dnl
m4_pattern_forbid(^PGAC_)dnl to catch undefined macros

<<<<<<< HEAD
dnl The PACKAGE_VERSION from upstream PostgreSQL is maintained in the
dnl PG_PACKAGE_VERSION variable, when merging make sure to update this
dnl variable with the merge conflict from the AC_INIT() statement.
AC_INIT([Greenplum Database], [6.0.0-alpha.0], [support@greenplum.org])
[PG_PACKAGE_VERSION=9.1beta2]
AC_SUBST(PG_PACKAGE_VERSION)

dnl m4_if(m4_defn([m4_PACKAGE_VERSION]), [2.63], [], [m4_fatal([Autoconf version 2.63 is required.
dnl Untested combinations of 'autoconf' and PostgreSQL versions are not
dnl recommended.  You can remove the check from 'configure.in' but it is then
dnl your responsibility whether the result works or not.])])
AC_COPYRIGHT([Copyright (c) 1996-2011, PostgreSQL Global Development Group])
=======
AC_INIT([PostgreSQL], [9.2beta2], [pgsql-bugs@postgresql.org])

m4_if(m4_defn([m4_PACKAGE_VERSION]), [2.63], [], [m4_fatal([Autoconf version 2.63 is required.
Untested combinations of 'autoconf' and PostgreSQL versions are not
recommended.  You can remove the check from 'configure.in' but it is then
your responsibility whether the result works or not.])])
AC_COPYRIGHT([Copyright (c) 1996-2012, PostgreSQL Global Development Group])
>>>>>>> 80edfd76
AC_CONFIG_SRCDIR([src/backend/access/common/heaptuple.c])
AC_CONFIG_AUX_DIR(config)
AC_PREFIX_DEFAULT(/usr/local/gpdb)
AC_SUBST(configure_args, [$ac_configure_args])

[PG_MAJORVERSION=`expr "$PG_PACKAGE_VERSION" : '\([0-9][0-9]*\.[0-9][0-9]*\)'`]
AC_SUBST(PG_MAJORVERSION)
AC_DEFINE_UNQUOTED(PG_MAJORVERSION, "$PG_MAJORVERSION", [PostgreSQL major version as a string])

[PG_VERSION="$PG_PACKAGE_VERSION"]
dnl Greenplum co-opts the --with-extra-version value to append to Only the Greenplum version
PGAC_ARG_REQ(with, extra-version, [STRING], [append STRING to version], [], [])
AC_DEFINE_UNQUOTED(PG_VERSION, "$PG_PACKAGE_VERSION", [Postgres version Greenplum Database is based on])

AC_CANONICAL_HOST

template=
AC_MSG_CHECKING([which template to use])

PGAC_ARG_REQ(with, template, [NAME], [override operating system template],
[
  case $withval in
    list)   echo; ls "$srcdir/src/template"; exit;;
    *)      if test -f "$srcdir/src/template/$with_template" ; then
              template=$withval
            else
              AC_MSG_ERROR(['$withval' is not a valid template name. Use 'list' for a list.])
            fi;;
  esac
],
[
# --with-template not given

case $host_os in
     aix*) template=aix ;;
  cygwin*) template=cygwin ;;
  darwin*) template=darwin ;;
dragonfly*) template=netbsd ;;
 freebsd*) template=freebsd ;;
    hpux*) template=hpux ;;
    irix*) template=irix ;;
 linux*|gnu*|k*bsd*-gnu)
           template=linux ;;
   mingw*) template=win32 ;;
  netbsd*) template=netbsd ;;
 openbsd*) template=openbsd ;;
     osf*) template=osf ;;
     sco*) template=sco ;;
 solaris*) template=solaris ;;
   sysv5*) template=unixware ;;
esac

  if test x"$template" = x"" ; then
    AC_MSG_ERROR([[
*******************************************************************
PostgreSQL has apparently not been ported to your platform yet.
To try a manual configuration, look into the src/template directory
for a similar platform and use the '--with-template=' option.

Please also contact <bugs@greenplum.org> to see about
rectifying this.  Include the above 'checking host system type...'
line.
*******************************************************************
]])
  fi

])

AC_MSG_RESULT([$template])

PORTNAME=$template
AC_SUBST(PORTNAME)

# Initialize default assumption that we do not need separate assembly code
# for TAS (test-and-set).  This can be overridden by the template file
# when it's executed.
need_tas=no
tas_file=dummy.s



##
## Command line options
##

#
# Add non-standard directories to the include path
#
PGAC_ARG_REQ(with, includes, [DIRS], [look for additional header files in DIRS])


#
# Add non-standard directories to the library search path
#
PGAC_ARG_REQ(with, libraries, [DIRS], [look for additional libraries in DIRS],
             [LIBRARY_DIRS=$withval])

PGAC_ARG_REQ(with, libs,      [DIRS], [alternative spelling of --with-libraries],
             [LIBRARY_DIRS=$withval])


#
# 64-bit integer date/time storage: enabled by default.
#
AC_MSG_CHECKING([whether to build with 64-bit integer date/time support])
PGAC_ARG_BOOL(enable, integer-datetimes, yes, [disable 64-bit integer date/time support],
              [AC_DEFINE([USE_INTEGER_DATETIMES], 1,
                         [Define to 1 if you want 64-bit integer timestamp and interval support. (--enable-integer-datetimes)])])
AC_MSG_RESULT([$enable_integer_datetimes])


#
# NLS
#
# NLS is not supported in Greenplum. There's no fundamental reason for it,
# but no-one's kept the translations up-to-date. The .po files have been
# removed from the repository, so it won't work if you just uncomment the
# below block. If we wanted to enable NLS support, we should come up with a
# scheme to use the upstream PostgreSQL .po files as is, to make merging
# easier, and provide additional .po files for all the Greenplum-specific
# strings.
# to the users to let them build with very incomplete translations.
#AC_MSG_CHECKING([whether NLS is wanted])
#PGAC_ARG_OPTARG(enable, nls,
#                [LANGUAGES], [enable Native Language Support],
#                [],
#                [WANTED_LANGUAGES=$enableval],
#                [AC_DEFINE(ENABLE_NLS, 1,
#                           [Define to 1 if you want National Language Support. (--enable-nls)])])
#AC_MSG_RESULT([$enable_nls])
#AC_SUBST(enable_nls)
#AC_SUBST(WANTED_LANGUAGES)

#
# Default port number (--with-pgport), default 5432
#
AC_MSG_CHECKING([for default port number])
PGAC_ARG_REQ(with, pgport, [PORTNUM], [set default port number [5432]],
             [default_port=$withval],
             [default_port=5432])
AC_MSG_RESULT([$default_port])
# Need both of these because some places want an integer and some a string
AC_DEFINE_UNQUOTED(DEF_PGPORT, ${default_port},
[Define to the default TCP port number on which the server listens and
to which clients will try to connect.  This can be overridden at run-time,
but it's convenient if your clients have the right default compiled in.
(--with-pgport=PORTNUM)])
AC_DEFINE_UNQUOTED(DEF_PGPORT_STR, "${default_port}",
                   [Define to the default TCP port number as a string constant.])
AC_SUBST(default_port)

#
# Option to disable shared libraries
#
PGAC_ARG_BOOL(enable, shared, yes,
              [do not build shared libraries])
AC_SUBST(enable_shared)

#
# '-rpath'-like feature can be disabled
#
PGAC_ARG_BOOL(enable, rpath, yes,
              [do not embed shared library search path in executables])
AC_SUBST(enable_rpath)

#
# Spinlocks
#
PGAC_ARG_BOOL(enable, spinlocks, yes,
              [do not use spinlocks])

#
# Atomic operations
#
PGAC_ARG_BOOL(enable, atomics, yes,
              [do not use atomic operations])

#
# gpfdist
#
PGAC_ARG_BOOL(enable, gpfdist, yes,
             [do not use gpfdist])
AC_SUBST(enable_gpfdist)

#
# pxf
#
PGAC_ARG_BOOL(enable, pxf, yes,
             [do not build pxf])
AC_SUBST(enable_pxf)

#
# gphdfs
#
PGAC_ARG_BOOL(enable, gphdfs, no,
             [do not build gphdfs])
AC_SUBST(enable_gphdfs)

#
# --enable-gpperfmon
#
PGAC_ARG_BOOL(enable, gpperfmon, no,
              [build with gpperfmon])
AC_SUBST(enable_gpperfmon)

#
# --enable-debug adds -g to compiler flags
#
PGAC_ARG_BOOL(enable, debug, no,
              [build with debugging symbols (-g)])
AC_SUBST(enable_debug)

#
# --enable-profiling enables gcc profiling
#
PGAC_ARG_BOOL(enable, profiling, no,
              [build with profiling enabled ])

#
# --enable-coverage enables generation of code coverage metrics with gcov
#
PGAC_ARG_BOOL(enable, coverage, no,
              [build with coverage testing instrumentation],
[AC_CHECK_PROGS(GCOV, gcov)
if test -z "$GCOV"; then
  AC_MSG_ERROR([gcov not found])
fi
AC_CHECK_PROGS(LCOV, lcov)
if test -z "$LCOV"; then
  AC_MSG_ERROR([lcov not found])
fi
AC_CHECK_PROGS(GENHTML, genhtml)
if test -z "$GENHTML"; then
  AC_MSG_ERROR([genhtml not found])
fi])
AC_SUBST(enable_coverage)

#
# DTrace
#
PGAC_ARG_BOOL(enable, dtrace, no,
              [build with DTrace support],
[AC_CHECK_PROGS(DTRACE, dtrace)
if test -z "$DTRACE"; then
  AC_MSG_ERROR([dtrace not found])
fi
AC_SUBST(DTRACEFLAGS)])
AC_SUBST(enable_dtrace)

#
# TAP tests
#
PGAC_ARG_BOOL(enable, tap-tests, no,
              [enable TAP tests (requires Perl and IPC::Run)])
AC_SUBST(enable_tap_tests)

#
# Block size
#
AC_MSG_CHECKING([for block size])
PGAC_ARG_REQ(with, blocksize, [BLOCKSIZE], [set table block size in kB [8]],
             [blocksize=$withval],
             [blocksize=32])
case ${blocksize} in
  1) BLCKSZ=1024;;
  2) BLCKSZ=2048;;
  4) BLCKSZ=4096;;
  8) BLCKSZ=8192;;
 16) BLCKSZ=16384;;
 32) BLCKSZ=32768;;
  *) AC_MSG_ERROR([Invalid block size. Allowed values are 1,2,4,8,16,32.])
esac
AC_MSG_RESULT([${blocksize}kB])

AC_DEFINE_UNQUOTED([BLCKSZ], ${BLCKSZ}, [
 Size of a disk block --- this also limits the size of a tuple.  You
 can set it bigger if you need bigger tuples (although TOAST should
 reduce the need to have large tuples, since fields can be spread
 across multiple tuples).

 BLCKSZ must be a power of 2.  The maximum possible value of BLCKSZ
 is currently 2^15 (32768).  This is determined by the 15-bit widths
 of the lp_off and lp_len fields in ItemIdData (see
 include/storage/itemid.h).

 Changing BLCKSZ requires an initdb.
])

#
# Relation segment size
#
AC_MSG_CHECKING([for segment size])
PGAC_ARG_REQ(with, segsize, [SEGSIZE], [set table segment size in GB [1]],
             [segsize=$withval],
             [segsize=1])
# this expression is set up to avoid unnecessary integer overflow
# blocksize is already guaranteed to be a factor of 1024
RELSEG_SIZE=`expr '(' 1024 / ${blocksize} ')' '*' ${segsize} '*' 1024`
test $? -eq 0 || exit 1
AC_MSG_RESULT([${segsize}GB])

AC_DEFINE_UNQUOTED([RELSEG_SIZE], ${RELSEG_SIZE}, [
 RELSEG_SIZE is the maximum number of blocks allowed in one disk file.
 Thus, the maximum size of a single file is RELSEG_SIZE * BLCKSZ;
 relations bigger than that are divided into multiple files.

 RELSEG_SIZE * BLCKSZ must be less than your OS' limit on file size.
 This is often 2 GB or 4GB in a 32-bit operating system, unless you
 have large file support enabled.  By default, we make the limit 1 GB
 to avoid any possible integer-overflow problems within the OS.
 A limit smaller than necessary only means we divide a large
 relation into more chunks than necessary, so it seems best to err
 in the direction of a small limit.

 A power-of-2 value is recommended to save a few cycles in md.c,
 but is not absolutely required.

 Changing RELSEG_SIZE requires an initdb.
])

#
# WAL block size
#
AC_MSG_CHECKING([for WAL block size])
PGAC_ARG_REQ(with, wal-blocksize, [BLOCKSIZE], [set WAL block size in kB [8]],
             [wal_blocksize=$withval],
             [wal_blocksize=32])
case ${wal_blocksize} in
  1) XLOG_BLCKSZ=1024;;
  2) XLOG_BLCKSZ=2048;;
  4) XLOG_BLCKSZ=4096;;
  8) XLOG_BLCKSZ=8192;;
 16) XLOG_BLCKSZ=16384;;
 32) XLOG_BLCKSZ=32768;;
 64) XLOG_BLCKSZ=65536;;
  *) AC_MSG_ERROR([Invalid WAL block size. Allowed values are 1,2,4,8,16,32,64.])
esac
AC_MSG_RESULT([${wal_blocksize}kB])

AC_DEFINE_UNQUOTED([XLOG_BLCKSZ], ${XLOG_BLCKSZ}, [
 Size of a WAL file block.  This need have no particular relation to BLCKSZ.
 XLOG_BLCKSZ must be a power of 2, and if your system supports O_DIRECT I/O,
 XLOG_BLCKSZ must be a multiple of the alignment requirement for direct-I/O
 buffers, else direct I/O may fail.

 Changing XLOG_BLCKSZ requires an initdb.
])

#
# WAL segment size
#
AC_MSG_CHECKING([for WAL segment size])
PGAC_ARG_REQ(with, wal-segsize, [SEGSIZE], [set WAL segment size in MB [16]],
             [wal_segsize=$withval],
             [wal_segsize=64])
case ${wal_segsize} in
  1) ;;
  2) ;;
  4) ;;
  8) ;;
 16) ;;
 32) ;;
 64) ;;
  *) AC_MSG_ERROR([Invalid WAL segment size. Allowed values are 1,2,4,8,16,32,64.])
esac
AC_MSG_RESULT([${wal_segsize}MB])

AC_DEFINE_UNQUOTED([XLOG_SEG_SIZE], [(${wal_segsize} * 1024 * 1024)], [
 XLOG_SEG_SIZE is the size of a single WAL file.  This must be a power of 2
 and larger than XLOG_BLCKSZ (preferably, a great deal larger than
 XLOG_BLCKSZ).

 Changing XLOG_SEG_SIZE requires an initdb.
])

#
# C compiler
#

# For historical reasons you can also use --with-CC to specify the C compiler
# to use, although the standard way to do this is to set the CC environment
# variable.
PGAC_ARG_REQ(with, CC, [CMD], [set compiler (deprecated)], [CC=$with_CC])

case $template in
  aix) pgac_cc_list="gcc xlc";;
 irix) pgac_cc_list="cc";; # no gcc
    *) pgac_cc_list="gcc cc";;
esac

AC_PROG_CC([$pgac_cc_list])

#
# C++ compiler
#
#
# AC_PROG_CXX will add "-g -O2" to CXXFLAGS, if CXXFLAGS was not already set.
# We don't want that, because we derive CXXFLAGS from CFLAGS later on. Set
# CXXFLAGS to an empty string explicitly before invoking AC_PROG_CXX, to
# avoid that.
ac_save_CXXFLAGS=$CXXFLAGS
CXXFLAGS=""
AC_PROG_CXX
CXXFLAGS=$ac_save_CXXFLAGS

# Check if it's Intel's compiler, which (usually) pretends to be gcc,
# but has idiosyncrasies of its own.  We assume icc will define
# __INTEL_COMPILER regardless of CFLAGS.
AC_TRY_COMPILE([], [@%:@ifndef __INTEL_COMPILER
choke me
@%:@endif], [ICC=[yes]], [ICC=[no]])

# Check if it's Sun Studio compiler. We assume that
# __SUNPRO_C will be defined for Sun Studio compilers
AC_TRY_COMPILE([], [@%:@ifndef __SUNPRO_C
choke me
@%:@endif], [SUN_STUDIO_CC=yes], [SUN_STUDIO_CC=no])

AC_SUBST(SUN_STUDIO_CC)

unset CFLAGS

#
# Read the template
#
. "$srcdir/src/template/$template" || exit

# CFLAGS are selected so:
# If the user specifies something in the environment, that is used.
# else:  If the template file set something, that is used.
# else:  If coverage was enabled, don't set anything.
# else:  If the compiler is GCC, then we use -O3.
# else:  If the compiler is something else, then we use -O, unless debugging.

if test "$ac_env_CFLAGS_set" = set; then
  CFLAGS=$ac_env_CFLAGS_value
elif test "${CFLAGS+set}" = set; then
  : # (keep what template set)
elif test "$enable_coverage" = yes; then
  : # no optimization by default
elif test "$GCC" = yes; then
  CFLAGS="-O3"
else
  # if the user selected debug mode, don't use -O
  if test "$enable_debug" != yes; then
    CFLAGS="-O"
  fi
fi

# For GPDB, Use C99, rather than C89, compile rules
#
#
if test "$GCC" = yes; then
  if test "$ICC" = yes; then
    CFLAGS="$CFLAGS -c99 "
  else
    CFLAGS="$CFLAGS -std=gnu99 "
  fi
fi


# Check for x86 cpuid instruction to determine if we can perform a
# runtime check
AC_CACHE_CHECK([for __get_cpuid], [pgac_cv__get_cpuid],
[AC_LINK_IFELSE([AC_LANG_PROGRAM([#include <cpuid.h>],
  [[unsigned int exx[4] = {0, 0, 0, 0};
  __get_cpuid(1, &exx[0], &exx[1], &exx[2], &exx[3]);
  ]])],
  [pgac_cv__get_cpuid="yes"],
  [pgac_cv__get_cpuid="no"])])
if test x"$pgac_cv__get_cpuid" = x"yes"; then
  AC_DEFINE(HAVE__GET_CPUID, 1, [Define to 1 if you have __get_cpuid.])
fi

AC_CACHE_CHECK([for __cpuid], [pgac_cv__cpuid],
[AC_LINK_IFELSE([AC_LANG_PROGRAM([#include <intrin.h>],
  [[unsigned int exx[4] = {0, 0, 0, 0};
  __get_cpuid(exx[0], 1);
  ]])],
  [pgac_cv__cpuid="yes"],
  [pgac_cv__cpuid="no"])])
if test x"$pgac_cv__cpuid" = x"yes"; then
  AC_DEFINE(HAVE__CPUID, 1, [Define to 1 if you have __cpuid.])
fi

# Check for Intel SSE 4.2 intrinsics to do CRC calculations.
#
# First check if the _mm_crc32_u8 and _mm_crc32_u64 intrinsics can be used
# with the default compiler flags. If not, check if adding the -msse4.2
# flag helps. CFLAGS_SSE42 is set to -msse4.2 if that's required.
PGAC_SSE42_CRC32_INTRINSICS([])
if test x"$pgac_sse42_crc32_intrinsics" != x"yes"; then
  PGAC_SSE42_CRC32_INTRINSICS([-msse4.2])
fi
AC_SUBST(CFLAGS_SSE42)

# Are we targeting a processor that supports SSE 4.2? gcc, clang and icc all
# define __SSE4_2__ in that case.
AC_COMPILE_IFELSE([AC_LANG_PROGRAM([], [
#ifndef __SSE4_2__
#error __SSE4_2__ not defined
#endif
])], [SSE4_2_TARGETED=1])

# Select CRC-32C implementation.
#
# If we are targeting a processor that has SSE 4.2 instructions, we can use the
# special CRC instructions for calculating CRC-32C. If we're not targeting such
# a processor, but we can nevertheless produce code that uses the SSE
# intrinsics, perhaps with some extra CFLAGS, compile both implementations and
# select which one to use at runtime, depending on whether SSE 4.2 is supported
# by the processor we're running on.
#
# You can override this logic by setting the appropriate USE_*_CRC32 flag to 1
# in the template or configure command line.
if test x"$USE_SSE42_CRC32C" = x"" && test x"$USE_SSE42_CRC32C_WITH_RUNTIME_CHECK" = x"" && test x"$USE_SLICING_BY_8_CRC32C" = x""; then
  if test x"$pgac_sse42_crc32_intrinsics" = x"yes" && test x"$SSE4_2_TARGETED" = x"1" ; then
    USE_SSE42_CRC32C=1
  else
    # the CPUID instruction is needed for the runtime check.
    if test x"$pgac_sse42_crc32_intrinsics" = x"yes" && (test x"$pgac_cv__get_cpuid" = x"yes" || test x"$pgac_cv__cpuid" = x"yes"); then
      USE_SSE42_CRC32C_WITH_RUNTIME_CHECK=1
    else
      # fall back to slicing-by-8 algorithm which doesn't require any special
      # CPU support.
      USE_SLICING_BY_8_CRC32C=1
    fi
  fi
fi

# Set PG_CRC32C_OBJS appropriately depending on the selected implementation.
AC_MSG_CHECKING([which CRC-32C implementation to use])
if test x"$USE_SSE42_CRC32C" = x"1"; then
  AC_DEFINE(USE_SSE42_CRC32C, 1, [Define to 1 use Intel SSE 4.2 CRC instructions.])
  PG_CRC32C_OBJS="pg_crc32c_sse42.o"
  AC_MSG_RESULT(SSE 4.2)
else
  if test x"$USE_SSE42_CRC32C_WITH_RUNTIME_CHECK" = x"1"; then
    AC_DEFINE(USE_SSE42_CRC32C_WITH_RUNTIME_CHECK, 1, [Define to 1 to use Intel SSSE 4.2 CRC instructions with a runtime check.])
    PG_CRC32C_OBJS="pg_crc32c_sse42.o pg_crc32c_sb8.o pg_crc32c_choose.o"
    AC_MSG_RESULT(SSE 4.2 with runtime check)
  else
    AC_DEFINE(USE_SLICING_BY_8_CRC32C, 1, [Define to 1 to use Intel SSE 4.2 CRC instructions with a runtime check.])
    PG_CRC32C_OBJS="pg_crc32c_sb8.o"
    AC_MSG_RESULT(slicing-by-8)
  fi
fi
AC_SUBST(PG_CRC32C_OBJS)


# set CFLAGS_VECTOR from the environment, if available
if test "$ac_env_CFLAGS_VECTOR_set" = set; then
  CFLAGS_VECTOR=$ac_env_CFLAGS_VECTOR_value
fi

# Some versions of GCC support some additional useful warning flags.
# Check whether they are supported, and add them to CFLAGS if so.
# ICC pretends to be GCC but it's lying; it doesn't support these flags,
# but has its own.  Also check other compiler-specific flags here.

if test "$GCC" = yes -a "$ICC" = no; then
  CFLAGS="$CFLAGS -Wall -Wmissing-prototypes -Wpointer-arith"
  # These work in some but not all gcc versions
  # GPDB code is full of declarations after statement.
  #PGAC_PROG_CC_CFLAGS_OPT([-Wdeclaration-after-statement])
  PGAC_PROG_CC_CFLAGS_OPT([-Wendif-labels])
  PGAC_PROG_CC_CFLAGS_OPT([-Wmissing-format-attribute])
  # This was included in -Wall/-Wformat in older GCC versions
  PGAC_PROG_CC_CFLAGS_OPT([-Wformat-security])
  # Disable strict-aliasing rules; needed for gcc 3.3+
  PGAC_PROG_CC_CFLAGS_OPT([-fno-strict-aliasing])
  # Disable optimizations that assume no overflow; needed for gcc 4.3+
  PGAC_PROG_CC_CFLAGS_OPT([-fwrapv])
  # Disable FP optimizations that cause various errors on gcc 4.5+ or maybe 4.6+
  PGAC_PROG_CC_CFLAGS_OPT([-fexcess-precision=standard])
<<<<<<< HEAD
  # Disable loop optimizations that get confused by variable-length struct
  # declarations in gcc 4.8+
  PGAC_PROG_CC_CFLAGS_OPT([-fno-aggressive-loop-optimizations])

  # Silence compiler warnings that you get with modern versions of GCC.
  # All of these warnings have been fixed in later versions of PostgreSQL,
  # but GPDB is based on 8.2, so you get these. TODO: Remove when we catch up
  # with later PostgreSQL releases.
  PGAC_PROG_CC_CFLAGS_OPT([-Wno-unused-but-set-variable])
  PGAC_PROG_CC_CFLAGS_OPT([-Wno-address])

  #-Wno-error=enum-compare -Wno-error=address -Wno-error=maybe-uninitialized

  # Optimization flags for specific files that benefit from vectorization
  PGAC_PROG_CC_VAR_OPT(CFLAGS_VECTOR, [-funroll-loops])
  PGAC_PROG_CC_VAR_OPT(CFLAGS_VECTOR, [-ftree-vectorize])
=======
>>>>>>> 80edfd76
elif test "$ICC" = yes; then
  # Intel's compiler has a bug/misoptimization in checking for
  # division by NAN (NaN == 0), -mp1 fixes it, so add it to the CFLAGS.
  PGAC_PROG_CC_CFLAGS_OPT([-mp1])
  # Make sure strict aliasing is off (though this is said to be the default)
  PGAC_PROG_CC_CFLAGS_OPT([-fno-strict-aliasing])
elif test "$PORTNAME" = "aix"; then
  # AIX's xlc has to have strict aliasing turned off too
  PGAC_PROG_CC_CFLAGS_OPT([-qnoansialias])
elif test "$PORTNAME" = "hpux"; then
  # On some versions of HP-UX, libm functions do not set errno by default.
  # Fix that by using +Olibmerrno if the compiler recognizes it.
  PGAC_PROG_CC_CFLAGS_OPT([+Olibmerrno])
fi

AC_SUBST(CFLAGS_VECTOR, $CFLAGS_VECTOR)

# supply -g if --enable-debug
if test "$enable_debug" = yes && test "$ac_cv_prog_cc_g" = yes; then
  if test "$GCC" = yes; then
  	CFLAGS="$CFLAGS -g -ggdb"
  else
    CFLAGS="$CFLAGS -g"
  fi
fi

# enable code coverage if --enable-coverage
if test "$enable_coverage" = yes; then
  if test "$GCC" = yes; then
    CFLAGS="$CFLAGS -fprofile-arcs -ftest-coverage"
  else
    AC_MSG_ERROR([--enable-coverage is supported only when using GCC])
  fi
fi

# enable code coverage if --enable-coverage
if test "$enable_coverage" = yes; then
  if test "$GCC" = yes; then
    CFLAGS="$CFLAGS -fprofile-arcs -ftest-coverage"
  else
    AC_MSG_ERROR([--enable-coverage is supported only when using GCC])
  fi
fi

# enable profiling if --enable-profiling
if test "$enable_profiling" = yes && test "$ac_cv_prog_cc_g" = yes; then
  if test "$GCC" = yes; then
    AC_DEFINE([PROFILE_PID_DIR], 1,
           [Define to 1 to allow profiling output to be saved separately for each process.])
    CFLAGS="$CFLAGS -pg $PLATFORM_PROFILE_FLAGS"
  else
    AC_MSG_ERROR([--enable-profiling is supported only when using GCC])
  fi
fi

# We already have this in Makefile.win32, but configure needs it too
if test "$PORTNAME" = "win32"; then
  CPPFLAGS="$CPPFLAGS -I$srcdir/src/include/port/win32 -IgpAux/ext/win32/kfw-3-2-2/inc/krb5 -IgpAux/ext/win32/kfw-3-2-2/inc/krb5/gssapi -LgpAux/ext/win32/kfw-3-2-2/lib  -DEXEC_BACKEND -DUNSAFE_STAT_OK"

fi

# Check if the compiler still works with the template settings
AC_MSG_CHECKING([whether the C compiler still works])
AC_TRY_LINK([], [return 0;],
  [AC_MSG_RESULT(yes)],
  [AC_MSG_RESULT(no)
   AC_MSG_ERROR([cannot proceed])])

# Defend against gcc -ffast-math
if test "$GCC" = yes; then
AC_TRY_COMPILE([], [@%:@ifdef __FAST_MATH__
choke me
@%:@endif], [], [AC_MSG_ERROR([do not put -ffast-math in CFLAGS])])
fi

# Since PostgreSQL is written in pure C, all the tests in this file
# add necessary flags to CFLAGS only. We have some C++ code in
# src/backend/gpopt, so we must also configure CXXFLAGS in the same way.
# However, some CFLAGS might not be applicable to C++, so we cannot just
# use CFLAGS as is with the C++ compiler. Derive CXXFLAGS from CFLAGS,
# by picking those CFLAGS that also work with the C++ compiler.
#
# This assumes that the C++ compiler is roughly compatible with the C
# compiler, and accepts the same flags. While we test that each flag works
# with the C++ compiler, we would miss any flags that we would need for
# the C++ compiler, but not for the C compiler. For example, if you tried
# to use CC=clang and CXX=g++, we would not know to apply flags that are
# needed for g++, but not by clang. So don't mix and match compiler
# families!

# Loop over all options in CFLAGS, and check if they also work with CXX.
# Add to CXXFLAGS those that do.
for cflag in $CFLAGS; do
  PGAC_PROG_CXX_CXXFLAGS_OPT($cflag)
done


AC_PROG_CPP
AC_SUBST(GCC)

#
# Set up TAS assembly code if needed; the template file has now had its
# chance to request this.
#
AC_CONFIG_LINKS([src/backend/port/tas.s:src/backend/port/tas/${tas_file}])

if test "$need_tas" = yes ; then
  TAS=tas.o
else
  TAS=""
fi
AC_SUBST(TAS)


#
# Automatic dependency tracking
#
PGAC_ARG_BOOL(enable, depend, no, [turn on automatic dependency tracking],
              [autodepend=yes])
AC_SUBST(autodepend)


#
# Enable assert checks
#
PGAC_ARG_BOOL(enable, cassert, no, [enable assertion checks (for debugging)],
              [AC_DEFINE([USE_ASSERT_CHECKING], 1,
                         [Define to 1 to build with assertion checks. (--enable-cassert)])])

# Enable debug ntuplestore
PGAC_ARG_BOOL(enable, debugntuplestore, no, [enable debug_ntuplestore (for debugging)],
              [AC_DEFINE([USE_DEBUG_NTUPLESTORE], 1,
                         [Define to 1 to build with debug_ntuplestore. (--enable-ntuplestore)])])

#
# Enable testing utilities
#
PGAC_ARG_BOOL(enable, testutils, no, [enable testing utilities],
              [AC_DEFINE([USE_TEST_UTILS], 1,
                         [Define to 1 to build with testing utilities. (--enable-testutils)])])

#
# Enable Greenplum ORCA optimizer
#
PGAC_ARG_BOOL(enable, orca, yes, [disable ORCA optimizer],
              [AC_DEFINE([USE_ORCA], 1,
                         [Define to 1 to build with Greenplum ORCA optimizer. (--enable-orca)])])
AC_MSG_RESULT([checking whether to build with ORCA... $enable_orca])
AC_SUBST(enable_orca)

#
# --enable-snmp enables snmp mib and trap/inform
#
PGAC_ARG_BOOL(enable, snmp, no, [enable snmp for MIB and alerts via TRAP/INFORM],
              [AC_DEFINE([USE_SNMP], 1,
                         [Define to 1 to build with snmp capabilities. (--enable-snmp)])])
AC_MSG_RESULT([checking whether to build with snmp... $enable_snmp])
AC_SUBST(enable_snmp)

#
# --enable-mapreduce enables GPMapreduce support
#
PGAC_ARG_BOOL(enable, mapreduce, no, [enable Greenplum Mapreduce support],
              [AC_DEFINE([USE_MAPREDUCE], 1,
			             [Define to 1 to build with Mapreduce capabilities (--enable-mapreduce)])])
AC_MSG_RESULT([checking whether to build with Greenplum Mapreduce... $enable_mapreduce])
AC_SUBST(enable_mapreduce)

#
# gpcloud, enabled by default
#
PGAC_ARG_BOOL(enable, gpcloud, yes, [disable gpcloud support],
              [AC_DEFINE([USE_GPCLOUD], 1,
			             [Define to 1 to build with gpcloud (--enable-gpcloud)])])
AC_MSG_RESULT([checking whether to build with gpcloud... $enable_gpcloud])
AC_SUBST(enable_gpcloud)

AS_IF([test "$enable_gpcloud" = yes],
[ # then
  AX_CXX_COMPILE_STDCXX([11], [noext], [mandatory])
]) # fi

#
# Include directories
#
ac_save_IFS=$IFS
IFS="${IFS}${PATH_SEPARATOR}"
# SRCH_INC comes from the template file
for dir in $with_includes $SRCH_INC; do
  if test -d "$dir"; then
    INCLUDES="$INCLUDES -I$dir"
  else
    AC_MSG_WARN([*** Include directory $dir does not exist.])
  fi
done
IFS=$ac_save_IFS
AC_SUBST(INCLUDES)


#
# Library directories
#
ac_save_IFS=$IFS
IFS="${IFS}${PATH_SEPARATOR}"
# LIBRARY_DIRS comes from command line, SRCH_LIB from template file.
for dir in $LIBRARY_DIRS $SRCH_LIB; do
  if test -d "$dir"; then
    LIBDIRS="$LIBDIRS -L$dir"
  else
    AC_MSG_WARN([*** Library directory $dir does not exist.])
  fi
done
IFS=$ac_save_IFS

#
# Enable thread-safe client libraries
#
AC_MSG_CHECKING([allow thread-safe client libraries])
PGAC_ARG_BOOL(enable, thread-safety, yes, [disable thread-safety in client libraries])
if test "$enable_thread_safety" = yes; then
  AC_DEFINE([ENABLE_THREAD_SAFETY], 1,
          [Define to 1 to build client libraries as thread-safe code. (--enable-thread-safety)])
fi
AC_MSG_RESULT([$enable_thread_safety])
AC_SUBST(enable_thread_safety)

#
# Optionally build Tcl modules (PL/Tcl)
#
AC_MSG_CHECKING([whether to build with Tcl])
PGAC_ARG_BOOL(with, tcl, no, [build Tcl modules (PL/Tcl)])
AC_MSG_RESULT([$with_tcl])
AC_SUBST([with_tcl])

# We see if the path to the Tcl/Tk configuration scripts is specified.
# This will override the use of tclsh to find the paths to search.

PGAC_ARG_REQ(with, tclconfig, [DIR], [tclConfig.sh is in DIR])

#
# Optionally build Perl modules (PL/Perl)
#
AC_MSG_CHECKING([whether to build Perl modules])
PGAC_ARG_BOOL(with, perl, no, [build Perl modules (PL/Perl)])
AC_MSG_RESULT([$with_perl])
AC_SUBST(with_perl)

#
# Optionally build Python modules (PL/Python)
#
AC_MSG_CHECKING([whether to build Python modules])
PGAC_ARG_BOOL(with, python, no, [build Python modules (PL/Python)])
AC_MSG_RESULT([$with_python])
AC_SUBST(with_python)

#
# GSSAPI
#
AC_MSG_CHECKING([whether to build with GSSAPI support])
PGAC_ARG_BOOL(with, gssapi, no, [build with GSSAPI support],
[
  AC_DEFINE(ENABLE_GSS, 1, [Define to build with GSSAPI support. (--with-gssapi)])
  krb_srvtab="FILE:\$(sysconfdir)/krb5.keytab"
])
AC_MSG_RESULT([$with_gssapi])

#
# Kerberos 5
#
AC_MSG_CHECKING([whether to build with Kerberos 5 support])
PGAC_ARG_BOOL(with, krb5, no, [build with Kerberos 5 support],
[
  AC_DEFINE(KRB5, 1, [Define to build with Kerberos 5 support. (--with-krb5)])
  krb_srvtab="FILE:\$(sysconfdir)/krb5.keytab"
])
AC_MSG_RESULT([$with_krb5])


AC_SUBST(krb_srvtab)


#
# Kerberos configuration parameters
#
PGAC_ARG_REQ(with, krb-srvnam,
             [NAME], [default service principal name in Kerberos [postgres]],
             [],
             [with_krb_srvnam="postgres"])
AC_DEFINE_UNQUOTED([PG_KRB_SRVNAM], ["$with_krb_srvnam"],
                   [Define to the name of the default PostgreSQL service principal in Kerberos. (--with-krb-srvnam=NAME)])


#
# PAM
#
AC_MSG_CHECKING([whether to build with PAM support])
PGAC_ARG_BOOL(with, pam, no,
              [build with PAM support],
              [AC_DEFINE([USE_PAM], 1, [Define to 1 to build with PAM support. (--with-pam)])])
AC_MSG_RESULT([$with_pam])


#
# LDAP
#
AC_MSG_CHECKING([whether to build with LDAP support])
PGAC_ARG_BOOL(with, ldap, no,
              [build with LDAP support],
              [AC_DEFINE([USE_LDAP], 1, [Define to 1 to build with LDAP support. (--with-ldap)])])
AC_MSG_RESULT([$with_ldap])


#
# Bonjour
#
AC_MSG_CHECKING([whether to build with Bonjour support])
PGAC_ARG_BOOL(with, bonjour, no,
              [build with Bonjour support],
              [AC_DEFINE([USE_BONJOUR], 1, [Define to 1 to build with Bonjour support. (--with-bonjour)])])
AC_MSG_RESULT([$with_bonjour])


#
# OpenSSL
#
AC_MSG_CHECKING([whether to build with OpenSSL support])
PGAC_ARG_BOOL(with, openssl, no, [build with OpenSSL support],
              [AC_DEFINE([USE_SSL], 1, [Define to build with (Open)SSL support. (--with-openssl)])])
AC_MSG_RESULT([$with_openssl])
AC_SUBST(with_openssl)

#
# SELinux
#
AC_MSG_CHECKING([whether to build with SELinux support])
PGAC_ARG_BOOL(with, selinux, no, [build with SELinux support])
AC_SUBST(with_selinux)
AC_MSG_RESULT([$with_selinux])

#
# Readline
#
PGAC_ARG_BOOL(with, readline, yes,
              [do not use GNU Readline nor BSD Libedit for editing])
# readline on MinGW has problems with backslashes in psql and other bugs.
# This is particularly a problem with non-US code pages.
# Therefore disable its use until we understand the cause. 2004-07-20
if test "$PORTNAME" = "win32"; then
  if test "$with_readline" = yes; then
    AC_MSG_WARN([*** Readline does not work on MinGW --- disabling])
    with_readline=no
  fi
fi


#
# Prefer libedit
#
# In GPDB we want the default to be yes, because we don't want to link with GPL code.
#
PGAC_ARG_BOOL(with, libedit-preferred, yes,
              [do not prefer BSD Libedit over GNU Readline])


#
# OSSP UUID library
#
PGAC_ARG_BOOL(with, ossp-uuid, no, [build contrib/uuid-ossp, requires OSSP UUID library])
AC_SUBST(with_ossp_uuid)


#
# XML
#
PGAC_ARG_BOOL(with, libxml, no, [build with XML support],
              [AC_DEFINE([USE_LIBXML], 1, [Define to 1 to build with XML support. (--with-libxml)])])

if test "$with_libxml" = yes ; then
  AC_CHECK_PROGS(XML2_CONFIG, xml2-config)
  if test -n "$XML2_CONFIG"; then
    for pgac_option in `$XML2_CONFIG --cflags`; do
      case $pgac_option in
        -I*|-D*) CPPFLAGS="$CPPFLAGS $pgac_option";;
      esac
    done
    for pgac_option in `$XML2_CONFIG --libs`; do
      case $pgac_option in
        -L*) LDFLAGS="$LDFLAGS $pgac_option";;
      esac
    done
  fi
fi

AC_SUBST(with_libxml)

#
# XSLT
#
PGAC_ARG_BOOL(with, libxslt, no, [use XSLT support when building contrib/xml2],
              [AC_DEFINE([USE_LIBXSLT], 1, [Define to 1 to use XSLT support when building contrib/xml2. (--with-libxslt)])])


AC_SUBST(with_libxslt)

#
# tzdata
#
PGAC_ARG_REQ(with, system-tzdata,
             [DIR], [use system time zone data in DIR])
AC_SUBST(with_system_tzdata)

#
# Zlib
#
PGAC_ARG_BOOL(with, zlib, yes,
              [do not use Zlib])
AC_SUBST(with_zlib)

#
# bzip2
#
PGAC_ARG_BOOL(with, libbz2, yes,
              [do not use bzip2])
AC_SUBST(with_libbz2)

#
# zstd
#
PGAC_ARG_BOOL(with, zstd, no,
              [build with Zstandard support (requires zstd library)])
AC_SUBST(with_zstd)

#
# Realtime library
#
PGAC_ARG_BOOL(with, rt, yes,
              [do not use Realtime Library])
AC_SUBST(with_rt)

#
# libcurl. Used for external table support and the PXF extension
#
PGAC_ARG_BOOL(with, libcurl, yes,
              [do not use libcurl])
AC_SUBST(with_libcurl)

if test "$with_libcurl" = "no" && test "$enable_pxf" = "yes"; then
  AC_MSG_ERROR([libcurl is required by PXF])
fi

#
# libapr. Used for gpfdist and gpperfmon
#
PGAC_ARG_REQ(with, apr-config,
             [PATH], [path to apr-1-config utility])
AC_SUBST(with_apr_config)

#
# libapu. Used for gpperfmon.
#
PGAC_ARG_REQ(with, apu-config,
             [PATH], [path to apu-1-config utility])
AC_SUBST(with_apu_config)

#
# Elf
#

# Assume system is ELF if it predefines __ELF__ as 1,
# otherwise believe host_os based default.PostgreSQL
case $host_os in
    freebsd1*|freebsd2*) elf=no;;
    freebsd3*|freebsd4*) elf=yes;;
esac

AC_EGREP_CPP(yes,
[#if __ELF__
  yes
#endif
],
[ELF_SYS=true],
[if test "X$elf" = "Xyes" ; then
  ELF_SYS=true
else
  ELF_SYS=
fi])
AC_SUBST(ELF_SYS)

#
# Assignments
#

CPPFLAGS="$CPPFLAGS $INCLUDES"
LDFLAGS="$LDFLAGS $LIBDIRS"

AC_ARG_VAR(LDFLAGS_EX, [extra linker flags for linking executables only])
AC_ARG_VAR(LDFLAGS_SL, [extra linker flags for linking shared libraries only])

AC_MSG_NOTICE([using CPPFLAGS=$CPPFLAGS])
AC_MSG_NOTICE([using LDFLAGS=$LDFLAGS])

PGAC_PROG_LD
AC_SUBST(LD)
AC_SUBST(with_gnu_ld)
case $host_os in sysv5*)
  AC_CACHE_CHECK([whether ld -R works], [pgac_cv_prog_ld_R],
  [
    pgac_save_LDFLAGS=$LDFLAGS; LDFLAGS="$LDFLAGS -Wl,-R/usr/lib"
    AC_TRY_LINK([], [], [pgac_cv_prog_ld_R=yes], [pgac_cv_prog_ld_R=no])
    LDFLAGS=$pgac_save_LDFLAGS
  ])
  ld_R_works=$pgac_cv_prog_ld_R
  AC_SUBST(ld_R_works)
esac
AC_PROG_RANLIB
PGAC_CHECK_STRIP
AC_CHECK_TOOL(AR, ar, ar)
if test "$PORTNAME" = "win32"; then
  AC_CHECK_TOOL(DLLTOOL, dlltool, dlltool)
  AC_CHECK_TOOL(DLLWRAP, dllwrap, dllwrap)
  AC_CHECK_TOOL(WINDRES, windres, windres)
fi

AC_PATH_PROG(TAR, tar)
AC_PROG_LN_S
AC_PROG_AWK
AC_PROG_MKDIR_P
# When Autoconf chooses install-sh as mkdir -p program it tries to generate
# a relative path to it in each makefile where it subsitutes it. This clashes
# with our Makefile.global concept. This workaround helps.
case $MKDIR_P in
  *install-sh*) MKDIR_P='\${SHELL} \${top_srcdir}/config/install-sh -c -d';;
esac

PGAC_PATH_BISON
PGAC_PATH_FLEX

PGAC_PATH_PERL
if test "$with_perl" = yes; then
  if test -z "$PERL"; then
    AC_MSG_ERROR([Perl not found])
  fi
  PGAC_CHECK_PERL_CONFIGS([archlibexp,privlibexp,useshrplib])
  PGAC_CHECK_PERL_EMBED_LDFLAGS
fi

if test "$with_python" = yes; then
  PGAC_PATH_PYTHON
  PGAC_CHECK_PYTHON_EMBED_SETUP
fi

if test "$cross_compiling" = yes && test -z "$with_system_tzdata"; then
  AC_PATH_PROG(ZIC, zic)
  if test -z "$ZIC"; then
    AC_MSG_ERROR([
When cross-compiling, either use the option --with-system-tzdata to use
existing time-zone data, or set the environment variable ZIC to a zic
program to use during the build.])
  fi
fi

AC_SUBST(ADDON_DIR)

##
## Libraries
##
## Most libraries are included only if they demonstrably provide a function
## we need, but libm is an exception: always include it, because there are
## too many compilers that play cute optimization games that will break
## probes for standard functions such as pow().
##

AC_CHECK_LIB(m, main)
AC_SEARCH_LIBS(setproctitle, util)
AC_SEARCH_LIBS(dlopen, dl)
AC_SEARCH_LIBS(socket, [socket wsock32])
AC_SEARCH_LIBS(shl_load, dld)
# We only use libld in port/dynloader/aix.c
case $host_os in
     aix*)
	AC_SEARCH_LIBS(ldopen, ld)
	;;
esac
AC_SEARCH_LIBS(getopt_long, [getopt gnugetopt])
AC_SEARCH_LIBS(crypt, crypt)
# Solaris:
AC_SEARCH_LIBS(fdatasync, [rt posix4])
# Required for thread_test.c on Solaris 2.5:
# Other ports use it too (HP-UX) so test unconditionally
AC_SEARCH_LIBS(gethostbyname_r, nsl)
# Cygwin:
AC_SEARCH_LIBS(shmget, cygipc)

if test "$with_readline" = yes; then
  PGAC_CHECK_READLINE
  if test x"$pgac_cv_check_readline" = x"no"; then
    AC_MSG_ERROR([readline library not found
If you have readline already installed, see config.log for details on the
failure.  It is possible the compiler isn't looking in the proper directory.
Use --without-readline to disable readline support.])
  fi
fi

if test "$with_zlib" = yes; then
  AC_CHECK_LIB(z, inflate, [],
               [AC_MSG_ERROR([zlib library not found
If you have zlib already installed, see config.log for details on the
failure.  It is possible the compiler isn't looking in the proper directory.
Use --without-zlib to disable zlib support.])])
fi

if test "$with_zstd" = yes; then
  AC_CHECK_LIB(zstd, ZSTD_compressCCtx, [],
               [AC_MSG_ERROR([zstd library not found.])])
fi

if test "$enable_spinlocks" = yes; then
  AC_DEFINE(HAVE_SPINLOCKS, 1, [Define to 1 if you have spinlocks.])
else
  AC_MSG_WARN([
*** Not using spinlocks will cause poor performance.])
fi

if test "$enable_atomics" = yes; then
  AC_DEFINE(HAVE_ATOMICS, 1, [Define to 1 if you want to use atomics.])
else
  AC_MSG_WARN([
*** Not using atomic operations will cause poor performance.])
fi

if test "$with_gssapi" = yes ; then
  if test "$PORTNAME" != "win32"; then
    AC_SEARCH_LIBS(gss_init_sec_context, [gssapi_krb5 gss 'gssapi -lkrb5 -lcrypto'], [],
		 		  [AC_MSG_ERROR([could not find function 'gss_init_sec_context' required for GSSAPI])])
  else
    LIBS="$LIBS -lgssapi32"
  fi
fi

if test "$with_krb5" = yes ; then
  if test "$PORTNAME" != "win32"; then
     AC_SEARCH_LIBS(com_err, [krb5 'krb5 -lcrypto -ldes -lasn1 -lroken' com_err 'com_err -lssl -lcrypto'], [],
                    [AC_MSG_ERROR([could not find function 'com_err' required for Kerberos 5])])
     AC_SEARCH_LIBS(krb5_sendauth, [krb5 'krb5 -lcrypto -ldes -lasn1 -lroken'], [],
                    [AC_MSG_ERROR([could not find function 'krb5_sendauth' required for Kerberos 5])])
  else
     AC_SEARCH_LIBS(com_err, 'comerr32 -lkrb5_32', [],
                    [AC_MSG_ERROR([could not find function 'com_err' required for Kerberos 5])])
  fi
fi

AC_DEFUN([CHECK_APR], [
  GPAC_PATH_APR_1_CONFIG
  # If the 'apr-1-config --link-ld' produced correct output, -lapr-1 is already
  # in LIBS, hence AC_SEARCH_LIBS rather than AC_CHECK_LIB. (and the autoconf
  # manual recommends always using AC_SEARCH_LIBS rather than AC_CHECK_LIB
  # anyway)
  _LIBS="$LIBS"
  LIBS="$LIBS $apr_link_ld_libs"
  AC_SEARCH_LIBS(apr_getopt_long, [apr-1], [], [AC_MSG_ERROR([libapr-1 is required by gpfdist and gpperfmon])])
 ])

if test "$enable_gpfdist" = yes ; then
  CHECK_APR()
  AC_SEARCH_LIBS(event_add, [event], [], [AC_MSG_ERROR([libevent is required for gpfdist])])

  AC_SEARCH_LIBS(yaml_parser_initialize, [yaml], [have_yaml=yes], [AC_MSG_WARN([libyaml is not found. disabling transformations for gpfdist.])])
  LIBS="$_LIBS"
  AC_SUBST(have_yaml)
fi

if test "$enable_mapreduce" = yes; then
  AC_SEARCH_LIBS(yaml_parser_initialize, [yaml], [have_yaml=yes], [AC_MSG_ERROR([libyaml is required for Greenplum Mapreduce])])
  AC_SUBST(have_yaml)
fi

if test "$enable_gpperfmon" = yes; then
  CHECK_APR()
  GPAC_PATH_APU_1_CONFIG
  LIBS="$LIBS $apu_link_ld_libs"
  AC_SEARCH_LIBS(event_add, [event], [], [AC_MSG_ERROR([libevent is required for gpperfrmon])])
  AC_SEARCH_LIBS(apr_queue_push, [aprutil-1], [], [AC_MSG_ERROR([libaprutil-1 is required for gpperfmon])])

  AC_SEARCH_LIBS(sigar_open, [sigar], [with_libsigar=yes], [AC_MSG_ERROR([libsigar is required for gpperfmon])])
  LIBS="$_LIBS"
  AC_SUBST(with_libsigar)
fi


if test "$with_openssl" = yes ; then
  dnl Order matters!
  if test "$PORTNAME" != "win32"; then
     AC_CHECK_LIB(crypto, CRYPTO_new_ex_data, [], [AC_MSG_ERROR([library 'crypto' is required for OpenSSL])])
     AC_CHECK_LIB(ssl,    SSL_library_init, [], [AC_MSG_ERROR([library 'ssl' is required for OpenSSL])])
  else
     AC_SEARCH_LIBS(CRYPTO_new_ex_data, eay32 crypto, [], [AC_MSG_ERROR([library 'eay32' or 'crypto' is required for OpenSSL])])
     AC_SEARCH_LIBS(SSL_library_init, ssleay32 ssl, [], [AC_MSG_ERROR([library 'ssleay32' or 'ssl' is required for OpenSSL])])
  fi
fi

if test "$with_rt" = yes ; then
  AC_CHECK_LIB(rt, clock_gettime, [],
                [AC_MSG_WARN([Realtime library not found])])
fi

if test "$with_pam" = yes ; then
  AC_CHECK_LIB(pam,    pam_start, [], [AC_MSG_ERROR([library 'pam' is required for PAM])])
fi

if test "$with_libxml" = yes ; then
  AC_CHECK_LIB(xml2, xmlSaveToBuffer, [], [AC_MSG_ERROR([library 'xml2' (version >= 2.6.23) is required for XML support])])
fi

# Check for curl.
# CURLOPT_MAIL_FROM is introduced in curl 7.20 and only needed for email alerts.
if test "$with_libcurl" = yes ; then
  AC_CHECK_CURL([7.19.0])
  CFLAGS="$CFLAGS $CURL_CFLAGS"
  LIBS="$LIBS $CURL_LIBS"
  AC_DEFINE([USE_CURL], 1,
          [Define to 1 to build with libcurl support. (--with-libcurl)])
  AC_CHECK_DECLS([CURLOPT_MAIL_FROM], [], [], [#include <curl/curl.h>])
fi

# Check for bzip2
if test "$with_libbz2" = yes ; then
  AC_CHECK_LIB(bz2, BZ2_bzDecompress, [], [AC_MSG_ERROR([library 'bz2' is required for bzip2 support])])
fi

# Check for net-snmp
if test "$enable_snmp" = yes ; then
	AC_CHECK_LIB(netsnmp,  netsnmp_ds_set_string,  [], [AC_MSG_ERROR([library 'netsnmp' is required for snmp support])])
fi

if test "$with_libxslt" = yes ; then
  AC_CHECK_LIB(xslt, xsltCleanupGlobals, [], [AC_MSG_ERROR([library 'xslt' is required for XSLT support])])
fi

# for contrib/sepgsql
if test "$with_selinux" = yes; then
  AC_CHECK_LIB(selinux, selinux_status_open, [],
               [AC_MSG_ERROR([library 'libselinux', version 2.0.99 or newer, is required for SELinux support])])
fi

# for contrib/uuid-ossp
if test "$with_ossp_uuid" = yes ; then
  AC_CHECK_LIB(ossp-uuid, uuid_export,
    [OSSP_UUID_LIBS="-lossp-uuid"],
    [AC_CHECK_LIB(uuid, uuid_export,
      [OSSP_UUID_LIBS="-luuid"],
      [AC_MSG_ERROR([library 'ossp-uuid' or 'uuid' is required for OSSP-UUID])])])
fi
AC_SUBST(OSSP_UUID_LIBS)

# Check for Greenplum Query Optimizer (orca) libraries.
if test "$enable_orca" = yes; then
  PGAC_CHECK_ORCA_XERCES
  PGAC_CHECK_ORCA_LIBS
fi

# OpenBSD requires libexecinfo from ports for backtrace() as it's a glibc addition
if test "$PORTNAME" = "openbsd"; then
  AC_CHECK_LIB(execinfo, backtrace, [], [AC_MSG_ERROR([library 'execinfo' is required for backtrace support])])
fi

##
## Header files
##

dnl sys/socket.h is required by AC_FUNC_ACCEPT_ARGTYPES
<<<<<<< HEAD
AC_CHECK_HEADERS([atomic.h crypt.h dld.h endian.h fp_class.h getopt.h ieeefp.h ifaddrs.h langinfo.h mbarrier.h poll.h pwd.h sys/ioctl.h sys/ipc.h sys/poll.h sys/pstat.h sys/resource.h sys/select.h sys/sem.h sys/shm.h sys/socket.h sys/sockio.h sys/tas.h sys/time.h sys/ucred.h sys/un.h termios.h ucred.h utime.h wchar.h wctype.h kernel/OS.h kernel/image.h SupportDefs.h])
=======
AC_CHECK_HEADERS([crypt.h dld.h fp_class.h getopt.h ieeefp.h ifaddrs.h langinfo.h poll.h pwd.h sys/ioctl.h sys/ipc.h sys/poll.h sys/pstat.h sys/resource.h sys/select.h sys/sem.h sys/shm.h sys/socket.h sys/sockio.h sys/tas.h sys/time.h sys/ucred.h sys/un.h termios.h ucred.h utime.h wchar.h wctype.h])
>>>>>>> 80edfd76

# On BSD, cpp test for net/if.h will fail unless sys/socket.h
# is included first.
AC_CHECK_HEADERS(net/if.h, [], [],
[AC_INCLUDES_DEFAULT
#ifdef HAVE_SYS_SOCKET_H
#include <sys/socket.h>
#endif
])

# At least on IRIX, cpp test for netinet/tcp.h will fail unless
# netinet/in.h is included first.
AC_CHECK_HEADERS(netinet/in.h)
AC_CHECK_HEADERS(netinet/tcp.h, [], [],
[AC_INCLUDES_DEFAULT
#ifdef HAVE_NETINET_IN_H
#include <netinet/in.h>
#endif
])

if expr x"$pgac_cv_check_readline" : 'x-lreadline' >/dev/null ; then
  AC_CHECK_HEADERS(readline/readline.h, [],
        [AC_CHECK_HEADERS(readline.h, [],
                [AC_MSG_ERROR([readline header not found
If you have readline already installed, see config.log for details on the
failure.  It is possible the compiler isn't looking in the proper directory.
Use --without-readline to disable readline support.])])])
  AC_CHECK_HEADERS(readline/history.h, [],
        [AC_CHECK_HEADERS(history.h, [],
                [AC_MSG_ERROR([history header not found
If you have readline already installed, see config.log for details on the
failure.  It is possible the compiler isn't looking in the proper directory.
Use --without-readline to disable readline support.])])])
fi

if expr x"$pgac_cv_check_readline" : 'x-ledit' >/dev/null ; then
# Some installations of libedit usurp /usr/include/readline/, which seems
# bad practice, since in combined installations readline will have its headers
# there.  We might have to resort to AC_EGREP checks to make sure we found
# the proper header...
  AC_CHECK_HEADERS(editline/readline.h, [],
        [AC_CHECK_HEADERS(readline.h, [],
                [AC_CHECK_HEADERS(readline/readline.h, [],
                        [AC_MSG_ERROR([readline header not found
If you have libedit already installed, see config.log for details on the
failure.  It is possible the compiler isn't looking in the proper directory.
Use --without-readline to disable libedit support.])])])])
# Note: in a libedit installation, history.h is sometimes a dummy, and may
# not be there at all.  Hence, don't complain if not found.  We must check
# though, since in yet other versions it is an independent header.
  AC_CHECK_HEADERS(editline/history.h, [],
        [AC_CHECK_HEADERS(history.h, [],
                [AC_CHECK_HEADERS(readline/history.h)])])
fi

if test "$enable_gpfdist" = yes; then
  if test "$PORTNAME" = "win32"; then
    AC_CHECK_HEADERS([winsock2.h])
  fi

  AC_CHECK_HEADERS(yaml.h, [], [AC_MSG_WARN([header file <yaml.h> is not found. disabling transformations for gpfdist.])])
  AC_CHECK_HEADERS(event.h, [], [AC_MSG_ERROR([header file <event.h> is required for gpfdist])])

  ac_save_CPPFLAGS=$CPPFLAGS
  CPPFLAGS="$apr_includes $CPPFLAGS"
  AC_CHECK_HEADERS(apr_getopt.h, [], [AC_MSG_ERROR(['header file <apr_getopt.h> is required for gpfdist'])])
  CPPFLAGS=$ac_save_CPPFLAGS
fi

if test "enable_gpperfmon" = yes; then
  AC_CHECK_HEADERS(event.h, [], [AC_MSG_ERROR([header file <event.h> is required for gpperfmon])])
fi

if test "$with_zlib" = yes; then
  AC_CHECK_HEADER(zlib.h, [], [AC_MSG_ERROR([zlib header not found
If you have zlib already installed, see config.log for details on the
failure.  It is possible the compiler isn't looking in the proper directory.
Use --without-zlib to disable zlib support.])])
fi

# Check for bzlib.h
if test "$with_libbz2" = yes ; then
  AC_CHECK_HEADER(bzlib.h, [], [AC_MSG_ERROR([header file <bzlib.h> is required for bzip2 support])], [])
fi

# Check for zstd.h
if test "$with_zstd" = yes; then
  AC_CHECK_HEADER(zstd.h, [], [AC_MSG_ERROR([header file <zstd.h> is required for zstd support])])
fi

if test "$with_gssapi" = yes ; then
  AC_CHECK_HEADERS(gssapi/gssapi.h, [],
	[AC_CHECK_HEADERS(gssapi.h, [], [AC_MSG_ERROR([gssapi.h header file is required for GSSAPI])])])
fi

if test "$with_krb5" = yes ; then
  AC_CHECK_HEADER(krb5.h, [], [AC_MSG_ERROR([header file <krb5.h> is required for Kerberos 5])])
fi

if test "$with_openssl" = yes ; then
  AC_CHECK_HEADER(openssl/ssl.h, [], [AC_MSG_ERROR([header file <openssl/ssl.h> is required for OpenSSL])])
  AC_CHECK_HEADER(openssl/err.h, [], [AC_MSG_ERROR([header file <openssl/err.h> is required for OpenSSL])])
fi

if test "$with_pam" = yes ; then
  AC_CHECK_HEADERS(security/pam_appl.h, [],
                   [AC_CHECK_HEADERS(pam/pam_appl.h, [],
                                     [AC_MSG_ERROR([header file <security/pam_appl.h> or <pam/pam_appl.h> is required for PAM.])])])
fi

if test "$with_libxml" = yes ; then
  AC_CHECK_HEADER(libxml/parser.h, [], [AC_MSG_ERROR([header file <libxml/parser.h> is required for XML support])])
fi

if test "$with_libxslt" = yes ; then
  AC_CHECK_HEADER(libxslt/xslt.h, [], [AC_MSG_ERROR([header file <libxslt/xslt.h> is required for XSLT support])])
fi

if test "$with_ldap" = yes ; then
  if test "$PORTNAME" != "win32"; then
     AC_CHECK_HEADERS(ldap.h, [],
                      [AC_MSG_ERROR([header file <ldap.h> is required for LDAP])])
  else
     AC_CHECK_HEADERS(winldap.h, [],
                      [AC_MSG_ERROR([header file <winldap.h> is required for LDAP])],
                      [AC_INCLUDES_DEFAULT
#include <windows.h>
                      ])
  fi
fi

if test "$with_bonjour" = yes ; then
  AC_CHECK_HEADER(dns_sd.h, [], [AC_MSG_ERROR([header file <dns_sd.h> is required for Bonjour])])
fi

# For processor affinity support in Linux on NUMA platforms such as
# AMD x86_64, the 'numactl' or 'libnuma' package is required.  See
#  http://lwn.net/Articles/67005/
#  http://www.x86-64.org/pipermail/discuss/2003-May/003528.html
case $template in
  linux*)
    AC_CHECK_LIB(numa, numa_available)
    AC_CHECK_HEADERS([numa.h])
    ;;
esac

# net-snmp
if test "$enable_snmp" = yes; then
	AC_CHECK_HEADERS([net-snmp/net-snmp-config.h], [],
					[AC_MSG_ERROR([header file <net-snmp/net-snmp-config.h> is required for snmp support])])
fi


# realtime library header
if test "$with_rt" = yes; then
	AC_CHECK_HEADERS([time.h], [],
			 [AC_MSG_ERROR([header file <time.h> is required for realtime library support])])
fi

<<<<<<< HEAD
if test "$enable_mapreduce" = yes; then
  if test "$with_perl" = no; then
    AC_MSG_ERROR([Greenplum Mapreduce requires Perl, reconfigure with --with-perl])
  fi
  AC_CHECK_HEADERS(yaml.h, [], [AC_MSG_ERROR([header file <yaml.h> is required for Greenplum Mapreduce])])
fi

# Check for Greenplum Query Optimizer (orca) and supporting Greenplum OS header files.
if test "$enable_orca" = yes; then
  PGAC_CHECK_ORCA_HEADERS
  PGAC_CHECK_ORCA_VERSION
fi

# OpenBSD requires libexecinfo from ports for backtrace() as it's a glibc addition
if test "$PORTNAME" = "openbsd"; then
  AC_CHECK_HEADERS([execinfo.h], [], [AC_MSG_ERROR([header file <execinfo.h> is required for backtrace support])])
=======
if test "$PORTNAME" = "win32" ; then
   AC_CHECK_HEADERS(crtdefs.h)
>>>>>>> 80edfd76
fi

##
## Types, structures, compiler characteristics
##

m4_defun([AC_PROG_CC_STDC], []) dnl We don't want that.
AC_C_BIGENDIAN
PGAC_C_INLINE
PGAC_PRINTF_ARCHETYPE
AC_C_CONST
AC_C_STRINGIZE
AC_C_FLEXIBLE_ARRAY_MEMBER
PGAC_C_SIGNED
AC_C_VOLATILE
PGAC_C_FUNCNAME_SUPPORT
PGAC_C_STATIC_ASSERT
PGAC_C_TYPES_COMPATIBLE
PGAC_C_BUILTIN_CONSTANT_P
PGAC_C_BUILTIN_UNREACHABLE
PGAC_C_VA_ARGS
PGAC_STRUCT_TIMEZONE
PGAC_UNION_SEMUN
PGAC_STRUCT_SOCKADDR_UN
PGAC_STRUCT_SOCKADDR_STORAGE
PGAC_STRUCT_SOCKADDR_STORAGE_MEMBERS
PGAC_STRUCT_ADDRINFO
AC_TYPE_INTPTR_T
AC_TYPE_UINTPTR_T
AC_TYPE_LONG_LONG_INT

PGAC_TYPE_LOCALE_T

AC_CHECK_TYPES([struct cmsgcred], [], [],
[#include <sys/socket.h>
#ifdef HAVE_SYS_UCRED_H
#include <sys/ucred.h>
#endif])

AC_CHECK_TYPES([struct option], [], [],
[#ifdef HAVE_GETOPT_H
#include <getopt.h>
#endif])

if test "$with_zlib" = yes; then
  # Check that <zlib.h> defines z_streamp (versions before about 1.0.4
  # did not).  While we could work around the lack of z_streamp, it
  # seems unwise to encourage people to use such old zlib versions...
  AC_CHECK_TYPE(z_streamp, [], [AC_MSG_ERROR([zlib version is too old
Use --without-zlib to disable zlib support.])],
                [#include <zlib.h>])
fi

if test "$with_krb5" = yes; then
# Check for differences between MIT and Heimdal (KTH) releases
  AC_CHECK_MEMBERS(krb5_ticket.enc_part2, [],
                   [AC_CHECK_MEMBERS(krb5_ticket.client, [],
                                     [AC_MSG_ERROR([could not determine how to get client name from Kerberos 5 ticket])],
                                     [#include <krb5.h>])],
                   [#include <krb5.h>])
  AC_CHECK_MEMBERS(krb5_error.text.data, [],
                   [AC_CHECK_MEMBERS(krb5_error.e_data, [],
                                     [AC_MSG_ERROR([could not determine how to extract Kerberos 5 error messages])],
                                     [#include <krb5.h>])],
                   [#include <krb5.h>])

# Win32 requires headers to be loaded for __stdcall, so can't use
# AC_CHECK_FUNCS here.
  AC_MSG_CHECKING(for krb5_free_unparsed_name)
  AC_TRY_LINK([#include <krb5.h>],
              [krb5_free_unparsed_name(NULL,NULL);],
              [AC_DEFINE(HAVE_KRB5_FREE_UNPARSED_NAME, 1, [Define to 1 if you have krb5_free_unparsed_name.])
AC_MSG_RESULT(yes)],
              [AC_MSG_RESULT(no)])
fi

# On PPC, check if assembler supports LWARX instruction's mutex hint bit
case $host_cpu in
  ppc*|powerpc*)
    AC_MSG_CHECKING([whether assembler supports lwarx hint bit])
    AC_TRY_COMPILE([],
	[int a = 0; int *p = &a; int r;
	 __asm__ __volatile__ (" lwarx %0,0,%1,1\n" : "=&r"(r) : "r"(p));],
	[pgac_cv_have_ppc_mutex_hint=yes],
	[pgac_cv_have_ppc_mutex_hint=no])
    AC_MSG_RESULT([$pgac_cv_have_ppc_mutex_hint])
    if test x"$pgac_cv_have_ppc_mutex_hint" = xyes ; then
	AC_DEFINE(HAVE_PPC_LWARX_MUTEX_HINT, 1, [Define to 1 if the assembler supports PPC's LWARX mutex hint bit.])
    fi
  ;;
esac

# Check largefile support.  You might think this is a system service not a
# compiler characteristic, but you'd be wrong.  We must check this before
# probing existence of related functions such as fseeko, since the largefile
# defines can affect what is generated for that.
if test "$PORTNAME" != "win32"; then
   AC_SYS_LARGEFILE
fi

# Check for largefile support (must be after AC_SYS_LARGEFILE)
AC_CHECK_SIZEOF([off_t])

# If we don't have largefile support, can't handle segsize >= 2GB.
if test "$ac_cv_sizeof_off_t" -lt 8 -a "$segsize" != "1"; then
   AC_MSG_ERROR([Large file support is not enabled. Segment size cannot be larger than 1GB.])
fi


##
## Functions, global variables
##

PGAC_VAR_INT_TIMEZONE
AC_FUNC_ACCEPT_ARGTYPES
PGAC_FUNC_GETTIMEOFDAY_1ARG

<<<<<<< HEAD
# Some versions of libedit contain strlcpy(), setproctitle(), and other
# symbols that that library has no business exposing to the world.  Pending
# acquisition of a clue by those developers, ignore libedit (including its
# possible alias of libreadline) while checking for everything else.
LIBS_including_readline="$LIBS"
LIBS=`echo "$LIBS" | sed -e 's/-ledit//g' -e 's/-lreadline//g'`

# net-snmp has the same problem..
LIBS=`echo "$LIBS" | sed -e 's/-lnetsnmp//g'`

AC_CHECK_FUNCS([cbrt dlopen fcvt fdatasync getifaddrs getpeerucred getrlimit memmove poll pstat readlink scandir setproctitle setsid sigprocmask symlink sysconf towlower utime utimes waitpid wcstombs wcstombs_l])
=======
AC_CHECK_FUNCS([cbrt dlopen fdatasync getifaddrs getpeerucred getrlimit memmove poll pstat readlink setproctitle setsid sigprocmask symlink towlower utime utimes waitpid wcstombs wcstombs_l])
>>>>>>> 80edfd76

AC_REPLACE_FUNCS(fseeko)
case $host_os in
	# NetBSD uses a custom fseeko/ftello built on fsetpos/fgetpos
	# Mingw uses macros to access Win32 API calls
	netbsd*|mingw*)
		AC_DEFINE(HAVE_FSEEKO, 1, [Define to 1 because replacement version used.])
		ac_cv_func_fseeko=yes;;
	*)
		AC_FUNC_FSEEKO;;
esac

# posix_fadvise() is a no-op on Solaris, so don't incur function overhead
# by calling it, 2009-04-02
# http://src.opensolaris.org/source/xref/onnv/onnv-gate/usr/src/lib/libc/port/gen/posix_fadvise.c
if test "$PORTNAME" != "solaris"; then
AC_CHECK_FUNCS(posix_fadvise)
AC_CHECK_DECLS(posix_fadvise, [], [], [#include <fcntl.h>])
fi

AC_CHECK_DECLS(fdatasync, [], [], [#include <unistd.h>])
AC_CHECK_DECLS([strlcat, strlcpy])
# This is probably only present on Darwin, but may as well check always
AC_CHECK_DECLS(F_FULLFSYNC, [], [], [#include <fcntl.h>])

HAVE_IPV6=no
AC_CHECK_TYPE([struct sockaddr_in6],
        [AC_DEFINE(HAVE_IPV6, 1, [Define to 1 if you have support for IPv6.])
         HAVE_IPV6=yes],
        [],
[$ac_includes_default
#include <netinet/in.h>])
AC_SUBST(HAVE_IPV6)

AC_CACHE_CHECK([for PS_STRINGS], [pgac_cv_var_PS_STRINGS],
[AC_TRY_LINK(
[#include <machine/vmparam.h>
#include <sys/exec.h>
],
[PS_STRINGS->ps_nargvstr = 1;
PS_STRINGS->ps_argvstr = "foo";],
[pgac_cv_var_PS_STRINGS=yes],
[pgac_cv_var_PS_STRINGS=no])])
if test "$pgac_cv_var_PS_STRINGS" = yes ; then
  AC_DEFINE([HAVE_PS_STRINGS], [], [Define to 1 if the PS_STRINGS thing exists.])
fi


# We use our snprintf.c emulation if either snprintf() or vsnprintf()
# is missing.  Yes, there are machines that have only one.  We may
# also decide to use snprintf.c if snprintf() is present but does not
# have all the features we need --- see below.

if test "$PORTNAME" = "win32"; then
  # Win32 gets snprintf.c built unconditionally.
  #
  # To properly translate all NLS languages strings, we must support the
  # *printf() %$ format, which allows *printf() arguments to be selected
  # by position in the translated string.
  #
  # libintl versions < 0.13 use the native *printf() functions, and Win32
  # *printf() doesn't understand %$, so we must use our /port versions,
  # which do understand %$. libintl versions >= 0.13 include their own
  # *printf versions on Win32.  The libintl 0.13 release note text is:
  #
  #   C format strings with positions, as they arise when a translator
  #   needs to reorder a sentence, are now supported on all platforms.
  #   On those few platforms (NetBSD and Woe32) for which the native
  #   printf()/fprintf()/... functions don't support such format
  #   strings, replacements are provided through <libintl.h>.
  #
  # We could use libintl >= 0.13's *printf() if we were sure that we had
  # a litint >= 0.13 at runtime, but seeing that there is no clean way
  # to guarantee that, it is best to just use our own, so we are sure to
  # get %$ support. In include/port.h we disable the *printf() macros
  # that might have been defined by libintl.
  #
  # We do this unconditionally whether NLS is used or not so we are sure
  # that all Win32 libraries and binaries behave the same.
  pgac_need_repl_snprintf=yes
else
  pgac_need_repl_snprintf=no
  AC_CHECK_FUNCS(snprintf, [], pgac_need_repl_snprintf=yes)
  AC_CHECK_FUNCS(vsnprintf, [], pgac_need_repl_snprintf=yes)
fi


# Check whether <stdio.h> declares snprintf() and vsnprintf(); if not,
# include/c.h will provide declarations.  Note this is a separate test
# from whether the functions exist in the C library --- there are
# systems that have the functions but don't bother to declare them :-(

AC_CHECK_DECLS([snprintf, vsnprintf])


dnl Cannot use AC_CHECK_FUNC because isinf may be a macro
AC_CACHE_CHECK([for isinf], ac_cv_func_isinf,
[AC_TRY_LINK([
#include <math.h>
double glob_double;
],
[return isinf(glob_double) ? 0 : 1;],
[ac_cv_func_isinf=yes],
[ac_cv_func_isinf=no])])

if test $ac_cv_func_isinf = yes ; then
  AC_DEFINE(HAVE_ISINF, 1, [Define to 1 if you have isinf().])
else
  AC_LIBOBJ(isinf)
  # Look for a way to implement a substitute for isinf()
  AC_CHECK_FUNCS([fpclass fp_class fp_class_d class], [break])
fi

<<<<<<< HEAD
AC_REPLACE_FUNCS([crypt erand48 getopt getpeereid getrusage inet_aton random rint srandom strdup strerror strlcat strlcpy strtol strtoul])
=======
# Some versions of libedit contain strlcpy(); so disregard that library while
# checking for these standard libc functions.
pgac_save_LIBS="$LIBS"
LIBS=`echo "$LIBS" | sed -e 's/-ledit//g' -e 's/-lreadline//g'`

AC_REPLACE_FUNCS([crypt fls getopt getrusage inet_aton random rint srandom strerror strlcat strlcpy])
>>>>>>> 80edfd76

case $host_os in

        # Windows uses a specialised env handler
        # and doesn't need a replacement getpeereid because it doesn't use
        # Unix sockets.
        mingw*)
                AC_DEFINE(HAVE_UNSETENV, 1, [Define to 1 because replacement version used.])
                AC_DEFINE(HAVE_GETPEEREID, 1, [Define to 1 because function not required.])
                ac_cv_func_unsetenv=yes
                ac_cv_func_getpeereid=yes;;
        *)
                AC_REPLACE_FUNCS([unsetenv getpeereid])
		;;
esac

# System's version of getaddrinfo(), if any, may be used only if we found
# a definition for struct addrinfo; see notes in src/include/getaddrinfo.h.
# (Note: the AC_REPLACE_FUNCS probe fails on Windows, where the available
# versions of getaddrinfo don't follow normal C call protocol.  This is OK
# because we want to use our own getaddrinfo.c on Windows anyway.)
if test x"$ac_cv_type_struct_addrinfo" = xyes ; then
  AC_REPLACE_FUNCS([getaddrinfo])
else
  AC_LIBOBJ(getaddrinfo)
fi

# Similarly, use system's getopt_long() only if system provides struct option.
if test x"$ac_cv_type_struct_option" = xyes ; then
  AC_REPLACE_FUNCS([getopt_long])
else
  AC_LIBOBJ(getopt_long)
fi

# Solaris' getopt() doesn't do what we want for long options, so always use
# our version on that platform.
if test "$PORTNAME" = "solaris"; then
  AC_LIBOBJ(getopt)
fi

# mingw has adopted a GNU-centric interpretation of optind/optreset,
# so always use our version on Windows.
if test "$PORTNAME" = "win32"; then
  AC_LIBOBJ(getopt)
  AC_LIBOBJ(getopt_long)
fi

# Win32 support
if test "$PORTNAME" = "win32"; then
  AC_REPLACE_FUNCS(gettimeofday)
  AC_LIBOBJ(kill)
  AC_LIBOBJ(open)
  AC_LIBOBJ(win32env)
  AC_LIBOBJ(win32error)
  AC_LIBOBJ(win32setlocale)
  AC_DEFINE([HAVE_SYMLINK], 1,
            [Define to 1 if you have the `symlink' function.])
  AC_CHECK_TYPES(MINIDUMP_TYPE, [pgac_minidump_type=yes], [pgac_minidump_type=no], [
#define WIN32_LEAN_AND_MEAN
#include <windows.h>
#include <string.h>
#include <dbghelp.h>])
fi
if test x"$pgac_minidump_type" = x"yes" ; then
  AC_SUBST(have_win32_dbghelp,yes)
else
  AC_SUBST(have_win32_dbghelp,no)
fi

dnl Cannot use AC_CHECK_FUNC because sigsetjmp may be a macro
dnl (especially on GNU libc)
dnl See also comments in c.h.
AC_CACHE_CHECK([for sigsetjmp], pgac_cv_func_sigsetjmp,
[AC_TRY_LINK([#include <setjmp.h>],
            [sigjmp_buf x; sigsetjmp(x, 1);],
            [pgac_cv_func_sigsetjmp=yes],
            [pgac_cv_func_sigsetjmp=no])])
if test x"$pgac_cv_func_sigsetjmp" = x"yes"; then
  AC_DEFINE(HAVE_SIGSETJMP, 1, [Define to 1 if you have sigsetjmp().])
fi

AC_DECL_SYS_SIGLIST

AC_CHECK_FUNC(syslog,
              [AC_CHECK_HEADER(syslog.h,
                               [AC_DEFINE(HAVE_SYSLOG, 1, [Define to 1 if you have the syslog interface.])])])

AC_CACHE_CHECK([for opterr], pgac_cv_var_int_opterr,
[AC_TRY_LINK([#include <unistd.h>],
  [extern int opterr; opterr = 1;],
  [pgac_cv_var_int_opterr=yes],
  [pgac_cv_var_int_opterr=no])])
if test x"$pgac_cv_var_int_opterr" = x"yes"; then
  AC_DEFINE(HAVE_INT_OPTERR, 1, [Define to 1 if you have the global variable 'int opterr'.])
fi

AC_CACHE_CHECK([for optreset], pgac_cv_var_int_optreset,
[AC_TRY_LINK([#include <unistd.h>],
  [extern int optreset; optreset = 1;],
  [pgac_cv_var_int_optreset=yes],
  [pgac_cv_var_int_optreset=no])])
if test x"$pgac_cv_var_int_optreset" = x"yes"; then
  AC_DEFINE(HAVE_INT_OPTRESET, 1, [Define to 1 if you have the global variable 'int optreset'.])
fi

AC_CHECK_FUNCS([strtoll strtoq], [break])
AC_CHECK_FUNCS([strtoull strtouq], [break])

AC_CACHE_CHECK([for builtin locking functions], pgac_cv_gcc_int_atomics,
[AC_TRY_LINK([],
  [int lock = 0;
   __sync_lock_test_and_set(&lock, 1);
   __sync_lock_release(&lock);],
  [pgac_cv_gcc_int_atomics="yes"],
  [pgac_cv_gcc_int_atomics="no"])])
if test x"$pgac_cv_gcc_int_atomics" = x"yes"; then
  AC_DEFINE(HAVE_GCC_INT_ATOMICS, 1, [Define to 1 if you have __sync_lock_test_and_set(int *) and friends.])
fi


AC_CACHE_CHECK([for builtin locking functions], pgac_cv_gcc_int_atomics,
[AC_TRY_LINK([],
  [int lock = 0;
   __sync_lock_test_and_set(&lock, 1);
   __sync_lock_release(&lock);],
  [pgac_cv_gcc_int_atomics="yes"],
  [pgac_cv_gcc_int_atomics="no"])])
if test x"$pgac_cv_gcc_int_atomics" = x"yes"; then
  AC_DEFINE(HAVE_GCC_INT_ATOMICS, 1, [Define to 1 if you have __sync_lock_test_and_set(int *) and friends.])
fi

# Lastly, restore full LIBS list and check for readline/libedit symbols
LIBS="$LIBS_including_readline"

if test "$with_readline" = yes; then
  PGAC_VAR_RL_COMPLETION_APPEND_CHARACTER
  AC_CHECK_FUNCS([rl_completion_matches rl_filename_completion_function])
  AC_CHECK_FUNCS([append_history history_truncate_file])
fi


#
# Pthreads
#
# For each platform, we need to know about any special compile and link
# libraries, and whether the normal C function names are thread-safe.
# See the comment at the top of src/port/thread.c for more information.
# WIN32 doesn't need the pthread tests;  it always uses threads
if test "$enable_thread_safety" = yes -a "$PORTNAME" != "win32"; then
ACX_PTHREAD	# set thread flags

# Some platforms use these, so just define them.  They can't hurt if they
# are not supported.  For example, on Solaris -D_POSIX_PTHREAD_SEMANTICS
# enables 5-arg getpwuid_r, among other things.
PTHREAD_CFLAGS="$PTHREAD_CFLAGS -D_REENTRANT -D_THREAD_SAFE -D_POSIX_PTHREAD_SEMANTICS"


# At this point, we don't want to muck with the compiler name for threading.
# Let's see who fails, perhaps AIX.  2004-04-23
if test "$PTHREAD_CC" != "$CC"; then
AC_MSG_ERROR([
PostgreSQL does not support platforms that require a special compiler
for thread safety;  use --disable-thread-safety to disable thread safety.])
fi

# Check for *_r functions
_CFLAGS="$CFLAGS"
_LIBS="$LIBS"
CFLAGS="$CFLAGS $PTHREAD_CFLAGS"
LIBS="$LIBS $PTHREAD_LIBS"

if test "$PORTNAME" != "win32"; then
AC_CHECK_HEADER(pthread.h, [], [AC_MSG_ERROR([
pthread.h not found;  use --disable-thread-safety to disable thread safety])])
fi

AC_CHECK_FUNCS([strerror_r getpwuid_r gethostbyname_r])

# Do test here with the proper thread flags
PGAC_FUNC_GETPWUID_R_5ARG
PGAC_FUNC_STRERROR_R_INT

CFLAGS="$_CFLAGS"
LIBS="$_LIBS"

else
# do not use values from template file
PTHREAD_CFLAGS=
PTHREAD_LIBS=
fi

AC_SUBST(PTHREAD_CFLAGS)
AC_SUBST(PTHREAD_LIBS)


# We can test for libldap_r only after we know PTHREAD_LIBS
if test "$with_ldap" = yes ; then
  _LIBS="$LIBS"
  if test "$PORTNAME" != "win32"; then
    AC_CHECK_LIB(ldap, ldap_bind, [],
		 [AC_MSG_ERROR([library 'ldap' is required for LDAP])],
		 [$EXTRA_LDAP_LIBS])
    LDAP_LIBS_BE="-lldap $EXTRA_LDAP_LIBS"
    if test "$enable_thread_safety" = yes; then
      # on some platforms ldap_r fails to link without PTHREAD_LIBS
      AC_CHECK_LIB(ldap_r, ldap_simple_bind, [],
		   [AC_MSG_ERROR([library 'ldap_r' is required for LDAP])],
		   [$PTHREAD_CFLAGS $PTHREAD_LIBS $EXTRA_LDAP_LIBS])
      LDAP_LIBS_FE="-lldap_r $EXTRA_LDAP_LIBS"
    else
      LDAP_LIBS_FE="-lldap $EXTRA_LDAP_LIBS"
    fi
  else
    AC_CHECK_LIB(wldap32, ldap_bind, [], [AC_MSG_ERROR([library 'wldap32' is required for LDAP])])
    LDAP_LIBS_FE="-lwldap32"
    LDAP_LIBS_BE="-lwldap32"
  fi
  LIBS="$_LIBS"
fi
AC_SUBST(LDAP_LIBS_FE)
AC_SUBST(LDAP_LIBS_BE)


# Older versions of libxml2 lack the xmlStructuredErrorContext variable
# (which could be a macro referring to a function, if threading is enabled)
if test "$with_libxml" = yes ; then
  AC_CACHE_CHECK([for xmlStructuredErrorContext], pgac_cv_libxml_structerrctx,
  [AC_TRY_LINK([#include <libxml/globals.h>
                void *globptr;],
               [globptr = xmlStructuredErrorContext],
               [pgac_cv_libxml_structerrctx=yes],
               [pgac_cv_libxml_structerrctx=no])])
  if test x"$pgac_cv_libxml_structerrctx" = x"yes"; then
    AC_DEFINE(HAVE_XMLSTRUCTUREDERRORCONTEXT,
             1,
             [Define to 1 if your libxml has xmlStructuredErrorContext.])
  fi
fi


# This test makes sure that run tests work at all.  Sometimes a shared
# library is found by the linker, but the runtime linker can't find it.
# This check should come after all modifications of compiler or linker
# variables, and before any other run tests.
AC_MSG_CHECKING([test program])
AC_TRY_RUN([int main() { return 0; }],
[AC_MSG_RESULT(ok)],
[AC_MSG_RESULT(failed)
AC_MSG_ERROR([[
Could not execute a simple test program.  This may be a problem
related to locating shared libraries.  Check the file 'config.log'
for the exact reason.]])],
[AC_MSG_RESULT([cross-compiling])])

# --------------------
# Run tests below here
# --------------------

# Force use of our snprintf if system's doesn't do arg control
# See comment above at snprintf test for details.
if test "$enable_nls" = yes -a "$pgac_need_repl_snprintf" = no; then
  PGAC_FUNC_PRINTF_ARG_CONTROL
  if test $pgac_cv_printf_arg_control != yes ; then
    pgac_need_repl_snprintf=yes
  fi
fi


dnl Check to see if we have a working 64-bit integer type.
dnl This breaks down into two steps:
dnl (1) figure out if the compiler has a 64-bit int type with working
dnl arithmetic, and if so
dnl (2) see whether snprintf() can format the type correctly.  (Currently,
dnl snprintf is the only library routine we really need for int8 support.)
dnl It's entirely possible to have a compiler that handles a 64-bit type
dnl when the C library doesn't; this is fairly likely when using gcc on
dnl an older platform, for example.
dnl If there is no native snprintf() or it does not handle the 64-bit type,
dnl we force our own version of snprintf() to be used instead.
dnl Note this test must be run after our initial check for snprintf/vsnprintf.

dnl As of Postgres 8.4, we no longer support compilers without a working
dnl 64-bit type.  But we still handle the case of snprintf being broken.

PGAC_TYPE_64BIT_INT([long int])

if test x"$HAVE_LONG_INT_64" = x"yes" ; then
  pg_int64_type="long int"
else
  PGAC_TYPE_64BIT_INT([long long int])
  if test x"$HAVE_LONG_LONG_INT_64" = x"yes" ; then
    pg_int64_type="long long int"
  else
    AC_MSG_ERROR([Cannot find a working 64-bit integer type.])
  fi
fi

AC_DEFINE_UNQUOTED(PG_INT64_TYPE, $pg_int64_type,
  [Define to the name of a signed 64-bit integer type.])


dnl If we need to use "long long int", figure out whether nnnLL notation works.

if test x"$HAVE_LONG_LONG_INT_64" = xyes ; then
  AC_TRY_COMPILE([
#define INT64CONST(x)  x##LL
long long int foo = INT64CONST(0x1234567890123456);
],
	[],
	[AC_DEFINE(HAVE_LL_CONSTANTS, 1, [Define to 1 if constants of type 'long long int' should have the suffix LL.])],
	[])
fi


# If we found "long int" is 64 bits, assume snprintf handles it.  If
# we found we need to use "long long int", better check.  We cope with
# snprintfs that use %lld, %qd, or %I64d as the format.  If none of these
# work, fall back to our own snprintf emulation (which we know uses %lld).

if test "$HAVE_LONG_LONG_INT_64" = yes ; then
  if test $pgac_need_repl_snprintf = no; then
    PGAC_FUNC_SNPRINTF_LONG_LONG_INT_FORMAT
    if test "$LONG_LONG_INT_FORMAT" = ""; then
      # Force usage of our own snprintf, since system snprintf is broken
      pgac_need_repl_snprintf=yes
      LONG_LONG_INT_FORMAT='%lld'
    fi
  else
    # Here if we previously decided we needed to use our own snprintf
    LONG_LONG_INT_FORMAT='%lld'
  fi
  LONG_LONG_UINT_FORMAT=`echo "$LONG_LONG_INT_FORMAT" | sed 's/d$/u/'`
  INT64_FORMAT="\"$LONG_LONG_INT_FORMAT\""
  UINT64_FORMAT="\"$LONG_LONG_UINT_FORMAT\""
else
  # Here if we are not using 'long long int' at all
  INT64_FORMAT='"%ld"'
  UINT64_FORMAT='"%lu"'
fi

AC_DEFINE_UNQUOTED(INT64_FORMAT, $INT64_FORMAT,
                   [Define to the appropriate snprintf format for 64-bit ints.])

AC_DEFINE_UNQUOTED(UINT64_FORMAT, $UINT64_FORMAT,
                   [Define to the appropriate snprintf format for unsigned 64-bit ints.])

# Now we have checked all the reasons to replace snprintf
if test $pgac_need_repl_snprintf = yes; then
  AC_DEFINE(USE_REPL_SNPRINTF, 1, [Use replacement snprintf() functions.])
  AC_LIBOBJ(snprintf)
fi

# Check size of void *, size_t (enables tweaks for > 32bit address space)
AC_CHECK_SIZEOF([void *])
AC_CHECK_SIZEOF([size_t])
AC_CHECK_SIZEOF([long])

# In GPDB, float4 and float8 are always passed by value. There is
# GPDB-specific code that assumes that in various places, so it's not
# configurable.
float4passbyval=true
AC_DEFINE([USE_FLOAT4_BYVAL], 1, [Define to 1 if you want float4 values to be passed by value. (Always defined in GPDB)])
AC_DEFINE_UNQUOTED([FLOAT4PASSBYVAL], [$float4passbyval], [float4 values are passed by value if 'true', by reference if 'false' (always true in GPDB)])

# Note: this setting also controls int8 and related types such as timestamp.
float8passbyval=true
AC_DEFINE([USE_FLOAT8_BYVAL], 1, [Define to 1 if you want float8, int8, etc values to be passed by value. (Always defined in GPDB)])
AC_DEFINE_UNQUOTED([FLOAT8PASSBYVAL], [$float8passbyval], [float8, int8, and related values are passed by value if 'true', by reference if 'false' (always true in GPDB)])

# Determine memory alignment requirements for the basic C data types.

AC_CHECK_ALIGNOF(short)
AC_CHECK_ALIGNOF(int)
AC_CHECK_ALIGNOF(long)
if test x"$HAVE_LONG_LONG_INT_64" = x"yes" ; then
  AC_CHECK_ALIGNOF(long long int)
fi
AC_CHECK_ALIGNOF(double)

# Compute maximum alignment of any basic type.
# We assume long's alignment is at least as strong as char, short, or int;
# but we must check long long (if it exists) and double.

MAX_ALIGNOF=$ac_cv_alignof_long
if test $MAX_ALIGNOF -lt $ac_cv_alignof_double ; then
  MAX_ALIGNOF=$ac_cv_alignof_double
fi
if test x"$HAVE_LONG_LONG_INT_64" = xyes && test $MAX_ALIGNOF -lt $ac_cv_alignof_long_long_int ; then
  MAX_ALIGNOF="$ac_cv_alignof_long_long_int"
fi
AC_DEFINE_UNQUOTED(MAXIMUM_ALIGNOF, $MAX_ALIGNOF, [Define as the maximum alignment requirement of any C data type.])


# Some platforms predefine the types int8, int16, etc.  Only check
# a (hopefully) representative subset.
AC_CHECK_TYPES([int8, uint8, int64, uint64], [], [],
[#include <stdio.h>])

# We also check for sig_atomic_t, which *should* be defined per ANSI
# C, but is missing on some old platforms.
AC_CHECK_TYPES(sig_atomic_t, [], [], [#include <signal.h>])

# Check for various atomic operations now that we have checked how to declare
# 64bit integers.
PGAC_HAVE_GCC__SYNC_CHAR_TAS
PGAC_HAVE_GCC__SYNC_INT32_TAS
PGAC_HAVE_GCC__SYNC_INT32_CAS
PGAC_HAVE_GCC__SYNC_INT64_CAS
PGAC_HAVE_GCC__ATOMIC_INT32_CAS
PGAC_HAVE_GCC__ATOMIC_INT64_CAS


if test "$PORTNAME" != "win32"
then
PGAC_FUNC_POSIX_SIGNALS
if test "$pgac_cv_func_posix_signals" != yes -a "$enable_thread_safety" = yes; then
  AC_MSG_ERROR([
Thread-safety requires POSIX signals, which are not supported by this
operating system;  use --disable-thread-safety to disable thread safety.])
fi
fi

if test $ac_cv_func_fseeko = yes; then
AC_SYS_LARGEFILE
enable_largefile=yes
else
enable_largefile=no
fi
AC_SUBST(enable_largefile)

# Check for largefile support (must be after AC_SYS_LARGEFILE)
AC_CHECK_SIZEOF([off_t])

if test "$PORTNAME" != "win32"; then
# If we don't have largefile support, can't handle segsize >= 2GB.
if test "$ac_cv_sizeof_off_t" -lt 8 -a "$segsize" != "1"; then
   AC_MSG_ERROR([Large file support is not enabled. Segment size cannot be larger than 1GB.])
fi
fi

# SunOS doesn't handle negative byte comparisons properly with +/- return
AC_FUNC_MEMCMP


# Select semaphore implementation type.
if test "$PORTNAME" != "win32"; then
  if test x"$USE_NAMED_POSIX_SEMAPHORES" = x"1" ; then
    AC_DEFINE(USE_NAMED_POSIX_SEMAPHORES, 1, [Define to select named POSIX semaphores.])
    SEMA_IMPLEMENTATION="src/backend/port/posix_sema.c"
  else
    if test x"$USE_UNNAMED_POSIX_SEMAPHORES" = x"1" ; then
      AC_DEFINE(USE_UNNAMED_POSIX_SEMAPHORES, 1, [Define to select unnamed POSIX semaphores.])
      SEMA_IMPLEMENTATION="src/backend/port/posix_sema.c"
    else
  AC_DEFINE(USE_SYSV_SEMAPHORES, 1, [Define to select SysV-style semaphores.])
  SEMA_IMPLEMENTATION="src/backend/port/sysv_sema.c"
    fi
  fi
else
  AC_DEFINE(USE_WIN32_SEMAPHORES, 1, [Define to select Win32-style semaphores.])
  SEMA_IMPLEMENTATION="src/backend/port/win32_sema.c"
fi


# Select shared-memory implementation type.
if test "$PORTNAME" != "win32"; then
  AC_DEFINE(USE_SYSV_SHARED_MEMORY, 1, [Define to select SysV-style shared memory.])
  SHMEM_IMPLEMENTATION="src/backend/port/sysv_shmem.c"
else
  AC_DEFINE(USE_WIN32_SHARED_MEMORY, 1, [Define to select Win32-style shared memory.])
  SHMEM_IMPLEMENTATION="src/backend/port/win32_shmem.c"
fi

# Select latch implementation type.
if test "$PORTNAME" != "win32"; then
  LATCH_IMPLEMENTATION="src/backend/port/unix_latch.c"
else
  LATCH_IMPLEMENTATION="src/backend/port/win32_latch.c"
fi

# If not set in template file, set bytes to use libc memset()
if test x"$MEMSET_LOOP_LIMIT" = x"" ; then
  MEMSET_LOOP_LIMIT=1024
fi
AC_DEFINE_UNQUOTED(MEMSET_LOOP_LIMIT, ${MEMSET_LOOP_LIMIT}, [Define bytes to use libc memset().])


if test "$enable_nls" = yes ; then
  PGAC_CHECK_GETTEXT
fi

# Check for Tcl configuration script tclConfig.sh
if test "$with_tcl" = yes; then
    PGAC_PATH_TCLCONFIGSH([$with_tclconfig])
    PGAC_EVAL_TCLCONFIGSH([$TCL_CONFIG_SH],
                          [TCL_INCLUDE_SPEC,TCL_LIB_FILE,TCL_LIBS,TCL_LIB_SPEC,TCL_SHARED_BUILD])
    AC_SUBST(TCL_SHLIB_LD_LIBS)dnl don't want to double-evaluate that one
    # now that we have TCL_INCLUDE_SPEC, we can check for <tcl.h>
    ac_save_CPPFLAGS=$CPPFLAGS
    CPPFLAGS="$TCL_INCLUDE_SPEC $CPPFLAGS"
    AC_CHECK_HEADER(tcl.h, [], [AC_MSG_ERROR([header file <tcl.h> is required for Tcl])])
    CPPFLAGS=$ac_save_CPPFLAGS
fi

# check for <Python.h>
if test "$with_python" = yes; then
  ac_save_CPPFLAGS=$CPPFLAGS
  CPPFLAGS="$python_includespec $CPPFLAGS"
  AC_CHECK_HEADER(Python.h, [], [AC_MSG_ERROR([header file <Python.h> is required for Python])])
  CPPFLAGS=$ac_save_CPPFLAGS
fi

#
# Check for DocBook and tools
#
PGAC_PROG_NSGMLS
PGAC_PROG_JADE
PGAC_CHECK_DOCBOOK(4.2)
PGAC_PATH_DOCBOOK_STYLESHEETS
PGAC_PATH_COLLATEINDEX
AC_CHECK_PROGS(XSLTPROC, xsltproc)
AC_CHECK_PROGS(OSX, [osx sgml2xml sx])

#
# Check for test tools
#
if test "$enable_tap_tests" = yes; then
  AC_CHECK_PROGS(PROVE, prove)
  if test -z "$PROVE"; then
    AC_MSG_ERROR([prove not found])
  fi
  if test -z "$PERL"; then
    AC_MSG_ERROR([Perl not found])
  fi
  # Check for necessary modules
  AX_PROG_PERL_MODULES(IPC::Run, ,
    AC_MSG_ERROR([Perl module IPC::Run is required to run TAP tests]))
fi
# Thread testing

# We have to run the thread test near the end so we have all our symbols
# defined.  Cross compiling throws a warning.
#
if test "$enable_thread_safety" = yes; then
if test "$PORTNAME" != "win32"
then
AC_MSG_CHECKING([thread safety of required library functions])

_CFLAGS="$CFLAGS"
_LIBS="$LIBS"
CFLAGS="$CFLAGS $PTHREAD_CFLAGS -DIN_CONFIGURE"
LIBS="$LIBS $PTHREAD_LIBS"
AC_TRY_RUN([#include "$srcdir/src/test/thread/thread_test.c"],
  [AC_MSG_RESULT(yes)],
  [AC_MSG_RESULT(no)
  AC_MSG_ERROR([thread test program failed
This platform is not thread-safe.  Check the file 'config.log' or compile
and run src/test/thread/thread_test for the exact reason.
Use --disable-thread-safety to disable thread safety.])],
  [AC_MSG_RESULT(maybe)
  AC_MSG_WARN([
*** Skipping thread test program because of cross-compile build.
*** Run the program in src/test/thread on the target machine.
])])
CFLAGS="$_CFLAGS"
LIBS="$_LIBS"
else
AC_MSG_WARN([*** skipping thread test on Win32])
fi
fi

# If compiler will take -Wl,--as-needed (or various platform-specific
# spellings thereof) then add that to LDFLAGS.  This is much easier than
# trying to filter LIBS to the minimum for each executable.
# On (at least) some Red-Hat-derived systems, this switch breaks linking to
# libreadline; therefore we postpone testing it until we know what library
# dependencies readline has.  The test code will try to link with $LIBS.
if test "$with_readline" = yes; then
  link_test_func=readline
else
  link_test_func=exit
fi

if test "$PORTNAME" = "darwin"; then
  PGAC_PROG_CC_LDFLAGS_OPT([-Wl,-dead_strip_dylibs], $link_test_func)
elif test "$PORTNAME" = "openbsd"; then
  PGAC_PROG_CC_LDFLAGS_OPT([-Wl,-Bdynamic], $link_test_func)
else
  PGAC_PROG_CC_LDFLAGS_OPT([-Wl,--as-needed], $link_test_func)
fi

<<<<<<< HEAD
# Many of the autoconf tests produce warnings, or even compiler errors, on
# purpose as they run through the conftest programs. So, treating warning as
# error should be last step after all autoconf checks are performed, otherwise
# false side-effects happens.
if test "$GCC" = yes -a "$ICC" = no; then
  PGAC_PROG_CC_CFLAGS_OPT([-Werror=uninitialized])
  PGAC_PROG_CC_CFLAGS_OPT([-Werror=implicit-function-declaration])
fi

# Begin output steps

AC_MSG_NOTICE([using CFLAGS=$CFLAGS])
AC_MSG_NOTICE([using CPPFLAGS=$CPPFLAGS])
AC_MSG_NOTICE([using LDFLAGS=$LDFLAGS])
AC_MSG_NOTICE([using LIBS=$LIBS])

[BLD_ARCH=`echo $BLD_ARCH`]
AC_SUBST(BLD_ARCH)

# Get the Greenplum version string from VERSION

GP_VERSION_LONG=`bash ./getversion`

if test "$with_extra_version" = "" ; then
  with_extra_version="-oss"
fi

GP_VERSION_LONG="$GP_VERSION_LONG$with_extra_version"

echo $GP_VERSION_LONG > VERSION
GP_VERSION=`cat VERSION`

GP_VERSION_SHORT=`bash ./getversion --short`
GP_VERSION_SHORT="$GP_VERSION_SHORT$with_extra_version"
AC_SUBST(GP_VERSION_SHORT)

GP_VERSION_IN="src/include/catalog/gp_version.in"
GP_VERSION_HEADER="src/include/catalog/gp_version.h"
if grep '\$\$' $GP_VERSION_IN > /dev/null 2>&1 ; then
    sed "s,\\$.*\\$\\$,$GP_VERSION," $GP_VERSION_IN > $GP_VERSION_HEADER
fi

GP_BASH_VERSION_IN="gpMgmt/bin/lib/gp_bash_version.sh.in"
GP_BASH_VERSION_SH="gpMgmt/bin/lib/gp_bash_version.sh"
if grep '##' $GP_BASH_VERSION_IN > /dev/null 2>&1 ; then
    sed "s,##.*##,$GP_VERSION," $GP_BASH_VERSION_IN > $GP_BASH_VERSION_SH
fi

GPTEST_IN="src/test/regress/GPTest.pm.in"
GPTEST_PM="src/test/regress/GPTest.pm"
if grep '##' $GPTEST_IN > /dev/null 2>&1 ; then
    sed "s,##.*##,$GP_VERSION," $GPTEST_IN > $GPTEST_PM
fi

AC_DEFINE_UNQUOTED(GP_VERSION,
                   ["$GP_VERSION"],
                   [A string containing the Greenplum version number])

[GP_MAJORVERSION=`expr "$GP_VERSION" : '\([0-9][0-9]*\)'`]
AC_SUBST(GP_MAJORVERSION)
AC_DEFINE_UNQUOTED(GP_MAJORVERSION, "$GP_MAJORVERSION", [Greenplum major version as a string])

=======
>>>>>>> 80edfd76
# Create compiler version string
if test x"$GCC" = x"yes" ; then
  cc_string=`${CC} --version | sed q`
  case $cc_string in [[A-Za-z]]*) ;; *) cc_string="GCC $cc_string";; esac
elif test x"$SUN_STUDIO_CC" = x"yes" ; then
  cc_string=`${CC} -V 2>&1 | sed q`
else
  cc_string=$CC
fi

AC_DEFINE_UNQUOTED(PG_VERSION_STR,
                   ["PostgreSQL $PG_VERSION (Greenplum Database $GP_VERSION) on $host, compiled by $cc_string, `expr $ac_cv_sizeof_void_p \* 8`-bit"],
                   [A string containing the version number, platform, and C compiler])

# Supply a numeric version string for use by 3rd party add-ons
# awk -F is a regex on some platforms, and not on others, so make "." a tab
[PG_VERSION_NUM="`echo "$PG_PACKAGE_VERSION" | sed 's/[A-Za-z].*$//' |
tr '.' '	' |
$AWK '{printf "%d%02d%02d", $1, $2, (NF >= 3) ? $3 : 0}'`"]
AC_DEFINE_UNQUOTED(PG_VERSION_NUM, $PG_VERSION_NUM, [PostgreSQL version as a number])

#
[GP_VERSION_NUM="`echo "$PACKAGE_VERSION" | sed 's/[A-Za-z].*$//' |
tr '.' '	' |
$AWK '{printf "%d%02d%02d", $1, $2, (NF >= 3) ? $3 : 0}'`"]
AC_DEFINE_UNQUOTED(GP_VERSION_NUM, $GP_VERSION_NUM, [Greenplum version as a number])


# Begin output steps

AC_MSG_NOTICE([using compiler=$cc_string])
AC_MSG_NOTICE([using CFLAGS=$CFLAGS])
AC_MSG_NOTICE([using CPPFLAGS=$CPPFLAGS])
AC_MSG_NOTICE([using LDFLAGS=$LDFLAGS])

# prepare build tree if outside source tree
# Note 1: test -ef might not exist, but it's more reliable than `pwd`.
# Note 2: /bin/pwd might be better than shell's built-in at getting
#         a symlink-free name.
if ( test "$srcdir" -ef . ) >/dev/null 2>&1 || test "`cd $srcdir && /bin/pwd`" = "`/bin/pwd`"; then
  vpath_build=no
else
  vpath_build=yes
  if test "$no_create" != yes; then
    _AS_ECHO_N([preparing build tree... ])
    pgac_abs_top_srcdir=`cd "$srcdir" && pwd`
    $SHELL "$ac_aux_dir/prep_buildtree" "$pgac_abs_top_srcdir" "." \
      || AC_MSG_ERROR(failed)
    AC_MSG_RESULT(done)
  fi
fi
AC_SUBST(vpath_build)


AC_CONFIG_FILES([GNUmakefile src/Makefile.global])

AC_CONFIG_LINKS([
  src/backend/port/dynloader.c:src/backend/port/dynloader/${template}.c
  src/backend/port/pg_sema.c:${SEMA_IMPLEMENTATION}
  src/backend/port/pg_shmem.c:${SHMEM_IMPLEMENTATION}
  src/backend/port/pg_latch.c:${LATCH_IMPLEMENTATION}
  src/include/dynloader.h:src/backend/port/dynloader/${template}.h
  src/include/pg_config_os.h:src/include/port/${template}.h
  src/Makefile.port:src/makefiles/Makefile.${template}
])

if test "$PORTNAME" = "win32"; then
AC_CONFIG_COMMANDS([check_win32_symlinks],[
# Links sometimes fail undetected on Mingw -
# so here we detect it and warn the user
for FILE in $CONFIG_LINKS
 do
	# test -e works for symlinks in the MinGW console
	test -e `expr "$FILE" : '\([[^:]]*\)'` || AC_MSG_WARN([*** link for $FILE -- please fix by hand])
 done
])
fi

AC_CONFIG_HEADERS([src/include/pg_config.h],
[
# Update timestamp for pg_config.h (see Makefile.global)
echo >src/include/stamp-h
])

AC_CONFIG_HEADERS([src/interfaces/ecpg/include/ecpg_config.h],
                  [echo >src/interfaces/ecpg/include/stamp-h])

AC_OUTPUT<|MERGE_RESOLUTION|>--- conflicted
+++ resolved
@@ -17,28 +17,18 @@
 dnl
 m4_pattern_forbid(^PGAC_)dnl to catch undefined macros
 
-<<<<<<< HEAD
 dnl The PACKAGE_VERSION from upstream PostgreSQL is maintained in the
 dnl PG_PACKAGE_VERSION variable, when merging make sure to update this
 dnl variable with the merge conflict from the AC_INIT() statement.
 AC_INIT([Greenplum Database], [6.0.0-alpha.0], [support@greenplum.org])
-[PG_PACKAGE_VERSION=9.1beta2]
+[PG_PACKAGE_VERSION=9.2beta2]
 AC_SUBST(PG_PACKAGE_VERSION)
 
-dnl m4_if(m4_defn([m4_PACKAGE_VERSION]), [2.63], [], [m4_fatal([Autoconf version 2.63 is required.
+dnl m4_if(m4_defn([m4_PACKAGE_VERSION]), [2.69], [], [m4_fatal([Autoconf version 2.69 is required.
 dnl Untested combinations of 'autoconf' and PostgreSQL versions are not
 dnl recommended.  You can remove the check from 'configure.in' but it is then
 dnl your responsibility whether the result works or not.])])
-AC_COPYRIGHT([Copyright (c) 1996-2011, PostgreSQL Global Development Group])
-=======
-AC_INIT([PostgreSQL], [9.2beta2], [pgsql-bugs@postgresql.org])
-
-m4_if(m4_defn([m4_PACKAGE_VERSION]), [2.63], [], [m4_fatal([Autoconf version 2.63 is required.
-Untested combinations of 'autoconf' and PostgreSQL versions are not
-recommended.  You can remove the check from 'configure.in' but it is then
-your responsibility whether the result works or not.])])
 AC_COPYRIGHT([Copyright (c) 1996-2012, PostgreSQL Global Development Group])
->>>>>>> 80edfd76
 AC_CONFIG_SRCDIR([src/backend/access/common/heaptuple.c])
 AC_CONFIG_AUX_DIR(config)
 AC_PREFIX_DEFAULT(/usr/local/gpdb)
@@ -614,7 +604,6 @@
   PGAC_PROG_CC_CFLAGS_OPT([-fwrapv])
   # Disable FP optimizations that cause various errors on gcc 4.5+ or maybe 4.6+
   PGAC_PROG_CC_CFLAGS_OPT([-fexcess-precision=standard])
-<<<<<<< HEAD
   # Disable loop optimizations that get confused by variable-length struct
   # declarations in gcc 4.8+
   PGAC_PROG_CC_CFLAGS_OPT([-fno-aggressive-loop-optimizations])
@@ -631,8 +620,6 @@
   # Optimization flags for specific files that benefit from vectorization
   PGAC_PROG_CC_VAR_OPT(CFLAGS_VECTOR, [-funroll-loops])
   PGAC_PROG_CC_VAR_OPT(CFLAGS_VECTOR, [-ftree-vectorize])
-=======
->>>>>>> 80edfd76
 elif test "$ICC" = yes; then
   # Intel's compiler has a bug/misoptimization in checking for
   # division by NAN (NaN == 0), -mp1 fixes it, so add it to the CFLAGS.
@@ -1403,11 +1390,7 @@
 ##
 
 dnl sys/socket.h is required by AC_FUNC_ACCEPT_ARGTYPES
-<<<<<<< HEAD
-AC_CHECK_HEADERS([atomic.h crypt.h dld.h endian.h fp_class.h getopt.h ieeefp.h ifaddrs.h langinfo.h mbarrier.h poll.h pwd.h sys/ioctl.h sys/ipc.h sys/poll.h sys/pstat.h sys/resource.h sys/select.h sys/sem.h sys/shm.h sys/socket.h sys/sockio.h sys/tas.h sys/time.h sys/ucred.h sys/un.h termios.h ucred.h utime.h wchar.h wctype.h kernel/OS.h kernel/image.h SupportDefs.h])
-=======
-AC_CHECK_HEADERS([crypt.h dld.h fp_class.h getopt.h ieeefp.h ifaddrs.h langinfo.h poll.h pwd.h sys/ioctl.h sys/ipc.h sys/poll.h sys/pstat.h sys/resource.h sys/select.h sys/sem.h sys/shm.h sys/socket.h sys/sockio.h sys/tas.h sys/time.h sys/ucred.h sys/un.h termios.h ucred.h utime.h wchar.h wctype.h])
->>>>>>> 80edfd76
+AC_CHECK_HEADERS([atomic.h crypt.h dld.h fp_class.h getopt.h ieeefp.h ifaddrs.h langinfo.h mbarrier.h poll.h pwd.h sys/ioctl.h sys/ipc.h sys/poll.h sys/pstat.h sys/resource.h sys/select.h sys/sem.h sys/shm.h sys/socket.h sys/sockio.h sys/tas.h sys/time.h sys/ucred.h sys/un.h termios.h ucred.h utime.h wchar.h wctype.h ])
 
 # On BSD, cpp test for net/if.h will fail unless sys/socket.h
 # is included first.
@@ -1543,6 +1526,13 @@
   AC_CHECK_HEADER(dns_sd.h, [], [AC_MSG_ERROR([header file <dns_sd.h> is required for Bonjour])])
 fi
 
+# for contrib/uuid-ossp
+if test "$with_ossp_uuid" = yes ; then
+  AC_CHECK_HEADERS(ossp/uuid.h, [], [
+    AC_CHECK_HEADERS(uuid.h, [],
+      [AC_MSG_ERROR([header file <ossp/uuid.h> or <uuid.h> is required for OSSP-UUID])])])
+fi
+
 # For processor affinity support in Linux on NUMA platforms such as
 # AMD x86_64, the 'numactl' or 'libnuma' package is required.  See
 #  http://lwn.net/Articles/67005/
@@ -1567,7 +1557,6 @@
 			 [AC_MSG_ERROR([header file <time.h> is required for realtime library support])])
 fi
 
-<<<<<<< HEAD
 if test "$enable_mapreduce" = yes; then
   if test "$with_perl" = no; then
     AC_MSG_ERROR([Greenplum Mapreduce requires Perl, reconfigure with --with-perl])
@@ -1581,13 +1570,13 @@
   PGAC_CHECK_ORCA_VERSION
 fi
 
+if test "$PORTNAME" = "win32" ; then
+   AC_CHECK_HEADERS(crtdefs.h)
+fi 
+
 # OpenBSD requires libexecinfo from ports for backtrace() as it's a glibc addition
 if test "$PORTNAME" = "openbsd"; then
   AC_CHECK_HEADERS([execinfo.h], [], [AC_MSG_ERROR([header file <execinfo.h> is required for backtrace support])])
-=======
-if test "$PORTNAME" = "win32" ; then
-   AC_CHECK_HEADERS(crtdefs.h)
->>>>>>> 80edfd76
 fi
 
 ##
@@ -1705,7 +1694,6 @@
 AC_FUNC_ACCEPT_ARGTYPES
 PGAC_FUNC_GETTIMEOFDAY_1ARG
 
-<<<<<<< HEAD
 # Some versions of libedit contain strlcpy(), setproctitle(), and other
 # symbols that that library has no business exposing to the world.  Pending
 # acquisition of a clue by those developers, ignore libedit (including its
@@ -1716,10 +1704,7 @@
 # net-snmp has the same problem..
 LIBS=`echo "$LIBS" | sed -e 's/-lnetsnmp//g'`
 
-AC_CHECK_FUNCS([cbrt dlopen fcvt fdatasync getifaddrs getpeerucred getrlimit memmove poll pstat readlink scandir setproctitle setsid sigprocmask symlink sysconf towlower utime utimes waitpid wcstombs wcstombs_l])
-=======
-AC_CHECK_FUNCS([cbrt dlopen fdatasync getifaddrs getpeerucred getrlimit memmove poll pstat readlink setproctitle setsid sigprocmask symlink towlower utime utimes waitpid wcstombs wcstombs_l])
->>>>>>> 80edfd76
+AC_CHECK_FUNCS([cbrt dlopen fcvt fdatasync getifaddrs getpeerucred getrlimit memmove poll pstat readlink setproctitle setsid sigprocmask symlink towlower utime utimes waitpid wcstombs wcstombs_l])
 
 AC_REPLACE_FUNCS(fseeko)
 case $host_os in
@@ -1833,16 +1818,7 @@
   AC_CHECK_FUNCS([fpclass fp_class fp_class_d class], [break])
 fi
 
-<<<<<<< HEAD
-AC_REPLACE_FUNCS([crypt erand48 getopt getpeereid getrusage inet_aton random rint srandom strdup strerror strlcat strlcpy strtol strtoul])
-=======
-# Some versions of libedit contain strlcpy(); so disregard that library while
-# checking for these standard libc functions.
-pgac_save_LIBS="$LIBS"
-LIBS=`echo "$LIBS" | sed -e 's/-ledit//g' -e 's/-lreadline//g'`
-
 AC_REPLACE_FUNCS([crypt fls getopt getrusage inet_aton random rint srandom strerror strlcat strlcpy])
->>>>>>> 80edfd76
 
 case $host_os in
 
@@ -2434,7 +2410,6 @@
   PGAC_PROG_CC_LDFLAGS_OPT([-Wl,--as-needed], $link_test_func)
 fi
 
-<<<<<<< HEAD
 # Many of the autoconf tests produce warnings, or even compiler errors, on
 # purpose as they run through the conftest programs. So, treating warning as
 # error should be last step after all autoconf checks are performed, otherwise
@@ -2497,8 +2472,6 @@
 AC_SUBST(GP_MAJORVERSION)
 AC_DEFINE_UNQUOTED(GP_MAJORVERSION, "$GP_MAJORVERSION", [Greenplum major version as a string])
 
-=======
->>>>>>> 80edfd76
 # Create compiler version string
 if test x"$GCC" = x"yes" ; then
   cc_string=`${CC} --version | sed q`
