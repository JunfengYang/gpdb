/* Processed by ecpg (regression mode) */
/* These include files are added by the preprocessor */
#include <ecpglib.h>
#include <ecpgerrno.h>
#include <sqlca.h>
/* End of automatic include section */
#define ECPGdebug(X,Y) ECPGdebug((X)+100,(Y))

#line 1 "execute.pgc"
#include <stdlib.h>
#include <string.h>
#include <stdlib.h>
#include <stdio.h>


#line 1 "regression.h"






#line 6 "execute.pgc"


/* exec sql whenever sqlerror  sqlprint ; */
#line 8 "execute.pgc"


int
main(void)
{
/* exec sql begin declare section */
	 
	 
	 
	 
	 

#line 14 "execute.pgc"
 int amount [ 8 ] ;
 
#line 15 "execute.pgc"
 int increment = 100 ;
 
#line 16 "execute.pgc"
 char name [ 8 ] [ 8 ] ;
 
#line 17 "execute.pgc"
 char letter [ 8 ] [ 1 ] ;
 
#line 18 "execute.pgc"
 char command [ 128 ] ;
/* exec sql end declare section */
#line 19 "execute.pgc"

	int i,j;

	ECPGdebug(1, stderr);

	{ ECPGconnect(__LINE__, 0, "regress1" , NULL, NULL , "main", 0); 
#line 24 "execute.pgc"

if (sqlca.sqlcode < 0) sqlprint();}
#line 24 "execute.pgc"

	{ ECPGdo(__LINE__, 0, 1, NULL, 0, ECPGst_normal, "create table test ( name char ( 8 ) , amount int , letter char ( 1 ) )", ECPGt_EOIT, ECPGt_EORT);
#line 25 "execute.pgc"

if (sqlca.sqlcode < 0) sqlprint();}
#line 25 "execute.pgc"

	{ ECPGtrans(__LINE__, NULL, "commit");
#line 26 "execute.pgc"

if (sqlca.sqlcode < 0) sqlprint();}
#line 26 "execute.pgc"


	sprintf(command, "insert into test (name, amount, letter) values ('db: ''r1''', 1, 'f')");
	{ ECPGdo(__LINE__, 0, 1, NULL, 0, 2, command, ECPGt_EOIT, ECPGt_EORT);
#line 29 "execute.pgc"

if (sqlca.sqlcode < 0) sqlprint();}
#line 29 "execute.pgc"


	sprintf(command, "insert into test (name, amount, letter) values ('db: ''r1''', 2, 't')");
	{ ECPGdo(__LINE__, 0, 1, NULL, 0, 2, command, ECPGt_EOIT, ECPGt_EORT);
#line 32 "execute.pgc"

if (sqlca.sqlcode < 0) sqlprint();}
#line 32 "execute.pgc"


	sprintf(command, "insert into test (name, amount, letter) select name, amount+10, letter from test");
	{ ECPGdo(__LINE__, 0, 1, NULL, 0, 2, command, ECPGt_EOIT, ECPGt_EORT);
#line 35 "execute.pgc"

if (sqlca.sqlcode < 0) sqlprint();}
#line 35 "execute.pgc"


	printf("Inserted %ld tuples via execute immediate\n", sqlca.sqlerrd[2]);

	sprintf(command, "insert into test (name, amount, letter) select name, amount+$1, letter from test");
	{ ECPGprepare(__LINE__, NULL, 0, "i", command);
#line 40 "execute.pgc"

if (sqlca.sqlcode < 0) sqlprint();}
#line 40 "execute.pgc"

	{ ECPGdo(__LINE__, 0, 1, NULL, 0, 1, "i", 
	ECPGt_int,&(increment),(long)1,(long)1,sizeof(int), 
	ECPGt_NO_INDICATOR, NULL , 0L, 0L, 0L, ECPGt_EOIT, ECPGt_EORT);
#line 41 "execute.pgc"

if (sqlca.sqlcode < 0) sqlprint();}
#line 41 "execute.pgc"


	printf("Inserted %ld tuples via prepared execute\n", sqlca.sqlerrd[2]);

	{ ECPGtrans(__LINE__, NULL, "commit");
#line 45 "execute.pgc"

if (sqlca.sqlcode < 0) sqlprint();}
#line 45 "execute.pgc"


	sprintf (command, "select * from test");

	{ ECPGprepare(__LINE__, NULL, 0, "f", command);
#line 49 "execute.pgc"

if (sqlca.sqlcode < 0) sqlprint();}
#line 49 "execute.pgc"

	/* declare CUR cursor for $1 */
#line 50 "execute.pgc"


	{ ECPGdo(__LINE__, 0, 1, NULL, 0, ECPGst_normal, "declare CUR cursor for $1", 
	ECPGt_char_variable,(ECPGprepared_statement(NULL, "f", __LINE__)),(long)1,(long)1,(1)*sizeof(char), 
	ECPGt_NO_INDICATOR, NULL , 0L, 0L, 0L, ECPGt_EOIT, ECPGt_EORT);
#line 52 "execute.pgc"

if (sqlca.sqlcode < 0) sqlprint();}
#line 52 "execute.pgc"

	{ ECPGdo(__LINE__, 0, 1, NULL, 0, ECPGst_normal, "fetch 8 in CUR", ECPGt_EOIT, 
	ECPGt_char,(name),(long)8,(long)8,(8)*sizeof(char), 
	ECPGt_NO_INDICATOR, NULL , 0L, 0L, 0L, 
	ECPGt_int,(amount),(long)1,(long)8,sizeof(int), 
	ECPGt_NO_INDICATOR, NULL , 0L, 0L, 0L, 
	ECPGt_char,(letter),(long)1,(long)8,(1)*sizeof(char), 
	ECPGt_NO_INDICATOR, NULL , 0L, 0L, 0L, ECPGt_EORT);
#line 53 "execute.pgc"

if (sqlca.sqlcode < 0) sqlprint();}
#line 53 "execute.pgc"


	for (i=0, j=sqlca.sqlerrd[2]; i<j; i++)
	{
		/* exec sql begin declare section */
		    
		   
		
#line 58 "execute.pgc"
 char n [ 8 ] , l = letter [ i ] [ 0 ] ;
 
#line 59 "execute.pgc"
 int a = amount [ i ] ;
/* exec sql end declare section */
#line 60 "execute.pgc"


		strncpy(n, name[i], 8);
		printf("name[%d]=%8.8s\tamount[%d]=%d\tletter[%d]=%c\n", i, n, i, a, i, l);
	}

	{ ECPGdo(__LINE__, 0, 1, NULL, 0, ECPGst_normal, "close CUR", ECPGt_EOIT, ECPGt_EORT);
#line 66 "execute.pgc"

if (sqlca.sqlcode < 0) sqlprint();}
#line 66 "execute.pgc"

	{ ECPGdeallocate(__LINE__, 0, NULL, "f");
#line 67 "execute.pgc"

if (sqlca.sqlcode < 0) sqlprint();}
#line 67 "execute.pgc"


	sprintf (command, "select * from test where amount = $1");

	{ ECPGprepare(__LINE__, NULL, 0, "f", command);
#line 71 "execute.pgc"

if (sqlca.sqlcode < 0) sqlprint();}
#line 71 "execute.pgc"

	/* declare CUR2 cursor for $1 */
#line 72 "execute.pgc"


	{ ECPGdo(__LINE__, 0, 1, NULL, 0, ECPGst_normal, "declare CUR2 cursor for $1", 
	ECPGt_char_variable,(ECPGprepared_statement(NULL, "f", __LINE__)),(long)1,(long)1,(1)*sizeof(char), 
	ECPGt_NO_INDICATOR, NULL , 0L, 0L, 0L, 
	ECPGt_const,"1",(long)1,(long)1,strlen("1"), 
	ECPGt_NO_INDICATOR, NULL , 0L, 0L, 0L, ECPGt_EOIT, ECPGt_EORT);
#line 74 "execute.pgc"

if (sqlca.sqlcode < 0) sqlprint();}
#line 74 "execute.pgc"

	{ ECPGdo(__LINE__, 0, 1, NULL, 0, ECPGst_normal, "fetch in CUR2", ECPGt_EOIT, 
	ECPGt_char,(name),(long)8,(long)8,(8)*sizeof(char), 
	ECPGt_NO_INDICATOR, NULL , 0L, 0L, 0L, 
	ECPGt_int,(amount),(long)1,(long)8,sizeof(int), 
	ECPGt_NO_INDICATOR, NULL , 0L, 0L, 0L, 
	ECPGt_char,(letter),(long)1,(long)8,(1)*sizeof(char), 
	ECPGt_NO_INDICATOR, NULL , 0L, 0L, 0L, ECPGt_EORT);
#line 75 "execute.pgc"

if (sqlca.sqlcode < 0) sqlprint();}
#line 75 "execute.pgc"


	for (i=0, j=sqlca.sqlerrd[2]; i<j; i++)
	{
		/* exec sql begin declare section */
		    
		   
		
#line 80 "execute.pgc"
 char n [ 8 ] , l = letter [ i ] [ 0 ] ;
 
#line 81 "execute.pgc"
 int a = amount [ i ] ;
/* exec sql end declare section */
#line 82 "execute.pgc"


		strncpy(n, name[i], 8);
		printf("name[%d]=%8.8s\tamount[%d]=%d\tletter[%d]=%c\n", i, n, i, a, i, l);
	}

	{ ECPGdo(__LINE__, 0, 1, NULL, 0, ECPGst_normal, "close CUR2", ECPGt_EOIT, ECPGt_EORT);
#line 88 "execute.pgc"

if (sqlca.sqlcode < 0) sqlprint();}
#line 88 "execute.pgc"

	{ ECPGdeallocate(__LINE__, 0, NULL, "f");
#line 89 "execute.pgc"

if (sqlca.sqlcode < 0) sqlprint();}
#line 89 "execute.pgc"


	sprintf (command, "select * from test where amount = $1");

	{ ECPGprepare(__LINE__, NULL, 0, "f", command);
#line 93 "execute.pgc"

if (sqlca.sqlcode < 0) sqlprint();}
#line 93 "execute.pgc"

	{ ECPGdo(__LINE__, 0, 1, NULL, 0, 1, "f", 
	ECPGt_const,"2",(long)1,(long)1,strlen("2"), 
	ECPGt_NO_INDICATOR, NULL , 0L, 0L, 0L, ECPGt_EOIT, 
	ECPGt_char,(name),(long)8,(long)8,(8)*sizeof(char), 
	ECPGt_NO_INDICATOR, NULL , 0L, 0L, 0L, 
	ECPGt_int,(amount),(long)1,(long)8,sizeof(int), 
	ECPGt_NO_INDICATOR, NULL , 0L, 0L, 0L, 
	ECPGt_char,(letter),(long)1,(long)8,(1)*sizeof(char), 
	ECPGt_NO_INDICATOR, NULL , 0L, 0L, 0L, ECPGt_EORT);
#line 94 "execute.pgc"

if (sqlca.sqlcode < 0) sqlprint();}
#line 94 "execute.pgc"


	for (i=0, j=sqlca.sqlerrd[2]; i<j; i++)
	{
		/* exec sql begin declare section */
		    
		   
		
#line 99 "execute.pgc"
<<<<<<< HEAD
 char n [ 8 ] , l = letter [ i ] [ 0 ] ;
 
#line 100 "execute.pgc"
 int a = amount [ i ] ;
=======
 char  n [ 8 ]    ,  l   = letter [ i ] [ 0 ] ;
 
#line 100 "execute.pgc"
 int  a   = amount [ i ] ;
>>>>>>> 0f855d62
/* exec sql end declare section */
#line 101 "execute.pgc"


		strncpy(n, name[i], 8);
		printf("name[%d]=%8.8s\tamount[%d]=%d\tletter[%d]=%c\n", i, n, i, a, i, l);
	}

	{ ECPGdeallocate(__LINE__, 0, NULL, "f");
#line 107 "execute.pgc"

if (sqlca.sqlcode < 0) sqlprint();}
#line 107 "execute.pgc"

<<<<<<< HEAD
	{ ECPGdo(__LINE__, 0, 1, NULL, 0, ECPGst_normal, "drop table test", ECPGt_EOIT, ECPGt_EORT);
=======
	{ ECPGdo(__LINE__, 0, 1, NULL, 0, ECPGst_normal, "drop table test ", ECPGt_EOIT, ECPGt_EORT);
>>>>>>> 0f855d62
#line 108 "execute.pgc"

if (sqlca.sqlcode < 0) sqlprint();}
#line 108 "execute.pgc"

	{ ECPGtrans(__LINE__, NULL, "commit");
#line 109 "execute.pgc"

if (sqlca.sqlcode < 0) sqlprint();}
#line 109 "execute.pgc"

	{ ECPGdisconnect(__LINE__, "CURRENT");
#line 110 "execute.pgc"

if (sqlca.sqlcode < 0) sqlprint();}
#line 110 "execute.pgc"


	return (0);
}<|MERGE_RESOLUTION|>--- conflicted
+++ resolved
@@ -259,6 +259,9 @@
 if (sqlca.sqlcode < 0) sqlprint();}
 #line 89 "execute.pgc"
 
+if (sqlca.sqlcode < 0) sqlprint();}
+#line 108 "execute.pgc"
+
 
 	sprintf (command, "select * from test where amount = $1");
 
@@ -290,17 +293,10 @@
 		   
 		
 #line 99 "execute.pgc"
-<<<<<<< HEAD
  char n [ 8 ] , l = letter [ i ] [ 0 ] ;
  
 #line 100 "execute.pgc"
  int a = amount [ i ] ;
-=======
- char  n [ 8 ]    ,  l   = letter [ i ] [ 0 ] ;
- 
-#line 100 "execute.pgc"
- int  a   = amount [ i ] ;
->>>>>>> 0f855d62
 /* exec sql end declare section */
 #line 101 "execute.pgc"
 
@@ -315,11 +311,7 @@
 if (sqlca.sqlcode < 0) sqlprint();}
 #line 107 "execute.pgc"
 
-<<<<<<< HEAD
 	{ ECPGdo(__LINE__, 0, 1, NULL, 0, ECPGst_normal, "drop table test", ECPGt_EOIT, ECPGt_EORT);
-=======
-	{ ECPGdo(__LINE__, 0, 1, NULL, 0, ECPGst_normal, "drop table test ", ECPGt_EOIT, ECPGt_EORT);
->>>>>>> 0f855d62
 #line 108 "execute.pgc"
 
 if (sqlca.sqlcode < 0) sqlprint();}
