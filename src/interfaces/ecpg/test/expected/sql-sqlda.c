/* Processed by ecpg (regression mode) */
/* These include files are added by the preprocessor */
#include <ecpglib.h>
#include <ecpgerrno.h>
#include <sqlca.h>
/* End of automatic include section */
#define ECPGdebug(X,Y) ECPGdebug((X)+100,(Y))

#line 1 "sqlda.pgc"
#include <stdlib.h>
#include <string.h>
#include <limits.h>
#include "ecpg_config.h"


#line 1 "regression.h"






#line 6 "sqlda.pgc"


#line 1 "sqlda.h"
#ifndef ECPG_SQLDA_H
#define ECPG_SQLDA_H

#ifdef _ECPG_INFORMIX_H

#include "sqlda-compat.h"
typedef struct sqlvar_compat sqlvar_t;
typedef struct sqlda_compat sqlda_t;

#else

#include "sqlda-native.h"
typedef struct sqlvar_struct sqlvar_t;
typedef struct sqlda_struct sqlda_t;

#endif

#endif							/* ECPG_SQLDA_H */

#line 7 "sqlda.pgc"


#line 1 "pgtypes_numeric.h"
#ifndef PGTYPES_NUMERIC
#define PGTYPES_NUMERIC

#include <pgtypes.h>

#define NUMERIC_POS						0x0000
#define NUMERIC_NEG						0x4000
#define NUMERIC_NAN						0xC000
#define NUMERIC_NULL						0xF000
#define NUMERIC_MAX_PRECISION			1000
#define NUMERIC_MAX_DISPLAY_SCALE		NUMERIC_MAX_PRECISION
#define NUMERIC_MIN_DISPLAY_SCALE		0
#define NUMERIC_MIN_SIG_DIGITS			16

#define DECSIZE 30

typedef unsigned char NumericDigit;
typedef struct
{
	int			ndigits;		/* number of digits in digits[] - can be 0! */
	int			weight;			/* weight of first digit */
	int			rscale;			/* result scale */
	int			dscale;			/* display scale */
	int			sign;			/* NUMERIC_POS, NUMERIC_NEG, or NUMERIC_NAN */
	NumericDigit *buf;			/* start of alloc'd space for digits[] */
	NumericDigit *digits;		/* decimal digits */
} numeric;

typedef struct
{
	int			ndigits;		/* number of digits in digits[] - can be 0! */
	int			weight;			/* weight of first digit */
	int			rscale;			/* result scale */
	int			dscale;			/* display scale */
	int			sign;			/* NUMERIC_POS, NUMERIC_NEG, or NUMERIC_NAN */
	NumericDigit digits[DECSIZE];	/* decimal digits */
} decimal;

#ifdef __cplusplus
extern "C"
{
#endif

numeric    *PGTYPESnumeric_new(void);
decimal    *PGTYPESdecimal_new(void);
void		PGTYPESnumeric_free(numeric *);
void		PGTYPESdecimal_free(decimal *);
numeric    *PGTYPESnumeric_from_asc(char *, char **);
char	   *PGTYPESnumeric_to_asc(numeric *, int);
int			PGTYPESnumeric_add(numeric *, numeric *, numeric *);
int			PGTYPESnumeric_sub(numeric *, numeric *, numeric *);
int			PGTYPESnumeric_mul(numeric *, numeric *, numeric *);
int			PGTYPESnumeric_div(numeric *, numeric *, numeric *);
int			PGTYPESnumeric_cmp(numeric *, numeric *);
int			PGTYPESnumeric_from_int(signed int, numeric *);
int			PGTYPESnumeric_from_long(signed long int, numeric *);
int			PGTYPESnumeric_copy(numeric *, numeric *);
int			PGTYPESnumeric_from_double(double, numeric *);
int			PGTYPESnumeric_to_double(numeric *, double *);
int			PGTYPESnumeric_to_int(numeric *, int *);
int			PGTYPESnumeric_to_long(numeric *, long *);
int			PGTYPESnumeric_to_decimal(numeric *, decimal *);
int			PGTYPESnumeric_from_decimal(decimal *, numeric *);

#ifdef __cplusplus
}
#endif

#endif							/* PGTYPES_NUMERIC */

#line 8 "sqlda.pgc"


/* exec sql whenever sqlerror  stop ; */
#line 10 "sqlda.pgc"


/* These shouldn't be under DECLARE SECTION */
sqlda_t	*inp_sqlda, *outp_sqlda, *outp_sqlda1;

static void
dump_sqlda(sqlda_t *sqlda)
{
	int	i;

	if (sqlda == NULL)
	{
		printf("dump_sqlda called with NULL sqlda\n");
		return;
	}

	for (i = 0; i < sqlda->sqld; i++)
	{
		if (sqlda->sqlvar[i].sqlind && *(sqlda->sqlvar[i].sqlind) == -1)
			printf("name sqlda descriptor: '%s' value NULL'\n", sqlda->sqlvar[i].sqlname.data);
		else
		switch (sqlda->sqlvar[i].sqltype)
		{
		case ECPGt_char:
			printf("name sqlda descriptor: '%s' value '%s'\n", sqlda->sqlvar[i].sqlname.data, sqlda->sqlvar[i].sqldata);
			break;
		case ECPGt_int:
			printf("name sqlda descriptor: '%s' value %d\n", sqlda->sqlvar[i].sqlname.data, *(int *)sqlda->sqlvar[i].sqldata);
			break;
		case ECPGt_long:
			printf("name sqlda descriptor: '%s' value %ld\n", sqlda->sqlvar[i].sqlname.data, *(long int *)sqlda->sqlvar[i].sqldata);
			break;
#ifdef HAVE_LONG_LONG_INT
		case ECPGt_long_long:
			printf("name sqlda descriptor: '%s' value %lld\n", sqlda->sqlvar[i].sqlname.data, *(long long int *)sqlda->sqlvar[i].sqldata);
			break;
#endif
		case ECPGt_double:
			printf("name sqlda descriptor: '%s' value %f\n", sqlda->sqlvar[i].sqlname.data, *(double *)sqlda->sqlvar[i].sqldata);
			break;
		case ECPGt_numeric:
			{
				char    *val;

				val = PGTYPESnumeric_to_asc((numeric*)sqlda->sqlvar[i].sqldata, -1);
				printf("name sqlda descriptor: '%s' value NUMERIC '%s'\n", sqlda->sqlvar[i].sqlname.data, val);
				PGTYPESchar_free(val);
				break;
			}
		}
	}
}

int
main (void)
{
/* exec sql begin declare section */
		  
		  
		
		

#line 67 "sqlda.pgc"
 char * stmt1 = "SELECT * FROM t1" ;
 
#line 68 "sqlda.pgc"
 char * stmt2 = "SELECT * FROM t1 WHERE id = ?" ;
 
#line 69 "sqlda.pgc"
 int rec ;
 
#line 70 "sqlda.pgc"
 int id ;
/* exec sql end declare section */
#line 71 "sqlda.pgc"


	char msg[128];

	ECPGdebug(1, stderr);

	strcpy(msg, "connect");
	{ ECPGconnect(__LINE__, 0, "ecpg1_regression" , NULL, NULL , "regress1", 0); 
#line 78 "sqlda.pgc"

if (sqlca.sqlcode < 0) exit (1);}
#line 78 "sqlda.pgc"


	strcpy(msg, "set");
	{ ECPGdo(__LINE__, 0, 1, NULL, 0, ECPGst_normal, "set datestyle to iso", ECPGt_EOIT, ECPGt_EORT);
#line 81 "sqlda.pgc"

if (sqlca.sqlcode < 0) exit (1);}
#line 81 "sqlda.pgc"


	strcpy(msg, "create");
	{ ECPGdo(__LINE__, 0, 1, NULL, 0, ECPGst_normal, "create table t1 ( id integer , t text , d1 numeric , d2 float8 , c char ( 10 ) , big bigint )", ECPGt_EOIT, ECPGt_EORT);
#line 91 "sqlda.pgc"

if (sqlca.sqlcode < 0) exit (1);}
#line 91 "sqlda.pgc"


	strcpy(msg, "insert");
<<<<<<< HEAD
	{ ECPGdo(__LINE__, 0, 1, NULL, 0, ECPGst_normal, "insert into t1 values ( 1 , 'a' , 1.0 , 1 , 'a' , 1111111111111111111 ) , ( 2 , null , null , null , null , null ) , ( 4 , 'd' , 4.0 , 4 , 'd' , 4444444444444444444 )", ECPGt_EOIT, ECPGt_EORT);
#line 97 "sqlda.pgc"

if (sqlca.sqlcode < 0) exit (1);}
#line 97 "sqlda.pgc"
=======
	{ ECPGdo(__LINE__, 0, 1, NULL, 0, ECPGst_normal, "insert into t1 values ( 1 , 'a' , 1.0 , 1 , 'a' , 1111111111111111111 ) , ( 2 , null , null , null , null , null ) , ( 3 , 'c' , 0.0 , 3 , 'c' , 3333333333333333333 ) , ( 4 , 'd' , 'NaN' , 4 , 'd' , 4444444444444444444 ) , ( 5 , 'e' , 0.001234 , 5 , 'e' , 5555555555555555555 )", ECPGt_EOIT, ECPGt_EORT);
#line 99 "sqlda.pgc"

if (sqlca.sqlcode < 0) exit (1);}
#line 99 "sqlda.pgc"
>>>>>>> 9e1c9f95


	strcpy(msg, "commit");
	{ ECPGtrans(__LINE__, NULL, "commit");
<<<<<<< HEAD
#line 100 "sqlda.pgc"

if (sqlca.sqlcode < 0) exit (1);}
#line 100 "sqlda.pgc"
=======
#line 102 "sqlda.pgc"

if (sqlca.sqlcode < 0) exit (1);}
#line 102 "sqlda.pgc"
>>>>>>> 9e1c9f95


	/* SQLDA test for getting all records from a table */

	outp_sqlda = NULL;

	strcpy(msg, "prepare");
	{ ECPGprepare(__LINE__, NULL, 0, "st_id1", stmt1);
<<<<<<< HEAD
#line 107 "sqlda.pgc"

if (sqlca.sqlcode < 0) exit (1);}
#line 107 "sqlda.pgc"
=======
#line 109 "sqlda.pgc"

if (sqlca.sqlcode < 0) exit (1);}
#line 109 "sqlda.pgc"
>>>>>>> 9e1c9f95


	strcpy(msg, "declare");
	/* declare mycur1 cursor for $1 */
<<<<<<< HEAD
#line 110 "sqlda.pgc"
=======
#line 112 "sqlda.pgc"
>>>>>>> 9e1c9f95


	strcpy(msg, "open");
	{ ECPGopen("mycur1", "st_id1", __LINE__, 0, 1, NULL, 0, ECPGst_normal, "declare mycur1 cursor for $1", 
	ECPGt_char_variable,(ECPGprepared_statement(NULL, "st_id1", __LINE__)),(long)1,(long)1,(1)*sizeof(char), 
	ECPGt_NO_INDICATOR, NULL , 0L, 0L, 0L, ECPGt_EOIT, ECPGt_EORT);
<<<<<<< HEAD
#line 113 "sqlda.pgc"

if (sqlca.sqlcode < 0) exit (1);}
#line 113 "sqlda.pgc"


	/* exec sql whenever not found  break ; */
#line 115 "sqlda.pgc"
=======
#line 115 "sqlda.pgc"

if (sqlca.sqlcode < 0) exit (1);}
#line 115 "sqlda.pgc"


	/* exec sql whenever not found  break ; */
#line 117 "sqlda.pgc"
>>>>>>> 9e1c9f95


	rec = 0;
	while (1)
	{
		strcpy(msg, "fetch");
		{ ECPGfetch("mycur1", __LINE__, 0, 1, NULL, 0, ECPGst_normal, "fetch 1 from mycur1", ECPGt_EOIT, 
	ECPGt_sqlda, &outp_sqlda, 0L, 0L, 0L, 
	ECPGt_NO_INDICATOR, NULL , 0L, 0L, 0L, ECPGt_EORT);
<<<<<<< HEAD
#line 121 "sqlda.pgc"

if (sqlca.sqlcode == ECPG_NOT_FOUND) break;
#line 121 "sqlda.pgc"

if (sqlca.sqlcode < 0) exit (1);}
#line 121 "sqlda.pgc"
=======
#line 123 "sqlda.pgc"

if (sqlca.sqlcode == ECPG_NOT_FOUND) break;
#line 123 "sqlda.pgc"

if (sqlca.sqlcode < 0) exit (1);}
#line 123 "sqlda.pgc"
>>>>>>> 9e1c9f95


		printf("FETCH RECORD %d\n", ++rec);
		dump_sqlda(outp_sqlda);
	}

	/* exec sql whenever not found  continue ; */
<<<<<<< HEAD
#line 127 "sqlda.pgc"


	strcpy(msg, "close");
	{ ECPGdo(__LINE__, 0, 1, NULL, 0, ECPGst_normal, "close mycur1", ECPGt_EOIT, ECPGt_EORT);
#line 130 "sqlda.pgc"

if (sqlca.sqlcode < 0) exit (1);}
#line 130 "sqlda.pgc"
=======
#line 129 "sqlda.pgc"


	strcpy(msg, "close");
	{ ECPGclose("mycur1", __LINE__, 0, 1, NULL, 0, ECPGst_normal, "close mycur1", ECPGt_EOIT, ECPGt_EORT);
#line 132 "sqlda.pgc"

if (sqlca.sqlcode < 0) exit (1);}
#line 132 "sqlda.pgc"
>>>>>>> 9e1c9f95


	strcpy(msg, "deallocate");
	{ ECPGdeallocate(__LINE__, 0, NULL, "st_id1");
<<<<<<< HEAD
#line 133 "sqlda.pgc"

if (sqlca.sqlcode < 0) exit (1);}
#line 133 "sqlda.pgc"
=======
#line 135 "sqlda.pgc"

if (sqlca.sqlcode < 0) exit (1);}
#line 135 "sqlda.pgc"
>>>>>>> 9e1c9f95


	free(outp_sqlda);

	/* SQLDA test for getting ALL records into the sqlda list */

	outp_sqlda = NULL;

	strcpy(msg, "prepare");
	{ ECPGprepare(__LINE__, NULL, 0, "st_id2", stmt1);
<<<<<<< HEAD
#line 142 "sqlda.pgc"

if (sqlca.sqlcode < 0) exit (1);}
#line 142 "sqlda.pgc"
=======
#line 144 "sqlda.pgc"

if (sqlca.sqlcode < 0) exit (1);}
#line 144 "sqlda.pgc"
>>>>>>> 9e1c9f95


	strcpy(msg, "declare");
	/* declare mycur2 cursor for $1 */
<<<<<<< HEAD
#line 145 "sqlda.pgc"
=======
#line 147 "sqlda.pgc"
>>>>>>> 9e1c9f95


	strcpy(msg, "open");
	{ ECPGopen("mycur2", "st_id2", __LINE__, 0, 1, NULL, 0, ECPGst_normal, "declare mycur2 cursor for $1", 
	ECPGt_char_variable,(ECPGprepared_statement(NULL, "st_id2", __LINE__)),(long)1,(long)1,(1)*sizeof(char), 
	ECPGt_NO_INDICATOR, NULL , 0L, 0L, 0L, ECPGt_EOIT, ECPGt_EORT);
<<<<<<< HEAD
#line 148 "sqlda.pgc"

if (sqlca.sqlcode < 0) exit (1);}
#line 148 "sqlda.pgc"
=======
#line 150 "sqlda.pgc"

if (sqlca.sqlcode < 0) exit (1);}
#line 150 "sqlda.pgc"
>>>>>>> 9e1c9f95


	strcpy(msg, "fetch");
	{ ECPGfetch("mycur2", __LINE__, 0, 1, NULL, 0, ECPGst_normal, "fetch all from mycur2", ECPGt_EOIT, 
	ECPGt_sqlda, &outp_sqlda, 0L, 0L, 0L, 
	ECPGt_NO_INDICATOR, NULL , 0L, 0L, 0L, ECPGt_EORT);
<<<<<<< HEAD
#line 151 "sqlda.pgc"

if (sqlca.sqlcode < 0) exit (1);}
#line 151 "sqlda.pgc"
=======
#line 153 "sqlda.pgc"

if (sqlca.sqlcode < 0) exit (1);}
#line 153 "sqlda.pgc"
>>>>>>> 9e1c9f95


	outp_sqlda1 = outp_sqlda;
	rec = 0;
	while (outp_sqlda1)
	{
		sqlda_t	*ptr;
		printf("FETCH RECORD %d\n", ++rec);
		dump_sqlda(outp_sqlda1);

		ptr = outp_sqlda1;
		outp_sqlda1 = outp_sqlda1->desc_next;
		free(ptr);
	}

	strcpy(msg, "close");
<<<<<<< HEAD
	{ ECPGdo(__LINE__, 0, 1, NULL, 0, ECPGst_normal, "close mycur2", ECPGt_EOIT, ECPGt_EORT);
#line 167 "sqlda.pgc"

if (sqlca.sqlcode < 0) exit (1);}
#line 167 "sqlda.pgc"
=======
	{ ECPGclose("mycur2", __LINE__, 0, 1, NULL, 0, ECPGst_normal, "close mycur2", ECPGt_EOIT, ECPGt_EORT);
#line 169 "sqlda.pgc"

if (sqlca.sqlcode < 0) exit (1);}
#line 169 "sqlda.pgc"
>>>>>>> 9e1c9f95


	strcpy(msg, "deallocate");
	{ ECPGdeallocate(__LINE__, 0, NULL, "st_id2");
<<<<<<< HEAD
#line 170 "sqlda.pgc"

if (sqlca.sqlcode < 0) exit (1);}
#line 170 "sqlda.pgc"
=======
#line 172 "sqlda.pgc"

if (sqlca.sqlcode < 0) exit (1);}
#line 172 "sqlda.pgc"
>>>>>>> 9e1c9f95


	/* SQLDA test for getting one record using an input descriptor */

	/*
	 * Input sqlda has to be built manually
	 * sqlda_t contains 1 sqlvar_t structure already.
	 */
	inp_sqlda = (sqlda_t *)malloc(sizeof(sqlda_t));
	memset(inp_sqlda, 0, sizeof(sqlda_t));
	inp_sqlda->sqln = 1;

	inp_sqlda->sqlvar[0].sqltype = ECPGt_int;
	inp_sqlda->sqlvar[0].sqldata = (char *)&id;

	printf("EXECUTE RECORD 4\n");

	id = 4;

	outp_sqlda = NULL;

	strcpy(msg, "prepare");
	{ ECPGprepare(__LINE__, NULL, 0, "st_id3", stmt2);
<<<<<<< HEAD
#line 192 "sqlda.pgc"

if (sqlca.sqlcode < 0) exit (1);}
#line 192 "sqlda.pgc"
=======
#line 194 "sqlda.pgc"

if (sqlca.sqlcode < 0) exit (1);}
#line 194 "sqlda.pgc"
>>>>>>> 9e1c9f95


	strcpy(msg, "execute");
	{ ECPGdo(__LINE__, 0, 1, NULL, 0, ECPGst_execute, "st_id3", 
	ECPGt_sqlda, &inp_sqlda, 0L, 0L, 0L, 
	ECPGt_NO_INDICATOR, NULL , 0L, 0L, 0L, ECPGt_EOIT, 
	ECPGt_sqlda, &outp_sqlda, 0L, 0L, 0L, 
	ECPGt_NO_INDICATOR, NULL , 0L, 0L, 0L, ECPGt_EORT);
<<<<<<< HEAD
#line 195 "sqlda.pgc"

if (sqlca.sqlcode < 0) exit (1);}
#line 195 "sqlda.pgc"
=======
#line 197 "sqlda.pgc"

if (sqlca.sqlcode < 0) exit (1);}
#line 197 "sqlda.pgc"
>>>>>>> 9e1c9f95


	dump_sqlda(outp_sqlda);

	strcpy(msg, "deallocate");
	{ ECPGdeallocate(__LINE__, 0, NULL, "st_id3");
<<<<<<< HEAD
#line 200 "sqlda.pgc"

if (sqlca.sqlcode < 0) exit (1);}
#line 200 "sqlda.pgc"
=======
#line 202 "sqlda.pgc"

if (sqlca.sqlcode < 0) exit (1);}
#line 202 "sqlda.pgc"
>>>>>>> 9e1c9f95


	free(inp_sqlda);
	free(outp_sqlda);

	/* SQLDA test for getting one record using an input descriptor
	 * on a named connection
	 */

	{ ECPGconnect(__LINE__, 0, "ecpg1_regression" , NULL, NULL , "con2", 0); 
#line 211 "sqlda.pgc"

if (sqlca.sqlcode < 0) exit (1);}
<<<<<<< HEAD
#line 209 "sqlda.pgc"
=======
#line 211 "sqlda.pgc"
>>>>>>> 9e1c9f95


	/*
	 * Input sqlda has to be built manually
	 * sqlda_t contains 1 sqlvar_t structure already.
	 */
	inp_sqlda = (sqlda_t *)malloc(sizeof(sqlda_t));
	memset(inp_sqlda, 0, sizeof(sqlda_t));
	inp_sqlda->sqln = 1;

	inp_sqlda->sqlvar[0].sqltype = ECPGt_int;
	inp_sqlda->sqlvar[0].sqldata = (char *)&id;

	printf("EXECUTE RECORD 4\n");

	id = 4;

	outp_sqlda = NULL;

	strcpy(msg, "prepare");
	{ ECPGprepare(__LINE__, "con2", 0, "st_id4", stmt2);
<<<<<<< HEAD
#line 229 "sqlda.pgc"

if (sqlca.sqlcode < 0) exit (1);}
#line 229 "sqlda.pgc"
=======
#line 231 "sqlda.pgc"

if (sqlca.sqlcode < 0) exit (1);}
#line 231 "sqlda.pgc"
>>>>>>> 9e1c9f95


	strcpy(msg, "execute");
	{ ECPGdo(__LINE__, 0, 1, "con2", 0, ECPGst_execute, "st_id4", 
	ECPGt_sqlda, &inp_sqlda, 0L, 0L, 0L, 
	ECPGt_NO_INDICATOR, NULL , 0L, 0L, 0L, ECPGt_EOIT, 
	ECPGt_sqlda, &outp_sqlda, 0L, 0L, 0L, 
	ECPGt_NO_INDICATOR, NULL , 0L, 0L, 0L, ECPGt_EORT);
<<<<<<< HEAD
#line 232 "sqlda.pgc"

if (sqlca.sqlcode < 0) exit (1);}
#line 232 "sqlda.pgc"
=======
#line 234 "sqlda.pgc"

if (sqlca.sqlcode < 0) exit (1);}
#line 234 "sqlda.pgc"
>>>>>>> 9e1c9f95


	dump_sqlda(outp_sqlda);

	strcpy(msg, "commit");
	{ ECPGtrans(__LINE__, "con2", "commit");
<<<<<<< HEAD
#line 237 "sqlda.pgc"

if (sqlca.sqlcode < 0) exit (1);}
#line 237 "sqlda.pgc"
=======
#line 239 "sqlda.pgc"

if (sqlca.sqlcode < 0) exit (1);}
#line 239 "sqlda.pgc"
>>>>>>> 9e1c9f95


	strcpy(msg, "deallocate");
	{ ECPGdeallocate(__LINE__, 0, NULL, "st_id4");
<<<<<<< HEAD
#line 240 "sqlda.pgc"

if (sqlca.sqlcode < 0) exit (1);}
#line 240 "sqlda.pgc"
=======
#line 242 "sqlda.pgc"

if (sqlca.sqlcode < 0) exit (1);}
#line 242 "sqlda.pgc"
>>>>>>> 9e1c9f95


	free(inp_sqlda);
	free(outp_sqlda);

	strcpy(msg, "disconnect");
	{ ECPGdisconnect(__LINE__, "con2");
<<<<<<< HEAD
#line 246 "sqlda.pgc"

if (sqlca.sqlcode < 0) exit (1);}
#line 246 "sqlda.pgc"
=======
#line 248 "sqlda.pgc"

if (sqlca.sqlcode < 0) exit (1);}
#line 248 "sqlda.pgc"
>>>>>>> 9e1c9f95


	/* End test */

	strcpy(msg, "drop");
	{ ECPGdo(__LINE__, 0, 1, NULL, 0, ECPGst_normal, "drop table t1", ECPGt_EOIT, ECPGt_EORT);
<<<<<<< HEAD
#line 251 "sqlda.pgc"

if (sqlca.sqlcode < 0) exit (1);}
#line 251 "sqlda.pgc"
=======
#line 253 "sqlda.pgc"

if (sqlca.sqlcode < 0) exit (1);}
#line 253 "sqlda.pgc"
>>>>>>> 9e1c9f95


	strcpy(msg, "commit");
	{ ECPGtrans(__LINE__, NULL, "commit");
<<<<<<< HEAD
#line 254 "sqlda.pgc"

if (sqlca.sqlcode < 0) exit (1);}
#line 254 "sqlda.pgc"
=======
#line 256 "sqlda.pgc"

if (sqlca.sqlcode < 0) exit (1);}
#line 256 "sqlda.pgc"
>>>>>>> 9e1c9f95


	strcpy(msg, "disconnect");
	{ ECPGdisconnect(__LINE__, "CURRENT");
<<<<<<< HEAD
#line 257 "sqlda.pgc"

if (sqlca.sqlcode < 0) exit (1);}
#line 257 "sqlda.pgc"
=======
#line 259 "sqlda.pgc"

if (sqlca.sqlcode < 0) exit (1);}
#line 259 "sqlda.pgc"
>>>>>>> 9e1c9f95


	return 0;
}<|MERGE_RESOLUTION|>--- conflicted
+++ resolved
@@ -228,34 +228,19 @@
 
 
 	strcpy(msg, "insert");
-<<<<<<< HEAD
-	{ ECPGdo(__LINE__, 0, 1, NULL, 0, ECPGst_normal, "insert into t1 values ( 1 , 'a' , 1.0 , 1 , 'a' , 1111111111111111111 ) , ( 2 , null , null , null , null , null ) , ( 4 , 'd' , 4.0 , 4 , 'd' , 4444444444444444444 )", ECPGt_EOIT, ECPGt_EORT);
-#line 97 "sqlda.pgc"
-
-if (sqlca.sqlcode < 0) exit (1);}
-#line 97 "sqlda.pgc"
-=======
 	{ ECPGdo(__LINE__, 0, 1, NULL, 0, ECPGst_normal, "insert into t1 values ( 1 , 'a' , 1.0 , 1 , 'a' , 1111111111111111111 ) , ( 2 , null , null , null , null , null ) , ( 3 , 'c' , 0.0 , 3 , 'c' , 3333333333333333333 ) , ( 4 , 'd' , 'NaN' , 4 , 'd' , 4444444444444444444 ) , ( 5 , 'e' , 0.001234 , 5 , 'e' , 5555555555555555555 )", ECPGt_EOIT, ECPGt_EORT);
 #line 99 "sqlda.pgc"
 
 if (sqlca.sqlcode < 0) exit (1);}
 #line 99 "sqlda.pgc"
->>>>>>> 9e1c9f95
 
 
 	strcpy(msg, "commit");
 	{ ECPGtrans(__LINE__, NULL, "commit");
-<<<<<<< HEAD
-#line 100 "sqlda.pgc"
-
-if (sqlca.sqlcode < 0) exit (1);}
-#line 100 "sqlda.pgc"
-=======
 #line 102 "sqlda.pgc"
 
 if (sqlca.sqlcode < 0) exit (1);}
 #line 102 "sqlda.pgc"
->>>>>>> 9e1c9f95
 
 
 	/* SQLDA test for getting all records from a table */
@@ -264,42 +249,21 @@
 
 	strcpy(msg, "prepare");
 	{ ECPGprepare(__LINE__, NULL, 0, "st_id1", stmt1);
-<<<<<<< HEAD
-#line 107 "sqlda.pgc"
-
-if (sqlca.sqlcode < 0) exit (1);}
-#line 107 "sqlda.pgc"
-=======
 #line 109 "sqlda.pgc"
 
 if (sqlca.sqlcode < 0) exit (1);}
 #line 109 "sqlda.pgc"
->>>>>>> 9e1c9f95
 
 
 	strcpy(msg, "declare");
 	/* declare mycur1 cursor for $1 */
-<<<<<<< HEAD
-#line 110 "sqlda.pgc"
-=======
 #line 112 "sqlda.pgc"
->>>>>>> 9e1c9f95
 
 
 	strcpy(msg, "open");
 	{ ECPGopen("mycur1", "st_id1", __LINE__, 0, 1, NULL, 0, ECPGst_normal, "declare mycur1 cursor for $1", 
 	ECPGt_char_variable,(ECPGprepared_statement(NULL, "st_id1", __LINE__)),(long)1,(long)1,(1)*sizeof(char), 
 	ECPGt_NO_INDICATOR, NULL , 0L, 0L, 0L, ECPGt_EOIT, ECPGt_EORT);
-<<<<<<< HEAD
-#line 113 "sqlda.pgc"
-
-if (sqlca.sqlcode < 0) exit (1);}
-#line 113 "sqlda.pgc"
-
-
-	/* exec sql whenever not found  break ; */
-#line 115 "sqlda.pgc"
-=======
 #line 115 "sqlda.pgc"
 
 if (sqlca.sqlcode < 0) exit (1);}
@@ -308,7 +272,6 @@
 
 	/* exec sql whenever not found  break ; */
 #line 117 "sqlda.pgc"
->>>>>>> 9e1c9f95
 
 
 	rec = 0;
@@ -318,15 +281,6 @@
 		{ ECPGfetch("mycur1", __LINE__, 0, 1, NULL, 0, ECPGst_normal, "fetch 1 from mycur1", ECPGt_EOIT, 
 	ECPGt_sqlda, &outp_sqlda, 0L, 0L, 0L, 
 	ECPGt_NO_INDICATOR, NULL , 0L, 0L, 0L, ECPGt_EORT);
-<<<<<<< HEAD
-#line 121 "sqlda.pgc"
-
-if (sqlca.sqlcode == ECPG_NOT_FOUND) break;
-#line 121 "sqlda.pgc"
-
-if (sqlca.sqlcode < 0) exit (1);}
-#line 121 "sqlda.pgc"
-=======
 #line 123 "sqlda.pgc"
 
 if (sqlca.sqlcode == ECPG_NOT_FOUND) break;
@@ -334,7 +288,6 @@
 
 if (sqlca.sqlcode < 0) exit (1);}
 #line 123 "sqlda.pgc"
->>>>>>> 9e1c9f95
 
 
 		printf("FETCH RECORD %d\n", ++rec);
@@ -342,17 +295,6 @@
 	}
 
 	/* exec sql whenever not found  continue ; */
-<<<<<<< HEAD
-#line 127 "sqlda.pgc"
-
-
-	strcpy(msg, "close");
-	{ ECPGdo(__LINE__, 0, 1, NULL, 0, ECPGst_normal, "close mycur1", ECPGt_EOIT, ECPGt_EORT);
-#line 130 "sqlda.pgc"
-
-if (sqlca.sqlcode < 0) exit (1);}
-#line 130 "sqlda.pgc"
-=======
 #line 129 "sqlda.pgc"
 
 
@@ -362,22 +304,14 @@
 
 if (sqlca.sqlcode < 0) exit (1);}
 #line 132 "sqlda.pgc"
->>>>>>> 9e1c9f95
 
 
 	strcpy(msg, "deallocate");
 	{ ECPGdeallocate(__LINE__, 0, NULL, "st_id1");
-<<<<<<< HEAD
-#line 133 "sqlda.pgc"
-
-if (sqlca.sqlcode < 0) exit (1);}
-#line 133 "sqlda.pgc"
-=======
 #line 135 "sqlda.pgc"
 
 if (sqlca.sqlcode < 0) exit (1);}
 #line 135 "sqlda.pgc"
->>>>>>> 9e1c9f95
 
 
 	free(outp_sqlda);
@@ -388,60 +322,35 @@
 
 	strcpy(msg, "prepare");
 	{ ECPGprepare(__LINE__, NULL, 0, "st_id2", stmt1);
-<<<<<<< HEAD
-#line 142 "sqlda.pgc"
-
-if (sqlca.sqlcode < 0) exit (1);}
-#line 142 "sqlda.pgc"
-=======
 #line 144 "sqlda.pgc"
 
 if (sqlca.sqlcode < 0) exit (1);}
 #line 144 "sqlda.pgc"
->>>>>>> 9e1c9f95
 
 
 	strcpy(msg, "declare");
 	/* declare mycur2 cursor for $1 */
-<<<<<<< HEAD
-#line 145 "sqlda.pgc"
-=======
 #line 147 "sqlda.pgc"
->>>>>>> 9e1c9f95
 
 
 	strcpy(msg, "open");
 	{ ECPGopen("mycur2", "st_id2", __LINE__, 0, 1, NULL, 0, ECPGst_normal, "declare mycur2 cursor for $1", 
 	ECPGt_char_variable,(ECPGprepared_statement(NULL, "st_id2", __LINE__)),(long)1,(long)1,(1)*sizeof(char), 
 	ECPGt_NO_INDICATOR, NULL , 0L, 0L, 0L, ECPGt_EOIT, ECPGt_EORT);
-<<<<<<< HEAD
-#line 148 "sqlda.pgc"
-
-if (sqlca.sqlcode < 0) exit (1);}
-#line 148 "sqlda.pgc"
-=======
 #line 150 "sqlda.pgc"
 
 if (sqlca.sqlcode < 0) exit (1);}
 #line 150 "sqlda.pgc"
->>>>>>> 9e1c9f95
 
 
 	strcpy(msg, "fetch");
 	{ ECPGfetch("mycur2", __LINE__, 0, 1, NULL, 0, ECPGst_normal, "fetch all from mycur2", ECPGt_EOIT, 
 	ECPGt_sqlda, &outp_sqlda, 0L, 0L, 0L, 
 	ECPGt_NO_INDICATOR, NULL , 0L, 0L, 0L, ECPGt_EORT);
-<<<<<<< HEAD
-#line 151 "sqlda.pgc"
-
-if (sqlca.sqlcode < 0) exit (1);}
-#line 151 "sqlda.pgc"
-=======
 #line 153 "sqlda.pgc"
 
 if (sqlca.sqlcode < 0) exit (1);}
 #line 153 "sqlda.pgc"
->>>>>>> 9e1c9f95
 
 
 	outp_sqlda1 = outp_sqlda;
@@ -458,34 +367,19 @@
 	}
 
 	strcpy(msg, "close");
-<<<<<<< HEAD
-	{ ECPGdo(__LINE__, 0, 1, NULL, 0, ECPGst_normal, "close mycur2", ECPGt_EOIT, ECPGt_EORT);
-#line 167 "sqlda.pgc"
-
-if (sqlca.sqlcode < 0) exit (1);}
-#line 167 "sqlda.pgc"
-=======
 	{ ECPGclose("mycur2", __LINE__, 0, 1, NULL, 0, ECPGst_normal, "close mycur2", ECPGt_EOIT, ECPGt_EORT);
 #line 169 "sqlda.pgc"
 
 if (sqlca.sqlcode < 0) exit (1);}
 #line 169 "sqlda.pgc"
->>>>>>> 9e1c9f95
 
 
 	strcpy(msg, "deallocate");
 	{ ECPGdeallocate(__LINE__, 0, NULL, "st_id2");
-<<<<<<< HEAD
-#line 170 "sqlda.pgc"
-
-if (sqlca.sqlcode < 0) exit (1);}
-#line 170 "sqlda.pgc"
-=======
 #line 172 "sqlda.pgc"
 
 if (sqlca.sqlcode < 0) exit (1);}
 #line 172 "sqlda.pgc"
->>>>>>> 9e1c9f95
 
 
 	/* SQLDA test for getting one record using an input descriptor */
@@ -509,17 +403,10 @@
 
 	strcpy(msg, "prepare");
 	{ ECPGprepare(__LINE__, NULL, 0, "st_id3", stmt2);
-<<<<<<< HEAD
-#line 192 "sqlda.pgc"
-
-if (sqlca.sqlcode < 0) exit (1);}
-#line 192 "sqlda.pgc"
-=======
 #line 194 "sqlda.pgc"
 
 if (sqlca.sqlcode < 0) exit (1);}
 #line 194 "sqlda.pgc"
->>>>>>> 9e1c9f95
 
 
 	strcpy(msg, "execute");
@@ -528,34 +415,20 @@
 	ECPGt_NO_INDICATOR, NULL , 0L, 0L, 0L, ECPGt_EOIT, 
 	ECPGt_sqlda, &outp_sqlda, 0L, 0L, 0L, 
 	ECPGt_NO_INDICATOR, NULL , 0L, 0L, 0L, ECPGt_EORT);
-<<<<<<< HEAD
-#line 195 "sqlda.pgc"
-
-if (sqlca.sqlcode < 0) exit (1);}
-#line 195 "sqlda.pgc"
-=======
 #line 197 "sqlda.pgc"
 
 if (sqlca.sqlcode < 0) exit (1);}
 #line 197 "sqlda.pgc"
->>>>>>> 9e1c9f95
 
 
 	dump_sqlda(outp_sqlda);
 
 	strcpy(msg, "deallocate");
 	{ ECPGdeallocate(__LINE__, 0, NULL, "st_id3");
-<<<<<<< HEAD
-#line 200 "sqlda.pgc"
-
-if (sqlca.sqlcode < 0) exit (1);}
-#line 200 "sqlda.pgc"
-=======
 #line 202 "sqlda.pgc"
 
 if (sqlca.sqlcode < 0) exit (1);}
 #line 202 "sqlda.pgc"
->>>>>>> 9e1c9f95
 
 
 	free(inp_sqlda);
@@ -569,11 +442,7 @@
 #line 211 "sqlda.pgc"
 
 if (sqlca.sqlcode < 0) exit (1);}
-<<<<<<< HEAD
-#line 209 "sqlda.pgc"
-=======
 #line 211 "sqlda.pgc"
->>>>>>> 9e1c9f95
 
 
 	/*
@@ -595,17 +464,10 @@
 
 	strcpy(msg, "prepare");
 	{ ECPGprepare(__LINE__, "con2", 0, "st_id4", stmt2);
-<<<<<<< HEAD
-#line 229 "sqlda.pgc"
-
-if (sqlca.sqlcode < 0) exit (1);}
-#line 229 "sqlda.pgc"
-=======
 #line 231 "sqlda.pgc"
 
 if (sqlca.sqlcode < 0) exit (1);}
 #line 231 "sqlda.pgc"
->>>>>>> 9e1c9f95
 
 
 	strcpy(msg, "execute");
@@ -614,49 +476,28 @@
 	ECPGt_NO_INDICATOR, NULL , 0L, 0L, 0L, ECPGt_EOIT, 
 	ECPGt_sqlda, &outp_sqlda, 0L, 0L, 0L, 
 	ECPGt_NO_INDICATOR, NULL , 0L, 0L, 0L, ECPGt_EORT);
-<<<<<<< HEAD
-#line 232 "sqlda.pgc"
-
-if (sqlca.sqlcode < 0) exit (1);}
-#line 232 "sqlda.pgc"
-=======
 #line 234 "sqlda.pgc"
 
 if (sqlca.sqlcode < 0) exit (1);}
 #line 234 "sqlda.pgc"
->>>>>>> 9e1c9f95
 
 
 	dump_sqlda(outp_sqlda);
 
 	strcpy(msg, "commit");
 	{ ECPGtrans(__LINE__, "con2", "commit");
-<<<<<<< HEAD
-#line 237 "sqlda.pgc"
-
-if (sqlca.sqlcode < 0) exit (1);}
-#line 237 "sqlda.pgc"
-=======
 #line 239 "sqlda.pgc"
 
 if (sqlca.sqlcode < 0) exit (1);}
 #line 239 "sqlda.pgc"
->>>>>>> 9e1c9f95
 
 
 	strcpy(msg, "deallocate");
 	{ ECPGdeallocate(__LINE__, 0, NULL, "st_id4");
-<<<<<<< HEAD
-#line 240 "sqlda.pgc"
-
-if (sqlca.sqlcode < 0) exit (1);}
-#line 240 "sqlda.pgc"
-=======
 #line 242 "sqlda.pgc"
 
 if (sqlca.sqlcode < 0) exit (1);}
 #line 242 "sqlda.pgc"
->>>>>>> 9e1c9f95
 
 
 	free(inp_sqlda);
@@ -664,64 +505,36 @@
 
 	strcpy(msg, "disconnect");
 	{ ECPGdisconnect(__LINE__, "con2");
-<<<<<<< HEAD
-#line 246 "sqlda.pgc"
-
-if (sqlca.sqlcode < 0) exit (1);}
-#line 246 "sqlda.pgc"
-=======
 #line 248 "sqlda.pgc"
 
 if (sqlca.sqlcode < 0) exit (1);}
 #line 248 "sqlda.pgc"
->>>>>>> 9e1c9f95
 
 
 	/* End test */
 
 	strcpy(msg, "drop");
 	{ ECPGdo(__LINE__, 0, 1, NULL, 0, ECPGst_normal, "drop table t1", ECPGt_EOIT, ECPGt_EORT);
-<<<<<<< HEAD
-#line 251 "sqlda.pgc"
-
-if (sqlca.sqlcode < 0) exit (1);}
-#line 251 "sqlda.pgc"
-=======
 #line 253 "sqlda.pgc"
 
 if (sqlca.sqlcode < 0) exit (1);}
 #line 253 "sqlda.pgc"
->>>>>>> 9e1c9f95
 
 
 	strcpy(msg, "commit");
 	{ ECPGtrans(__LINE__, NULL, "commit");
-<<<<<<< HEAD
-#line 254 "sqlda.pgc"
-
-if (sqlca.sqlcode < 0) exit (1);}
-#line 254 "sqlda.pgc"
-=======
 #line 256 "sqlda.pgc"
 
 if (sqlca.sqlcode < 0) exit (1);}
 #line 256 "sqlda.pgc"
->>>>>>> 9e1c9f95
 
 
 	strcpy(msg, "disconnect");
 	{ ECPGdisconnect(__LINE__, "CURRENT");
-<<<<<<< HEAD
-#line 257 "sqlda.pgc"
-
-if (sqlca.sqlcode < 0) exit (1);}
-#line 257 "sqlda.pgc"
-=======
 #line 259 "sqlda.pgc"
 
 if (sqlca.sqlcode < 0) exit (1);}
 #line 259 "sqlda.pgc"
->>>>>>> 9e1c9f95
 
 
 	return 0;
