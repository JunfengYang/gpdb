/*-------------------------------------------------------------------------
 * pg_regress.h --- regression test driver
 *
 * Portions Copyright (c) 1996-2011, PostgreSQL Global Development Group
 * Portions Copyright (c) 1994, Regents of the University of California
 *
 * src/test/regress/pg_regress.h
 *-------------------------------------------------------------------------
 */

#include "postgres_fe.h"
#include <unistd.h>

#ifndef WIN32
#define PID_TYPE pid_t
#define INVALID_PID (-1)
#else
#define PID_TYPE HANDLE
#define INVALID_PID INVALID_HANDLE_VALUE
#endif

/* simple list of strings */
typedef struct _stringlist
{
	char	   *str;
	struct _stringlist *next;
}	_stringlist;

typedef PID_TYPE(*test_function) (const char *,
						  _stringlist **,
						  _stringlist **,
						  _stringlist **);
typedef void (*init_function) (void);

extern char *bindir;
extern char *libdir;
extern char *datadir;
extern char *host_platform;

extern _stringlist *dblist;
extern bool debug;
extern char *inputdir;
extern char *outputdir;
<<<<<<< HEAD
extern bool optimizer_enabled;
extern bool resgroup_enabled;
=======
extern char *launcher;
>>>>>>> a4bebdd9

/*
 * This should not be global but every module should be able to read command
 * line parameters.
 */
extern char *psqldir;

extern const char *basic_diff_opts;
extern const char *pretty_diff_opts;

int regression_main(int argc, char *argv[],
				init_function ifunc, test_function tfunc);
void		add_stringlist_item(_stringlist ** listhead, const char *str);
PID_TYPE	spawn_process(const char *cmdline);
void		exit_nicely(int code);
void		replace_string(char *string, char *replace, char *replacement);
bool		file_exists(const char *file);<|MERGE_RESOLUTION|>--- conflicted
+++ resolved
@@ -41,12 +41,9 @@
 extern bool debug;
 extern char *inputdir;
 extern char *outputdir;
-<<<<<<< HEAD
+extern char *launcher;
 extern bool optimizer_enabled;
 extern bool resgroup_enabled;
-=======
-extern char *launcher;
->>>>>>> a4bebdd9
 
 /*
  * This should not be global but every module should be able to read command
