--- conflicted
+++ resolved
@@ -150,7 +150,6 @@
 --   WHERE x = 90;
 
 -- SELECT count(*) AS i988 FROM hash_ovfl_heap
-<<<<<<< HEAD
 --  WHERE x = 1000;
 
 
@@ -158,7 +157,4 @@
 create table hash_test(i int);
 create index hash_test_idx on hash_test using hash (i);
 drop table hash_test;
-reset all;
-=======
---  WHERE x = 1000;
->>>>>>> a4bebdd9
+reset all;