--- conflicted
+++ resolved
@@ -253,7 +253,20 @@
 
 SELECT '' AS to_timestamp_14, to_timestamp('995-1116', 'YYY-MMDD');
 
-<<<<<<< HEAD
+SELECT '' AS to_timestamp_15, to_timestamp('2005426', 'YYYYWWD');
+
+SELECT '' AS to_timestamp_16, to_timestamp('2005300', 'YYYYDDD');
+
+SELECT '' AS to_timestamp_17, to_timestamp('2005527', 'IYYYIWID');
+
+SELECT '' AS to_timestamp_18, to_timestamp('005527', 'IYYIWID');
+
+SELECT '' AS to_timestamp_19, to_timestamp('05527', 'IYIWID');
+
+SELECT '' AS to_timestamp_20, to_timestamp('5527', 'IIWID');
+
+SELECT '' AS to_timestamp_21, to_timestamp('2005364', 'IYYYIDDD');
+
 SET DateStyle TO DEFAULT;
 
 -- Make sure timeofdate() and current_time() are doing roughly the same thing
@@ -266,21 +279,4 @@
 select '20090625123002.111111111111'::timestamp;
 -- should error out
 select '2009062512300.111111111111'::timestamp;
-select '200906251230021.111111111111'::timestamp;
-=======
-SELECT '' AS to_timestamp_15, to_timestamp('2005426', 'YYYYWWD');
-
-SELECT '' AS to_timestamp_16, to_timestamp('2005300', 'YYYYDDD');
-
-SELECT '' AS to_timestamp_17, to_timestamp('2005527', 'IYYYIWID');
-
-SELECT '' AS to_timestamp_18, to_timestamp('005527', 'IYYIWID');
-
-SELECT '' AS to_timestamp_19, to_timestamp('05527', 'IYIWID');
-
-SELECT '' AS to_timestamp_20, to_timestamp('5527', 'IIWID');
-
-SELECT '' AS to_timestamp_21, to_timestamp('2005364', 'IYYYIDDD');
-
-SET DateStyle TO DEFAULT;
->>>>>>> 4ebb0cf9
+select '200906251230021.111111111111'::timestamp;