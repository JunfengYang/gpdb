--
-- Test access privileges
--
-- start_matchsubs
-- m/DETAIL:  Failing row contains \(.*\) = \(.*\)/
-- s/DETAIL:  Failing row contains \(.*\) = \(.*\)/DETAIL:  Failing row contains (#####)/
-- end_matchsubs

set optimizer=off;
-- Clean up in case a prior regression run failed

-- Suppress NOTICE messages when users/groups don't exist
SET client_min_messages TO 'warning';

DROP ROLE IF EXISTS regress_priv_group1;
DROP ROLE IF EXISTS regress_priv_group2;

DROP ROLE IF EXISTS regress_priv_user1;
DROP ROLE IF EXISTS regress_priv_user2;
DROP ROLE IF EXISTS regress_priv_user3;
DROP ROLE IF EXISTS regress_priv_user4;
DROP ROLE IF EXISTS regress_priv_user5;
DROP ROLE IF EXISTS regress_priv_user6;

<<<<<<< HEAD
-- start_ignore
SELECT lo_unlink(oid) FROM pg_largeobject_metadata WHERE oid >= 1000 AND oid < 3000 ORDER BY oid;
-- end_ignore
=======
SELECT lo_unlink(oid) FROM pg_largeobject_metadata WHERE oid >= 1000 AND oid < 3000 ORDER BY oid;
>>>>>>> 9e1c9f95

RESET client_min_messages;

-- test proper begins here

CREATE USER regress_priv_user1;
CREATE USER regress_priv_user2;
CREATE USER regress_priv_user3;
CREATE USER regress_priv_user4;
CREATE USER regress_priv_user5;
CREATE USER regress_priv_user5;	-- duplicate

CREATE GROUP regress_priv_group1;
CREATE GROUP regress_priv_group2 WITH USER regress_priv_user1, regress_priv_user2;

ALTER GROUP regress_priv_group1 ADD USER regress_priv_user4;

ALTER GROUP regress_priv_group2 ADD USER regress_priv_user2;	-- duplicate
ALTER GROUP regress_priv_group2 DROP USER regress_priv_user2;
GRANT regress_priv_group2 TO regress_priv_user4 WITH ADMIN OPTION;

-- test owner privileges

SET SESSION AUTHORIZATION regress_priv_user1;
SELECT session_user, current_user;

CREATE TABLE atest1 ( a int, b text ) distributed randomly;
SELECT * FROM atest1;
INSERT INTO atest1 VALUES (1, 'one');
DELETE FROM atest1;
UPDATE atest1 SET a = 1 WHERE b = 'blech';
TRUNCATE atest1;
BEGIN;
LOCK atest1 IN ACCESS EXCLUSIVE MODE;
COMMIT;

REVOKE ALL ON atest1 FROM PUBLIC;
SELECT * FROM atest1;

GRANT ALL ON atest1 TO regress_priv_user2;
GRANT SELECT ON atest1 TO regress_priv_user3, regress_priv_user4;
SELECT * FROM atest1;

CREATE TABLE atest2 (col1 varchar(10), col2 boolean);
GRANT SELECT ON atest2 TO regress_priv_user2;
GRANT UPDATE ON atest2 TO regress_priv_user3;
GRANT INSERT ON atest2 TO regress_priv_user4;
GRANT TRUNCATE ON atest2 TO regress_priv_user5;


SET SESSION AUTHORIZATION regress_priv_user2;
SELECT session_user, current_user;

-- try various combinations of queries on atest1 and atest2

SELECT * FROM atest1; -- ok
SELECT * FROM atest2; -- ok
INSERT INTO atest1 VALUES (2, 'two'); -- ok
INSERT INTO atest2 VALUES ('foo', true); -- fail
INSERT INTO atest1 SELECT 1, b FROM atest1; -- ok
UPDATE atest1 SET a = 1 WHERE a = 2; -- ok
UPDATE atest2 SET col2 = NOT col2; -- fail
SELECT * FROM atest1 FOR UPDATE; -- ok
SELECT * FROM atest2 FOR UPDATE; -- fail
DELETE FROM atest2; -- fail
TRUNCATE atest2; -- fail
BEGIN;
LOCK atest2 IN ACCESS EXCLUSIVE MODE; -- fail
COMMIT;
COPY atest2 FROM stdin; -- fail
GRANT ALL ON atest1 TO PUBLIC; -- fail

-- checks in subquery, both ok
SELECT * FROM atest1 WHERE ( b IN ( SELECT col1 FROM atest2 ) );
SELECT * FROM atest2 WHERE ( col1 IN ( SELECT b FROM atest1 ) );


SET SESSION AUTHORIZATION regress_priv_user3;
SELECT session_user, current_user;

SELECT * FROM atest1; -- ok
SELECT * FROM atest2; -- fail
INSERT INTO atest1 VALUES (2, 'two'); -- fail
INSERT INTO atest2 VALUES ('foo', true); -- fail
INSERT INTO atest1 SELECT 1, b FROM atest1; -- fail
UPDATE atest1 SET a = 1 WHERE a = 2; -- fail
UPDATE atest2 SET col2 = NULL; -- ok
UPDATE atest2 SET col2 = NOT col2; -- fails; requires SELECT on atest2
UPDATE atest2 SET col2 = true FROM atest1 WHERE atest1.a = 5; -- ok
SELECT * FROM atest1 FOR UPDATE; -- fail
SELECT * FROM atest2 FOR UPDATE; -- fail
DELETE FROM atest2; -- fail
TRUNCATE atest2; -- fail
BEGIN;
LOCK atest2 IN ACCESS EXCLUSIVE MODE; -- ok
COMMIT;
COPY atest2 FROM stdin; -- fail

-- checks in subquery, both fail
SELECT * FROM atest1 WHERE ( b IN ( SELECT col1 FROM atest2 ) );
SELECT * FROM atest2 WHERE ( col1 IN ( SELECT b FROM atest1 ) );

SET SESSION AUTHORIZATION regress_priv_user4;
COPY atest2 FROM stdin; -- ok
bar	true
\.
SELECT * FROM atest1; -- ok


-- test leaky-function protections in selfuncs

<<<<<<< HEAD
-- regress_user1 will own a table and provide a view for it.
SET SESSION AUTHORIZATION regress_user1;
=======
-- regress_priv_user1 will own a table and provide views for it.
SET SESSION AUTHORIZATION regress_priv_user1;
>>>>>>> 9e1c9f95

CREATE TABLE atest12 as
  SELECT x AS a, 10001 - x AS b FROM generate_series(1,10000) x;
CREATE INDEX ON atest12 (a);
CREATE INDEX ON atest12 (abs(a));
VACUUM ANALYZE atest12;

CREATE FUNCTION leak(integer,integer) RETURNS boolean
  AS $$begin return $1 < $2; end$$
  LANGUAGE plpgsql immutable;
CREATE OPERATOR <<< (procedure = leak, leftarg = integer, rightarg = integer,
                     restrict = scalarltsel);

<<<<<<< HEAD
-- view with leaky operator
CREATE VIEW atest12v AS
  SELECT * FROM atest12 WHERE b <<< 5;
GRANT SELECT ON atest12v TO PUBLIC;

-- This plan should use nestloop, knowing that few rows will be selected.
set enable_nestloop = 1;
=======
-- views with leaky operator
CREATE VIEW atest12v AS
  SELECT * FROM atest12 WHERE b <<< 5;
CREATE VIEW atest12sbv WITH (security_barrier=true) AS
  SELECT * FROM atest12 WHERE b <<< 5;
GRANT SELECT ON atest12v TO PUBLIC;
GRANT SELECT ON atest12sbv TO PUBLIC;

-- This plan should use nestloop, knowing that few rows will be selected.
>>>>>>> 9e1c9f95
EXPLAIN (COSTS OFF) SELECT * FROM atest12v x, atest12v y WHERE x.a = y.b;

-- And this one.
EXPLAIN (COSTS OFF) SELECT * FROM atest12 x, atest12 y
  WHERE x.a = y.b and abs(y.a) <<< 5;
<<<<<<< HEAD
reset enable_nestloop;

-- Check if regress_user2 can break security.
SET SESSION AUTHORIZATION regress_user2;
=======

-- This should also be a nestloop, but the security barrier forces the inner
-- scan to be materialized
EXPLAIN (COSTS OFF) SELECT * FROM atest12sbv x, atest12sbv y WHERE x.a = y.b;

-- Check if regress_priv_user2 can break security.
SET SESSION AUTHORIZATION regress_priv_user2;
>>>>>>> 9e1c9f95

CREATE FUNCTION leak2(integer,integer) RETURNS boolean
  AS $$begin raise notice 'leak % %', $1, $2; return $1 > $2; end$$
  LANGUAGE plpgsql immutable;
CREATE OPERATOR >>> (procedure = leak2, leftarg = integer, rightarg = integer,
                     restrict = scalargtsel);

-- This should not show any "leak" notices before failing.
EXPLAIN (COSTS OFF) SELECT * FROM atest12 WHERE a >>> 0;

<<<<<<< HEAD
-- This plan should use hashjoin, as it will expect many rows to be selected.
EXPLAIN (COSTS OFF) SELECT * FROM atest12v x, atest12v y WHERE x.a = y.b;

-- Now regress_user1 grants sufficient access to regress_user2.
SET SESSION AUTHORIZATION regress_user1;
GRANT SELECT (a, b) ON atest12 TO PUBLIC;
SET SESSION AUTHORIZATION regress_user2;

-- Now regress_user2 will also get a good row estimate.
set enable_nestloop = 1;
EXPLAIN (COSTS OFF) SELECT * FROM atest12v x, atest12v y WHERE x.a = y.b;
reset enable_nestloop;
=======
-- These plans should continue to use a nestloop, since they execute with the
-- privileges of the view owner.
EXPLAIN (COSTS OFF) SELECT * FROM atest12v x, atest12v y WHERE x.a = y.b;
EXPLAIN (COSTS OFF) SELECT * FROM atest12sbv x, atest12sbv y WHERE x.a = y.b;

-- A non-security barrier view does not guard against information leakage.
EXPLAIN (COSTS OFF) SELECT * FROM atest12v x, atest12v y
  WHERE x.a = y.b and abs(y.a) <<< 5;

-- But a security barrier view isolates the leaky operator.
EXPLAIN (COSTS OFF) SELECT * FROM atest12sbv x, atest12sbv y
  WHERE x.a = y.b and abs(y.a) <<< 5;

-- Now regress_priv_user1 grants sufficient access to regress_priv_user2.
SET SESSION AUTHORIZATION regress_priv_user1;
GRANT SELECT (a, b) ON atest12 TO PUBLIC;
SET SESSION AUTHORIZATION regress_priv_user2;

-- regress_priv_user2 should continue to get a good row estimate.
EXPLAIN (COSTS OFF) SELECT * FROM atest12v x, atest12v y WHERE x.a = y.b;
>>>>>>> 9e1c9f95

-- But not for this, due to lack of table-wide permissions needed
-- to make use of the expression index's statistics.
EXPLAIN (COSTS OFF) SELECT * FROM atest12 x, atest12 y
  WHERE x.a = y.b and abs(y.a) <<< 5;

<<<<<<< HEAD
-- clean up (regress_user1's objects are all dropped later)
=======
-- clean up (regress_priv_user1's objects are all dropped later)
>>>>>>> 9e1c9f95
DROP FUNCTION leak2(integer, integer) CASCADE;


-- groups

SET SESSION AUTHORIZATION regress_priv_user3;
CREATE TABLE atest3 (one int, two int, three int);
GRANT DELETE ON atest3 TO GROUP regress_priv_group2;

SET SESSION AUTHORIZATION regress_priv_user1;

SELECT * FROM atest3; -- fail
DELETE FROM atest3; -- ok


-- views

SET SESSION AUTHORIZATION regress_priv_user3;

CREATE VIEW atestv1 AS SELECT * FROM atest1; -- ok
/* The next *should* fail, but it's not implemented that way yet. */
CREATE VIEW atestv2 AS SELECT * FROM atest2;
CREATE VIEW atestv3 AS SELECT * FROM atest3; -- ok
/* Empty view is a corner case that failed in 9.2. */
CREATE VIEW atestv0 AS SELECT 0 as x WHERE false; -- ok

SELECT * FROM atestv1; -- ok
SELECT * FROM atestv2; -- fail
GRANT SELECT ON atestv1, atestv3 TO regress_priv_user4;
GRANT SELECT ON atestv2 TO regress_priv_user2;

SET SESSION AUTHORIZATION regress_priv_user4;

SELECT * FROM atestv1; -- ok
SELECT * FROM atestv2; -- fail
SELECT * FROM atestv3; -- ok
SELECT * FROM atestv0; -- fail

-- Appendrels excluded by constraints failed to check permissions in 8.4-9.2.
select * from
  ((select a.q1 as x from int8_tbl a offset 0)
   union all
   (select b.q2 as x from int8_tbl b offset 0)) ss
where false;

set constraint_exclusion = on;
select * from
  ((select a.q1 as x, random() from int8_tbl a where q1 > 0)
   union all
   (select b.q2 as x, random() from int8_tbl b where q2 > 0)) ss
where x < 0;
reset constraint_exclusion;

CREATE VIEW atestv4 AS SELECT * FROM atestv3; -- nested view
SELECT * FROM atestv4; -- ok
GRANT SELECT ON atestv4 TO regress_priv_user2;

SET SESSION AUTHORIZATION regress_priv_user2;

-- Two complex cases:

SELECT * FROM atestv3; -- fail
SELECT * FROM atestv4; -- ok (even though regress_priv_user2 cannot access underlying atestv3)

SELECT * FROM atest2; -- ok
SELECT * FROM atestv2; -- fail (even though regress_priv_user2 can access underlying atest2)

-- Test column level permissions

<<<<<<< HEAD
SET SESSION AUTHORIZATION regress_user1;
CREATE TABLE atest5 (one int, two int unique, three int, four int);
=======
SET SESSION AUTHORIZATION regress_priv_user1;
CREATE TABLE atest5 (one int, two int unique, three int, four int unique);
>>>>>>> 9e1c9f95
CREATE TABLE atest6 (one int, two int, blue int);
GRANT SELECT (one), INSERT (two), UPDATE (three) ON atest5 TO regress_priv_user4;
GRANT ALL (one) ON atest5 TO regress_priv_user3;

INSERT INTO atest5 VALUES (1,2,3);

SET SESSION AUTHORIZATION regress_priv_user4;
SELECT * FROM atest5; -- fail
SELECT one FROM atest5; -- ok
COPY atest5 (one) TO stdout; -- ok
SELECT two FROM atest5; -- fail
COPY atest5 (two) TO stdout; -- fail
SELECT atest5 FROM atest5; -- fail
COPY atest5 (one,two) TO stdout; -- fail
SELECT 1 FROM atest5; -- ok
SELECT 1 FROM atest5 a JOIN atest5 b USING (one); -- ok
SELECT 1 FROM atest5 a JOIN atest5 b USING (two); -- fail
SELECT 1 FROM atest5 a NATURAL JOIN atest5 b; -- fail
SELECT (j.*) IS NULL FROM (atest5 a JOIN atest5 b USING (one)) j; -- fail
SELECT 1 FROM atest5 WHERE two = 2; -- fail
SELECT * FROM atest1, atest5; -- fail
SELECT atest1.* FROM atest1, atest5; -- ok
SELECT atest1.*,atest5.one FROM atest1, atest5; -- ok
SELECT atest1.*,atest5.one FROM atest1 JOIN atest5 ON (atest1.a = atest5.two); -- fail
SELECT atest1.*,atest5.one FROM atest1 JOIN atest5 ON (atest1.a = atest5.one); -- ok
SELECT one, two FROM atest5; -- fail

SET SESSION AUTHORIZATION regress_priv_user1;
GRANT SELECT (one,two) ON atest6 TO regress_priv_user4;

SET SESSION AUTHORIZATION regress_priv_user4;
SELECT one, two FROM atest5 NATURAL JOIN atest6; -- fail still

SET SESSION AUTHORIZATION regress_priv_user1;
GRANT SELECT (two) ON atest5 TO regress_priv_user4;

SET SESSION AUTHORIZATION regress_priv_user4;
SELECT one, two FROM atest5 NATURAL JOIN atest6; -- ok now

-- test column-level privileges for INSERT and UPDATE
INSERT INTO atest5 (two) VALUES (3); -- ok
COPY atest5 FROM stdin; -- fail
COPY atest5 (two) FROM stdin; -- ok
1
\.
INSERT INTO atest5 (three) VALUES (4); -- fail
INSERT INTO atest5 VALUES (5,5,5); -- fail
UPDATE atest5 SET three = 10; -- ok
UPDATE atest5 SET one = 8; -- fail
UPDATE atest5 SET three = 5, one = 2; -- fail
-- Check that column level privs are enforced in RETURNING
-- Ok.
INSERT INTO atest5(two) VALUES (6) ON CONFLICT (two) DO UPDATE set three = 10;
-- Error. No SELECT on column three.
INSERT INTO atest5(two) VALUES (6) ON CONFLICT (two) DO UPDATE set three = 10 RETURNING atest5.three;
-- Ok.  May SELECT on column "one":
INSERT INTO atest5(two) VALUES (6) ON CONFLICT (two) DO UPDATE set three = 10 RETURNING atest5.one;
-- Check that column level privileges are enforced for EXCLUDED
-- Ok. we may select one
INSERT INTO atest5(two) VALUES (6) ON CONFLICT (two) DO UPDATE set three = EXCLUDED.one;
-- Error. No select rights on three
INSERT INTO atest5(two) VALUES (6) ON CONFLICT (two) DO UPDATE set three = EXCLUDED.three;
INSERT INTO atest5(two) VALUES (6) ON CONFLICT (two) DO UPDATE set one = 8; -- fails (due to UPDATE)
INSERT INTO atest5(three) VALUES (4) ON CONFLICT (two) DO UPDATE set three = 10; -- fails (due to INSERT)

-- Check that the columns in the inference require select privileges
INSERT INTO atest5(four) VALUES (4); -- fail

SET SESSION AUTHORIZATION regress_priv_user1;
GRANT INSERT (four) ON atest5 TO regress_priv_user4;
SET SESSION AUTHORIZATION regress_priv_user4;

INSERT INTO atest5(four) VALUES (4) ON CONFLICT (four) DO UPDATE set three = 3; -- fails (due to SELECT)
INSERT INTO atest5(four) VALUES (4) ON CONFLICT ON CONSTRAINT atest5_four_key DO UPDATE set three = 3; -- fails (due to SELECT)
INSERT INTO atest5(four) VALUES (4); -- ok

SET SESSION AUTHORIZATION regress_priv_user1;
GRANT SELECT (four) ON atest5 TO regress_priv_user4;
SET SESSION AUTHORIZATION regress_priv_user4;

INSERT INTO atest5(four) VALUES (4) ON CONFLICT (four) DO UPDATE set three = 3; -- ok
INSERT INTO atest5(four) VALUES (4) ON CONFLICT ON CONSTRAINT atest5_four_key DO UPDATE set three = 3; -- ok

SET SESSION AUTHORIZATION regress_priv_user1;
REVOKE ALL (one) ON atest5 FROM regress_priv_user4;
GRANT SELECT (one,two,blue) ON atest6 TO regress_priv_user4;

SET SESSION AUTHORIZATION regress_priv_user4;
SELECT one FROM atest5; -- fail
UPDATE atest5 SET one = 1; -- fail
SELECT atest6 FROM atest6; -- ok
COPY atest6 TO stdout; -- ok

-- check error reporting with column privs
SET SESSION AUTHORIZATION regress_priv_user1;
CREATE TABLE t1 (c1 int, c2 int, c3 int check (c3 < 5), primary key (c1, c2));
GRANT SELECT (c1) ON t1 TO regress_priv_user2;
GRANT INSERT (c1, c2, c3) ON t1 TO regress_priv_user2;
GRANT UPDATE (c1, c2, c3) ON t1 TO regress_priv_user2;

-- seed data
INSERT INTO t1 VALUES (1, 1, 1);
INSERT INTO t1 VALUES (1, 2, 1);
INSERT INTO t1 VALUES (2, 1, 2);
INSERT INTO t1 VALUES (2, 2, 2);
INSERT INTO t1 VALUES (3, 1, 3);

SET SESSION AUTHORIZATION regress_priv_user2;
INSERT INTO t1 (c1, c2) VALUES (1, 1); -- fail, but row not shown
UPDATE t1 SET c2 = 1; -- fail, but row not shown
INSERT INTO t1 (c1, c2) VALUES (null, null); -- fail, but see columns being inserted
INSERT INTO t1 (c3) VALUES (null); -- fail, but see columns being inserted or have SELECT
INSERT INTO t1 (c1) VALUES (5); -- fail, but see columns being inserted or have SELECT
UPDATE t1 SET c3 = 10; -- fail, but see columns with SELECT rights, or being modified

SET SESSION AUTHORIZATION regress_priv_user1;
DROP TABLE t1;

-- test column-level privileges when involved with DELETE
SET SESSION AUTHORIZATION regress_priv_user1;
ALTER TABLE atest6 ADD COLUMN three integer;
GRANT DELETE ON atest5 TO regress_priv_user3;
GRANT SELECT (two) ON atest5 TO regress_priv_user3;
REVOKE ALL (one) ON atest5 FROM regress_priv_user3;
GRANT SELECT (one) ON atest5 TO regress_priv_user4;

SET SESSION AUTHORIZATION regress_priv_user4;
SELECT atest6 FROM atest6; -- fail
SELECT one FROM atest5 NATURAL JOIN atest6; -- fail

SET SESSION AUTHORIZATION regress_priv_user1;
ALTER TABLE atest6 DROP COLUMN three;

SET SESSION AUTHORIZATION regress_priv_user4;
SELECT atest6 FROM atest6; -- ok
SELECT one FROM atest5 NATURAL JOIN atest6; -- ok

SET SESSION AUTHORIZATION regress_priv_user1;
ALTER TABLE atest6 DROP COLUMN two;
REVOKE SELECT (one,blue) ON atest6 FROM regress_priv_user4;

SET SESSION AUTHORIZATION regress_priv_user4;
SELECT * FROM atest6; -- fail
SELECT 1 FROM atest6; -- fail

SET SESSION AUTHORIZATION regress_priv_user3;
DELETE FROM atest5 WHERE one = 1; -- fail
DELETE FROM atest5 WHERE two = 2; -- ok

-- check inheritance cases
SET SESSION AUTHORIZATION regress_priv_user1;
CREATE TABLE atestp1 (f1 int, f2 int);
CREATE TABLE atestp2 (fx int, fy int);
CREATE TABLE atestc (fz int) INHERITS (atestp1, atestp2);
GRANT SELECT(fx,fy,tableoid) ON atestp2 TO regress_priv_user2;
GRANT SELECT(fx) ON atestc TO regress_priv_user2;

SET SESSION AUTHORIZATION regress_priv_user2;
SELECT fx FROM atestp2; -- ok
SELECT fy FROM atestp2; -- ok
SELECT atestp2 FROM atestp2; -- ok
SELECT tableoid FROM atestp2; -- ok
SELECT fy FROM atestc; -- fail

SET SESSION AUTHORIZATION regress_priv_user1;
GRANT SELECT(fy,tableoid) ON atestc TO regress_priv_user2;

SET SESSION AUTHORIZATION regress_priv_user2;
SELECT fx FROM atestp2; -- still ok
SELECT fy FROM atestp2; -- ok
SELECT atestp2 FROM atestp2; -- ok
SELECT tableoid FROM atestp2; -- ok

-- privileges on functions, languages

-- switch to superuser
\c -

REVOKE ALL PRIVILEGES ON LANGUAGE sql FROM PUBLIC;
GRANT USAGE ON LANGUAGE sql TO regress_priv_user1; -- ok
GRANT USAGE ON LANGUAGE c TO PUBLIC; -- fail

SET SESSION AUTHORIZATION regress_priv_user1;
GRANT USAGE ON LANGUAGE sql TO regress_priv_user2; -- fail
CREATE FUNCTION priv_testfunc1(int) RETURNS int AS 'select 2 * $1;' LANGUAGE sql;
CREATE FUNCTION priv_testfunc2(int) RETURNS int AS 'select 3 * $1;' LANGUAGE sql;
CREATE AGGREGATE priv_testagg1(int) (sfunc = int4pl, stype = int4);
CREATE PROCEDURE priv_testproc1(int) AS 'select $1;' LANGUAGE sql;

REVOKE ALL ON FUNCTION priv_testfunc1(int), priv_testfunc2(int), priv_testagg1(int) FROM PUBLIC;
GRANT EXECUTE ON FUNCTION priv_testfunc1(int), priv_testfunc2(int), priv_testagg1(int) TO regress_priv_user2;
REVOKE ALL ON FUNCTION priv_testproc1(int) FROM PUBLIC; -- fail, not a function
REVOKE ALL ON PROCEDURE priv_testproc1(int) FROM PUBLIC;
GRANT EXECUTE ON PROCEDURE priv_testproc1(int) TO regress_priv_user2;
GRANT USAGE ON FUNCTION priv_testfunc1(int) TO regress_priv_user3; -- semantic error
GRANT USAGE ON FUNCTION priv_testagg1(int) TO regress_priv_user3; -- semantic error
GRANT USAGE ON PROCEDURE priv_testproc1(int) TO regress_priv_user3; -- semantic error
GRANT ALL PRIVILEGES ON FUNCTION priv_testfunc1(int) TO regress_priv_user4;
GRANT ALL PRIVILEGES ON FUNCTION priv_testfunc_nosuch(int) TO regress_priv_user4;
GRANT ALL PRIVILEGES ON FUNCTION priv_testagg1(int) TO regress_priv_user4;
GRANT ALL PRIVILEGES ON PROCEDURE priv_testproc1(int) TO regress_priv_user4;

CREATE FUNCTION priv_testfunc4(boolean) RETURNS text
  AS 'select col1 from atest2 where col2 = $1;'
  LANGUAGE sql SECURITY DEFINER;
GRANT EXECUTE ON FUNCTION priv_testfunc4(boolean) TO regress_priv_user3;

SET SESSION AUTHORIZATION regress_priv_user2;
SELECT priv_testfunc1(5), priv_testfunc2(5); -- ok
CREATE FUNCTION priv_testfunc3(int) RETURNS int AS 'select 2 * $1;' LANGUAGE sql; -- fail
SELECT priv_testagg1(x) FROM (VALUES (1), (2), (3)) _(x); -- ok
CALL priv_testproc1(6); -- ok

SET SESSION AUTHORIZATION regress_priv_user3;
SELECT priv_testfunc1(5); -- fail
SELECT priv_testagg1(x) FROM (VALUES (1), (2), (3)) _(x); -- fail
CALL priv_testproc1(6); -- fail
SELECT col1 FROM atest2 WHERE col2 = true; -- fail
SELECT priv_testfunc4(true); -- ok

SET SESSION AUTHORIZATION regress_priv_user4;
SELECT priv_testfunc1(5); -- ok
SELECT priv_testagg1(x) FROM (VALUES (1), (2), (3)) _(x); -- ok
CALL priv_testproc1(6); -- ok

DROP FUNCTION priv_testfunc1(int); -- fail
DROP AGGREGATE priv_testagg1(int); -- fail
DROP PROCEDURE priv_testproc1(int); -- fail

\c -

DROP FUNCTION priv_testfunc1(int); -- ok
-- restore to sanity
GRANT ALL PRIVILEGES ON LANGUAGE sql TO PUBLIC;

-- verify privilege checks on array-element coercions
BEGIN;
SELECT '{1}'::int4[]::int8[];
REVOKE ALL ON FUNCTION int8(integer) FROM PUBLIC;
SELECT '{1}'::int4[]::int8[]; --superuser, succeed
SET SESSION AUTHORIZATION regress_priv_user4;
SELECT '{1}'::int4[]::int8[]; --other user, fail
ROLLBACK;

-- privileges on types

-- switch to superuser
\c -

CREATE TYPE priv_testtype1 AS (a int, b text);
REVOKE USAGE ON TYPE priv_testtype1 FROM PUBLIC;
GRANT USAGE ON TYPE priv_testtype1 TO regress_priv_user2;
GRANT USAGE ON TYPE _priv_testtype1 TO regress_priv_user2; -- fail
GRANT USAGE ON DOMAIN priv_testtype1 TO regress_priv_user2; -- fail

CREATE DOMAIN priv_testdomain1 AS int;
REVOKE USAGE on DOMAIN priv_testdomain1 FROM PUBLIC;
GRANT USAGE ON DOMAIN priv_testdomain1 TO regress_priv_user2;
GRANT USAGE ON TYPE priv_testdomain1 TO regress_priv_user2; -- ok

SET SESSION AUTHORIZATION regress_priv_user1;

-- commands that should fail

CREATE AGGREGATE priv_testagg1a(priv_testdomain1) (sfunc = int4_sum, stype = bigint);

CREATE DOMAIN priv_testdomain2a AS priv_testdomain1;

CREATE DOMAIN priv_testdomain3a AS int;
CREATE FUNCTION castfunc(int) RETURNS priv_testdomain3a AS $$ SELECT $1::priv_testdomain3a $$ LANGUAGE SQL;
CREATE CAST (priv_testdomain1 AS priv_testdomain3a) WITH FUNCTION castfunc(int);
DROP FUNCTION castfunc(int) CASCADE;
DROP DOMAIN priv_testdomain3a;

CREATE FUNCTION priv_testfunc5a(a priv_testdomain1) RETURNS int LANGUAGE SQL AS $$ SELECT $1 $$;
CREATE FUNCTION priv_testfunc6a(b int) RETURNS priv_testdomain1 LANGUAGE SQL AS $$ SELECT $1::priv_testdomain1 $$;

CREATE OPERATOR !+! (PROCEDURE = int4pl, LEFTARG = priv_testdomain1, RIGHTARG = priv_testdomain1);

CREATE TABLE test5a (a int, b priv_testdomain1);
CREATE TABLE test6a OF priv_testtype1;
CREATE TABLE test10a (a int[], b priv_testtype1[]);

CREATE TABLE test9a (a int, b int);
ALTER TABLE test9a ADD COLUMN c priv_testdomain1;
ALTER TABLE test9a ALTER COLUMN b TYPE priv_testdomain1;

CREATE TYPE test7a AS (a int, b priv_testdomain1);

CREATE TYPE test8a AS (a int, b int);
ALTER TYPE test8a ADD ATTRIBUTE c priv_testdomain1;
ALTER TYPE test8a ALTER ATTRIBUTE b TYPE priv_testdomain1;

CREATE TABLE test11a AS (SELECT 1::priv_testdomain1 AS a);

REVOKE ALL ON TYPE priv_testtype1 FROM PUBLIC;

SET SESSION AUTHORIZATION regress_priv_user2;

-- commands that should succeed

CREATE AGGREGATE priv_testagg1b(priv_testdomain1) (sfunc = int4_sum, stype = bigint);

CREATE DOMAIN priv_testdomain2b AS priv_testdomain1;

CREATE DOMAIN priv_testdomain3b AS int;
CREATE FUNCTION castfunc(int) RETURNS priv_testdomain3b AS $$ SELECT $1::priv_testdomain3b $$ LANGUAGE SQL;
CREATE CAST (priv_testdomain1 AS priv_testdomain3b) WITH FUNCTION castfunc(int);

CREATE FUNCTION priv_testfunc5b(a priv_testdomain1) RETURNS int LANGUAGE SQL AS $$ SELECT $1 $$;
CREATE FUNCTION priv_testfunc6b(b int) RETURNS priv_testdomain1 LANGUAGE SQL AS $$ SELECT $1::priv_testdomain1 $$;

CREATE OPERATOR !! (PROCEDURE = priv_testfunc5b, RIGHTARG = priv_testdomain1);

CREATE TABLE test5b (a int, b priv_testdomain1);
CREATE TABLE test6b OF priv_testtype1;
CREATE TABLE test10b (a int[], b priv_testtype1[]);

CREATE TABLE test9b (a int, b int);
ALTER TABLE test9b ADD COLUMN c priv_testdomain1;
ALTER TABLE test9b ALTER COLUMN b TYPE priv_testdomain1;

CREATE TYPE test7b AS (a int, b priv_testdomain1);

CREATE TYPE test8b AS (a int, b int);
ALTER TYPE test8b ADD ATTRIBUTE c priv_testdomain1;
ALTER TYPE test8b ALTER ATTRIBUTE b TYPE priv_testdomain1;

CREATE TABLE test11b AS (SELECT 1::priv_testdomain1 AS a);

REVOKE ALL ON TYPE priv_testtype1 FROM PUBLIC;

\c -
DROP AGGREGATE priv_testagg1b(priv_testdomain1);
DROP DOMAIN priv_testdomain2b;
DROP OPERATOR !! (NONE, priv_testdomain1);
DROP FUNCTION priv_testfunc5b(a priv_testdomain1);
DROP FUNCTION priv_testfunc6b(b int);
DROP TABLE test5b;
DROP TABLE test6b;
DROP TABLE test9b;
DROP TABLE test10b;
DROP TYPE test7b;
DROP TYPE test8b;
DROP CAST (priv_testdomain1 AS priv_testdomain3b);
DROP FUNCTION castfunc(int) CASCADE;
DROP DOMAIN priv_testdomain3b;
DROP TABLE test11b;

DROP TYPE priv_testtype1; -- ok
DROP DOMAIN priv_testdomain1; -- ok


-- truncate
SET SESSION AUTHORIZATION regress_priv_user5;
TRUNCATE atest2; -- ok
TRUNCATE atest3; -- fail

-- has_table_privilege function

-- bad-input checks
select has_table_privilege(NULL,'pg_authid','select');
select has_table_privilege('pg_shad','select');
select has_table_privilege('nosuchuser','pg_authid','select');
select has_table_privilege('pg_authid','sel');
select has_table_privilege(-999999,'pg_authid','update');
select has_table_privilege(1,'select');

-- superuser
\c -

select has_table_privilege(current_user,'pg_authid','select');
select has_table_privilege(current_user,'pg_authid','insert');

select has_table_privilege(t2.oid,'pg_authid','update')
from (select oid from pg_roles where rolname = current_user) as t2;
select has_table_privilege(t2.oid,'pg_authid','delete')
from (select oid from pg_roles where rolname = current_user) as t2;

-- 'rule' privilege no longer exists, but for backwards compatibility
-- has_table_privilege still recognizes the keyword and says FALSE
select has_table_privilege(current_user,t1.oid,'rule')
from (select oid from pg_class where relname = 'pg_authid') as t1;
select has_table_privilege(current_user,t1.oid,'references')
from (select oid from pg_class where relname = 'pg_authid') as t1;

select has_table_privilege(t2.oid,t1.oid,'select')
from (select oid from pg_class where relname = 'pg_authid') as t1,
  (select oid from pg_roles where rolname = current_user) as t2;
select has_table_privilege(t2.oid,t1.oid,'insert')
from (select oid from pg_class where relname = 'pg_authid') as t1,
  (select oid from pg_roles where rolname = current_user) as t2;

select has_table_privilege('pg_authid','update');
select has_table_privilege('pg_authid','delete');
select has_table_privilege('pg_authid','truncate');

select has_table_privilege(t1.oid,'select')
from (select oid from pg_class where relname = 'pg_authid') as t1;
select has_table_privilege(t1.oid,'trigger')
from (select oid from pg_class where relname = 'pg_authid') as t1;

-- non-superuser
SET SESSION AUTHORIZATION regress_priv_user3;

select has_table_privilege(current_user,'pg_class','select');
select has_table_privilege(current_user,'pg_class','insert');

select has_table_privilege(t2.oid,'pg_class','update')
from (select oid from pg_roles where rolname = current_user) as t2;
select has_table_privilege(t2.oid,'pg_class','delete')
from (select oid from pg_roles where rolname = current_user) as t2;

select has_table_privilege(current_user,t1.oid,'references')
from (select oid from pg_class where relname = 'pg_class') as t1;

select has_table_privilege(t2.oid,t1.oid,'select')
from (select oid from pg_class where relname = 'pg_class') as t1,
  (select oid from pg_roles where rolname = current_user) as t2;
select has_table_privilege(t2.oid,t1.oid,'insert')
from (select oid from pg_class where relname = 'pg_class') as t1,
  (select oid from pg_roles where rolname = current_user) as t2;

select has_table_privilege('pg_class','update');
select has_table_privilege('pg_class','delete');
select has_table_privilege('pg_class','truncate');

select has_table_privilege(t1.oid,'select')
from (select oid from pg_class where relname = 'pg_class') as t1;
select has_table_privilege(t1.oid,'trigger')
from (select oid from pg_class where relname = 'pg_class') as t1;

select has_table_privilege(current_user,'atest1','select');
select has_table_privilege(current_user,'atest1','insert');

select has_table_privilege(t2.oid,'atest1','update')
from (select oid from pg_roles where rolname = current_user) as t2;
select has_table_privilege(t2.oid,'atest1','delete')
from (select oid from pg_roles where rolname = current_user) as t2;

select has_table_privilege(current_user,t1.oid,'references')
from (select oid from pg_class where relname = 'atest1') as t1;

select has_table_privilege(t2.oid,t1.oid,'select')
from (select oid from pg_class where relname = 'atest1') as t1,
  (select oid from pg_roles where rolname = current_user) as t2;
select has_table_privilege(t2.oid,t1.oid,'insert')
from (select oid from pg_class where relname = 'atest1') as t1,
  (select oid from pg_roles where rolname = current_user) as t2;

select has_table_privilege('atest1','update');
select has_table_privilege('atest1','delete');
select has_table_privilege('atest1','truncate');

select has_table_privilege(t1.oid,'select')
from (select oid from pg_class where relname = 'atest1') as t1;
select has_table_privilege(t1.oid,'trigger')
from (select oid from pg_class where relname = 'atest1') as t1;

-- has_column_privilege function

-- bad-input checks (as non-super-user)
select has_column_privilege('pg_authid',NULL,'select');
select has_column_privilege('pg_authid','nosuchcol','select');
select has_column_privilege(9999,'nosuchcol','select');
select has_column_privilege(9999,99::int2,'select');
select has_column_privilege('pg_authid',99::int2,'select');
select has_column_privilege(9999,99::int2,'select');

create temp table mytable(f1 int, f2 int, f3 int);
alter table mytable drop column f2;
select has_column_privilege('mytable','f2','select');
select has_column_privilege('mytable','........pg.dropped.2........','select');
select has_column_privilege('mytable',2::int2,'select');
<<<<<<< HEAD
revoke select on table mytable from regress_user3;
=======
revoke select on table mytable from regress_priv_user3;
>>>>>>> 9e1c9f95
select has_column_privilege('mytable',2::int2,'select');
drop table mytable;

-- Grant options

SET SESSION AUTHORIZATION regress_priv_user1;

CREATE TABLE atest4 (a int);

GRANT SELECT ON atest4 TO regress_priv_user2 WITH GRANT OPTION;
GRANT UPDATE ON atest4 TO regress_priv_user2;
GRANT SELECT ON atest4 TO GROUP regress_priv_group1 WITH GRANT OPTION;

SET SESSION AUTHORIZATION regress_priv_user2;

GRANT SELECT ON atest4 TO regress_priv_user3;
GRANT UPDATE ON atest4 TO regress_priv_user3; -- fail

SET SESSION AUTHORIZATION regress_priv_user1;

REVOKE SELECT ON atest4 FROM regress_priv_user3; -- does nothing
SELECT has_table_privilege('regress_priv_user3', 'atest4', 'SELECT'); -- true
REVOKE SELECT ON atest4 FROM regress_priv_user2; -- fail
REVOKE GRANT OPTION FOR SELECT ON atest4 FROM regress_priv_user2 CASCADE; -- ok
SELECT has_table_privilege('regress_priv_user2', 'atest4', 'SELECT'); -- true
SELECT has_table_privilege('regress_priv_user3', 'atest4', 'SELECT'); -- false

SELECT has_table_privilege('regress_priv_user1', 'atest4', 'SELECT WITH GRANT OPTION'); -- true


-- Admin options

SET SESSION AUTHORIZATION regress_priv_user4;
CREATE FUNCTION dogrant_ok() RETURNS void LANGUAGE sql SECURITY DEFINER AS
	'GRANT regress_priv_group2 TO regress_priv_user5';
GRANT regress_priv_group2 TO regress_priv_user5; -- ok: had ADMIN OPTION
SET ROLE regress_priv_group2;
GRANT regress_priv_group2 TO regress_priv_user5; -- fails: SET ROLE suspended privilege

SET SESSION AUTHORIZATION regress_priv_user1;
GRANT regress_priv_group2 TO regress_priv_user5; -- fails: no ADMIN OPTION
SELECT dogrant_ok();			-- ok: SECURITY DEFINER conveys ADMIN
SET ROLE regress_priv_group2;
GRANT regress_priv_group2 TO regress_priv_user5; -- fails: SET ROLE did not help

SET SESSION AUTHORIZATION regress_priv_group2;
GRANT regress_priv_group2 TO regress_priv_user5; -- ok: a role can self-admin
CREATE FUNCTION dogrant_fails() RETURNS void LANGUAGE sql SECURITY DEFINER AS
	'GRANT regress_priv_group2 TO regress_priv_user5';
SELECT dogrant_fails();			-- fails: no self-admin in SECURITY DEFINER
DROP FUNCTION dogrant_fails();

SET SESSION AUTHORIZATION regress_priv_user4;
DROP FUNCTION dogrant_ok();
REVOKE regress_priv_group2 FROM regress_priv_user5;


-- has_sequence_privilege tests
\c -

CREATE SEQUENCE x_seq;

GRANT USAGE on x_seq to regress_priv_user2;

SELECT has_sequence_privilege('regress_priv_user1', 'atest1', 'SELECT');
SELECT has_sequence_privilege('regress_priv_user1', 'x_seq', 'INSERT');
SELECT has_sequence_privilege('regress_priv_user1', 'x_seq', 'SELECT');

SET SESSION AUTHORIZATION regress_priv_user2;

SELECT has_sequence_privilege('x_seq', 'USAGE');

-- largeobject privilege tests
\c -
SET SESSION AUTHORIZATION regress_priv_user1;

-- start_ignore
SELECT lo_create(1001);
SELECT lo_create(1002);
SELECT lo_create(1003);
SELECT lo_create(1004);
SELECT lo_create(1005);

GRANT ALL ON LARGE OBJECT 1001 TO PUBLIC;
GRANT SELECT ON LARGE OBJECT 1003 TO regress_priv_user2;
GRANT SELECT,UPDATE ON LARGE OBJECT 1004 TO regress_priv_user2;
GRANT ALL ON LARGE OBJECT 1005 TO regress_priv_user2;
GRANT SELECT ON LARGE OBJECT 1005 TO regress_priv_user2 WITH GRANT OPTION;

GRANT SELECT, INSERT ON LARGE OBJECT 1001 TO PUBLIC;	-- to be failed
GRANT SELECT, UPDATE ON LARGE OBJECT 1001 TO nosuchuser;	-- to be failed
GRANT SELECT, UPDATE ON LARGE OBJECT  999 TO PUBLIC;	-- to be failed
-- end_ignore

\c -
SET SESSION AUTHORIZATION regress_priv_user2;

-- start_ignore
SELECT lo_create(2001);
SELECT lo_create(2002);

SELECT loread(lo_open(1001, x'20000'::int), 32);	-- allowed, for now
SELECT lowrite(lo_open(1001, x'40000'::int), 'abcd');	-- fail, wrong mode

SELECT loread(lo_open(1001, x'40000'::int), 32);
SELECT loread(lo_open(1002, x'40000'::int), 32);	-- to be denied
SELECT loread(lo_open(1003, x'40000'::int), 32);
SELECT loread(lo_open(1004, x'40000'::int), 32);

SELECT lowrite(lo_open(1001, x'20000'::int), 'abcd');
SELECT lowrite(lo_open(1002, x'20000'::int), 'abcd');	-- to be denied
SELECT lowrite(lo_open(1003, x'20000'::int), 'abcd');	-- to be denied
SELECT lowrite(lo_open(1004, x'20000'::int), 'abcd');

GRANT SELECT ON LARGE OBJECT 1005 TO regress_priv_user3;
GRANT UPDATE ON LARGE OBJECT 1006 TO regress_priv_user3;	-- to be denied
REVOKE ALL ON LARGE OBJECT 2001, 2002 FROM PUBLIC;
GRANT ALL ON LARGE OBJECT 2001 TO regress_priv_user3;

SELECT lo_unlink(1001);		-- to be denied
SELECT lo_unlink(2002);
-- end_ignore

\c -
-- start_ignore
-- confirm ACL setting
SELECT oid, pg_get_userbyid(lomowner) ownername, lomacl FROM pg_largeobject_metadata WHERE oid >= 1000 AND oid < 3000 ORDER BY oid;
<<<<<<< HEAD
-- end_ignore
=======
>>>>>>> 9e1c9f95

SET SESSION AUTHORIZATION regress_priv_user3;

-- start_ignore
SELECT loread(lo_open(1001, x'40000'::int), 32);
SELECT loread(lo_open(1003, x'40000'::int), 32);	-- to be denied
SELECT loread(lo_open(1005, x'40000'::int), 32);

SELECT lo_truncate(lo_open(1005, x'20000'::int), 10);	-- to be denied
SELECT lo_truncate(lo_open(2001, x'20000'::int), 10);
-- end_ignore

-- compatibility mode in largeobject permission
\c -
SET lo_compat_privileges = false;	-- default setting
SET SESSION AUTHORIZATION regress_priv_user4;

-- start_ignore
SELECT loread(lo_open(1002, x'40000'::int), 32);	-- to be denied
SELECT lowrite(lo_open(1002, x'20000'::int), 'abcd');	-- to be denied
SELECT lo_truncate(lo_open(1002, x'20000'::int), 10);	-- to be denied
SELECT lo_put(1002, 1, 'abcd');				-- to be denied
SELECT lo_unlink(1002);					-- to be denied
SELECT lo_export(1001, '/dev/null');			-- to be denied
<<<<<<< HEAD
-- end_ignore
=======
SELECT lo_import('/dev/null');				-- to be denied
SELECT lo_import('/dev/null', 2003);			-- to be denied
>>>>>>> 9e1c9f95

\c -
SET lo_compat_privileges = true;	-- compatibility mode
SET SESSION AUTHORIZATION regress_priv_user4;

-- start_ignore
SELECT loread(lo_open(1002, x'40000'::int), 32);
SELECT lowrite(lo_open(1002, x'20000'::int), 'abcd');
SELECT lo_truncate(lo_open(1002, x'20000'::int), 10);
SELECT lo_unlink(1002);
SELECT lo_export(1001, '/dev/null');			-- to be denied
-- end_ignore

-- don't allow unpriv users to access pg_largeobject contents
\c -
SELECT * FROM pg_largeobject LIMIT 0;

SET SESSION AUTHORIZATION regress_priv_user1;
SELECT * FROM pg_largeobject LIMIT 0;			-- to be denied

-- test default ACLs
\c -

CREATE SCHEMA testns;
GRANT ALL ON SCHEMA testns TO regress_priv_user1;

CREATE TABLE testns.acltest1 (x int);
SELECT has_table_privilege('regress_priv_user1', 'testns.acltest1', 'SELECT'); -- no
SELECT has_table_privilege('regress_priv_user1', 'testns.acltest1', 'INSERT'); -- no

ALTER DEFAULT PRIVILEGES IN SCHEMA testns GRANT SELECT ON TABLES TO public;

SELECT has_table_privilege('regress_priv_user1', 'testns.acltest1', 'SELECT'); -- no
SELECT has_table_privilege('regress_priv_user1', 'testns.acltest1', 'INSERT'); -- no

DROP TABLE testns.acltest1;
CREATE TABLE testns.acltest1 (x int);

SELECT has_table_privilege('regress_priv_user1', 'testns.acltest1', 'SELECT'); -- yes
SELECT has_table_privilege('regress_priv_user1', 'testns.acltest1', 'INSERT'); -- no

ALTER DEFAULT PRIVILEGES IN SCHEMA testns GRANT INSERT ON TABLES TO regress_priv_user1;

DROP TABLE testns.acltest1;
CREATE TABLE testns.acltest1 (x int);

SELECT has_table_privilege('regress_priv_user1', 'testns.acltest1', 'SELECT'); -- yes
SELECT has_table_privilege('regress_priv_user1', 'testns.acltest1', 'INSERT'); -- yes

ALTER DEFAULT PRIVILEGES IN SCHEMA testns REVOKE INSERT ON TABLES FROM regress_priv_user1;

DROP TABLE testns.acltest1;
CREATE TABLE testns.acltest1 (x int);

SELECT has_table_privilege('regress_priv_user1', 'testns.acltest1', 'SELECT'); -- yes
SELECT has_table_privilege('regress_priv_user1', 'testns.acltest1', 'INSERT'); -- no

ALTER DEFAULT PRIVILEGES FOR ROLE regress_priv_user1 REVOKE EXECUTE ON FUNCTIONS FROM public;

ALTER DEFAULT PRIVILEGES IN SCHEMA testns GRANT USAGE ON SCHEMAS TO regress_priv_user2; -- error

--
-- Testing blanket default grants is very hazardous since it might change
-- the privileges attached to objects created by concurrent regression tests.
-- To avoid that, be sure to revoke the privileges again before committing.
--
BEGIN;

ALTER DEFAULT PRIVILEGES GRANT USAGE ON SCHEMAS TO regress_priv_user2;

CREATE SCHEMA testns2;

SELECT has_schema_privilege('regress_priv_user2', 'testns2', 'USAGE'); -- yes
SELECT has_schema_privilege('regress_priv_user2', 'testns2', 'CREATE'); -- no

ALTER DEFAULT PRIVILEGES REVOKE USAGE ON SCHEMAS FROM regress_priv_user2;

CREATE SCHEMA testns3;

SELECT has_schema_privilege('regress_priv_user2', 'testns3', 'USAGE'); -- no
SELECT has_schema_privilege('regress_priv_user2', 'testns3', 'CREATE'); -- no

ALTER DEFAULT PRIVILEGES GRANT ALL ON SCHEMAS TO regress_priv_user2;

CREATE SCHEMA testns4;

SELECT has_schema_privilege('regress_priv_user2', 'testns4', 'USAGE'); -- yes
SELECT has_schema_privilege('regress_priv_user2', 'testns4', 'CREATE'); -- yes

ALTER DEFAULT PRIVILEGES REVOKE ALL ON SCHEMAS FROM regress_priv_user2;

COMMIT;

CREATE SCHEMA testns5;

SELECT has_schema_privilege('regress_priv_user2', 'testns5', 'USAGE'); -- no
SELECT has_schema_privilege('regress_priv_user2', 'testns5', 'CREATE'); -- no

SET ROLE regress_priv_user1;

CREATE FUNCTION testns.foo() RETURNS int AS 'select 1' LANGUAGE sql;
CREATE AGGREGATE testns.agg1(int) (sfunc = int4pl, stype = int4);
CREATE PROCEDURE testns.bar() AS 'select 1' LANGUAGE sql;

SELECT has_function_privilege('regress_priv_user2', 'testns.foo()', 'EXECUTE'); -- no
SELECT has_function_privilege('regress_priv_user2', 'testns.agg1(int)', 'EXECUTE'); -- no
SELECT has_function_privilege('regress_priv_user2', 'testns.bar()', 'EXECUTE'); -- no

ALTER DEFAULT PRIVILEGES IN SCHEMA testns GRANT EXECUTE ON ROUTINES to public;

DROP FUNCTION testns.foo();
CREATE FUNCTION testns.foo() RETURNS int AS 'select 1' LANGUAGE sql;
DROP AGGREGATE testns.agg1(int);
CREATE AGGREGATE testns.agg1(int) (sfunc = int4pl, stype = int4);
DROP PROCEDURE testns.bar();
CREATE PROCEDURE testns.bar() AS 'select 1' LANGUAGE sql;

SELECT has_function_privilege('regress_priv_user2', 'testns.foo()', 'EXECUTE'); -- yes
SELECT has_function_privilege('regress_priv_user2', 'testns.agg1(int)', 'EXECUTE'); -- yes
SELECT has_function_privilege('regress_priv_user2', 'testns.bar()', 'EXECUTE'); -- yes (counts as function here)

DROP FUNCTION testns.foo();
DROP AGGREGATE testns.agg1(int);
DROP PROCEDURE testns.bar();

ALTER DEFAULT PRIVILEGES FOR ROLE regress_priv_user1 REVOKE USAGE ON TYPES FROM public;

CREATE DOMAIN testns.priv_testdomain1 AS int;

SELECT has_type_privilege('regress_priv_user2', 'testns.priv_testdomain1', 'USAGE'); -- no

ALTER DEFAULT PRIVILEGES IN SCHEMA testns GRANT USAGE ON TYPES to public;

DROP DOMAIN testns.priv_testdomain1;
CREATE DOMAIN testns.priv_testdomain1 AS int;

SELECT has_type_privilege('regress_priv_user2', 'testns.priv_testdomain1', 'USAGE'); -- yes

DROP DOMAIN testns.priv_testdomain1;

RESET ROLE;

SELECT count(*)
  FROM pg_default_acl d LEFT JOIN pg_namespace n ON defaclnamespace = n.oid
  WHERE nspname = 'testns';

DROP SCHEMA testns CASCADE;
DROP SCHEMA testns2 CASCADE;
DROP SCHEMA testns3 CASCADE;
DROP SCHEMA testns4 CASCADE;
DROP SCHEMA testns5 CASCADE;

SELECT d.*     -- check that entries went away
  FROM pg_default_acl d LEFT JOIN pg_namespace n ON defaclnamespace = n.oid
  WHERE nspname IS NULL AND defaclnamespace != 0;


-- Grant on all objects of given type in a schema
\c -

-- GPDB: Create a helper function to inspect the segment information also
DROP FUNCTION IF EXISTS has_table_privilege_seg(u text, r text, p text);
CREATE FUNCTION has_table_privilege_seg(us text, rel text, priv text)
RETURNS TABLE (
	segid int,
	has_table_privilege bool
) AS $$
	SELECT
		gp_execution_segment() AS gegid,
		p.*
	FROM
		has_table_privilege($1, $2, $3) p
$$ LANGUAGE SQL VOLATILE
CONTAINS SQL EXECUTE ON ALL SEGMENTS;

CREATE SCHEMA testns;
CREATE TABLE testns.t1 (f1 int);
CREATE TABLE testns.t2 (f1 int);
CREATE TABLE testns.t3 (f1 int) PARTITION BY RANGE (f1) (START (2018) END (2020) EVERY (1),DEFAULT PARTITION extra );
CREATE TABLE testns.t4 (f1 int) inherits (testns.t1);

<<<<<<< HEAD
SELECT has_table_privilege('regress_user1', 'testns.t1', 'SELECT'); -- false
SELECT * FROM has_table_privilege_seg('regress_user1', 'testns.t1', 'SELECT'); -- false
SELECT * FROM has_table_privilege_seg('regress_user1', 'testns.t3', 'SELECT'); -- false
SELECT * FROM has_table_privilege_seg('regress_user1', 'testns.t3_1_prt_extra', 'SELECT'); -- false
SELECT * FROM has_table_privilege_seg('regress_user1', 'testns.t4', 'SELECT'); -- false
=======
SELECT has_table_privilege('regress_priv_user1', 'testns.t1', 'SELECT'); -- false
>>>>>>> 9e1c9f95

GRANT ALL ON ALL TABLES IN SCHEMA testns TO regress_priv_user1;

<<<<<<< HEAD
SELECT has_table_privilege('regress_user1', 'testns.t1', 'SELECT'); -- true
SELECT has_table_privilege('regress_user1', 'testns.t2', 'SELECT'); -- true
SELECT * FROM has_table_privilege_seg('regress_user1', 'testns.t1', 'SELECT'); -- true
SELECT * FROM has_table_privilege_seg('regress_user1', 'testns.t3', 'SELECT'); -- true
SELECT * FROM has_table_privilege_seg('regress_user1', 'testns.t3_1_prt_extra', 'SELECT'); -- true
SELECT * FROM has_table_privilege_seg('regress_user1', 'testns.t4', 'SELECT'); -- true
=======
SELECT has_table_privilege('regress_priv_user1', 'testns.t1', 'SELECT'); -- true
SELECT has_table_privilege('regress_priv_user1', 'testns.t2', 'SELECT'); -- true
>>>>>>> 9e1c9f95

REVOKE ALL ON ALL TABLES IN SCHEMA testns FROM regress_priv_user1;

<<<<<<< HEAD
SELECT has_table_privilege('regress_user1', 'testns.t1', 'SELECT'); -- false
SELECT has_table_privilege('regress_user1', 'testns.t2', 'SELECT'); -- false
SELECT * FROM has_table_privilege_seg('regress_user1', 'testns.t3', 'SELECT'); -- false
SELECT * FROM has_table_privilege_seg('regress_user1', 'testns.t3_1_prt_extra', 'SELECT'); -- false
SELECT * FROM has_table_privilege_seg('regress_user1', 'testns.t4', 'SELECT'); -- false
=======
SELECT has_table_privilege('regress_priv_user1', 'testns.t1', 'SELECT'); -- false
SELECT has_table_privilege('regress_priv_user1', 'testns.t2', 'SELECT'); -- false
>>>>>>> 9e1c9f95

CREATE FUNCTION testns.priv_testfunc(int) RETURNS int AS 'select 3 * $1;' LANGUAGE sql;
CREATE AGGREGATE testns.priv_testagg(int) (sfunc = int4pl, stype = int4);
CREATE PROCEDURE testns.priv_testproc(int) AS 'select 3' LANGUAGE sql;

SELECT has_function_privilege('regress_priv_user1', 'testns.priv_testfunc(int)', 'EXECUTE'); -- true by default
SELECT has_function_privilege('regress_priv_user1', 'testns.priv_testagg(int)', 'EXECUTE'); -- true by default
SELECT has_function_privilege('regress_priv_user1', 'testns.priv_testproc(int)', 'EXECUTE'); -- true by default

REVOKE ALL ON ALL FUNCTIONS IN SCHEMA testns FROM PUBLIC;

SELECT has_function_privilege('regress_priv_user1', 'testns.priv_testfunc(int)', 'EXECUTE'); -- false
SELECT has_function_privilege('regress_priv_user1', 'testns.priv_testagg(int)', 'EXECUTE'); -- false
SELECT has_function_privilege('regress_priv_user1', 'testns.priv_testproc(int)', 'EXECUTE'); -- still true, not a function

REVOKE ALL ON ALL PROCEDURES IN SCHEMA testns FROM PUBLIC;

SELECT has_function_privilege('regress_priv_user1', 'testns.priv_testproc(int)', 'EXECUTE'); -- now false

GRANT ALL ON ALL ROUTINES IN SCHEMA testns TO PUBLIC;

SELECT has_function_privilege('regress_priv_user1', 'testns.priv_testfunc(int)', 'EXECUTE'); -- true
SELECT has_function_privilege('regress_priv_user1', 'testns.priv_testagg(int)', 'EXECUTE'); -- true
SELECT has_function_privilege('regress_priv_user1', 'testns.priv_testproc(int)', 'EXECUTE'); -- true

DROP SCHEMA testns CASCADE;


-- Change owner of the schema & and rename of new schema owner
\c -

CREATE ROLE regress_schemauser1 superuser login;
CREATE ROLE regress_schemauser2 superuser login;

SET SESSION ROLE regress_schemauser1;
CREATE SCHEMA testns;

SELECT nspname, rolname FROM pg_namespace, pg_roles WHERE pg_namespace.nspname = 'testns' AND pg_namespace.nspowner = pg_roles.oid;

ALTER SCHEMA testns OWNER TO regress_schemauser2;
ALTER ROLE regress_schemauser2 RENAME TO regress_schemauser_renamed;
SELECT nspname, rolname FROM pg_namespace, pg_roles WHERE pg_namespace.nspname = 'testns' AND pg_namespace.nspowner = pg_roles.oid;

set session role regress_schemauser_renamed;
DROP SCHEMA testns CASCADE;

-- clean up
\c -

DROP ROLE regress_schemauser1;
DROP ROLE regress_schemauser_renamed;


-- test that dependent privileges are revoked (or not) properly
\c -

set session role regress_priv_user1;
create table dep_priv_test (a int);
grant select on dep_priv_test to regress_priv_user2 with grant option;
grant select on dep_priv_test to regress_priv_user3 with grant option;
set session role regress_priv_user2;
grant select on dep_priv_test to regress_priv_user4 with grant option;
set session role regress_priv_user3;
grant select on dep_priv_test to regress_priv_user4 with grant option;
set session role regress_priv_user4;
grant select on dep_priv_test to regress_priv_user5;
\dp dep_priv_test
set session role regress_priv_user2;
revoke select on dep_priv_test from regress_priv_user4 cascade;
\dp dep_priv_test
set session role regress_priv_user3;
revoke select on dep_priv_test from regress_priv_user4 cascade;
\dp dep_priv_test
set session role regress_priv_user1;
drop table dep_priv_test;


-- clean up

\c

drop sequence x_seq;

DROP AGGREGATE priv_testagg1(int);
DROP FUNCTION priv_testfunc2(int);
DROP FUNCTION priv_testfunc4(boolean);
DROP PROCEDURE priv_testproc1(int);

DROP VIEW atestv0;
DROP VIEW atestv1;
DROP VIEW atestv2;
-- this should cascade to drop atestv4
DROP VIEW atestv3 CASCADE;
-- this should complain "does not exist"
DROP VIEW atestv4;

DROP TABLE atest1;
DROP TABLE atest2;
DROP TABLE atest3;
DROP TABLE atest4;
DROP TABLE atest5;
DROP TABLE atest6;
DROP TABLE atestc;
DROP TABLE atestp1;
DROP TABLE atestp2;

<<<<<<< HEAD
-- start_ignore
SELECT lo_unlink(oid) FROM pg_largeobject_metadata WHERE oid >= 1000 AND oid < 3000 ORDER BY oid;
-- end_ignore
=======
SELECT lo_unlink(oid) FROM pg_largeobject_metadata WHERE oid >= 1000 AND oid < 3000 ORDER BY oid;
>>>>>>> 9e1c9f95

DROP GROUP regress_priv_group1;
DROP GROUP regress_priv_group2;

-- these are needed to clean up permissions
REVOKE USAGE ON LANGUAGE sql FROM regress_priv_user1;
DROP OWNED BY regress_priv_user1;

DROP USER regress_priv_user1;
DROP USER regress_priv_user2;
DROP USER regress_priv_user3;
DROP USER regress_priv_user4;
DROP USER regress_priv_user5;
DROP USER regress_priv_user6;


-- permissions with LOCK TABLE
CREATE USER regress_locktable_user;
CREATE TABLE lock_table (a int);

-- LOCK TABLE and SELECT permission
GRANT SELECT ON lock_table TO regress_locktable_user;
SET SESSION AUTHORIZATION regress_locktable_user;
BEGIN;
LOCK TABLE lock_table IN ROW EXCLUSIVE MODE; -- should fail
ROLLBACK;
BEGIN;
LOCK TABLE lock_table IN ACCESS SHARE MODE; -- should pass
COMMIT;
BEGIN;
LOCK TABLE lock_table IN ACCESS EXCLUSIVE MODE; -- should fail
ROLLBACK;
\c
REVOKE SELECT ON lock_table FROM regress_locktable_user;

-- LOCK TABLE and INSERT permission
GRANT INSERT ON lock_table TO regress_locktable_user;
SET SESSION AUTHORIZATION regress_locktable_user;
BEGIN;
LOCK TABLE lock_table IN ROW EXCLUSIVE MODE; -- should pass
COMMIT;
BEGIN;
LOCK TABLE lock_table IN ACCESS SHARE MODE; -- should fail
ROLLBACK;
BEGIN;
LOCK TABLE lock_table IN ACCESS EXCLUSIVE MODE; -- should fail
ROLLBACK;
\c
REVOKE INSERT ON lock_table FROM regress_locktable_user;

-- LOCK TABLE and UPDATE permission
GRANT UPDATE ON lock_table TO regress_locktable_user;
SET SESSION AUTHORIZATION regress_locktable_user;
BEGIN;
LOCK TABLE lock_table IN ROW EXCLUSIVE MODE; -- should pass
COMMIT;
BEGIN;
LOCK TABLE lock_table IN ACCESS SHARE MODE; -- should fail
ROLLBACK;
BEGIN;
LOCK TABLE lock_table IN ACCESS EXCLUSIVE MODE; -- should pass
COMMIT;
\c
REVOKE UPDATE ON lock_table FROM regress_locktable_user;

-- LOCK TABLE and DELETE permission
GRANT DELETE ON lock_table TO regress_locktable_user;
SET SESSION AUTHORIZATION regress_locktable_user;
BEGIN;
LOCK TABLE lock_table IN ROW EXCLUSIVE MODE; -- should pass
COMMIT;
BEGIN;
LOCK TABLE lock_table IN ACCESS SHARE MODE; -- should fail
ROLLBACK;
BEGIN;
LOCK TABLE lock_table IN ACCESS EXCLUSIVE MODE; -- should pass
COMMIT;
\c
REVOKE DELETE ON lock_table FROM regress_locktable_user;

-- LOCK TABLE and TRUNCATE permission
GRANT TRUNCATE ON lock_table TO regress_locktable_user;
SET SESSION AUTHORIZATION regress_locktable_user;
BEGIN;
LOCK TABLE lock_table IN ROW EXCLUSIVE MODE; -- should pass
COMMIT;
BEGIN;
LOCK TABLE lock_table IN ACCESS SHARE MODE; -- should fail
ROLLBACK;
BEGIN;
LOCK TABLE lock_table IN ACCESS EXCLUSIVE MODE; -- should pass
COMMIT;
\c
REVOKE TRUNCATE ON lock_table FROM regress_locktable_user;

-- clean up
DROP TABLE lock_table;
DROP USER regress_locktable_user;<|MERGE_RESOLUTION|>--- conflicted
+++ resolved
@@ -7,6 +7,7 @@
 -- end_matchsubs
 
 set optimizer=off;
+set enable_nestloop=on;
 -- Clean up in case a prior regression run failed
 
 -- Suppress NOTICE messages when users/groups don't exist
@@ -22,13 +23,9 @@
 DROP ROLE IF EXISTS regress_priv_user5;
 DROP ROLE IF EXISTS regress_priv_user6;
 
-<<<<<<< HEAD
 -- start_ignore
 SELECT lo_unlink(oid) FROM pg_largeobject_metadata WHERE oid >= 1000 AND oid < 3000 ORDER BY oid;
 -- end_ignore
-=======
-SELECT lo_unlink(oid) FROM pg_largeobject_metadata WHERE oid >= 1000 AND oid < 3000 ORDER BY oid;
->>>>>>> 9e1c9f95
 
 RESET client_min_messages;
 
@@ -140,13 +137,8 @@
 
 -- test leaky-function protections in selfuncs
 
-<<<<<<< HEAD
--- regress_user1 will own a table and provide a view for it.
-SET SESSION AUTHORIZATION regress_user1;
-=======
 -- regress_priv_user1 will own a table and provide views for it.
 SET SESSION AUTHORIZATION regress_priv_user1;
->>>>>>> 9e1c9f95
 
 CREATE TABLE atest12 as
   SELECT x AS a, 10001 - x AS b FROM generate_series(1,10000) x;
@@ -160,15 +152,6 @@
 CREATE OPERATOR <<< (procedure = leak, leftarg = integer, rightarg = integer,
                      restrict = scalarltsel);
 
-<<<<<<< HEAD
--- view with leaky operator
-CREATE VIEW atest12v AS
-  SELECT * FROM atest12 WHERE b <<< 5;
-GRANT SELECT ON atest12v TO PUBLIC;
-
--- This plan should use nestloop, knowing that few rows will be selected.
-set enable_nestloop = 1;
-=======
 -- views with leaky operator
 CREATE VIEW atest12v AS
   SELECT * FROM atest12 WHERE b <<< 5;
@@ -178,18 +161,11 @@
 GRANT SELECT ON atest12sbv TO PUBLIC;
 
 -- This plan should use nestloop, knowing that few rows will be selected.
->>>>>>> 9e1c9f95
 EXPLAIN (COSTS OFF) SELECT * FROM atest12v x, atest12v y WHERE x.a = y.b;
 
 -- And this one.
 EXPLAIN (COSTS OFF) SELECT * FROM atest12 x, atest12 y
   WHERE x.a = y.b and abs(y.a) <<< 5;
-<<<<<<< HEAD
-reset enable_nestloop;
-
--- Check if regress_user2 can break security.
-SET SESSION AUTHORIZATION regress_user2;
-=======
 
 -- This should also be a nestloop, but the security barrier forces the inner
 -- scan to be materialized
@@ -197,7 +173,6 @@
 
 -- Check if regress_priv_user2 can break security.
 SET SESSION AUTHORIZATION regress_priv_user2;
->>>>>>> 9e1c9f95
 
 CREATE FUNCTION leak2(integer,integer) RETURNS boolean
   AS $$begin raise notice 'leak % %', $1, $2; return $1 > $2; end$$
@@ -208,20 +183,6 @@
 -- This should not show any "leak" notices before failing.
 EXPLAIN (COSTS OFF) SELECT * FROM atest12 WHERE a >>> 0;
 
-<<<<<<< HEAD
--- This plan should use hashjoin, as it will expect many rows to be selected.
-EXPLAIN (COSTS OFF) SELECT * FROM atest12v x, atest12v y WHERE x.a = y.b;
-
--- Now regress_user1 grants sufficient access to regress_user2.
-SET SESSION AUTHORIZATION regress_user1;
-GRANT SELECT (a, b) ON atest12 TO PUBLIC;
-SET SESSION AUTHORIZATION regress_user2;
-
--- Now regress_user2 will also get a good row estimate.
-set enable_nestloop = 1;
-EXPLAIN (COSTS OFF) SELECT * FROM atest12v x, atest12v y WHERE x.a = y.b;
-reset enable_nestloop;
-=======
 -- These plans should continue to use a nestloop, since they execute with the
 -- privileges of the view owner.
 EXPLAIN (COSTS OFF) SELECT * FROM atest12v x, atest12v y WHERE x.a = y.b;
@@ -242,18 +203,13 @@
 
 -- regress_priv_user2 should continue to get a good row estimate.
 EXPLAIN (COSTS OFF) SELECT * FROM atest12v x, atest12v y WHERE x.a = y.b;
->>>>>>> 9e1c9f95
 
 -- But not for this, due to lack of table-wide permissions needed
 -- to make use of the expression index's statistics.
 EXPLAIN (COSTS OFF) SELECT * FROM atest12 x, atest12 y
   WHERE x.a = y.b and abs(y.a) <<< 5;
 
-<<<<<<< HEAD
--- clean up (regress_user1's objects are all dropped later)
-=======
 -- clean up (regress_priv_user1's objects are all dropped later)
->>>>>>> 9e1c9f95
 DROP FUNCTION leak2(integer, integer) CASCADE;
 
 
@@ -323,13 +279,8 @@
 
 -- Test column level permissions
 
-<<<<<<< HEAD
-SET SESSION AUTHORIZATION regress_user1;
-CREATE TABLE atest5 (one int, two int unique, three int, four int);
-=======
-SET SESSION AUTHORIZATION regress_priv_user1;
-CREATE TABLE atest5 (one int, two int unique, three int, four int unique);
->>>>>>> 9e1c9f95
+SET SESSION AUTHORIZATION regress_priv_user1;
+CREATE TABLE atest5 (one int, two int unique, three int, four int unique) distributed replicated;
 CREATE TABLE atest6 (one int, two int, blue int);
 GRANT SELECT (one), INSERT (two), UPDATE (three) ON atest5 TO regress_priv_user4;
 GRANT ALL (one) ON atest5 TO regress_priv_user3;
@@ -804,11 +755,7 @@
 select has_column_privilege('mytable','f2','select');
 select has_column_privilege('mytable','........pg.dropped.2........','select');
 select has_column_privilege('mytable',2::int2,'select');
-<<<<<<< HEAD
-revoke select on table mytable from regress_user3;
-=======
 revoke select on table mytable from regress_priv_user3;
->>>>>>> 9e1c9f95
 select has_column_privilege('mytable',2::int2,'select');
 drop table mytable;
 
@@ -936,10 +883,7 @@
 -- start_ignore
 -- confirm ACL setting
 SELECT oid, pg_get_userbyid(lomowner) ownername, lomacl FROM pg_largeobject_metadata WHERE oid >= 1000 AND oid < 3000 ORDER BY oid;
-<<<<<<< HEAD
 -- end_ignore
-=======
->>>>>>> 9e1c9f95
 
 SET SESSION AUTHORIZATION regress_priv_user3;
 
@@ -964,12 +908,9 @@
 SELECT lo_put(1002, 1, 'abcd');				-- to be denied
 SELECT lo_unlink(1002);					-- to be denied
 SELECT lo_export(1001, '/dev/null');			-- to be denied
-<<<<<<< HEAD
--- end_ignore
-=======
 SELECT lo_import('/dev/null');				-- to be denied
 SELECT lo_import('/dev/null', 2003);			-- to be denied
->>>>>>> 9e1c9f95
+-- end_ignore
 
 \c -
 SET lo_compat_privileges = true;	-- compatibility mode
@@ -1151,42 +1092,28 @@
 CREATE TABLE testns.t3 (f1 int) PARTITION BY RANGE (f1) (START (2018) END (2020) EVERY (1),DEFAULT PARTITION extra );
 CREATE TABLE testns.t4 (f1 int) inherits (testns.t1);
 
-<<<<<<< HEAD
-SELECT has_table_privilege('regress_user1', 'testns.t1', 'SELECT'); -- false
-SELECT * FROM has_table_privilege_seg('regress_user1', 'testns.t1', 'SELECT'); -- false
-SELECT * FROM has_table_privilege_seg('regress_user1', 'testns.t3', 'SELECT'); -- false
-SELECT * FROM has_table_privilege_seg('regress_user1', 'testns.t3_1_prt_extra', 'SELECT'); -- false
-SELECT * FROM has_table_privilege_seg('regress_user1', 'testns.t4', 'SELECT'); -- false
-=======
 SELECT has_table_privilege('regress_priv_user1', 'testns.t1', 'SELECT'); -- false
->>>>>>> 9e1c9f95
+SELECT * FROM has_table_privilege_seg('regress_priv_user1', 'testns.t1', 'SELECT'); -- false
+SELECT * FROM has_table_privilege_seg('regress_priv_user1', 'testns.t3', 'SELECT'); -- false
+SELECT * FROM has_table_privilege_seg('regress_priv_user1', 'testns.t3_1_prt_extra', 'SELECT'); -- false
+SELECT * FROM has_table_privilege_seg('regress_priv_user1', 'testns.t4', 'SELECT'); -- false
 
 GRANT ALL ON ALL TABLES IN SCHEMA testns TO regress_priv_user1;
 
-<<<<<<< HEAD
-SELECT has_table_privilege('regress_user1', 'testns.t1', 'SELECT'); -- true
-SELECT has_table_privilege('regress_user1', 'testns.t2', 'SELECT'); -- true
-SELECT * FROM has_table_privilege_seg('regress_user1', 'testns.t1', 'SELECT'); -- true
-SELECT * FROM has_table_privilege_seg('regress_user1', 'testns.t3', 'SELECT'); -- true
-SELECT * FROM has_table_privilege_seg('regress_user1', 'testns.t3_1_prt_extra', 'SELECT'); -- true
-SELECT * FROM has_table_privilege_seg('regress_user1', 'testns.t4', 'SELECT'); -- true
-=======
 SELECT has_table_privilege('regress_priv_user1', 'testns.t1', 'SELECT'); -- true
 SELECT has_table_privilege('regress_priv_user1', 'testns.t2', 'SELECT'); -- true
->>>>>>> 9e1c9f95
+SELECT * FROM has_table_privilege_seg('regress_priv_user1', 'testns.t1', 'SELECT'); -- true
+SELECT * FROM has_table_privilege_seg('regress_priv_user1', 'testns.t3', 'SELECT'); -- true
+SELECT * FROM has_table_privilege_seg('regress_priv_user1', 'testns.t3_1_prt_extra', 'SELECT'); -- true
+SELECT * FROM has_table_privilege_seg('regress_priv_user1', 'testns.t4', 'SELECT'); -- true
 
 REVOKE ALL ON ALL TABLES IN SCHEMA testns FROM regress_priv_user1;
 
-<<<<<<< HEAD
-SELECT has_table_privilege('regress_user1', 'testns.t1', 'SELECT'); -- false
-SELECT has_table_privilege('regress_user1', 'testns.t2', 'SELECT'); -- false
-SELECT * FROM has_table_privilege_seg('regress_user1', 'testns.t3', 'SELECT'); -- false
-SELECT * FROM has_table_privilege_seg('regress_user1', 'testns.t3_1_prt_extra', 'SELECT'); -- false
-SELECT * FROM has_table_privilege_seg('regress_user1', 'testns.t4', 'SELECT'); -- false
-=======
 SELECT has_table_privilege('regress_priv_user1', 'testns.t1', 'SELECT'); -- false
 SELECT has_table_privilege('regress_priv_user1', 'testns.t2', 'SELECT'); -- false
->>>>>>> 9e1c9f95
+SELECT * FROM has_table_privilege_seg('regress_priv_user1', 'testns.t3', 'SELECT'); -- false
+SELECT * FROM has_table_privilege_seg('regress_priv_user1', 'testns.t3_1_prt_extra', 'SELECT'); -- false
+SELECT * FROM has_table_privilege_seg('regress_priv_user1', 'testns.t4', 'SELECT'); -- false
 
 CREATE FUNCTION testns.priv_testfunc(int) RETURNS int AS 'select 3 * $1;' LANGUAGE sql;
 CREATE AGGREGATE testns.priv_testagg(int) (sfunc = int4pl, stype = int4);
@@ -1293,13 +1220,9 @@
 DROP TABLE atestp1;
 DROP TABLE atestp2;
 
-<<<<<<< HEAD
 -- start_ignore
 SELECT lo_unlink(oid) FROM pg_largeobject_metadata WHERE oid >= 1000 AND oid < 3000 ORDER BY oid;
 -- end_ignore
-=======
-SELECT lo_unlink(oid) FROM pg_largeobject_metadata WHERE oid >= 1000 AND oid < 3000 ORDER BY oid;
->>>>>>> 9e1c9f95
 
 DROP GROUP regress_priv_group1;
 DROP GROUP regress_priv_group2;
