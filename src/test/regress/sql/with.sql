--- conflicted
+++ resolved
@@ -870,13 +870,8 @@
 SELECT * FROM y;
 
 -- data-modifying WITH containing INSERT...ON CONFLICT DO UPDATE
-<<<<<<< HEAD
-CREATE TABLE z AS SELECT i AS k, (i || ' v')::text v FROM generate_series(1, 16, 3) i DISTRIBUTED BY (k);
-ALTER TABLE z ADD UNIQUE (k);
-=======
-CREATE TABLE withz AS SELECT i AS k, (i || ' v')::text v FROM generate_series(1, 16, 3) i;
+CREATE TABLE withz AS SELECT i AS k, (i || ' v')::text v FROM generate_series(1, 16, 3) i DISTRIBUTED BY (k);
 ALTER TABLE withz ADD UNIQUE (k);
->>>>>>> 9e1c9f95
 
 WITH t AS (
     INSERT INTO withz SELECT i, 'insert'
