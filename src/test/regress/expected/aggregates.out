--
-- AGGREGATES
--
SELECT avg(four) AS avg_1 FROM onek;
 avg_1 
-------
   1.5
(1 row)

SELECT avg(a) AS avg_32 FROM aggtest WHERE a < 100;
      avg_32      
------------------
 32.6666666666667
(1 row)

-- In 7.1, avg(float4) is computed using float8 arithmetic.
-- Round the result to 3 digits to avoid platform-specific results.
SELECT avg(b)::numeric(10,3) AS avg_107_943 FROM aggtest;
 avg_107_943 
-------------
     107.943
(1 row)

SELECT avg(gpa) AS avg_3_4 FROM ONLY student;
 avg_3_4 
---------
     3.4
(1 row)

SELECT sum(four) AS sum_1500 FROM onek;
 sum_1500 
----------
     1500
(1 row)

SELECT sum(a) AS sum_198 FROM aggtest;
 sum_198 
---------
     198
(1 row)

SELECT sum(b) AS avg_431_773 FROM aggtest;
 avg_431_773 
-------------
     431.773
(1 row)

SELECT sum(gpa) AS avg_6_8 FROM ONLY student;
 avg_6_8 
---------
     6.8
(1 row)

SELECT max(four) AS max_3 FROM onek;
 max_3 
-------
     3
(1 row)

SELECT max(a) AS max_100 FROM aggtest;
 max_100 
---------
     100
(1 row)

SELECT max(aggtest.b) AS max_324_78 FROM aggtest;
 max_324_78 
------------
     324.78
(1 row)

SELECT max(student.gpa) AS max_3_7 FROM student;
 max_3_7 
---------
     3.7
(1 row)

SELECT stddev_pop(b) FROM aggtest;
   stddev_pop    
-----------------
 131.10703231895
(1 row)

SELECT stddev_samp(b) FROM aggtest;
   stddev_samp    
------------------
 151.389360803998
(1 row)

SELECT var_pop(b) FROM aggtest;
     var_pop      
------------------
 17189.0539234823
(1 row)

SELECT var_samp(b) FROM aggtest;
     var_samp     
------------------
 22918.7385646431
(1 row)

SELECT stddev_pop(b::numeric) FROM aggtest;
    stddev_pop    
------------------
 131.107032862199
(1 row)

SELECT stddev_samp(b::numeric) FROM aggtest;
   stddev_samp    
------------------
 151.389361431288
(1 row)

SELECT var_pop(b::numeric) FROM aggtest;
      var_pop       
--------------------
 17189.054065929769
(1 row)

SELECT var_samp(b::numeric) FROM aggtest;
      var_samp      
--------------------
 22918.738754573025
(1 row)

-- population variance is defined for a single tuple, sample variance
-- is not
SELECT var_pop(1.0), var_samp(2.0);
 var_pop | var_samp 
---------+----------
       0 |         
(1 row)

SELECT stddev_pop(3.0::numeric), stddev_samp(4.0::numeric);
 stddev_pop | stddev_samp 
------------+-------------
          0 |            
(1 row)

-- SQL2003 binary aggregates
SELECT regr_count(b, a) FROM aggtest;
 regr_count 
------------
          4
(1 row)

SELECT regr_sxx(b, a) FROM aggtest;
 regr_sxx 
----------
     5099
(1 row)

SELECT regr_syy(b, a) FROM aggtest;
     regr_syy     
------------------
 68756.2156939293
(1 row)

SELECT regr_sxy(b, a) FROM aggtest;
     regr_sxy     
------------------
 2614.51582155004
(1 row)

SELECT regr_avgx(b, a), regr_avgy(b, a) FROM aggtest;
 regr_avgx |    regr_avgy     
-----------+------------------
      49.5 | 107.943152273074
(1 row)

SELECT regr_r2(b, a) FROM aggtest;
      regr_r2       
--------------------
 0.0194977982031803
(1 row)

SELECT regr_slope(b, a), regr_intercept(b, a) FROM aggtest;
    regr_slope     |  regr_intercept  
-------------------+------------------
 0.512750700441271 | 82.5619926012309
(1 row)

SELECT covar_pop(b, a), covar_samp(b, a) FROM aggtest;
    covar_pop    |    covar_samp    
-----------------+------------------
 653.62895538751 | 871.505273850014
(1 row)

SELECT corr(b, a) FROM aggtest;
       corr        
-------------------
 0.139634516517873
(1 row)

SELECT count(four) AS cnt_1000 FROM onek;
 cnt_1000 
----------
     1000
(1 row)

SELECT count(DISTINCT four) AS cnt_4 FROM onek;
 cnt_4 
-------
     4
(1 row)

select ten, count(*), sum(four) from onek
group by ten order by ten;
 ten | count | sum 
-----+-------+-----
   0 |   100 | 100
   1 |   100 | 200
   2 |   100 | 100
   3 |   100 | 200
   4 |   100 | 100
   5 |   100 | 200
   6 |   100 | 100
   7 |   100 | 200
   8 |   100 | 100
   9 |   100 | 200
(10 rows)

select ten, count(four), sum(DISTINCT four) from onek
group by ten order by ten;
 ten | count | sum 
-----+-------+-----
   0 |   100 |   2
   1 |   100 |   4
   2 |   100 |   2
   3 |   100 |   4
   4 |   100 |   2
   5 |   100 |   4
   6 |   100 |   2
   7 |   100 |   4
   8 |   100 |   2
   9 |   100 |   4
(10 rows)

-- user-defined aggregates
SELECT newavg(four) AS avg_1 FROM onek;
 avg_1 
-------
   1.5
(1 row)

SELECT newsum(four) AS sum_1500 FROM onek;
 sum_1500 
----------
     1500
(1 row)

SELECT newcnt(four) AS cnt_1000 FROM onek;
 cnt_1000 
----------
     1000
(1 row)

SELECT newcnt(*) AS cnt_1000 FROM onek;
 cnt_1000 
----------
     1000
(1 row)

SELECT oldcnt(*) AS cnt_1000 FROM onek;
 cnt_1000 
----------
     1000
(1 row)

SELECT sum2(q1,q2) FROM int8_tbl;
       sum2        
-------------------
 18271560493827981
(1 row)

-- test for outer-level aggregates
-- this should work
select ten, sum(distinct four) from onek a
group by ten
having exists (select 1 from onek b where sum(distinct a.four) = b.four);
 ten | sum 
-----+-----
   2 |   2
   6 |   2
   0 |   2
   8 |   2
   4 |   2
(5 rows)

-- this should fail because subquery has an agg of its own in WHERE
select ten, sum(distinct four) from onek a
group by ten
having exists (select 1 from onek b
               where sum(distinct a.four + b.four) = b.four);
ERROR:  aggregates not allowed in WHERE clause
<<<<<<< HEAD
LINE 4:                where sum(distinct a.four + b.four) = b.four)...
                             ^
=======
-- Test handling of sublinks within outer-level aggregates.
-- Per bug report from Daniel Grace.
select
  (select max((select i.unique2 from tenk1 i where i.unique1 = o.unique1)))
from tenk1 o;
 ?column? 
----------
     9999
(1 row)

>>>>>>> d13f41d2
--
-- test for bitwise integer aggregates
--
CREATE TEMPORARY TABLE bitwise_test(
  i2 INT2,
  i4 INT4,
  i8 INT8,
  i INTEGER,
  x INT2,
  y BIT(4)
);
NOTICE:  Table doesn't have 'DISTRIBUTED BY' clause -- Using column named 'i2' as the Greenplum Database data distribution key for this table.
HINT:  The 'DISTRIBUTED BY' clause determines the distribution of data. Make sure column(s) chosen are the optimal data distribution key to minimize skew.
-- empty case
SELECT 
  BIT_AND(i2) AS "?",
  BIT_OR(i4)  AS "?"
FROM bitwise_test;
 ? | ? 
---+---
   |  
(1 row)

COPY bitwise_test FROM STDIN NULL 'null';
SELECT
  BIT_AND(i2) AS "1",
  BIT_AND(i4) AS "1",
  BIT_AND(i8) AS "1",
  BIT_AND(i)  AS "?",
  BIT_AND(x)  AS "0",
  BIT_AND(y)  AS "0100",
  BIT_OR(i2)  AS "7",
  BIT_OR(i4)  AS "7",
  BIT_OR(i8)  AS "7",
  BIT_OR(i)   AS "?",
  BIT_OR(x)   AS "7",
  BIT_OR(y)   AS "1101"
FROM bitwise_test;
 1 | 1 | 1 | ? | 0 | 0100 | 7 | 7 | 7 | ? | 7 | 1101 
---+---+---+---+---+------+---+---+---+---+---+------
 1 | 1 | 1 | 1 | 0 | 0100 | 7 | 7 | 7 | 3 | 7 | 1101
(1 row)

--
-- test boolean aggregates
--
-- first test all possible transition and final states
SELECT
  -- boolean and transitions
  -- null because strict
  booland_statefunc(NULL, NULL)  IS NULL AS "t",
  booland_statefunc(TRUE, NULL)  IS NULL AS "t",
  booland_statefunc(FALSE, NULL) IS NULL AS "t",
  booland_statefunc(NULL, TRUE)  IS NULL AS "t",
  booland_statefunc(NULL, FALSE) IS NULL AS "t",
  -- and actual computations
  booland_statefunc(TRUE, TRUE) AS "t",
  NOT booland_statefunc(TRUE, FALSE) AS "t",
  NOT booland_statefunc(FALSE, TRUE) AS "t",
  NOT booland_statefunc(FALSE, FALSE) AS "t";
 t | t | t | t | t | t | t | t | t 
---+---+---+---+---+---+---+---+---
 t | t | t | t | t | t | t | t | t
(1 row)

SELECT
  -- boolean or transitions
  -- null because strict
  boolor_statefunc(NULL, NULL)  IS NULL AS "t",
  boolor_statefunc(TRUE, NULL)  IS NULL AS "t",
  boolor_statefunc(FALSE, NULL) IS NULL AS "t",
  boolor_statefunc(NULL, TRUE)  IS NULL AS "t",
  boolor_statefunc(NULL, FALSE) IS NULL AS "t",
  -- actual computations
  boolor_statefunc(TRUE, TRUE) AS "t",
  boolor_statefunc(TRUE, FALSE) AS "t",
  boolor_statefunc(FALSE, TRUE) AS "t",
  NOT boolor_statefunc(FALSE, FALSE) AS "t";
 t | t | t | t | t | t | t | t | t 
---+---+---+---+---+---+---+---+---
 t | t | t | t | t | t | t | t | t
(1 row)

CREATE TEMPORARY TABLE bool_test(  
  b1 BOOL,
  b2 BOOL,
  b3 BOOL,
  b4 BOOL);
NOTICE:  Table doesn't have 'DISTRIBUTED BY' clause -- Using column named 'b1' as the Greenplum Database data distribution key for this table.
HINT:  The 'DISTRIBUTED BY' clause determines the distribution of data. Make sure column(s) chosen are the optimal data distribution key to minimize skew.
-- empty case
SELECT
  BOOL_AND(b1)   AS "n",
  BOOL_OR(b3)    AS "n"
FROM bool_test;
 n | n 
---+---
   | 
(1 row)

COPY bool_test FROM STDIN NULL 'null';
SELECT
  BOOL_AND(b1)     AS "f",
  BOOL_AND(b2)     AS "t",
  BOOL_AND(b3)     AS "f",
  BOOL_AND(b4)     AS "n",
  BOOL_AND(NOT b2) AS "f",
  BOOL_AND(NOT b3) AS "t"
FROM bool_test;
 f | t | f | n | f | t 
---+---+---+---+---+---
 f | t | f |   | f | t
(1 row)

SELECT
  EVERY(b1)     AS "f",
  EVERY(b2)     AS "t",
  EVERY(b3)     AS "f",
  EVERY(b4)     AS "n",
  EVERY(NOT b2) AS "f",
  EVERY(NOT b3) AS "t"
FROM bool_test;
 f | t | f | n | f | t 
---+---+---+---+---+---
 f | t | f |   | f | t
(1 row)

SELECT
  BOOL_OR(b1)      AS "t",
  BOOL_OR(b2)      AS "t",
  BOOL_OR(b3)      AS "f",
  BOOL_OR(b4)      AS "n",
  BOOL_OR(NOT b2)  AS "f",
  BOOL_OR(NOT b3)  AS "t"
FROM bool_test;
 t | t | f | n | f | t 
---+---+---+---+---+---
 t | t | f |   | f | t
(1 row)

--
-- Test several cases that should be optimized into indexscans instead of
-- the generic aggregate implementation.  We can't actually verify that they
-- are done as indexscans, but we can check that the results are correct.
--
-- Basic cases
select max(unique1) from tenk1;
 max  
------
 9999
(1 row)

select max(unique1) from tenk1 where unique1 < 42;
 max 
-----
  41
(1 row)

select max(unique1) from tenk1 where unique1 > 42;
 max  
------
 9999
(1 row)

select max(unique1) from tenk1 where unique1 > 42000;
 max 
-----
    
(1 row)

-- multi-column index (uses tenk1_thous_tenthous)
select max(tenthous) from tenk1 where thousand = 33;
 max  
------
 9033
(1 row)

select min(tenthous) from tenk1 where thousand = 33;
 min 
-----
  33
(1 row)

-- check parameter propagation into an indexscan subquery
select f1, (select min(unique1) from tenk1 where unique1 > f1) AS gt
from int4_tbl;
     f1      | gt 
-------------+----
      123456 |   
 -2147483647 |  0
           0 |  1
     -123456 |  0
  2147483647 |   
(5 rows)

-- check some cases that were handled incorrectly in 8.3.0
select distinct max(unique2) from tenk1;
 max  
------
 9999
(1 row)

select max(unique2) from tenk1 order by 1;
 max  
------
 9999
(1 row)

select max(unique2) from tenk1 order by max(unique2);
 max  
------
 9999
(1 row)

select max(unique2) from tenk1 order by max(unique2)+1;
 max  
------
 9999
(1 row)

<<<<<<< HEAD
-- MPP: This works in Postgres
select max(unique2), generate_series(1,3) as g from tenk1 order by g desc;
ERROR:  set-valued function called in context that cannot accept a set
--
-- Test combinations of DISTINCT and/or ORDER BY
--
select array_agg(a order by b)
  from (values (1,4),(2,3),(3,1),(4,2)) v(a,b);
 array_agg 
-----------
 {3,4,2,1}
(1 row)

select array_agg(a order by a)
  from (values (1,4),(2,3),(3,1),(4,2)) v(a,b);
 array_agg 
-----------
 {1,2,3,4}
(1 row)

select array_agg(a order by a desc)
  from (values (1,4),(2,3),(3,1),(4,2)) v(a,b);
 array_agg 
-----------
 {4,3,2,1}
(1 row)

select array_agg(b order by a desc)
  from (values (1,4),(2,3),(3,1),(4,2)) v(a,b);
 array_agg 
-----------
 {2,1,3,4}
(1 row)

select array_agg(distinct a)
  from (values (1),(2),(1),(3),(null),(2)) v(a);
 array_agg 
-----------
 {1,2,3}
(1 row)

-- TODO: support distinct + order by
/*
select array_agg(distinct a order by a)
  from (values (1),(2),(1),(3),(null),(2)) v(a);
select array_agg(distinct a order by a desc)
  from (values (1),(2),(1),(3),(null),(2)) v(a);
select array_agg(distinct a order by a desc nulls last)
  from (values (1),(2),(1),(3),(null),(2)) v(a);
*/
-- multi-arg aggs, strict/nonstrict, distinct/order by
select aggfstr(a,b,c)
  from (values (1,3,'foo'),(0,null,null),(2,2,'bar'),(3,1,'baz')) v(a,b,c);
                aggfstr                
---------------------------------------
 {"(1,3,foo)","(2,2,bar)","(3,1,baz)"}
(1 row)

select aggfns(a,b,c)
  from (values (1,3,'foo'),(0,null,null),(2,2,'bar'),(3,1,'baz')) v(a,b,c);
                    aggfns                     
-----------------------------------------------
 {"(1,3,foo)","(0,,)","(2,2,bar)","(3,1,baz)"}
(1 row)

/*
select aggfstr(distinct a,b,c)
  from (values (1,3,'foo'),(0,null,null),(2,2,'bar'),(3,1,'baz')) v(a,b,c),
       generate_series(1,3) i;
select aggfns(distinct a,b,c)
  from (values (1,3,'foo'),(0,null,null),(2,2,'bar'),(3,1,'baz')) v(a,b,c),
       generate_series(1,3) i;

select aggfstr(distinct a,b,c order by b)
  from (values (1,3,'foo'),(0,null,null),(2,2,'bar'),(3,1,'baz')) v(a,b,c),
       generate_series(1,3) i;
select aggfns(distinct a,b,c order by b)
  from (values (1,3,'foo'),(0,null,null),(2,2,'bar'),(3,1,'baz')) v(a,b,c),
       generate_series(1,3) i;

-- test specific code paths

select aggfns(distinct a,a,c order by c using ~<~,a)
  from (values (1,3,'foo'),(0,null,null),(2,2,'bar'),(3,1,'baz')) v(a,b,c),
       generate_series(1,2) i;
select aggfns(distinct a,a,c order by c using ~<~)
  from (values (1,3,'foo'),(0,null,null),(2,2,'bar'),(3,1,'baz')) v(a,b,c),
       generate_series(1,2) i;
select aggfns(distinct a,a,c order by a)
  from (values (1,3,'foo'),(0,null,null),(2,2,'bar'),(3,1,'baz')) v(a,b,c),
       generate_series(1,2) i;
select aggfns(distinct a,b,c order by a,c using ~<~,b)
  from (values (1,3,'foo'),(0,null,null),(2,2,'bar'),(3,1,'baz')) v(a,b,c),
       generate_series(1,2) i;
*/
-- check node I/O via view creation and usage, also deparsing logic
create view agg_view1 as
  select aggfns(a,b,c)
    from (values (1,3,'foo'),(0,null,null),(2,2,'bar'),(3,1,'baz')) v(a,b,c);
select * from agg_view1;
                    aggfns                     
-----------------------------------------------
 {"(1,3,foo)","(0,,)","(2,2,bar)","(3,1,baz)"}
(1 row)

select pg_get_viewdef('agg_view1'::regclass);
                                                                     pg_get_viewdef                                                                     
--------------------------------------------------------------------------------------------------------------------------------------------------------
 SELECT aggfns(v.a, v.b, v.c) AS aggfns FROM (VALUES (1,3,'foo'::text), (0,NULL::integer,NULL::text), (2,2,'bar'::text), (3,1,'baz'::text)) v(a, b, c);
(1 row)

create or replace view agg_view1 as
  select aggfns(distinct a,b,c)
    from (values (1,3,'foo'),(0,null,null),(2,2,'bar'),(3,1,'baz')) v(a,b,c),
         generate_series(1,3) i;
select * from agg_view1;
ERROR:  DISTINCT is supported only for single-argument aggregates
select pg_get_viewdef('agg_view1'::regclass);
                                                                                       pg_get_viewdef                                                                                        
---------------------------------------------------------------------------------------------------------------------------------------------------------------------------------------------
 SELECT aggfns(DISTINCT v.a, v.b, v.c) AS aggfns FROM (VALUES (1,3,'foo'::text), (0,NULL::integer,NULL::text), (2,2,'bar'::text), (3,1,'baz'::text)) v(a, b, c), generate_series(1, 3) i(i);
(1 row)

-- TODO: support distinct + order by
/*
create or replace view agg_view1 as
  select aggfns(distinct a,b,c order by b)
    from (values (1,3,'foo'),(0,null,null),(2,2,'bar'),(3,1,'baz')) v(a,b,c),
         generate_series(1,3) i;

select * from agg_view1;
select pg_get_viewdef('agg_view1'::regclass);
*/
create or replace view agg_view1 as
  select aggfns(a,b,c order by b+1)
    from (values (1,3,'foo'),(0,null,null),(2,2,'bar'),(3,1,'baz')) v(a,b,c);
select * from agg_view1;
                    aggfns                     
-----------------------------------------------
 {"(3,1,baz)","(2,2,bar)","(1,3,foo)","(0,,)"}
(1 row)

select pg_get_viewdef('agg_view1'::regclass);
                                                                              pg_get_viewdef                                                                               
---------------------------------------------------------------------------------------------------------------------------------------------------------------------------
 SELECT aggfns(v.a, v.b, v.c ORDER BY (v.b + 1)) AS aggfns FROM (VALUES (1,3,'foo'::text), (0,NULL::integer,NULL::text), (2,2,'bar'::text), (3,1,'baz'::text)) v(a, b, c);
(1 row)

create or replace view agg_view1 as
  select aggfns(a,a,c order by b)
    from (values (1,3,'foo'),(0,null,null),(2,2,'bar'),(3,1,'baz')) v(a,b,c);
select * from agg_view1;
                     aggfns                     
------------------------------------------------
 {"(3,3,baz)","(2,2,bar)","(1,1,foo)","(0,0,)"}
(1 row)

select pg_get_viewdef('agg_view1'::regclass);
                                                                           pg_get_viewdef                                                                            
---------------------------------------------------------------------------------------------------------------------------------------------------------------------
 SELECT aggfns(v.a, v.a, v.c ORDER BY v.b) AS aggfns FROM (VALUES (1,3,'foo'::text), (0,NULL::integer,NULL::text), (2,2,'bar'::text), (3,1,'baz'::text)) v(a, b, c);
(1 row)

create or replace view agg_view1 as
  select aggfns(a,b,c order by c using ~<~)
    from (values (1,3,'foo'),(0,null,null),(2,2,'bar'),(3,1,'baz')) v(a,b,c);
select * from agg_view1;
                    aggfns                     
-----------------------------------------------
 {"(2,2,bar)","(3,1,baz)","(1,3,foo)","(0,,)"}
(1 row)

select pg_get_viewdef('agg_view1'::regclass);
                                                                                pg_get_viewdef                                                                                 
------------------------------------------------------------------------------------------------------------------------------------------------------------------------------------------
 SELECT aggfns(v.a, v.b, v.c ORDER BY v.c USING ~<~ NULLS LAST) AS aggfns FROM (VALUES (1,3,'foo'::text), (0,NULL::integer,NULL::text), (2,2,'bar'::text), (3,1,'baz'::text)) v(a, b, c);
(1 row)

-- TODO: support distinct + order by
/*
create or replace view agg_view1 as
  select aggfns(distinct a,b,c order by a,c using ~<~,b)
    from (values (1,3,'foo'),(0,null,null),(2,2,'bar'),(3,1,'baz')) v(a,b,c),
         generate_series(1,2) i;

select * from agg_view1;
select pg_get_viewdef('agg_view1'::regclass);
*/
drop view agg_view1;
-- incorrect DISTINCT usage errors
select array_agg(distinct a,b,c order by i)
  from (values (1,1,'foo')) v(a,b,c), generate_series(1,2) i;
ERROR:  function array_agg(integer, integer, text) does not exist
LINE 1: select array_agg(distinct a,b,c order by i)
               ^
HINT:  No function matches the given name and argument types. You might need to add explicit type casts.
select array_agg(distinct a,b,c order by a,b+1)
  from (values (1,1,'foo')) v(a,b,c), generate_series(1,2) i;
ERROR:  function array_agg(integer, integer, text) does not exist
LINE 1: select array_agg(distinct a,b,c order by a,b+1)
               ^
HINT:  No function matches the given name and argument types. You might need to add explicit type casts.
select array_agg(distinct a,b,c order by a,b,i,c)
  from (values (1,1,'foo')) v(a,b,c), generate_series(1,2) i;
ERROR:  function array_agg(integer, integer, text) does not exist
LINE 1: select array_agg(distinct a,b,c order by a,b,i,c)
               ^
HINT:  No function matches the given name and argument types. You might need to add explicit type casts.
select array_agg(distinct a,a,c order by a,b)
  from (values (1,1,'foo')) v(a,b,c), generate_series(1,2) i;
ERROR:  function array_agg(integer, integer, text) does not exist
LINE 1: select array_agg(distinct a,a,c order by a,b)
               ^
HINT:  No function matches the given name and argument types. You might need to add explicit type casts.
-- string_agg tests
select string_agg(a) from (values('aaaa'),('bbbb'),('cccc')) g(a);
  string_agg  
--------------
 aaaabbbbcccc
(1 row)

select string_agg(a,',') from (values('aaaa'),('bbbb'),('cccc')) g(a);
   string_agg   
----------------
 aaaa,bbbb,cccc
(1 row)

select string_agg(a,',') from (values('aaaa'),(null),('bbbb'),('cccc')) g(a);
   string_agg   
----------------
 aaaa,bbbb,cccc
(1 row)

select string_agg(a,',') from (values(null),(null),('bbbb'),('cccc')) g(a);
 string_agg 
------------
 bbbb,cccc
(1 row)

select string_agg(a,',') from (values(null),(null)) g(a);
 string_agg 
------------
 
(1 row)

-- array_agg tests
SELECT array_agg(a order by a) as a_by_a from aggtest;
    a_by_a     
---------------
 {0,42,56,100}
(1 row)

SELECT array_agg(b order by b) as b_by_b from aggtest;
           b_by_b            
-----------------------------
 {0.09561,7.8,99.097,324.78}
(1 row)

SELECT array_agg(a order by a) as a_by_a, 
       array_agg(a order by b) as a_by_b,
       array_agg(b order by a) as b_by_a,
       array_agg(b order by b) as b_by_b 
  FROM aggtest;
    a_by_a     |    a_by_b     |           b_by_a            |           b_by_b            
---------------+---------------+-----------------------------+-----------------------------
 {0,42,56,100} | {0,56,100,42} | {0.09561,324.78,7.8,99.097} | {0.09561,7.8,99.097,324.78}
(1 row)

-- Negative test cases for ordered aggregate syntax
SELECT count(order by a) from aggtest;       -- zero parameter aggregate
ERROR:  syntax error at or near "order"
LINE 1: SELECT count(order by a) from aggtest;
                     ^
SELECT count(a order by a) from aggtest;     -- regular (non-orderd) aggregate
ERROR:  ORDER BY specified, but count is not an ordered aggregate function
LINE 1: SELECT count(a order by a) from aggtest;
               ^
SELECT abs(a order by a) from aggtest;       -- regular function
ERROR:  ORDER BY specified, but abs is not an ordered aggregate function
LINE 1: SELECT abs(a order by a) from aggtest;
               ^
SELECT a(aggtest order by a) from aggtest;   -- function-like column reference
ERROR:  function a(aggtest) does not exist
LINE 1: SELECT a(aggtest order by a) from aggtest;
               ^
HINT:  No function matches the given name and argument types. You might need to add explicit type casts.
SELECT nosuchagg(a order by a) FROM aggtest; -- no such function
ERROR:  function nosuchagg(smallint) does not exist
LINE 1: SELECT nosuchagg(a order by a) FROM aggtest;
               ^
HINT:  No function matches the given name and argument types. You might need to add explicit type casts.
SELECT lag(a order by a) from aggtest;       -- window function (no window clause)
ERROR:  ORDER BY specified, but lag is not an ordered aggregate function
LINE 1: SELECT lag(a order by a) from aggtest;
               ^
SELECT lag(a order by a) over (order by a) FROM aggtest;  -- window function
ERROR:  ORDER BY specified, but lag is not an ordered aggregate function
LINE 1: SELECT lag(a order by a) over (order by a) FROM aggtest;
               ^
SELECT count(a order by a) over (order by a) FROM aggtest;  -- window derived aggregate
ERROR:  aggregate ORDER BY is not implemented for window functions
LINE 1: SELECT count(a order by a) over (order by a) FROM aggtest;
               ^
SELECT array_agg(a order by a) over (order by a) FROM aggtest; -- window derived ordered aggregate
ERROR:  aggregate ORDER BY is not implemented for window functions
LINE 1: SELECT array_agg(a order by a) over (order by a) FROM aggtes...
               ^
-- check for mpp-2687
CREATE TEMPORARY TABLE mpp2687t (
    dk text,
    gk text
) DISTRIBUTED BY (dk);
CREATE VIEW mpp2687v AS
    SELECT DISTINCT gk
    FROM mpp2687t 
    GROUP BY gk;
NOTICE:  view "mpp2687v" will be a temporary view
SELECT * FROM mpp2687v;
 gk 
----
(0 rows)

-- MPP-4617
select case when ten < 5 then ten else ten * 2 end, count(distinct two), count(distinct four) from tenk1 group by 1;
 case | count | count 
------+-------+-------
    3 |     1 |     2
    1 |     1 |     2
    2 |     1 |     2
    0 |     1 |     2
   16 |     1 |     2
   10 |     1 |     2
   14 |     1 |     2
   12 |     1 |     2
    4 |     1 |     2
   18 |     1 |     2
(10 rows)

select ten, ten, count(distinct two), count(distinct four) from tenk1 group by 1,2;
 ten | ten | count | count 
-----+-----+-------+-------
   3 |   3 |     1 |     2
   5 |   5 |     1 |     2
   4 |   4 |     1 |     2
   6 |   6 |     1 |     2
   1 |   1 |     1 |     2
   0 |   0 |     1 |     2
   2 |   2 |     1 |     2
   8 |   8 |     1 |     2
   9 |   9 |     1 |     2
   7 |   7 |     1 |     2
(10 rows)

--MPP-20151: distinct is transformed to a group-by
select distinct two from tenk1 order by two;
 two 
-----
   0
   1
(2 rows)

select distinct two, four from tenk1 order by two, four;
 two | four 
-----+------
   0 |    0
   0 |    2
   1 |    1
   1 |    3
(4 rows)

select distinct two, max(two) over() from tenk1 order by two;
 two | max 
-----+-----
   0 |   1
   1 |   1
(2 rows)

select distinct two, sum(four) over() from tenk1 order by two;
 two |  sum  
-----+-------
   0 | 15000
   1 | 15000
(2 rows)

select distinct two, sum(four) from tenk1 group by two order by two;
 two |  sum  
-----+-------
   0 |  5000
   1 | 10000
(2 rows)

select distinct two, sum(four) from tenk1 group by two having sum(four) > 5000;
 two |  sum  
-----+-------
   1 | 10000
(1 row)

select distinct t1.two, t2.two, t1.four, t2.four from tenk1 t1, tenk1 t2 where t1.hundred=t2.hundred order by t1.two, t1.four;
 two | two | four | four 
-----+-----+------+------
   0 |   0 |    0 |    0
   0 |   0 |    2 |    2
   1 |   1 |    1 |    1
   1 |   1 |    3 |    3
(4 rows)

-- Test for a planner bug we used to have, when this query gets planned
-- as a merge join. This should perform a merge join between 'l' and 'ps',
-- using both pk and sk as the merge keys. Due to the bug, the planner
-- used mix up the columns in the path keys, and used incorrect columns
-- as the merge keys. (This is a modified version of a TPC-H query)
create table l (ok bigint, pk integer, sk integer, quantity numeric) distributed by (ok);
create table ps (pk integer, sk integer, availqty integer) distributed by (pk);
insert into l select g%5, 50-g, g, 5 from generate_series(1, 50) g;
insert into ps select g, 50-g, 10 from generate_series(1, 25) g;
select  g.pk, g.sk, ps.availqty
from ps,
     (select sum(l.quantity) as qty_sum, l.pk, l.sk
      from l
      group by l.pk, l.sk ) g
where g.pk = ps.pk and g.sk = ps.sk
and ps.availqty > g.qty_sum ;
 pk | sk | availqty 
----+----+----------
  6 | 44 |       10
  3 | 47 |       10
 21 | 29 |       10
 15 | 35 |       10
 20 | 30 |       10
 25 | 25 |       10
 13 | 37 |       10
 22 | 28 |       10
  7 | 43 |       10
 16 | 34 |       10
 24 | 26 |       10
 10 | 40 |       10
 19 | 31 |       10
  8 | 42 |       10
  9 | 41 |       10
  4 | 46 |       10
 14 | 36 |       10
  5 | 45 |       10
 11 | 39 |       10
 18 | 32 |       10
 12 | 38 |       10
  2 | 48 |       10
 23 | 27 |       10
  1 | 49 |       10
 17 | 33 |       10
(25 rows)

-- the same, but force a merge join and sorted agg.
set enable_hashagg=off;
set enable_hashjoin=off;
set enable_mergejoin=on;
select  g.pk, g.sk, ps.availqty
from ps,
     (select sum(l.quantity) as qty_sum, l.pk, l.sk
      from l
      group by l.pk, l.sk ) g
where g.pk = ps.pk and g.sk = ps.sk
and ps.availqty > g.qty_sum ;
 pk | sk | availqty 
----+----+----------
  1 | 49 |       10
  2 | 48 |       10
  3 | 47 |       10
  4 | 46 |       10
  5 | 45 |       10
  6 | 44 |       10
  7 | 43 |       10
  8 | 42 |       10
  9 | 41 |       10
 10 | 40 |       10
 11 | 39 |       10
 12 | 38 |       10
 13 | 37 |       10
 14 | 36 |       10
 15 | 35 |       10
 16 | 34 |       10
 17 | 33 |       10
 18 | 32 |       10
 19 | 31 |       10
 20 | 30 |       10
 21 | 29 |       10
 22 | 28 |       10
 23 | 27 |       10
 24 | 26 |       10
 25 | 25 |       10
(25 rows)

reset enable_hashagg;
reset enable_hashjoin;
reset enable_mergejoin;
drop table l, ps;
=======
select max(unique2), generate_series(1,3) as g from tenk1 order by g desc;
 max  | g 
------+---
 9999 | 3
 9999 | 2
 9999 | 1
(3 rows)
>>>>>>> d13f41d2
<|MERGE_RESOLUTION|>--- conflicted
+++ resolved
@@ -293,10 +293,8 @@
 having exists (select 1 from onek b
                where sum(distinct a.four + b.four) = b.four);
 ERROR:  aggregates not allowed in WHERE clause
-<<<<<<< HEAD
 LINE 4:                where sum(distinct a.four + b.four) = b.four)...
                              ^
-=======
 -- Test handling of sublinks within outer-level aggregates.
 -- Per bug report from Daniel Grace.
 select
@@ -307,7 +305,6 @@
      9999
 (1 row)
 
->>>>>>> d13f41d2
 --
 -- test for bitwise integer aggregates
 --
@@ -528,7 +525,6 @@
  9999
 (1 row)
 
-<<<<<<< HEAD
 -- MPP: This works in Postgres
 select max(unique2), generate_series(1,3) as g from tenk1 order by g desc;
 ERROR:  set-valued function called in context that cannot accept a set
@@ -1023,13 +1019,4 @@
 reset enable_hashagg;
 reset enable_hashjoin;
 reset enable_mergejoin;
-drop table l, ps;
-=======
-select max(unique2), generate_series(1,3) as g from tenk1 order by g desc;
- max  | g 
-------+---
- 9999 | 3
- 9999 | 2
- 9999 | 1
-(3 rows)
->>>>>>> d13f41d2
+drop table l, ps;