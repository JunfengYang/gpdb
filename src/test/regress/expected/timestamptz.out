--
-- TIMESTAMPTZ
--
CREATE TABLE TIMESTAMPTZ_TBL (d1 timestamp(2) with time zone);
-- Test shorthand input values
-- We can't just "select" the results since they aren't constants; test for
-- equality instead.  We can do that by running the test inside a transaction
-- block, within which the value of 'now' shouldn't change.  We also check
-- that 'now' *does* change over a reasonable interval such as 100 msec.
-- NOTE: it is possible for this part of the test to fail if the transaction
-- block is entered exactly at local midnight; then 'now' and 'today' have
-- the same values and the counts will come out different.
INSERT INTO TIMESTAMPTZ_TBL VALUES ('now');
SELECT pg_sleep(0.1);
 pg_sleep 
----------
 
(1 row)

BEGIN;
INSERT INTO TIMESTAMPTZ_TBL VALUES ('now');
INSERT INTO TIMESTAMPTZ_TBL VALUES ('today');
INSERT INTO TIMESTAMPTZ_TBL VALUES ('yesterday');
INSERT INTO TIMESTAMPTZ_TBL VALUES ('tomorrow');
INSERT INTO TIMESTAMPTZ_TBL VALUES ('tomorrow EST');
INSERT INTO TIMESTAMPTZ_TBL VALUES ('tomorrow zulu');
SELECT count(*) AS One FROM TIMESTAMPTZ_TBL WHERE d1 = timestamp with time zone 'today';
 one 
-----
   1
(1 row)

SELECT count(*) AS One FROM TIMESTAMPTZ_TBL WHERE d1 = timestamp with time zone 'tomorrow';
 one 
-----
   1
(1 row)

SELECT count(*) AS One FROM TIMESTAMPTZ_TBL WHERE d1 = timestamp with time zone 'yesterday';
 one 
-----
   1
(1 row)

SELECT count(*) AS One FROM TIMESTAMPTZ_TBL WHERE d1 = timestamp(2) with time zone 'now';
 one 
-----
   1
(1 row)

COMMIT;
DELETE FROM TIMESTAMPTZ_TBL;
-- verify uniform transaction time within transaction block
BEGIN;
INSERT INTO TIMESTAMPTZ_TBL VALUES ('now');
SELECT pg_sleep(0.1);
 pg_sleep 
----------
 
(1 row)

INSERT INTO TIMESTAMPTZ_TBL VALUES ('now');
SELECT pg_sleep(0.1);
 pg_sleep 
----------
 
(1 row)

SELECT count(*) AS two FROM TIMESTAMPTZ_TBL WHERE d1 = timestamp(2) with time zone 'now';
 two 
-----
   2
(1 row)

COMMIT;
DELETE FROM TIMESTAMPTZ_TBL;
-- Special values
INSERT INTO TIMESTAMPTZ_TBL VALUES ('-infinity');
INSERT INTO TIMESTAMPTZ_TBL VALUES ('infinity');
INSERT INTO TIMESTAMPTZ_TBL VALUES ('epoch');
-- Obsolete special values
INSERT INTO TIMESTAMPTZ_TBL VALUES ('invalid');
ERROR:  date/time value "invalid" is no longer supported
LINE 1: INSERT INTO TIMESTAMPTZ_TBL VALUES ('invalid');
                                            ^
INSERT INTO TIMESTAMPTZ_TBL VALUES ('current');
ERROR:  date/time value "current" is no longer supported
LINE 1: INSERT INTO TIMESTAMPTZ_TBL VALUES ('current');
                                            ^
-- Postgres v6.0 standard output format
INSERT INTO TIMESTAMPTZ_TBL VALUES ('Mon Feb 10 17:32:01 1997 PST');
<<<<<<< HEAD
=======
INSERT INTO TIMESTAMPTZ_TBL VALUES ('Invalid Abstime');
ERROR:  date/time value "Invalid Abstime" is no longer supported
LINE 1: INSERT INTO TIMESTAMPTZ_TBL VALUES ('Invalid Abstime');
                                            ^
INSERT INTO TIMESTAMPTZ_TBL VALUES ('Undefined Abstime');
ERROR:  date/time value "Undefined Abstime" is no longer supported
LINE 1: INSERT INTO TIMESTAMPTZ_TBL VALUES ('Undefined Abstime');
                                            ^
>>>>>>> 38e93482
-- Variations on Postgres v6.1 standard output format
INSERT INTO TIMESTAMPTZ_TBL VALUES ('Mon Feb 10 17:32:01.000001 1997 PST');
INSERT INTO TIMESTAMPTZ_TBL VALUES ('Mon Feb 10 17:32:01.999999 1997 PST');
INSERT INTO TIMESTAMPTZ_TBL VALUES ('Mon Feb 10 17:32:01.4 1997 PST');
INSERT INTO TIMESTAMPTZ_TBL VALUES ('Mon Feb 10 17:32:01.5 1997 PST');
INSERT INTO TIMESTAMPTZ_TBL VALUES ('Mon Feb 10 17:32:01.6 1997 PST');
-- ISO 8601 format
INSERT INTO TIMESTAMPTZ_TBL VALUES ('1997-01-02');
INSERT INTO TIMESTAMPTZ_TBL VALUES ('1997-01-02 03:04:05');
INSERT INTO TIMESTAMPTZ_TBL VALUES ('1997-02-10 17:32:01-08');
INSERT INTO TIMESTAMPTZ_TBL VALUES ('1997-02-10 17:32:01-0800');
INSERT INTO TIMESTAMPTZ_TBL VALUES ('1997-02-10 17:32:01 -08:00');
INSERT INTO TIMESTAMPTZ_TBL VALUES ('19970210 173201 -0800');
INSERT INTO TIMESTAMPTZ_TBL VALUES ('1997-06-10 17:32:01 -07:00');
INSERT INTO TIMESTAMPTZ_TBL VALUES ('2001-09-22T18:19:20');
-- POSIX format (note that the timezone abbrev is just decoration here)
INSERT INTO TIMESTAMPTZ_TBL VALUES ('2000-03-15 08:14:01 GMT+8');
INSERT INTO TIMESTAMPTZ_TBL VALUES ('2000-03-15 13:14:02 GMT-1');
INSERT INTO TIMESTAMPTZ_TBL VALUES ('2000-03-15 12:14:03 GMT-2');
INSERT INTO TIMESTAMPTZ_TBL VALUES ('2000-03-15 03:14:04 PST+8');
INSERT INTO TIMESTAMPTZ_TBL VALUES ('2000-03-15 02:14:05 MST+7:00');
-- Variations for acceptable input formats
INSERT INTO TIMESTAMPTZ_TBL VALUES ('Feb 10 17:32:01 1997 -0800');
INSERT INTO TIMESTAMPTZ_TBL VALUES ('Feb 10 17:32:01 1997');
INSERT INTO TIMESTAMPTZ_TBL VALUES ('Feb 10 5:32PM 1997');
INSERT INTO TIMESTAMPTZ_TBL VALUES ('1997/02/10 17:32:01-0800');
INSERT INTO TIMESTAMPTZ_TBL VALUES ('1997-02-10 17:32:01 PST');
INSERT INTO TIMESTAMPTZ_TBL VALUES ('Feb-10-1997 17:32:01 PST');
INSERT INTO TIMESTAMPTZ_TBL VALUES ('02-10-1997 17:32:01 PST');
INSERT INTO TIMESTAMPTZ_TBL VALUES ('19970210 173201 PST');
set datestyle to ymd;
INSERT INTO TIMESTAMPTZ_TBL VALUES ('97FEB10 5:32:01PM UTC');
INSERT INTO TIMESTAMPTZ_TBL VALUES ('97/02/10 17:32:01 UTC');
reset datestyle;
INSERT INTO TIMESTAMPTZ_TBL VALUES ('1997.041 17:32:01 UTC');
-- timestamps at different timezones
INSERT INTO TIMESTAMPTZ_TBL VALUES ('19970210 173201 America/New_York');
SELECT '19970210 173201' AT TIME ZONE 'America/New_York';
         timezone         
--------------------------
 Mon Feb 10 20:32:01 1997
(1 row)

INSERT INTO TIMESTAMPTZ_TBL VALUES ('19970710 173201 America/New_York');
SELECT '19970710 173201' AT TIME ZONE 'America/New_York';
         timezone         
--------------------------
 Thu Jul 10 20:32:01 1997
(1 row)

INSERT INTO TIMESTAMPTZ_TBL VALUES ('19970710 173201 America/Does_not_exist');
ERROR:  time zone "america/does_not_exist" not recognized
LINE 1: INSERT INTO TIMESTAMPTZ_TBL VALUES ('19970710 173201 America...
                                            ^
SELECT '19970710 173201' AT TIME ZONE 'America/Does_not_exist';
ERROR:  time zone "America/Does_not_exist" not recognized
-- Daylight saving time for timestamps beyond 32-bit time_t range.
SELECT '20500710 173201 Europe/Helsinki'::timestamptz; -- DST
         timestamptz          
------------------------------
 Sun Jul 10 07:32:01 2050 PDT
(1 row)

SELECT '20500110 173201 Europe/Helsinki'::timestamptz; -- non-DST
         timestamptz          
------------------------------
 Mon Jan 10 07:32:01 2050 PST
(1 row)

SELECT '205000-07-10 17:32:01 Europe/Helsinki'::timestamptz; -- DST
          timestamptz           
--------------------------------
 Thu Jul 10 07:32:01 205000 PDT
(1 row)

SELECT '205000-01-10 17:32:01 Europe/Helsinki'::timestamptz; -- non-DST
          timestamptz           
--------------------------------
 Fri Jan 10 07:32:01 205000 PST
(1 row)

-- Check date conversion and date arithmetic
INSERT INTO TIMESTAMPTZ_TBL VALUES ('1997-06-10 18:32:01 PDT');
INSERT INTO TIMESTAMPTZ_TBL VALUES ('Feb 10 17:32:01 1997');
INSERT INTO TIMESTAMPTZ_TBL VALUES ('Feb 11 17:32:01 1997');
INSERT INTO TIMESTAMPTZ_TBL VALUES ('Feb 12 17:32:01 1997');
INSERT INTO TIMESTAMPTZ_TBL VALUES ('Feb 13 17:32:01 1997');
INSERT INTO TIMESTAMPTZ_TBL VALUES ('Feb 14 17:32:01 1997');
INSERT INTO TIMESTAMPTZ_TBL VALUES ('Feb 15 17:32:01 1997');
INSERT INTO TIMESTAMPTZ_TBL VALUES ('Feb 16 17:32:01 1997');
INSERT INTO TIMESTAMPTZ_TBL VALUES ('Feb 16 17:32:01 0097 BC');
INSERT INTO TIMESTAMPTZ_TBL VALUES ('Feb 16 17:32:01 0097');
INSERT INTO TIMESTAMPTZ_TBL VALUES ('Feb 16 17:32:01 0597');
INSERT INTO TIMESTAMPTZ_TBL VALUES ('Feb 16 17:32:01 1097');
INSERT INTO TIMESTAMPTZ_TBL VALUES ('Feb 16 17:32:01 1697');
INSERT INTO TIMESTAMPTZ_TBL VALUES ('Feb 16 17:32:01 1797');
INSERT INTO TIMESTAMPTZ_TBL VALUES ('Feb 16 17:32:01 1897');
INSERT INTO TIMESTAMPTZ_TBL VALUES ('Feb 16 17:32:01 1997');
INSERT INTO TIMESTAMPTZ_TBL VALUES ('Feb 16 17:32:01 2097');
INSERT INTO TIMESTAMPTZ_TBL VALUES ('Feb 28 17:32:01 1996');
INSERT INTO TIMESTAMPTZ_TBL VALUES ('Feb 29 17:32:01 1996');
INSERT INTO TIMESTAMPTZ_TBL VALUES ('Mar 01 17:32:01 1996');
INSERT INTO TIMESTAMPTZ_TBL VALUES ('Dec 30 17:32:01 1996');
INSERT INTO TIMESTAMPTZ_TBL VALUES ('Dec 31 17:32:01 1996');
INSERT INTO TIMESTAMPTZ_TBL VALUES ('Jan 01 17:32:01 1997');
INSERT INTO TIMESTAMPTZ_TBL VALUES ('Feb 28 17:32:01 1997');
INSERT INTO TIMESTAMPTZ_TBL VALUES ('Feb 29 17:32:01 1997');
ERROR:  date/time field value out of range: "Feb 29 17:32:01 1997"
LINE 1: INSERT INTO TIMESTAMPTZ_TBL VALUES ('Feb 29 17:32:01 1997');
                                            ^
INSERT INTO TIMESTAMPTZ_TBL VALUES ('Mar 01 17:32:01 1997');
INSERT INTO TIMESTAMPTZ_TBL VALUES ('Dec 30 17:32:01 1997');
INSERT INTO TIMESTAMPTZ_TBL VALUES ('Dec 31 17:32:01 1997');
INSERT INTO TIMESTAMPTZ_TBL VALUES ('Dec 31 17:32:01 1999');
INSERT INTO TIMESTAMPTZ_TBL VALUES ('Jan 01 17:32:01 2000');
INSERT INTO TIMESTAMPTZ_TBL VALUES ('Dec 31 17:32:01 2000');
INSERT INTO TIMESTAMPTZ_TBL VALUES ('Jan 01 17:32:01 2001');
-- Currently unsupported syntax and ranges
INSERT INTO TIMESTAMPTZ_TBL VALUES ('Feb 16 17:32:01 -0097');
ERROR:  time zone displacement out of range: "Feb 16 17:32:01 -0097"
LINE 1: INSERT INTO TIMESTAMPTZ_TBL VALUES ('Feb 16 17:32:01 -0097')...
                                            ^
INSERT INTO TIMESTAMPTZ_TBL VALUES ('Feb 16 17:32:01 5097 BC');
ERROR:  timestamp out of range: "Feb 16 17:32:01 5097 BC"
LINE 1: INSERT INTO TIMESTAMPTZ_TBL VALUES ('Feb 16 17:32:01 5097 BC...
                                            ^
-- Alternative field order that we've historically supported (sort of)
-- with regular and POSIXy timezone specs
SELECT 'Wed Jul 11 10:51:14 America/New_York 2001'::timestamptz;
         timestamptz          
------------------------------
 Wed Jul 11 07:51:14 2001 PDT
(1 row)

SELECT 'Wed Jul 11 10:51:14 GMT-4 2001'::timestamptz;
         timestamptz          
------------------------------
 Tue Jul 10 23:51:14 2001 PDT
(1 row)

SELECT 'Wed Jul 11 10:51:14 GMT+4 2001'::timestamptz;
         timestamptz          
------------------------------
 Wed Jul 11 07:51:14 2001 PDT
(1 row)

SELECT 'Wed Jul 11 10:51:14 PST-03:00 2001'::timestamptz;
         timestamptz          
------------------------------
 Wed Jul 11 00:51:14 2001 PDT
(1 row)

SELECT 'Wed Jul 11 10:51:14 PST+03:00 2001'::timestamptz;
         timestamptz          
------------------------------
 Wed Jul 11 06:51:14 2001 PDT
(1 row)

SELECT '' AS "64", d1 FROM TIMESTAMPTZ_TBL; 
 64 |               d1                
----+---------------------------------
    | Wed Dec 31 16:00:00 1969 PST
<<<<<<< HEAD
=======
    | Mon Feb 10 17:32:01 1997 PST
    | Mon Feb 10 17:32:01 1997 PST
    | Mon Feb 10 17:32:02 1997 PST
    | Mon Feb 10 17:32:01.4 1997 PST
    | Mon Feb 10 17:32:01.5 1997 PST
    | Mon Feb 10 17:32:01.6 1997 PST
>>>>>>> 38e93482
    | Thu Jan 02 00:00:00 1997 PST
    | Sat Sep 22 18:19:20 2001 PDT
    | Wed Mar 15 04:14:02 2000 PST
    | Sat Feb 16 17:32:01 0097 PST
    | Tue Feb 16 17:32:01 1097 PST
    | Thu Feb 16 17:32:01 1797 PST
    | Sat Mar 01 17:32:01 1997 PST
    | Mon Feb 10 17:32:02 1997 PST
    | Mon Feb 10 17:32:01.6 1997 PST
    | Thu Jan 02 03:04:05 1997 PST
    | Wed Mar 15 03:14:04 2000 PST
    | Tue Jun 10 18:32:01 1997 PDT
    | Tue Feb 11 17:32:01 1997 PST
    | Thu Feb 13 17:32:01 1997 PST
    | Sat Feb 16 17:32:01 1697 PST
    | Thu Feb 29 17:32:01 1996 PST
    | Fri Mar 01 17:32:01 1996 PST
    | Tue Dec 31 17:32:01 1996 PST
    | Wed Jan 01 17:32:01 1997 PST
    | Fri Feb 28 17:32:01 1997 PST
    | Wed Dec 31 17:32:01 1997 PST
    | Sat Jan 01 17:32:01 2000 PST
    | Mon Feb 10 17:32:01 1997 PST
    | Mon Feb 10 17:32:01 1997 PST
    | Mon Feb 10 17:32:01.4 1997 PST
    | Mon Feb 10 17:32:01 1997 PST
    | Mon Feb 10 17:32:01 1997 PST
    | Mon Feb 10 17:32:01 1997 PST
    | Mon Feb 10 17:32:01 1997 PST
    | Wed Mar 15 02:14:03 2000 PST
    | Wed Mar 15 01:14:05 2000 PST
    | Mon Feb 10 17:32:01 1997 PST
    | Mon Feb 10 17:32:01 1997 PST
    | Mon Feb 10 17:32:01 1997 PST
    | Mon Feb 10 17:32:01 1997 PST
    | Mon Feb 10 17:32:01 1997 PST
    | Mon Feb 10 17:32:01 1997 PST
    | Mon Feb 10 17:32:01 1997 PST
    | Mon Feb 10 14:32:01 1997 PST
    | Mon Feb 10 17:32:01 1997 PST
    | Sun Feb 16 17:32:01 1997 PST
    | Tue Feb 16 17:32:01 0097 PST BC
    | Thu Feb 16 17:32:01 0597 PST
    | Sun Feb 16 17:32:01 1997 PST
    | Wed Feb 28 17:32:01 1996 PST
    | Mon Dec 30 17:32:01 1996 PST
    | Tue Dec 30 17:32:01 1997 PST
    | Fri Dec 31 17:32:01 1999 PST
    | -infinity
    | infinity
    | Mon Feb 10 17:32:01.5 1997 PST
    | Tue Jun 10 17:32:01 1997 PDT
    | Wed Mar 15 08:14:01 2000 PST
    | Mon Feb 10 17:32:00 1997 PST
    | Mon Feb 10 09:32:01 1997 PST
    | Mon Feb 10 09:32:01 1997 PST
    | Mon Feb 10 09:32:01 1997 PST
    | Thu Jul 10 14:32:01 1997 PDT
    | Wed Feb 12 17:32:01 1997 PST
    | Fri Feb 14 17:32:01 1997 PST
    | Sat Feb 15 17:32:01 1997 PST
    | Tue Feb 16 17:32:01 1897 PST
    | Sat Feb 16 17:32:01 2097 PST
    | Sun Dec 31 17:32:01 2000 PST
    | Mon Jan 01 17:32:01 2001 PST
(66 rows)

-- Demonstrate functions and operators
SELECT '' AS "48", d1 FROM TIMESTAMPTZ_TBL
   WHERE d1 > timestamp with time zone '1997-01-02';
 48 |               d1               
----+--------------------------------
<<<<<<< HEAD
    | Mon Feb 10 17:32:01 1997 PST
    | Mon Feb 10 17:32:01 1997 PST
    | Mon Feb 10 17:32:01.4 1997 PST
=======
    | infinity
    | Mon Feb 10 17:32:01 1997 PST
    | Mon Feb 10 17:32:01 1997 PST
    | Mon Feb 10 17:32:02 1997 PST
    | Mon Feb 10 17:32:01.4 1997 PST
    | Mon Feb 10 17:32:01.5 1997 PST
    | Mon Feb 10 17:32:01.6 1997 PST
    | Thu Jan 02 03:04:05 1997 PST
>>>>>>> 38e93482
    | Mon Feb 10 17:32:01 1997 PST
    | Mon Feb 10 17:32:01 1997 PST
    | Mon Feb 10 17:32:01 1997 PST
    | Mon Feb 10 17:32:01 1997 PST
    | Wed Mar 15 02:14:03 2000 PST
    | Wed Mar 15 01:14:05 2000 PST
    | Mon Feb 10 17:32:01 1997 PST
    | Mon Feb 10 17:32:01 1997 PST
    | Mon Feb 10 17:32:01 1997 PST
    | Mon Feb 10 17:32:01 1997 PST
    | Mon Feb 10 17:32:01 1997 PST
    | Mon Feb 10 17:32:01 1997 PST
    | Mon Feb 10 17:32:01 1997 PST
    | Mon Feb 10 14:32:01 1997 PST
    | Mon Feb 10 17:32:01 1997 PST
    | Sun Feb 16 17:32:01 1997 PST
    | Sun Feb 16 17:32:01 1997 PST
    | Tue Dec 30 17:32:01 1997 PST
    | Fri Dec 31 17:32:01 1999 PST
    | infinity
    | Mon Feb 10 17:32:01.5 1997 PST
    | Tue Jun 10 17:32:01 1997 PDT
    | Wed Mar 15 08:14:01 2000 PST
    | Mon Feb 10 17:32:00 1997 PST
    | Mon Feb 10 09:32:01 1997 PST
    | Mon Feb 10 09:32:01 1997 PST
    | Mon Feb 10 09:32:01 1997 PST
    | Thu Jul 10 14:32:01 1997 PDT
    | Wed Feb 12 17:32:01 1997 PST
    | Fri Feb 14 17:32:01 1997 PST
    | Sat Feb 15 17:32:01 1997 PST
    | Sat Feb 16 17:32:01 2097 PST
    | Sun Dec 31 17:32:01 2000 PST
    | Mon Jan 01 17:32:01 2001 PST
    | Sat Sep 22 18:19:20 2001 PDT
    | Wed Mar 15 04:14:02 2000 PST
    | Sat Mar 01 17:32:01 1997 PST
    | Mon Feb 10 17:32:02 1997 PST
    | Mon Feb 10 17:32:01.6 1997 PST
    | Thu Jan 02 03:04:05 1997 PST
    | Wed Mar 15 03:14:04 2000 PST
    | Tue Jun 10 18:32:01 1997 PDT
    | Tue Feb 11 17:32:01 1997 PST
    | Thu Feb 13 17:32:01 1997 PST
    | Fri Feb 28 17:32:01 1997 PST
    | Wed Dec 31 17:32:01 1997 PST
    | Sat Jan 01 17:32:01 2000 PST
(50 rows)

SELECT '' AS "15", d1 FROM TIMESTAMPTZ_TBL
   WHERE d1 < timestamp with time zone '1997-01-02';
 15 |               d1                
----+---------------------------------
    | Wed Dec 31 16:00:00 1969 PST
    | Sat Feb 16 17:32:01 0097 PST
    | Tue Feb 16 17:32:01 1097 PST
    | Thu Feb 16 17:32:01 1797 PST
    | Sat Feb 16 17:32:01 1697 PST
    | Thu Feb 29 17:32:01 1996 PST
    | Fri Mar 01 17:32:01 1996 PST
    | Tue Dec 31 17:32:01 1996 PST
    | Wed Jan 01 17:32:01 1997 PST
    | Tue Feb 16 17:32:01 0097 PST BC
    | Thu Feb 16 17:32:01 0597 PST
    | Wed Feb 28 17:32:01 1996 PST
    | Mon Dec 30 17:32:01 1996 PST
    | -infinity
    | Tue Feb 16 17:32:01 1897 PST
(15 rows)

SELECT '' AS one, d1 FROM TIMESTAMPTZ_TBL
   WHERE d1 = timestamp with time zone '1997-01-02';
 one |              d1              
-----+------------------------------
     | Thu Jan 02 00:00:00 1997 PST
(1 row)

SELECT '' AS "63", d1 FROM TIMESTAMPTZ_TBL
   WHERE d1 != timestamp with time zone '1997-01-02';
 63 |               d1                
----+---------------------------------
    | Mon Feb 10 17:32:01 1997 PST
    | Mon Feb 10 17:32:01 1997 PST
<<<<<<< HEAD
    | Mon Feb 10 17:32:01.4 1997 PST
=======
    | Mon Feb 10 17:32:02 1997 PST
    | Mon Feb 10 17:32:01.4 1997 PST
    | Mon Feb 10 17:32:01.5 1997 PST
    | Mon Feb 10 17:32:01.6 1997 PST
    | Thu Jan 02 03:04:05 1997 PST
>>>>>>> 38e93482
    | Mon Feb 10 17:32:01 1997 PST
    | Mon Feb 10 17:32:01 1997 PST
    | Mon Feb 10 17:32:01 1997 PST
    | Mon Feb 10 17:32:01 1997 PST
    | Wed Mar 15 02:14:03 2000 PST
    | Wed Mar 15 01:14:05 2000 PST
    | Mon Feb 10 17:32:01 1997 PST
    | Mon Feb 10 17:32:01 1997 PST
    | Mon Feb 10 17:32:01 1997 PST
    | Mon Feb 10 17:32:01 1997 PST
    | Mon Feb 10 17:32:01 1997 PST
    | Mon Feb 10 17:32:01 1997 PST
    | Mon Feb 10 17:32:01 1997 PST
    | Mon Feb 10 14:32:01 1997 PST
    | Mon Feb 10 17:32:01 1997 PST
    | Sun Feb 16 17:32:01 1997 PST
    | Tue Feb 16 17:32:01 0097 PST BC
    | Thu Feb 16 17:32:01 0597 PST
    | Sun Feb 16 17:32:01 1997 PST
    | Wed Feb 28 17:32:01 1996 PST
    | Mon Dec 30 17:32:01 1996 PST
    | Tue Dec 30 17:32:01 1997 PST
    | Fri Dec 31 17:32:01 1999 PST
    | -infinity
    | infinity
    | Mon Feb 10 17:32:01.5 1997 PST
    | Tue Jun 10 17:32:01 1997 PDT
    | Wed Mar 15 08:14:01 2000 PST
    | Mon Feb 10 17:32:00 1997 PST
    | Mon Feb 10 09:32:01 1997 PST
    | Mon Feb 10 09:32:01 1997 PST
    | Mon Feb 10 09:32:01 1997 PST
    | Thu Jul 10 14:32:01 1997 PDT
    | Wed Feb 12 17:32:01 1997 PST
    | Fri Feb 14 17:32:01 1997 PST
    | Sat Feb 15 17:32:01 1997 PST
    | Tue Feb 16 17:32:01 1897 PST
    | Sat Feb 16 17:32:01 2097 PST
    | Sun Dec 31 17:32:01 2000 PST
    | Mon Jan 01 17:32:01 2001 PST
    | Wed Dec 31 16:00:00 1969 PST
    | Sat Sep 22 18:19:20 2001 PDT
    | Wed Mar 15 04:14:02 2000 PST
    | Sat Feb 16 17:32:01 0097 PST
    | Tue Feb 16 17:32:01 1097 PST
    | Thu Feb 16 17:32:01 1797 PST
    | Sat Mar 01 17:32:01 1997 PST
    | Mon Feb 10 17:32:02 1997 PST
    | Mon Feb 10 17:32:01.6 1997 PST
    | Thu Jan 02 03:04:05 1997 PST
    | Wed Mar 15 03:14:04 2000 PST
    | Tue Jun 10 18:32:01 1997 PDT
    | Tue Feb 11 17:32:01 1997 PST
    | Thu Feb 13 17:32:01 1997 PST
    | Sat Feb 16 17:32:01 1697 PST
    | Thu Feb 29 17:32:01 1996 PST
    | Fri Mar 01 17:32:01 1996 PST
    | Tue Dec 31 17:32:01 1996 PST
    | Wed Jan 01 17:32:01 1997 PST
    | Fri Feb 28 17:32:01 1997 PST
    | Wed Dec 31 17:32:01 1997 PST
    | Sat Jan 01 17:32:01 2000 PST
(65 rows)

SELECT '' AS "16", d1 FROM TIMESTAMPTZ_TBL
   WHERE d1 <= timestamp with time zone '1997-01-02';
 16 |               d1                
----+---------------------------------
    | Tue Feb 16 17:32:01 0097 PST BC
    | Thu Feb 16 17:32:01 0597 PST
    | Wed Feb 28 17:32:01 1996 PST
    | Mon Dec 30 17:32:01 1996 PST
    | Wed Dec 31 16:00:00 1969 PST
    | Thu Jan 02 00:00:00 1997 PST
    | Sat Feb 16 17:32:01 0097 PST
    | Tue Feb 16 17:32:01 1097 PST
    | Thu Feb 16 17:32:01 1797 PST
    | Sat Feb 16 17:32:01 1697 PST
    | Thu Feb 29 17:32:01 1996 PST
    | Fri Mar 01 17:32:01 1996 PST
    | Tue Dec 31 17:32:01 1996 PST
    | Wed Jan 01 17:32:01 1997 PST
    | -infinity
    | Tue Feb 16 17:32:01 1897 PST
(16 rows)

SELECT '' AS "49", d1 FROM TIMESTAMPTZ_TBL
   WHERE d1 >= timestamp with time zone '1997-01-02';
 49 |               d1               
----+--------------------------------
<<<<<<< HEAD
    | Mon Feb 10 17:32:01 1997 PST
    | Mon Feb 10 17:32:01 1997 PST
    | Mon Feb 10 17:32:01.4 1997 PST
=======
    | infinity
    | Mon Feb 10 17:32:01 1997 PST
    | Mon Feb 10 17:32:01 1997 PST
    | Mon Feb 10 17:32:02 1997 PST
    | Mon Feb 10 17:32:01.4 1997 PST
    | Mon Feb 10 17:32:01.5 1997 PST
    | Mon Feb 10 17:32:01.6 1997 PST
    | Thu Jan 02 00:00:00 1997 PST
    | Thu Jan 02 03:04:05 1997 PST
>>>>>>> 38e93482
    | Mon Feb 10 17:32:01 1997 PST
    | Mon Feb 10 17:32:01 1997 PST
    | Mon Feb 10 17:32:01 1997 PST
    | Mon Feb 10 17:32:01 1997 PST
    | Wed Mar 15 02:14:03 2000 PST
    | Wed Mar 15 01:14:05 2000 PST
    | Mon Feb 10 17:32:01 1997 PST
    | Mon Feb 10 17:32:01 1997 PST
    | Mon Feb 10 17:32:01 1997 PST
    | Mon Feb 10 17:32:01 1997 PST
    | Mon Feb 10 17:32:01 1997 PST
    | Mon Feb 10 17:32:01 1997 PST
    | Mon Feb 10 17:32:01 1997 PST
    | Mon Feb 10 14:32:01 1997 PST
    | Mon Feb 10 17:32:01 1997 PST
    | Sun Feb 16 17:32:01 1997 PST
    | Sun Feb 16 17:32:01 1997 PST
    | Tue Dec 30 17:32:01 1997 PST
    | Fri Dec 31 17:32:01 1999 PST
    | infinity
    | Mon Feb 10 17:32:01.5 1997 PST
    | Tue Jun 10 17:32:01 1997 PDT
    | Wed Mar 15 08:14:01 2000 PST
    | Mon Feb 10 17:32:00 1997 PST
    | Mon Feb 10 09:32:01 1997 PST
    | Mon Feb 10 09:32:01 1997 PST
    | Mon Feb 10 09:32:01 1997 PST
    | Thu Jul 10 14:32:01 1997 PDT
    | Wed Feb 12 17:32:01 1997 PST
    | Fri Feb 14 17:32:01 1997 PST
    | Sat Feb 15 17:32:01 1997 PST
    | Sat Feb 16 17:32:01 2097 PST
    | Sun Dec 31 17:32:01 2000 PST
    | Mon Jan 01 17:32:01 2001 PST
    | Thu Jan 02 00:00:00 1997 PST
    | Sat Sep 22 18:19:20 2001 PDT
    | Wed Mar 15 04:14:02 2000 PST
    | Sat Mar 01 17:32:01 1997 PST
    | Mon Feb 10 17:32:02 1997 PST
    | Mon Feb 10 17:32:01.6 1997 PST
    | Thu Jan 02 03:04:05 1997 PST
    | Wed Mar 15 03:14:04 2000 PST
    | Tue Jun 10 18:32:01 1997 PDT
    | Tue Feb 11 17:32:01 1997 PST
    | Thu Feb 13 17:32:01 1997 PST
    | Fri Feb 28 17:32:01 1997 PST
    | Wed Dec 31 17:32:01 1997 PST
    | Sat Jan 01 17:32:01 2000 PST
(51 rows)

SELECT '' AS "54", d1 - timestamp with time zone '1997-01-02' AS diff
   FROM TIMESTAMPTZ_TBL WHERE d1 BETWEEN '1902-01-01' AND '2038-01-01';
 54 |                  diff                  
----+----------------------------------------
    | @ 9863 days 8 hours ago
<<<<<<< HEAD
=======
    | @ 39 days 17 hours 32 mins 1 sec
    | @ 39 days 17 hours 32 mins 1 sec
    | @ 39 days 17 hours 32 mins 2 secs
    | @ 39 days 17 hours 32 mins 1.4 secs
    | @ 39 days 17 hours 32 mins 1.5 secs
    | @ 39 days 17 hours 32 mins 1.6 secs
>>>>>>> 38e93482
    | @ 0
    | @ 1724 days 17 hours 19 mins 20 secs
    | @ 1168 days 4 hours 14 mins 2 secs
    | @ 58 days 17 hours 32 mins 1 sec
    | @ 39 days 17 hours 32 mins 2 secs
    | @ 39 days 17 hours 32 mins 1.6 secs
    | @ 3 hours 4 mins 5 secs
    | @ 1168 days 3 hours 14 mins 4 secs
    | @ 159 days 17 hours 32 mins 1 sec
    | @ 40 days 17 hours 32 mins 1 sec
    | @ 42 days 17 hours 32 mins 1 sec
    | @ 307 days 6 hours 27 mins 59 secs ago
    | @ 306 days 6 hours 27 mins 59 secs ago
    | @ 1 day 6 hours 27 mins 59 secs ago
    | @ 6 hours 27 mins 59 secs ago
    | @ 57 days 17 hours 32 mins 1 sec
    | @ 363 days 17 hours 32 mins 1 sec
    | @ 1094 days 17 hours 32 mins 1 sec
    | @ 39 days 17 hours 32 mins 1 sec
    | @ 39 days 17 hours 32 mins 1 sec
    | @ 39 days 17 hours 32 mins 1.4 secs
    | @ 39 days 17 hours 32 mins 1 sec
    | @ 39 days 17 hours 32 mins 1 sec
    | @ 39 days 17 hours 32 mins 1 sec
    | @ 39 days 17 hours 32 mins 1 sec
    | @ 1168 days 2 hours 14 mins 3 secs
    | @ 1168 days 1 hour 14 mins 5 secs
    | @ 39 days 17 hours 32 mins 1 sec
    | @ 39 days 17 hours 32 mins 1 sec
    | @ 39 days 17 hours 32 mins 1 sec
    | @ 39 days 17 hours 32 mins 1 sec
    | @ 39 days 17 hours 32 mins 1 sec
    | @ 39 days 17 hours 32 mins 1 sec
    | @ 39 days 17 hours 32 mins 1 sec
    | @ 39 days 14 hours 32 mins 1 sec
    | @ 39 days 17 hours 32 mins 1 sec
    | @ 45 days 17 hours 32 mins 1 sec
    | @ 45 days 17 hours 32 mins 1 sec
    | @ 308 days 6 hours 27 mins 59 secs ago
    | @ 2 days 6 hours 27 mins 59 secs ago
    | @ 362 days 17 hours 32 mins 1 sec
    | @ 1093 days 17 hours 32 mins 1 sec
    | @ 39 days 17 hours 32 mins 1.5 secs
    | @ 159 days 16 hours 32 mins 1 sec
    | @ 1168 days 8 hours 14 mins 1 sec
    | @ 39 days 17 hours 32 mins
    | @ 39 days 9 hours 32 mins 1 sec
    | @ 39 days 9 hours 32 mins 1 sec
    | @ 39 days 9 hours 32 mins 1 sec
    | @ 189 days 13 hours 32 mins 1 sec
    | @ 41 days 17 hours 32 mins 1 sec
    | @ 43 days 17 hours 32 mins 1 sec
    | @ 44 days 17 hours 32 mins 1 sec
    | @ 1459 days 17 hours 32 mins 1 sec
    | @ 1460 days 17 hours 32 mins 1 sec
(56 rows)

SELECT '' AS date_trunc_week, date_trunc( 'week', timestamp with time zone '2004-02-29 15:44:17.71393' ) AS week_trunc;
 date_trunc_week |          week_trunc          
-----------------+------------------------------
                 | Mon Feb 23 00:00:00 2004 PST
(1 row)

-- Test casting within a BETWEEN qualifier
SELECT '' AS "54", d1 - timestamp with time zone '1997-01-02' AS diff
  FROM TIMESTAMPTZ_TBL
  WHERE d1 BETWEEN timestamp with time zone '1902-01-01' AND timestamp with time zone '2038-01-01';
 54 |                  diff                  
----+----------------------------------------
    | @ 39 days 17 hours 32 mins 2 secs
<<<<<<< HEAD
    | @ 39 days 17 hours 32 mins 1.6 secs
=======
    | @ 39 days 17 hours 32 mins 1.4 secs
    | @ 39 days 17 hours 32 mins 1.5 secs
    | @ 39 days 17 hours 32 mins 1.6 secs
    | @ 0
>>>>>>> 38e93482
    | @ 3 hours 4 mins 5 secs
    | @ 1168 days 3 hours 14 mins 4 secs
    | @ 159 days 17 hours 32 mins 1 sec
    | @ 40 days 17 hours 32 mins 1 sec
    | @ 42 days 17 hours 32 mins 1 sec
    | @ 307 days 6 hours 27 mins 59 secs ago
    | @ 306 days 6 hours 27 mins 59 secs ago
    | @ 1 day 6 hours 27 mins 59 secs ago
    | @ 6 hours 27 mins 59 secs ago
    | @ 57 days 17 hours 32 mins 1 sec
    | @ 363 days 17 hours 32 mins 1 sec
    | @ 1094 days 17 hours 32 mins 1 sec
    | @ 39 days 17 hours 32 mins 1 sec
    | @ 39 days 17 hours 32 mins 1 sec
    | @ 39 days 17 hours 32 mins 1.4 secs
    | @ 39 days 17 hours 32 mins 1 sec
    | @ 39 days 17 hours 32 mins 1 sec
    | @ 39 days 17 hours 32 mins 1 sec
    | @ 39 days 17 hours 32 mins 1 sec
    | @ 1168 days 2 hours 14 mins 3 secs
    | @ 1168 days 1 hour 14 mins 5 secs
    | @ 39 days 17 hours 32 mins 1 sec
    | @ 39 days 17 hours 32 mins 1 sec
    | @ 39 days 17 hours 32 mins 1 sec
    | @ 39 days 17 hours 32 mins 1 sec
    | @ 39 days 17 hours 32 mins 1 sec
    | @ 39 days 17 hours 32 mins 1 sec
    | @ 39 days 17 hours 32 mins 1 sec
    | @ 39 days 14 hours 32 mins 1 sec
    | @ 39 days 17 hours 32 mins 1 sec
    | @ 45 days 17 hours 32 mins 1 sec
    | @ 45 days 17 hours 32 mins 1 sec
    | @ 308 days 6 hours 27 mins 59 secs ago
    | @ 2 days 6 hours 27 mins 59 secs ago
    | @ 362 days 17 hours 32 mins 1 sec
    | @ 1093 days 17 hours 32 mins 1 sec
    | @ 39 days 17 hours 32 mins 1.5 secs
    | @ 159 days 16 hours 32 mins 1 sec
    | @ 1168 days 8 hours 14 mins 1 sec
    | @ 39 days 17 hours 32 mins
    | @ 39 days 9 hours 32 mins 1 sec
    | @ 39 days 9 hours 32 mins 1 sec
    | @ 39 days 9 hours 32 mins 1 sec
    | @ 189 days 13 hours 32 mins 1 sec
    | @ 41 days 17 hours 32 mins 1 sec
    | @ 43 days 17 hours 32 mins 1 sec
    | @ 44 days 17 hours 32 mins 1 sec
    | @ 1459 days 17 hours 32 mins 1 sec
    | @ 1460 days 17 hours 32 mins 1 sec
    | @ 9863 days 8 hours ago
    | @ 0
    | @ 1724 days 17 hours 19 mins 20 secs
    | @ 1168 days 4 hours 14 mins 2 secs
    | @ 58 days 17 hours 32 mins 1 sec
(56 rows)

SELECT '' AS "54", d1 as timestamptz,
   date_part( 'year', d1) AS year, date_part( 'month', d1) AS month,
   date_part( 'day', d1) AS day, date_part( 'hour', d1) AS hour,
   date_part( 'minute', d1) AS minute, date_part( 'second', d1) AS second
   FROM TIMESTAMPTZ_TBL WHERE d1 BETWEEN '1902-01-01' AND '2038-01-01';
 54 |          timestamptz           | year | month | day | hour | minute | second 
----+--------------------------------+------+-------+-----+------+--------+--------
<<<<<<< HEAD
    | Mon Feb 10 17:32:01.5 1997 PST | 1997 |     2 |  10 |   17 |     32 |    1.5
    | Tue Jun 10 17:32:01 1997 PDT   | 1997 |     6 |  10 |   17 |     32 |      1
    | Wed Mar 15 08:14:01 2000 PST   | 2000 |     3 |  15 |    8 |     14 |      1
    | Mon Feb 10 17:32:00 1997 PST   | 1997 |     2 |  10 |   17 |     32 |      0
    | Mon Feb 10 09:32:01 1997 PST   | 1997 |     2 |  10 |    9 |     32 |      1
    | Mon Feb 10 09:32:01 1997 PST   | 1997 |     2 |  10 |    9 |     32 |      1
    | Mon Feb 10 09:32:01 1997 PST   | 1997 |     2 |  10 |    9 |     32 |      1
    | Thu Jul 10 14:32:01 1997 PDT   | 1997 |     7 |  10 |   14 |     32 |      1
    | Wed Feb 12 17:32:01 1997 PST   | 1997 |     2 |  12 |   17 |     32 |      1
    | Fri Feb 14 17:32:01 1997 PST   | 1997 |     2 |  14 |   17 |     32 |      1
    | Sat Feb 15 17:32:01 1997 PST   | 1997 |     2 |  15 |   17 |     32 |      1
    | Sun Dec 31 17:32:01 2000 PST   | 2000 |    12 |  31 |   17 |     32 |      1
    | Mon Jan 01 17:32:01 2001 PST   | 2001 |     1 |   1 |   17 |     32 |      1
    | Wed Dec 31 16:00:00 1969 PST   | 1969 |    12 |  31 |   16 |      0 |      0
    | Thu Jan 02 00:00:00 1997 PST   | 1997 |     1 |   2 |    0 |      0 |      0
    | Sat Sep 22 18:19:20 2001 PDT   | 2001 |     9 |  22 |   18 |     19 |     20
    | Wed Mar 15 04:14:02 2000 PST   | 2000 |     3 |  15 |    4 |     14 |      2
    | Sat Mar 01 17:32:01 1997 PST   | 1997 |     3 |   1 |   17 |     32 |      1
    | Mon Feb 10 17:32:02 1997 PST   | 1997 |     2 |  10 |   17 |     32 |      2
    | Mon Feb 10 17:32:01.6 1997 PST | 1997 |     2 |  10 |   17 |     32 |    1.6
    | Thu Jan 02 03:04:05 1997 PST   | 1997 |     1 |   2 |    3 |      4 |      5
    | Wed Mar 15 03:14:04 2000 PST   | 2000 |     3 |  15 |    3 |     14 |      4
    | Tue Jun 10 18:32:01 1997 PDT   | 1997 |     6 |  10 |   18 |     32 |      1
    | Tue Feb 11 17:32:01 1997 PST   | 1997 |     2 |  11 |   17 |     32 |      1
    | Thu Feb 13 17:32:01 1997 PST   | 1997 |     2 |  13 |   17 |     32 |      1
    | Thu Feb 29 17:32:01 1996 PST   | 1996 |     2 |  29 |   17 |     32 |      1
    | Fri Mar 01 17:32:01 1996 PST   | 1996 |     3 |   1 |   17 |     32 |      1
    | Tue Dec 31 17:32:01 1996 PST   | 1996 |    12 |  31 |   17 |     32 |      1
    | Wed Jan 01 17:32:01 1997 PST   | 1997 |     1 |   1 |   17 |     32 |      1
    | Fri Feb 28 17:32:01 1997 PST   | 1997 |     2 |  28 |   17 |     32 |      1
    | Wed Dec 31 17:32:01 1997 PST   | 1997 |    12 |  31 |   17 |     32 |      1
    | Sat Jan 01 17:32:01 2000 PST   | 2000 |     1 |   1 |   17 |     32 |      1
    | Mon Feb 10 17:32:01 1997 PST   | 1997 |     2 |  10 |   17 |     32 |      1
    | Mon Feb 10 17:32:01 1997 PST   | 1997 |     2 |  10 |   17 |     32 |      1
    | Mon Feb 10 17:32:01.4 1997 PST | 1997 |     2 |  10 |   17 |     32 |    1.4
=======
    | Wed Dec 31 16:00:00 1969 PST   | 1969 |    12 |  31 |   16 |      0 |      0
    | Mon Feb 10 17:32:01 1997 PST   | 1997 |     2 |  10 |   17 |     32 |      1
    | Mon Feb 10 17:32:01 1997 PST   | 1997 |     2 |  10 |   17 |     32 |      1
    | Mon Feb 10 17:32:02 1997 PST   | 1997 |     2 |  10 |   17 |     32 |      2
    | Mon Feb 10 17:32:01.4 1997 PST | 1997 |     2 |  10 |   17 |     32 |    1.4
    | Mon Feb 10 17:32:01.5 1997 PST | 1997 |     2 |  10 |   17 |     32 |    1.5
    | Mon Feb 10 17:32:01.6 1997 PST | 1997 |     2 |  10 |   17 |     32 |    1.6
    | Thu Jan 02 00:00:00 1997 PST   | 1997 |     1 |   2 |    0 |      0 |      0
    | Thu Jan 02 03:04:05 1997 PST   | 1997 |     1 |   2 |    3 |      4 |      5
>>>>>>> 38e93482
    | Mon Feb 10 17:32:01 1997 PST   | 1997 |     2 |  10 |   17 |     32 |      1
    | Mon Feb 10 17:32:01 1997 PST   | 1997 |     2 |  10 |   17 |     32 |      1
    | Mon Feb 10 17:32:01 1997 PST   | 1997 |     2 |  10 |   17 |     32 |      1
    | Mon Feb 10 17:32:01 1997 PST   | 1997 |     2 |  10 |   17 |     32 |      1
<<<<<<< HEAD
    | Wed Mar 15 02:14:03 2000 PST   | 2000 |     3 |  15 |    2 |     14 |      3
    | Wed Mar 15 01:14:05 2000 PST   | 2000 |     3 |  15 |    1 |     14 |      5
    | Mon Feb 10 17:32:01 1997 PST   | 1997 |     2 |  10 |   17 |     32 |      1
    | Mon Feb 10 17:32:01 1997 PST   | 1997 |     2 |  10 |   17 |     32 |      1
=======
    | Tue Jun 10 17:32:01 1997 PDT   | 1997 |     6 |  10 |   17 |     32 |      1
    | Sat Sep 22 18:19:20 2001 PDT   | 2001 |     9 |  22 |   18 |     19 |     20
    | Wed Mar 15 08:14:01 2000 PST   | 2000 |     3 |  15 |    8 |     14 |      1
    | Wed Mar 15 04:14:02 2000 PST   | 2000 |     3 |  15 |    4 |     14 |      2
    | Wed Mar 15 02:14:03 2000 PST   | 2000 |     3 |  15 |    2 |     14 |      3
    | Wed Mar 15 03:14:04 2000 PST   | 2000 |     3 |  15 |    3 |     14 |      4
    | Wed Mar 15 01:14:05 2000 PST   | 2000 |     3 |  15 |    1 |     14 |      5
    | Mon Feb 10 17:32:01 1997 PST   | 1997 |     2 |  10 |   17 |     32 |      1
    | Mon Feb 10 17:32:01 1997 PST   | 1997 |     2 |  10 |   17 |     32 |      1
    | Mon Feb 10 17:32:00 1997 PST   | 1997 |     2 |  10 |   17 |     32 |      0
>>>>>>> 38e93482
    | Mon Feb 10 17:32:01 1997 PST   | 1997 |     2 |  10 |   17 |     32 |      1
    | Mon Feb 10 17:32:01 1997 PST   | 1997 |     2 |  10 |   17 |     32 |      1
    | Mon Feb 10 17:32:01 1997 PST   | 1997 |     2 |  10 |   17 |     32 |      1
    | Mon Feb 10 17:32:01 1997 PST   | 1997 |     2 |  10 |   17 |     32 |      1
    | Mon Feb 10 17:32:01 1997 PST   | 1997 |     2 |  10 |   17 |     32 |      1
<<<<<<< HEAD
    | Mon Feb 10 14:32:01 1997 PST   | 1997 |     2 |  10 |   14 |     32 |      1
    | Mon Feb 10 17:32:01 1997 PST   | 1997 |     2 |  10 |   17 |     32 |      1
    | Sun Feb 16 17:32:01 1997 PST   | 1997 |     2 |  16 |   17 |     32 |      1
    | Sun Feb 16 17:32:01 1997 PST   | 1997 |     2 |  16 |   17 |     32 |      1
    | Wed Feb 28 17:32:01 1996 PST   | 1996 |     2 |  28 |   17 |     32 |      1
    | Mon Dec 30 17:32:01 1996 PST   | 1996 |    12 |  30 |   17 |     32 |      1
    | Tue Dec 30 17:32:01 1997 PST   | 1997 |    12 |  30 |   17 |     32 |      1
    | Fri Dec 31 17:32:01 1999 PST   | 1999 |    12 |  31 |   17 |     32 |      1
=======
    | Mon Feb 10 09:32:01 1997 PST   | 1997 |     2 |  10 |    9 |     32 |      1
    | Mon Feb 10 09:32:01 1997 PST   | 1997 |     2 |  10 |    9 |     32 |      1
    | Mon Feb 10 09:32:01 1997 PST   | 1997 |     2 |  10 |    9 |     32 |      1
    | Mon Feb 10 14:32:01 1997 PST   | 1997 |     2 |  10 |   14 |     32 |      1
    | Thu Jul 10 14:32:01 1997 PDT   | 1997 |     7 |  10 |   14 |     32 |      1
    | Tue Jun 10 18:32:01 1997 PDT   | 1997 |     6 |  10 |   18 |     32 |      1
    | Mon Feb 10 17:32:01 1997 PST   | 1997 |     2 |  10 |   17 |     32 |      1
    | Tue Feb 11 17:32:01 1997 PST   | 1997 |     2 |  11 |   17 |     32 |      1
    | Wed Feb 12 17:32:01 1997 PST   | 1997 |     2 |  12 |   17 |     32 |      1
    | Thu Feb 13 17:32:01 1997 PST   | 1997 |     2 |  13 |   17 |     32 |      1
    | Fri Feb 14 17:32:01 1997 PST   | 1997 |     2 |  14 |   17 |     32 |      1
    | Sat Feb 15 17:32:01 1997 PST   | 1997 |     2 |  15 |   17 |     32 |      1
    | Sun Feb 16 17:32:01 1997 PST   | 1997 |     2 |  16 |   17 |     32 |      1
    | Sun Feb 16 17:32:01 1997 PST   | 1997 |     2 |  16 |   17 |     32 |      1
    | Wed Feb 28 17:32:01 1996 PST   | 1996 |     2 |  28 |   17 |     32 |      1
    | Thu Feb 29 17:32:01 1996 PST   | 1996 |     2 |  29 |   17 |     32 |      1
    | Fri Mar 01 17:32:01 1996 PST   | 1996 |     3 |   1 |   17 |     32 |      1
    | Mon Dec 30 17:32:01 1996 PST   | 1996 |    12 |  30 |   17 |     32 |      1
    | Tue Dec 31 17:32:01 1996 PST   | 1996 |    12 |  31 |   17 |     32 |      1
    | Wed Jan 01 17:32:01 1997 PST   | 1997 |     1 |   1 |   17 |     32 |      1
    | Fri Feb 28 17:32:01 1997 PST   | 1997 |     2 |  28 |   17 |     32 |      1
    | Sat Mar 01 17:32:01 1997 PST   | 1997 |     3 |   1 |   17 |     32 |      1
    | Tue Dec 30 17:32:01 1997 PST   | 1997 |    12 |  30 |   17 |     32 |      1
    | Wed Dec 31 17:32:01 1997 PST   | 1997 |    12 |  31 |   17 |     32 |      1
    | Fri Dec 31 17:32:01 1999 PST   | 1999 |    12 |  31 |   17 |     32 |      1
    | Sat Jan 01 17:32:01 2000 PST   | 2000 |     1 |   1 |   17 |     32 |      1
    | Sun Dec 31 17:32:01 2000 PST   | 2000 |    12 |  31 |   17 |     32 |      1
    | Mon Jan 01 17:32:01 2001 PST   | 2001 |     1 |   1 |   17 |     32 |      1
>>>>>>> 38e93482
(56 rows)

SELECT '' AS "54", d1 as timestamptz,
   date_part( 'quarter', d1) AS quarter, date_part( 'msec', d1) AS msec,
   date_part( 'usec', d1) AS usec
   FROM TIMESTAMPTZ_TBL WHERE d1 BETWEEN '1902-01-01' AND '2038-01-01';
 54 |          timestamptz           | quarter | msec  |   usec   
----+--------------------------------+---------+-------+----------
<<<<<<< HEAD
    | Mon Feb 10 17:32:02 1997 PST   |       1 |  2000 |  2000000
    | Mon Feb 10 17:32:01.6 1997 PST |       1 |  1600 |  1600000
    | Thu Jan 02 03:04:05 1997 PST   |       1 |  5000 |  5000000
    | Wed Mar 15 03:14:04 2000 PST   |       1 |  4000 |  4000000
    | Tue Jun 10 18:32:01 1997 PDT   |       2 |  1000 |  1000000
    | Tue Feb 11 17:32:01 1997 PST   |       1 |  1000 |  1000000
    | Thu Feb 13 17:32:01 1997 PST   |       1 |  1000 |  1000000
    | Thu Feb 29 17:32:01 1996 PST   |       1 |  1000 |  1000000
    | Fri Mar 01 17:32:01 1996 PST   |       1 |  1000 |  1000000
    | Tue Dec 31 17:32:01 1996 PST   |       4 |  1000 |  1000000
    | Wed Jan 01 17:32:01 1997 PST   |       1 |  1000 |  1000000
    | Fri Feb 28 17:32:01 1997 PST   |       1 |  1000 |  1000000
    | Wed Dec 31 17:32:01 1997 PST   |       4 |  1000 |  1000000
    | Sat Jan 01 17:32:01 2000 PST   |       1 |  1000 |  1000000
    | Mon Feb 10 17:32:01 1997 PST   |       1 |  1000 |  1000000
    | Mon Feb 10 17:32:01 1997 PST   |       1 |  1000 |  1000000
    | Mon Feb 10 17:32:01.4 1997 PST |       1 |  1400 |  1400000
=======
    | Wed Dec 31 16:00:00 1969 PST   |       4 |     0 |        0
    | Mon Feb 10 17:32:01 1997 PST   |       1 |  1000 |  1000000
    | Mon Feb 10 17:32:01 1997 PST   |       1 |  1000 |  1000000
    | Mon Feb 10 17:32:02 1997 PST   |       1 |  2000 |  2000000
    | Mon Feb 10 17:32:01.4 1997 PST |       1 |  1400 |  1400000
    | Mon Feb 10 17:32:01.5 1997 PST |       1 |  1500 |  1500000
    | Mon Feb 10 17:32:01.6 1997 PST |       1 |  1600 |  1600000
    | Thu Jan 02 00:00:00 1997 PST   |       1 |     0 |        0
    | Thu Jan 02 03:04:05 1997 PST   |       1 |  5000 |  5000000
>>>>>>> 38e93482
    | Mon Feb 10 17:32:01 1997 PST   |       1 |  1000 |  1000000
    | Mon Feb 10 17:32:01 1997 PST   |       1 |  1000 |  1000000
    | Mon Feb 10 17:32:01 1997 PST   |       1 |  1000 |  1000000
    | Mon Feb 10 17:32:01 1997 PST   |       1 |  1000 |  1000000
<<<<<<< HEAD
    | Wed Mar 15 02:14:03 2000 PST   |       1 |  3000 |  3000000
    | Wed Mar 15 01:14:05 2000 PST   |       1 |  5000 |  5000000
    | Mon Feb 10 17:32:01 1997 PST   |       1 |  1000 |  1000000
    | Mon Feb 10 17:32:01 1997 PST   |       1 |  1000 |  1000000
=======
    | Tue Jun 10 17:32:01 1997 PDT   |       2 |  1000 |  1000000
    | Sat Sep 22 18:19:20 2001 PDT   |       3 | 20000 | 20000000
    | Wed Mar 15 08:14:01 2000 PST   |       1 |  1000 |  1000000
    | Wed Mar 15 04:14:02 2000 PST   |       1 |  2000 |  2000000
    | Wed Mar 15 02:14:03 2000 PST   |       1 |  3000 |  3000000
    | Wed Mar 15 03:14:04 2000 PST   |       1 |  4000 |  4000000
    | Wed Mar 15 01:14:05 2000 PST   |       1 |  5000 |  5000000
    | Mon Feb 10 17:32:01 1997 PST   |       1 |  1000 |  1000000
    | Mon Feb 10 17:32:01 1997 PST   |       1 |  1000 |  1000000
    | Mon Feb 10 17:32:00 1997 PST   |       1 |     0 |        0
>>>>>>> 38e93482
    | Mon Feb 10 17:32:01 1997 PST   |       1 |  1000 |  1000000
    | Mon Feb 10 17:32:01 1997 PST   |       1 |  1000 |  1000000
    | Mon Feb 10 17:32:01 1997 PST   |       1 |  1000 |  1000000
    | Mon Feb 10 17:32:01 1997 PST   |       1 |  1000 |  1000000
    | Mon Feb 10 17:32:01 1997 PST   |       1 |  1000 |  1000000
<<<<<<< HEAD
    | Mon Feb 10 14:32:01 1997 PST   |       1 |  1000 |  1000000
    | Mon Feb 10 17:32:01 1997 PST   |       1 |  1000 |  1000000
    | Sun Feb 16 17:32:01 1997 PST   |       1 |  1000 |  1000000
    | Sun Feb 16 17:32:01 1997 PST   |       1 |  1000 |  1000000
    | Wed Feb 28 17:32:01 1996 PST   |       1 |  1000 |  1000000
    | Mon Dec 30 17:32:01 1996 PST   |       4 |  1000 |  1000000
    | Tue Dec 30 17:32:01 1997 PST   |       4 |  1000 |  1000000
    | Fri Dec 31 17:32:01 1999 PST   |       4 |  1000 |  1000000
    | Mon Feb 10 17:32:01.5 1997 PST |       1 |  1500 |  1500000
    | Tue Jun 10 17:32:01 1997 PDT   |       2 |  1000 |  1000000
    | Wed Mar 15 08:14:01 2000 PST   |       1 |  1000 |  1000000
    | Mon Feb 10 17:32:00 1997 PST   |       1 |     0 |        0
    | Mon Feb 10 09:32:01 1997 PST   |       1 |  1000 |  1000000
    | Mon Feb 10 09:32:01 1997 PST   |       1 |  1000 |  1000000
    | Mon Feb 10 09:32:01 1997 PST   |       1 |  1000 |  1000000
    | Thu Jul 10 14:32:01 1997 PDT   |       3 |  1000 |  1000000
    | Wed Feb 12 17:32:01 1997 PST   |       1 |  1000 |  1000000
    | Fri Feb 14 17:32:01 1997 PST   |       1 |  1000 |  1000000
    | Sat Feb 15 17:32:01 1997 PST   |       1 |  1000 |  1000000
    | Sun Dec 31 17:32:01 2000 PST   |       4 |  1000 |  1000000
    | Mon Jan 01 17:32:01 2001 PST   |       1 |  1000 |  1000000
    | Wed Dec 31 16:00:00 1969 PST   |       4 |     0 |        0
    | Thu Jan 02 00:00:00 1997 PST   |       1 |     0 |        0
    | Sat Sep 22 18:19:20 2001 PDT   |       3 | 20000 | 20000000
    | Wed Mar 15 04:14:02 2000 PST   |       1 |  2000 |  2000000
    | Sat Mar 01 17:32:01 1997 PST   |       1 |  1000 |  1000000
=======
    | Mon Feb 10 09:32:01 1997 PST   |       1 |  1000 |  1000000
    | Mon Feb 10 09:32:01 1997 PST   |       1 |  1000 |  1000000
    | Mon Feb 10 09:32:01 1997 PST   |       1 |  1000 |  1000000
    | Mon Feb 10 14:32:01 1997 PST   |       1 |  1000 |  1000000
    | Thu Jul 10 14:32:01 1997 PDT   |       3 |  1000 |  1000000
    | Tue Jun 10 18:32:01 1997 PDT   |       2 |  1000 |  1000000
    | Mon Feb 10 17:32:01 1997 PST   |       1 |  1000 |  1000000
    | Tue Feb 11 17:32:01 1997 PST   |       1 |  1000 |  1000000
    | Wed Feb 12 17:32:01 1997 PST   |       1 |  1000 |  1000000
    | Thu Feb 13 17:32:01 1997 PST   |       1 |  1000 |  1000000
    | Fri Feb 14 17:32:01 1997 PST   |       1 |  1000 |  1000000
    | Sat Feb 15 17:32:01 1997 PST   |       1 |  1000 |  1000000
    | Sun Feb 16 17:32:01 1997 PST   |       1 |  1000 |  1000000
    | Sun Feb 16 17:32:01 1997 PST   |       1 |  1000 |  1000000
    | Wed Feb 28 17:32:01 1996 PST   |       1 |  1000 |  1000000
    | Thu Feb 29 17:32:01 1996 PST   |       1 |  1000 |  1000000
    | Fri Mar 01 17:32:01 1996 PST   |       1 |  1000 |  1000000
    | Mon Dec 30 17:32:01 1996 PST   |       4 |  1000 |  1000000
    | Tue Dec 31 17:32:01 1996 PST   |       4 |  1000 |  1000000
    | Wed Jan 01 17:32:01 1997 PST   |       1 |  1000 |  1000000
    | Fri Feb 28 17:32:01 1997 PST   |       1 |  1000 |  1000000
    | Sat Mar 01 17:32:01 1997 PST   |       1 |  1000 |  1000000
    | Tue Dec 30 17:32:01 1997 PST   |       4 |  1000 |  1000000
    | Wed Dec 31 17:32:01 1997 PST   |       4 |  1000 |  1000000
    | Fri Dec 31 17:32:01 1999 PST   |       4 |  1000 |  1000000
    | Sat Jan 01 17:32:01 2000 PST   |       1 |  1000 |  1000000
    | Sun Dec 31 17:32:01 2000 PST   |       4 |  1000 |  1000000
    | Mon Jan 01 17:32:01 2001 PST   |       1 |  1000 |  1000000
>>>>>>> 38e93482
(56 rows)

SELECT '' AS "54", d1 as timestamptz,
   date_part( 'isoyear', d1) AS isoyear, date_part( 'week', d1) AS week,
   date_part( 'dow', d1) AS dow
   FROM TIMESTAMPTZ_TBL WHERE d1 BETWEEN '1902-01-01' AND '2038-01-01';
<<<<<<< HEAD
 54 |           timestamptz          | isoyear | week | dow 
----+--------------------------------+---------+------+-----
    | Mon Feb 10 17:32:01.5 1997 PST |    1997 |    7 |   1
    | Wed Mar 15 08:14:01 2000 PST   |    2000 |   11 |   3
    | Wed Mar 15 02:14:03 2000 PST   |    2000 |   11 |   3
    | Wed Mar 15 03:14:04 2000 PST   |    2000 |   11 |   3
    | Tue Feb 11 17:32:01 1997 PST   |    1997 |    7 |   2
    | Thu Feb 13 17:32:01 1997 PST   |    1997 |    7 |   4
    | Fri Feb 14 17:32:01 1997 PST   |    1997 |    7 |   5
    | Tue Dec 30 17:32:01 1997 PST   |    1998 |    1 |   2
    | Wed Dec 31 17:32:01 1997 PST   |    1998 |    1 |   3
    | Mon Feb 10 17:32:01 1997 PST   |    1997 |    7 |   1
    | Mon Feb 10 17:32:01 1997 PST   |    1997 |    7 |   1
    | Mon Feb 10 17:32:01.4 1997 PST |    1997 |    7 |   1
    | Mon Feb 10 17:32:01.6 1997 PST |    1997 |    7 |   1
=======
 54 |          timestamptz           | isoyear | week | dow 
----+--------------------------------+---------+------+-----
    | Wed Dec 31 16:00:00 1969 PST   |    1970 |    1 |   3
    | Mon Feb 10 17:32:01 1997 PST   |    1997 |    7 |   1
    | Mon Feb 10 17:32:01 1997 PST   |    1997 |    7 |   1
    | Mon Feb 10 17:32:02 1997 PST   |    1997 |    7 |   1
    | Mon Feb 10 17:32:01.4 1997 PST |    1997 |    7 |   1
    | Mon Feb 10 17:32:01.5 1997 PST |    1997 |    7 |   1
    | Mon Feb 10 17:32:01.6 1997 PST |    1997 |    7 |   1
    | Thu Jan 02 00:00:00 1997 PST   |    1997 |    1 |   4
>>>>>>> 38e93482
    | Thu Jan 02 03:04:05 1997 PST   |    1997 |    1 |   4
    | Mon Feb 10 17:32:01 1997 PST   |    1997 |    7 |   1
    | Mon Feb 10 17:32:01 1997 PST   |    1997 |    7 |   1
    | Mon Feb 10 17:32:01 1997 PST   |    1997 |    7 |   1
    | Mon Feb 10 17:32:01 1997 PST   |    1997 |    7 |   1
<<<<<<< HEAD
    | Sat Sep 22 18:19:20 2001 PDT   |    2001 |   38 |   6
    | Wed Mar 15 01:14:05 2000 PST   |    2000 |   11 |   3
    | Mon Feb 10 17:32:01 1997 PST   |    1997 |    7 |   1
    | Mon Feb 10 17:32:01 1997 PST   |    1997 |    7 |   1
=======
    | Tue Jun 10 17:32:01 1997 PDT   |    1997 |   24 |   2
    | Sat Sep 22 18:19:20 2001 PDT   |    2001 |   38 |   6
    | Wed Mar 15 08:14:01 2000 PST   |    2000 |   11 |   3
    | Wed Mar 15 04:14:02 2000 PST   |    2000 |   11 |   3
    | Wed Mar 15 02:14:03 2000 PST   |    2000 |   11 |   3
    | Wed Mar 15 03:14:04 2000 PST   |    2000 |   11 |   3
    | Wed Mar 15 01:14:05 2000 PST   |    2000 |   11 |   3
    | Mon Feb 10 17:32:01 1997 PST   |    1997 |    7 |   1
    | Mon Feb 10 17:32:01 1997 PST   |    1997 |    7 |   1
    | Mon Feb 10 17:32:00 1997 PST   |    1997 |    7 |   1
>>>>>>> 38e93482
    | Mon Feb 10 17:32:01 1997 PST   |    1997 |    7 |   1
    | Mon Feb 10 17:32:01 1997 PST   |    1997 |    7 |   1
    | Mon Feb 10 17:32:01 1997 PST   |    1997 |    7 |   1
    | Mon Feb 10 17:32:01 1997 PST   |    1997 |    7 |   1
    | Mon Feb 10 17:32:01 1997 PST   |    1997 |    7 |   1
<<<<<<< HEAD
    | Mon Feb 10 17:32:01 1997 PST   |    1997 |    7 |   1
    | Mon Dec 30 17:32:01 1996 PST   |    1997 |    1 |   1
    | Tue Dec 31 17:32:01 1996 PST   |    1997 |    1 |   2
    | Wed Jan 01 17:32:01 1997 PST   |    1997 |    1 |   3
    | Fri Feb 28 17:32:01 1997 PST   |    1997 |    9 |   5
    | Sat Mar 01 17:32:01 1997 PST   |    1997 |    9 |   6
    | Wed Dec 31 16:00:00 1969 PST   |    1970 |    1 |   3
    | Mon Feb 10 17:32:02 1997 PST   |    1997 |    7 |   1
    | Thu Jan 02 00:00:00 1997 PST   |    1997 |    1 |   4
    | Tue Jun 10 17:32:01 1997 PDT   |    1997 |   24 |   2
    | Wed Mar 15 04:14:02 2000 PST   |    2000 |   11 |   3
    | Mon Feb 10 17:32:00 1997 PST   |    1997 |    7 |   1
=======
>>>>>>> 38e93482
    | Mon Feb 10 09:32:01 1997 PST   |    1997 |    7 |   1
    | Mon Feb 10 09:32:01 1997 PST   |    1997 |    7 |   1
    | Mon Feb 10 09:32:01 1997 PST   |    1997 |    7 |   1
    | Mon Feb 10 14:32:01 1997 PST   |    1997 |    7 |   1
    | Thu Jul 10 14:32:01 1997 PDT   |    1997 |   28 |   4
    | Tue Jun 10 18:32:01 1997 PDT   |    1997 |   24 |   2
<<<<<<< HEAD
    | Wed Feb 12 17:32:01 1997 PST   |    1997 |    7 |   3
=======
    | Mon Feb 10 17:32:01 1997 PST   |    1997 |    7 |   1
    | Tue Feb 11 17:32:01 1997 PST   |    1997 |    7 |   2
    | Wed Feb 12 17:32:01 1997 PST   |    1997 |    7 |   3
    | Thu Feb 13 17:32:01 1997 PST   |    1997 |    7 |   4
    | Fri Feb 14 17:32:01 1997 PST   |    1997 |    7 |   5
>>>>>>> 38e93482
    | Sat Feb 15 17:32:01 1997 PST   |    1997 |    7 |   6
    | Sun Feb 16 17:32:01 1997 PST   |    1997 |    7 |   0
    | Sun Feb 16 17:32:01 1997 PST   |    1997 |    7 |   0
    | Wed Feb 28 17:32:01 1996 PST   |    1996 |    9 |   3
    | Thu Feb 29 17:32:01 1996 PST   |    1996 |    9 |   4
    | Fri Mar 01 17:32:01 1996 PST   |    1996 |    9 |   5
<<<<<<< HEAD
=======
    | Mon Dec 30 17:32:01 1996 PST   |    1997 |    1 |   1
    | Tue Dec 31 17:32:01 1996 PST   |    1997 |    1 |   2
    | Wed Jan 01 17:32:01 1997 PST   |    1997 |    1 |   3
    | Fri Feb 28 17:32:01 1997 PST   |    1997 |    9 |   5
    | Sat Mar 01 17:32:01 1997 PST   |    1997 |    9 |   6
    | Tue Dec 30 17:32:01 1997 PST   |    1998 |    1 |   2
    | Wed Dec 31 17:32:01 1997 PST   |    1998 |    1 |   3
>>>>>>> 38e93482
    | Fri Dec 31 17:32:01 1999 PST   |    1999 |   52 |   5
    | Sat Jan 01 17:32:01 2000 PST   |    1999 |   52 |   6
    | Sun Dec 31 17:32:01 2000 PST   |    2000 |   52 |   0
    | Mon Jan 01 17:32:01 2001 PST   |    2001 |    1 |   1
(56 rows)

-- TO_CHAR()
SELECT '' AS to_char_1, to_char(d1, 'DAY Day day DY Dy dy MONTH Month month RM MON Mon mon') 
   FROM TIMESTAMPTZ_TBL;
 to_char_1 |                                         to_char                                          
-----------+------------------------------------------------------------------------------------------
           | WEDNESDAY Wednesday wednesday WED Wed wed DECEMBER  December  december  XII  DEC Dec dec
           | THURSDAY  Thursday  thursday  THU Thu thu JANUARY   January   january   I    JAN Jan jan
           | SATURDAY  Saturday  saturday  SAT Sat sat SEPTEMBER September september IX   SEP Sep sep
           | WEDNESDAY Wednesday wednesday WED Wed wed MARCH     March     march     III  MAR Mar mar
           | SATURDAY  Saturday  saturday  SAT Sat sat FEBRUARY  February  february  II   FEB Feb feb
           | TUESDAY   Tuesday   tuesday   TUE Tue tue FEBRUARY  February  february  II   FEB Feb feb
           | THURSDAY  Thursday  thursday  THU Thu thu FEBRUARY  February  february  II   FEB Feb feb
           | SATURDAY  Saturday  saturday  SAT Sat sat MARCH     March     march     III  MAR Mar mar
           | MONDAY    Monday    monday    MON Mon mon FEBRUARY  February  february  II   FEB Feb feb
           | MONDAY    Monday    monday    MON Mon mon FEBRUARY  February  february  II   FEB Feb feb
           | THURSDAY  Thursday  thursday  THU Thu thu JANUARY   January   january   I    JAN Jan jan
           | WEDNESDAY Wednesday wednesday WED Wed wed MARCH     March     march     III  MAR Mar mar
           | TUESDAY   Tuesday   tuesday   TUE Tue tue JUNE      June      june      VI   JUN Jun jun
           | TUESDAY   Tuesday   tuesday   TUE Tue tue FEBRUARY  February  february  II   FEB Feb feb
           | THURSDAY  Thursday  thursday  THU Thu thu FEBRUARY  February  february  II   FEB Feb feb
           | SATURDAY  Saturday  saturday  SAT Sat sat FEBRUARY  February  february  II   FEB Feb feb
           | THURSDAY  Thursday  thursday  THU Thu thu FEBRUARY  February  february  II   FEB Feb feb
           | FRIDAY    Friday    friday    FRI Fri fri MARCH     March     march     III  MAR Mar mar
           | TUESDAY   Tuesday   tuesday   TUE Tue tue DECEMBER  December  december  XII  DEC Dec dec
           | WEDNESDAY Wednesday wednesday WED Wed wed JANUARY   January   january   I    JAN Jan jan
           | FRIDAY    Friday    friday    FRI Fri fri FEBRUARY  February  february  II   FEB Feb feb
           | WEDNESDAY Wednesday wednesday WED Wed wed DECEMBER  December  december  XII  DEC Dec dec
           | SATURDAY  Saturday  saturday  SAT Sat sat JANUARY   January   january   I    JAN Jan jan
           | MONDAY    Monday    monday    MON Mon mon FEBRUARY  February  february  II   FEB Feb feb
           | MONDAY    Monday    monday    MON Mon mon FEBRUARY  February  february  II   FEB Feb feb
           | MONDAY    Monday    monday    MON Mon mon FEBRUARY  February  february  II   FEB Feb feb
           | MONDAY    Monday    monday    MON Mon mon FEBRUARY  February  february  II   FEB Feb feb
           | MONDAY    Monday    monday    MON Mon mon FEBRUARY  February  february  II   FEB Feb feb
           | MONDAY    Monday    monday    MON Mon mon FEBRUARY  February  february  II   FEB Feb feb
           | MONDAY    Monday    monday    MON Mon mon FEBRUARY  February  february  II   FEB Feb feb
           | WEDNESDAY Wednesday wednesday WED Wed wed MARCH     March     march     III  MAR Mar mar
           | WEDNESDAY Wednesday wednesday WED Wed wed MARCH     March     march     III  MAR Mar mar
           | MONDAY    Monday    monday    MON Mon mon FEBRUARY  February  february  II   FEB Feb feb
           | MONDAY    Monday    monday    MON Mon mon FEBRUARY  February  february  II   FEB Feb feb
           | MONDAY    Monday    monday    MON Mon mon FEBRUARY  February  february  II   FEB Feb feb
           | MONDAY    Monday    monday    MON Mon mon FEBRUARY  February  february  II   FEB Feb feb
           | MONDAY    Monday    monday    MON Mon mon FEBRUARY  February  february  II   FEB Feb feb
           | MONDAY    Monday    monday    MON Mon mon FEBRUARY  February  february  II   FEB Feb feb
           | MONDAY    Monday    monday    MON Mon mon FEBRUARY  February  february  II   FEB Feb feb
           | MONDAY    Monday    monday    MON Mon mon FEBRUARY  February  february  II   FEB Feb feb
           | MONDAY    Monday    monday    MON Mon mon FEBRUARY  February  february  II   FEB Feb feb
           | SUNDAY    Sunday    sunday    SUN Sun sun FEBRUARY  February  february  II   FEB Feb feb
           | TUESDAY   Tuesday   tuesday   TUE Tue tue FEBRUARY  February  february  II   FEB Feb feb
           | THURSDAY  Thursday  thursday  THU Thu thu FEBRUARY  February  february  II   FEB Feb feb
           | SUNDAY    Sunday    sunday    SUN Sun sun FEBRUARY  February  february  II   FEB Feb feb
           | WEDNESDAY Wednesday wednesday WED Wed wed FEBRUARY  February  february  II   FEB Feb feb
           | MONDAY    Monday    monday    MON Mon mon DECEMBER  December  december  XII  DEC Dec dec
           | TUESDAY   Tuesday   tuesday   TUE Tue tue DECEMBER  December  december  XII  DEC Dec dec
           | FRIDAY    Friday    friday    FRI Fri fri DECEMBER  December  december  XII  DEC Dec dec
           | 
           | 
           | MONDAY    Monday    monday    MON Mon mon FEBRUARY  February  february  II   FEB Feb feb
           | TUESDAY   Tuesday   tuesday   TUE Tue tue JUNE      June      june      VI   JUN Jun jun
           | WEDNESDAY Wednesday wednesday WED Wed wed MARCH     March     march     III  MAR Mar mar
           | MONDAY    Monday    monday    MON Mon mon FEBRUARY  February  february  II   FEB Feb feb
           | MONDAY    Monday    monday    MON Mon mon FEBRUARY  February  february  II   FEB Feb feb
           | MONDAY    Monday    monday    MON Mon mon FEBRUARY  February  february  II   FEB Feb feb
           | MONDAY    Monday    monday    MON Mon mon FEBRUARY  February  february  II   FEB Feb feb
           | THURSDAY  Thursday  thursday  THU Thu thu JULY      July      july      VII  JUL Jul jul
           | WEDNESDAY Wednesday wednesday WED Wed wed FEBRUARY  February  february  II   FEB Feb feb
           | FRIDAY    Friday    friday    FRI Fri fri FEBRUARY  February  february  II   FEB Feb feb
           | SATURDAY  Saturday  saturday  SAT Sat sat FEBRUARY  February  february  II   FEB Feb feb
           | TUESDAY   Tuesday   tuesday   TUE Tue tue FEBRUARY  February  february  II   FEB Feb feb
           | SATURDAY  Saturday  saturday  SAT Sat sat FEBRUARY  February  february  II   FEB Feb feb
           | SUNDAY    Sunday    sunday    SUN Sun sun DECEMBER  December  december  XII  DEC Dec dec
           | MONDAY    Monday    monday    MON Mon mon JANUARY   January   january   I    JAN Jan jan
(66 rows)

	
SELECT '' AS to_char_2, to_char(d1, 'FMDAY FMDay FMday FMMONTH FMMonth FMmonth FMRM')
   FROM TIMESTAMPTZ_TBL;	
 to_char_2 |                           to_char                            
-----------+--------------------------------------------------------------
           | WEDNESDAY Wednesday wednesday DECEMBER December december XII
           | THURSDAY Thursday thursday JANUARY January january I
           | SATURDAY Saturday saturday SEPTEMBER September september IX
           | WEDNESDAY Wednesday wednesday MARCH March march III
           | SATURDAY Saturday saturday FEBRUARY February february II
           | TUESDAY Tuesday tuesday FEBRUARY February february II
           | THURSDAY Thursday thursday FEBRUARY February february II
           | SATURDAY Saturday saturday MARCH March march III
           | MONDAY Monday monday FEBRUARY February february II
           | MONDAY Monday monday FEBRUARY February february II
           | THURSDAY Thursday thursday JANUARY January january I
           | WEDNESDAY Wednesday wednesday MARCH March march III
           | TUESDAY Tuesday tuesday JUNE June june VI
           | TUESDAY Tuesday tuesday FEBRUARY February february II
           | THURSDAY Thursday thursday FEBRUARY February february II
           | SATURDAY Saturday saturday FEBRUARY February february II
           | THURSDAY Thursday thursday FEBRUARY February february II
           | FRIDAY Friday friday MARCH March march III
           | TUESDAY Tuesday tuesday DECEMBER December december XII
           | WEDNESDAY Wednesday wednesday JANUARY January january I
           | FRIDAY Friday friday FEBRUARY February february II
           | WEDNESDAY Wednesday wednesday DECEMBER December december XII
           | SATURDAY Saturday saturday JANUARY January january I
           | MONDAY Monday monday FEBRUARY February february II
           | MONDAY Monday monday FEBRUARY February february II
           | MONDAY Monday monday FEBRUARY February february II
           | MONDAY Monday monday FEBRUARY February february II
           | MONDAY Monday monday FEBRUARY February february II
           | MONDAY Monday monday FEBRUARY February february II
           | MONDAY Monday monday FEBRUARY February february II
           | WEDNESDAY Wednesday wednesday MARCH March march III
           | WEDNESDAY Wednesday wednesday MARCH March march III
           | MONDAY Monday monday FEBRUARY February february II
           | MONDAY Monday monday FEBRUARY February february II
           | MONDAY Monday monday FEBRUARY February february II
           | MONDAY Monday monday FEBRUARY February february II
           | MONDAY Monday monday FEBRUARY February february II
           | MONDAY Monday monday FEBRUARY February february II
           | MONDAY Monday monday FEBRUARY February february II
           | MONDAY Monday monday FEBRUARY February february II
           | MONDAY Monday monday FEBRUARY February february II
           | SUNDAY Sunday sunday FEBRUARY February february II
           | TUESDAY Tuesday tuesday FEBRUARY February february II
           | THURSDAY Thursday thursday FEBRUARY February february II
           | SUNDAY Sunday sunday FEBRUARY February february II
           | WEDNESDAY Wednesday wednesday FEBRUARY February february II
           | MONDAY Monday monday DECEMBER December december XII
           | TUESDAY Tuesday tuesday DECEMBER December december XII
           | FRIDAY Friday friday DECEMBER December december XII
           | 
           | 
           | MONDAY Monday monday FEBRUARY February february II
           | TUESDAY Tuesday tuesday JUNE June june VI
           | WEDNESDAY Wednesday wednesday MARCH March march III
           | MONDAY Monday monday FEBRUARY February february II
           | MONDAY Monday monday FEBRUARY February february II
           | MONDAY Monday monday FEBRUARY February february II
           | MONDAY Monday monday FEBRUARY February february II
           | THURSDAY Thursday thursday JULY July july VII
           | WEDNESDAY Wednesday wednesday FEBRUARY February february II
           | FRIDAY Friday friday FEBRUARY February february II
           | SATURDAY Saturday saturday FEBRUARY February february II
           | TUESDAY Tuesday tuesday FEBRUARY February february II
           | SATURDAY Saturday saturday FEBRUARY February february II
           | SUNDAY Sunday sunday DECEMBER December december XII
           | MONDAY Monday monday JANUARY January january I
(66 rows)

SELECT '' AS to_char_3, to_char(d1, 'Y,YYY YYYY YYY YY Y CC Q MM WW DDD DD D J')
   FROM TIMESTAMPTZ_TBL;
 to_char_3 |                     to_char                     
-----------+-------------------------------------------------
           | 1,997 1997 997 97 7 20 1 02 06 041 10 2 2450490
           | 1,997 1997 997 97 7 20 1 02 06 041 10 2 2450490
           | 1,997 1997 997 97 7 20 1 02 06 041 10 2 2450490
           | 1,997 1997 997 97 7 20 1 02 06 041 10 2 2450490
           | 1,997 1997 997 97 7 20 1 02 06 041 10 2 2450490
           | 1,997 1997 997 97 7 20 1 02 06 041 10 2 2450490
           | 1,997 1997 997 97 7 20 1 02 06 041 10 2 2450490
           | 2,000 2000 000 00 0 20 1 03 11 075 15 4 2451619
           | 2,000 2000 000 00 0 20 1 03 11 075 15 4 2451619
           | 1,997 1997 997 97 7 20 1 02 06 041 10 2 2450490
           | 1,997 1997 997 97 7 20 1 02 06 041 10 2 2450490
           | 1,997 1997 997 97 7 20 1 02 06 041 10 2 2450490
           | 1,997 1997 997 97 7 20 1 02 06 041 10 2 2450490
           | 1,997 1997 997 97 7 20 1 02 06 041 10 2 2450490
           | 1,997 1997 997 97 7 20 1 02 06 041 10 2 2450490
           | 1,997 1997 997 97 7 20 1 02 06 041 10 2 2450490
           | 1,997 1997 997 97 7 20 1 02 06 041 10 2 2450490
           | 1,997 1997 997 97 7 20 1 02 06 041 10 2 2450490
           | 1,997 1997 997 97 7 20 1 02 07 047 16 1 2450496
           | 0,097 0097 097 97 7 01 1 02 07 047 16 3 1686042
           | 0,597 0597 597 97 7 06 1 02 07 047 16 5 1939157
           | 1,997 1997 997 97 7 20 1 02 07 047 16 1 2450496
           | 1,996 1996 996 96 6 20 1 02 09 059 28 4 2450142
           | 1,996 1996 996 96 6 20 4 12 53 365 30 2 2450448
           | 1,997 1997 997 97 7 20 4 12 52 364 30 3 2450813
           | 1,999 1999 999 99 9 20 4 12 53 365 31 6 2451544
           | 
           | 
           | 1,997 1997 997 97 7 20 1 02 06 041 10 2 2450490
           | 1,997 1997 997 97 7 20 2 06 23 161 10 3 2450610
           | 2,000 2000 000 00 0 20 1 03 11 075 15 4 2451619
           | 1,997 1997 997 97 7 20 1 02 06 041 10 2 2450490
           | 1,997 1997 997 97 7 20 1 02 06 041 10 2 2450490
           | 1,997 1997 997 97 7 20 1 02 06 041 10 2 2450490
           | 1,997 1997 997 97 7 20 1 02 06 041 10 2 2450490
           | 1,997 1997 997 97 7 20 3 07 28 191 10 5 2450640
           | 1,997 1997 997 97 7 20 1 02 07 043 12 4 2450492
           | 1,997 1997 997 97 7 20 1 02 07 045 14 6 2450494
           | 1,997 1997 997 97 7 20 1 02 07 046 15 7 2450495
           | 1,897 1897 897 97 7 19 1 02 07 047 16 3 2413972
           | 2,097 2097 097 97 7 21 1 02 07 047 16 7 2487021
           | 2,000 2000 000 00 0 20 4 12 53 366 31 1 2451910
           | 2,001 2001 001 01 1 21 1 01 01 001 01 2 2451911
           | 1,969 1969 969 69 9 20 4 12 53 365 31 4 2440587
           | 1,997 1997 997 97 7 20 1 01 01 002 02 5 2450451
           | 2,001 2001 001 01 1 21 3 09 38 265 22 7 2452175
           | 2,000 2000 000 00 0 20 1 03 11 075 15 4 2451619
           | 0,097 0097 097 97 7 01 1 02 07 047 16 7 1756536
           | 1,097 1097 097 97 7 11 1 02 07 047 16 3 2121778
           | 1,797 1797 797 97 7 18 1 02 07 047 16 5 2377448
           | 1,997 1997 997 97 7 20 1 03 09 060 01 7 2450509
           | 1,997 1997 997 97 7 20 1 02 06 041 10 2 2450490
           | 1,997 1997 997 97 7 20 1 02 06 041 10 2 2450490
           | 1,997 1997 997 97 7 20 1 01 01 002 02 5 2450451
           | 2,000 2000 000 00 0 20 1 03 11 075 15 4 2451619
           | 1,997 1997 997 97 7 20 2 06 23 161 10 3 2450610
           | 1,997 1997 997 97 7 20 1 02 06 042 11 3 2450491
           | 1,997 1997 997 97 7 20 1 02 07 044 13 5 2450493
           | 1,697 1697 697 97 7 17 1 02 07 047 16 7 2340924
           | 1,996 1996 996 96 6 20 1 02 09 060 29 5 2450143
           | 1,996 1996 996 96 6 20 1 03 09 061 01 6 2450144
           | 1,996 1996 996 96 6 20 4 12 53 366 31 3 2450449
           | 1,997 1997 997 97 7 20 1 01 01 001 01 4 2450450
           | 1,997 1997 997 97 7 20 1 02 09 059 28 6 2450508
           | 1,997 1997 997 97 7 20 4 12 53 365 31 4 2450814
           | 2,000 2000 000 00 0 20 1 01 01 001 01 7 2451545
(66 rows)

	
SELECT '' AS to_char_4, to_char(d1, 'FMY,YYY FMYYYY FMYYY FMYY FMY FMCC FMQ FMMM FMWW FMDDD FMDD FMD FMJ') 
   FROM TIMESTAMPTZ_TBL;	
 to_char_4 |                     to_char                     
-----------+-------------------------------------------------
           | 1,997 1997 997 97 7 20 1 2 6 41 10 2 2450490
           | 1,997 1997 997 97 7 20 1 2 6 41 10 2 2450490
           | 1,997 1997 997 97 7 20 1 2 6 41 10 2 2450490
           | 1,997 1997 997 97 7 20 1 2 6 41 10 2 2450490
           | 1,997 1997 997 97 7 20 1 2 6 41 10 2 2450490
           | 1,997 1997 997 97 7 20 1 2 6 41 10 2 2450490
           | 1,997 1997 997 97 7 20 1 2 6 41 10 2 2450490
           | 2,000 2000 000 00 0 20 1 3 11 75 15 4 2451619
           | 2,000 2000 000 00 0 20 1 3 11 75 15 4 2451619
           | 1,997 1997 997 97 7 20 1 2 6 41 10 2 2450490
           | 1,997 1997 997 97 7 20 1 2 6 41 10 2 2450490
           | 1,997 1997 997 97 7 20 1 2 6 41 10 2 2450490
           | 1,997 1997 997 97 7 20 1 2 6 41 10 2 2450490
           | 1,997 1997 997 97 7 20 1 2 6 41 10 2 2450490
           | 1,997 1997 997 97 7 20 1 2 6 41 10 2 2450490
           | 1,997 1997 997 97 7 20 1 2 6 41 10 2 2450490
           | 1,997 1997 997 97 7 20 1 2 6 41 10 2 2450490
           | 1,997 1997 997 97 7 20 1 2 6 41 10 2 2450490
           | 1,997 1997 997 97 7 20 1 2 7 47 16 1 2450496
           | 0,097 97 097 97 7 1 1 2 7 47 16 3 1686042
           | 0,597 597 597 97 7 6 1 2 7 47 16 5 1939157
           | 1,997 1997 997 97 7 20 1 2 7 47 16 1 2450496
           | 1,996 1996 996 96 6 20 1 2 9 59 28 4 2450142
           | 1,996 1996 996 96 6 20 4 12 53 365 30 2 2450448
           | 1,997 1997 997 97 7 20 4 12 52 364 30 3 2450813
           | 1,999 1999 999 99 9 20 4 12 53 365 31 6 2451544
           | 
           | 
           | 1,997 1997 997 97 7 20 1 2 6 41 10 2 2450490
           | 1,997 1997 997 97 7 20 2 6 23 161 10 3 2450610
           | 2,000 2000 000 00 0 20 1 3 11 75 15 4 2451619
           | 1,997 1997 997 97 7 20 1 2 6 41 10 2 2450490
           | 1,997 1997 997 97 7 20 1 2 6 41 10 2 2450490
           | 1,997 1997 997 97 7 20 1 2 6 41 10 2 2450490
           | 1,997 1997 997 97 7 20 1 2 6 41 10 2 2450490
           | 1,997 1997 997 97 7 20 3 7 28 191 10 5 2450640
           | 1,997 1997 997 97 7 20 1 2 7 43 12 4 2450492
           | 1,997 1997 997 97 7 20 1 2 7 45 14 6 2450494
           | 1,997 1997 997 97 7 20 1 2 7 46 15 7 2450495
           | 1,897 1897 897 97 7 19 1 2 7 47 16 3 2413972
           | 2,097 2097 097 97 7 21 1 2 7 47 16 7 2487021
           | 2,000 2000 000 00 0 20 4 12 53 366 31 1 2451910
           | 2,001 2001 001 01 1 21 1 1 1 1 1 2 2451911
           | 1,969 1969 969 69 9 20 4 12 53 365 31 4 2440587
           | 1,997 1997 997 97 7 20 1 1 1 2 2 5 2450451
           | 2,001 2001 001 01 1 21 3 9 38 265 22 7 2452175
           | 2,000 2000 000 00 0 20 1 3 11 75 15 4 2451619
           | 0,097 97 097 97 7 1 1 2 7 47 16 7 1756536
           | 1,097 1097 097 97 7 11 1 2 7 47 16 3 2121778
           | 1,797 1797 797 97 7 18 1 2 7 47 16 5 2377448
           | 1,997 1997 997 97 7 20 1 3 9 60 1 7 2450509
           | 1,997 1997 997 97 7 20 1 2 6 41 10 2 2450490
           | 1,997 1997 997 97 7 20 1 2 6 41 10 2 2450490
           | 1,997 1997 997 97 7 20 1 1 1 2 2 5 2450451
           | 2,000 2000 000 00 0 20 1 3 11 75 15 4 2451619
           | 1,997 1997 997 97 7 20 2 6 23 161 10 3 2450610
           | 1,997 1997 997 97 7 20 1 2 6 42 11 3 2450491
           | 1,997 1997 997 97 7 20 1 2 7 44 13 5 2450493
           | 1,697 1697 697 97 7 17 1 2 7 47 16 7 2340924
           | 1,996 1996 996 96 6 20 1 2 9 60 29 5 2450143
           | 1,996 1996 996 96 6 20 1 3 9 61 1 6 2450144
           | 1,996 1996 996 96 6 20 4 12 53 366 31 3 2450449
           | 1,997 1997 997 97 7 20 1 1 1 1 1 4 2450450
           | 1,997 1997 997 97 7 20 1 2 9 59 28 6 2450508
           | 1,997 1997 997 97 7 20 4 12 53 365 31 4 2450814
           | 2,000 2000 000 00 0 20 1 1 1 1 1 7 2451545
(66 rows)

	
SELECT '' AS to_char_5, to_char(d1, 'HH HH12 HH24 MI SS SSSS') 
   FROM TIMESTAMPTZ_TBL;
 to_char_5 |       to_char        
-----------+----------------------
           | 05 05 17 32 01 63121
           | 05 05 17 32 01 63121
           | 05 05 17 32 01 63121
           | 05 05 17 32 01 63121
           | 05 05 17 32 01 63121
           | 05 05 17 32 01 63121
           | 05 05 17 32 01 63121
           | 02 02 02 14 03 8043
           | 01 01 01 14 05 4445
           | 05 05 17 32 01 63121
           | 05 05 17 32 01 63121
           | 05 05 17 32 01 63121
           | 05 05 17 32 01 63121
           | 05 05 17 32 01 63121
           | 05 05 17 32 01 63121
           | 05 05 17 32 01 63121
           | 02 02 14 32 01 52321
           | 05 05 17 32 01 63121
           | 05 05 17 32 01 63121
           | 05 05 17 32 01 63121
           | 05 05 17 32 01 63121
           | 05 05 17 32 01 63121
           | 05 05 17 32 01 63121
           | 05 05 17 32 01 63121
           | 05 05 17 32 01 63121
           | 05 05 17 32 01 63121
           | 
           | 
           | 05 05 17 32 01 63121
           | 05 05 17 32 01 63121
           | 08 08 08 14 01 29641
           | 05 05 17 32 00 63120
           | 09 09 09 32 01 34321
           | 09 09 09 32 01 34321
           | 09 09 09 32 01 34321
           | 02 02 14 32 01 52321
           | 05 05 17 32 01 63121
           | 05 05 17 32 01 63121
           | 05 05 17 32 01 63121
           | 05 05 17 32 01 63121
           | 05 05 17 32 01 63121
           | 05 05 17 32 01 63121
           | 05 05 17 32 01 63121
           | 04 04 16 00 00 57600
           | 12 12 00 00 00 0
           | 06 06 18 19 20 65960
           | 04 04 04 14 02 15242
           | 05 05 17 32 01 63121
           | 05 05 17 32 01 63121
           | 05 05 17 32 01 63121
           | 05 05 17 32 01 63121
           | 05 05 17 32 02 63122
           | 05 05 17 32 01 63121
           | 03 03 03 04 05 11045
           | 03 03 03 14 04 11644
           | 06 06 18 32 01 66721
           | 05 05 17 32 01 63121
           | 05 05 17 32 01 63121
           | 05 05 17 32 01 63121
           | 05 05 17 32 01 63121
           | 05 05 17 32 01 63121
           | 05 05 17 32 01 63121
           | 05 05 17 32 01 63121
           | 05 05 17 32 01 63121
           | 05 05 17 32 01 63121
           | 05 05 17 32 01 63121
(66 rows)

SELECT '' AS to_char_6, to_char(d1, E'"HH:MI:SS is" HH:MI:SS "\\"text between quote marks\\""') 
   FROM TIMESTAMPTZ_TBL;		
 to_char_6 |                     to_char                     
-----------+-------------------------------------------------
           | HH:MI:SS is 05:32:01 "text between quote marks"
           | HH:MI:SS is 05:32:01 "text between quote marks"
           | HH:MI:SS is 05:32:01 "text between quote marks"
           | HH:MI:SS is 05:32:01 "text between quote marks"
           | HH:MI:SS is 05:32:01 "text between quote marks"
           | HH:MI:SS is 05:32:01 "text between quote marks"
           | HH:MI:SS is 05:32:01 "text between quote marks"
           | HH:MI:SS is 02:14:03 "text between quote marks"
           | HH:MI:SS is 01:14:05 "text between quote marks"
           | HH:MI:SS is 05:32:01 "text between quote marks"
           | HH:MI:SS is 05:32:01 "text between quote marks"
           | HH:MI:SS is 05:32:01 "text between quote marks"
           | HH:MI:SS is 05:32:01 "text between quote marks"
           | HH:MI:SS is 05:32:01 "text between quote marks"
           | HH:MI:SS is 05:32:01 "text between quote marks"
           | HH:MI:SS is 05:32:01 "text between quote marks"
           | HH:MI:SS is 02:32:01 "text between quote marks"
           | HH:MI:SS is 05:32:01 "text between quote marks"
           | HH:MI:SS is 05:32:01 "text between quote marks"
           | HH:MI:SS is 05:32:01 "text between quote marks"
           | HH:MI:SS is 05:32:01 "text between quote marks"
           | HH:MI:SS is 05:32:01 "text between quote marks"
           | HH:MI:SS is 05:32:01 "text between quote marks"
           | HH:MI:SS is 05:32:01 "text between quote marks"
           | HH:MI:SS is 05:32:01 "text between quote marks"
           | HH:MI:SS is 05:32:01 "text between quote marks"
           | 
           | 
           | HH:MI:SS is 05:32:01 "text between quote marks"
           | HH:MI:SS is 05:32:01 "text between quote marks"
           | HH:MI:SS is 08:14:01 "text between quote marks"
           | HH:MI:SS is 05:32:00 "text between quote marks"
           | HH:MI:SS is 09:32:01 "text between quote marks"
           | HH:MI:SS is 09:32:01 "text between quote marks"
           | HH:MI:SS is 09:32:01 "text between quote marks"
           | HH:MI:SS is 02:32:01 "text between quote marks"
           | HH:MI:SS is 05:32:01 "text between quote marks"
           | HH:MI:SS is 05:32:01 "text between quote marks"
           | HH:MI:SS is 05:32:01 "text between quote marks"
           | HH:MI:SS is 05:32:01 "text between quote marks"
           | HH:MI:SS is 05:32:01 "text between quote marks"
           | HH:MI:SS is 05:32:01 "text between quote marks"
           | HH:MI:SS is 05:32:01 "text between quote marks"
           | HH:MI:SS is 04:00:00 "text between quote marks"
           | HH:MI:SS is 12:00:00 "text between quote marks"
           | HH:MI:SS is 06:19:20 "text between quote marks"
           | HH:MI:SS is 04:14:02 "text between quote marks"
           | HH:MI:SS is 05:32:01 "text between quote marks"
           | HH:MI:SS is 05:32:01 "text between quote marks"
           | HH:MI:SS is 05:32:01 "text between quote marks"
           | HH:MI:SS is 05:32:01 "text between quote marks"
           | HH:MI:SS is 05:32:02 "text between quote marks"
           | HH:MI:SS is 05:32:01 "text between quote marks"
           | HH:MI:SS is 03:04:05 "text between quote marks"
           | HH:MI:SS is 03:14:04 "text between quote marks"
           | HH:MI:SS is 06:32:01 "text between quote marks"
           | HH:MI:SS is 05:32:01 "text between quote marks"
           | HH:MI:SS is 05:32:01 "text between quote marks"
           | HH:MI:SS is 05:32:01 "text between quote marks"
           | HH:MI:SS is 05:32:01 "text between quote marks"
           | HH:MI:SS is 05:32:01 "text between quote marks"
           | HH:MI:SS is 05:32:01 "text between quote marks"
           | HH:MI:SS is 05:32:01 "text between quote marks"
           | HH:MI:SS is 05:32:01 "text between quote marks"
           | HH:MI:SS is 05:32:01 "text between quote marks"
           | HH:MI:SS is 05:32:01 "text between quote marks"
(66 rows)

		
SELECT '' AS to_char_7, to_char(d1, 'HH24--text--MI--text--SS')
   FROM TIMESTAMPTZ_TBL;		
 to_char_7 |        to_char         
-----------+------------------------
           | 16--text--00--text--00
           | 00--text--00--text--00
           | 18--text--19--text--20
           | 04--text--14--text--02
           | 17--text--32--text--01
           | 17--text--32--text--01
           | 17--text--32--text--01
           | 17--text--32--text--01
           | 17--text--32--text--02
           | 17--text--32--text--01
           | 03--text--04--text--05
           | 03--text--14--text--04
           | 18--text--32--text--01
           | 17--text--32--text--01
           | 17--text--32--text--01
           | 17--text--32--text--01
           | 17--text--32--text--01
           | 17--text--32--text--01
           | 17--text--32--text--01
           | 17--text--32--text--01
           | 17--text--32--text--01
           | 17--text--32--text--01
           | 17--text--32--text--01
           | 17--text--32--text--01
           | 17--text--32--text--01
           | 17--text--32--text--01
           | 17--text--32--text--01
           | 17--text--32--text--01
           | 17--text--32--text--01
           | 17--text--32--text--01
           | 02--text--14--text--03
           | 01--text--14--text--05
           | 17--text--32--text--01
           | 17--text--32--text--01
           | 17--text--32--text--01
           | 17--text--32--text--01
           | 17--text--32--text--01
           | 17--text--32--text--01
           | 17--text--32--text--01
           | 14--text--32--text--01
           | 17--text--32--text--01
           | 17--text--32--text--01
           | 17--text--32--text--01
           | 17--text--32--text--01
           | 17--text--32--text--01
           | 17--text--32--text--01
           | 17--text--32--text--01
           | 17--text--32--text--01
           | 17--text--32--text--01
           | 
           | 
           | 17--text--32--text--01
           | 17--text--32--text--01
           | 08--text--14--text--01
           | 17--text--32--text--00
           | 09--text--32--text--01
           | 09--text--32--text--01
           | 09--text--32--text--01
           | 14--text--32--text--01
           | 17--text--32--text--01
           | 17--text--32--text--01
           | 17--text--32--text--01
           | 17--text--32--text--01
           | 17--text--32--text--01
           | 17--text--32--text--01
           | 17--text--32--text--01
(66 rows)

SELECT '' AS to_char_8, to_char(d1, 'YYYYTH YYYYth Jth') 
   FROM TIMESTAMPTZ_TBL;
 to_char_8 |         to_char         
-----------+-------------------------
           | 1997TH 1997th 2450490th
           | 1997TH 1997th 2450490th
           | 1997TH 1997th 2450490th
           | 1997TH 1997th 2450490th
           | 1997TH 1997th 2450490th
           | 1997TH 1997th 2450490th
           | 1997TH 1997th 2450490th
           | 2000TH 2000th 2451619th
           | 2000TH 2000th 2451619th
           | 1997TH 1997th 2450490th
           | 1997TH 1997th 2450490th
           | 1997TH 1997th 2450490th
           | 1997TH 1997th 2450490th
           | 1997TH 1997th 2450490th
           | 1997TH 1997th 2450490th
           | 1997TH 1997th 2450490th
           | 1997TH 1997th 2450490th
           | 1997TH 1997th 2450490th
           | 1997TH 1997th 2450496th
           | 0097TH 0097th 1686042nd
           | 0597TH 0597th 1939157th
           | 1997TH 1997th 2450496th
           | 1996TH 1996th 2450142nd
           | 1996TH 1996th 2450448th
           | 1997TH 1997th 2450813th
           | 1999TH 1999th 2451544th
           | 
           | 
           | 1997TH 1997th 2450490th
           | 1997TH 1997th 2450610th
           | 2000TH 2000th 2451619th
           | 1997TH 1997th 2450490th
           | 1997TH 1997th 2450490th
           | 1997TH 1997th 2450490th
           | 1997TH 1997th 2450490th
           | 1997TH 1997th 2450640th
           | 1997TH 1997th 2450492nd
           | 1997TH 1997th 2450494th
           | 1997TH 1997th 2450495th
           | 1897TH 1897th 2413972nd
           | 2097TH 2097th 2487021st
           | 2000TH 2000th 2451910th
           | 2001ST 2001st 2451911th
           | 1969TH 1969th 2440587th
           | 1997TH 1997th 2450451st
           | 2001ST 2001st 2452175th
           | 2000TH 2000th 2451619th
           | 0097TH 0097th 1756536th
           | 1097TH 1097th 2121778th
           | 1797TH 1797th 2377448th
           | 1997TH 1997th 2450509th
           | 1997TH 1997th 2450490th
           | 1997TH 1997th 2450490th
           | 1997TH 1997th 2450451st
           | 2000TH 2000th 2451619th
           | 1997TH 1997th 2450610th
           | 1997TH 1997th 2450491st
           | 1997TH 1997th 2450493rd
           | 1697TH 1697th 2340924th
           | 1996TH 1996th 2450143rd
           | 1996TH 1996th 2450144th
           | 1996TH 1996th 2450449th
           | 1997TH 1997th 2450450th
           | 1997TH 1997th 2450508th
           | 1997TH 1997th 2450814th
           | 2000TH 2000th 2451545th
(66 rows)

  
SELECT '' AS to_char_9, to_char(d1, 'YYYY A.D. YYYY a.d. YYYY bc HH:MI:SS P.M. HH:MI:SS p.m. HH:MI:SS pm') 
   FROM TIMESTAMPTZ_TBL;   
 to_char_9 |                               to_char                               
-----------+---------------------------------------------------------------------
           | 
           | 
           | 1997 A.D. 1997 a.d. 1997 ad 05:32:01 P.M. 05:32:01 p.m. 05:32:01 pm
           | 1997 A.D. 1997 a.d. 1997 ad 05:32:01 P.M. 05:32:01 p.m. 05:32:01 pm
           | 2000 A.D. 2000 a.d. 2000 ad 08:14:01 A.M. 08:14:01 a.m. 08:14:01 am
           | 1997 A.D. 1997 a.d. 1997 ad 05:32:00 P.M. 05:32:00 p.m. 05:32:00 pm
           | 1997 A.D. 1997 a.d. 1997 ad 09:32:01 A.M. 09:32:01 a.m. 09:32:01 am
           | 1997 A.D. 1997 a.d. 1997 ad 09:32:01 A.M. 09:32:01 a.m. 09:32:01 am
           | 1997 A.D. 1997 a.d. 1997 ad 09:32:01 A.M. 09:32:01 a.m. 09:32:01 am
           | 1997 A.D. 1997 a.d. 1997 ad 02:32:01 P.M. 02:32:01 p.m. 02:32:01 pm
           | 1997 A.D. 1997 a.d. 1997 ad 05:32:01 P.M. 05:32:01 p.m. 05:32:01 pm
           | 1997 A.D. 1997 a.d. 1997 ad 05:32:01 P.M. 05:32:01 p.m. 05:32:01 pm
           | 1997 A.D. 1997 a.d. 1997 ad 05:32:01 P.M. 05:32:01 p.m. 05:32:01 pm
           | 1897 A.D. 1897 a.d. 1897 ad 05:32:01 P.M. 05:32:01 p.m. 05:32:01 pm
           | 2097 A.D. 2097 a.d. 2097 ad 05:32:01 P.M. 05:32:01 p.m. 05:32:01 pm
           | 2000 A.D. 2000 a.d. 2000 ad 05:32:01 P.M. 05:32:01 p.m. 05:32:01 pm
           | 2001 A.D. 2001 a.d. 2001 ad 05:32:01 P.M. 05:32:01 p.m. 05:32:01 pm
           | 1969 A.D. 1969 a.d. 1969 ad 04:00:00 P.M. 04:00:00 p.m. 04:00:00 pm
           | 1997 A.D. 1997 a.d. 1997 ad 12:00:00 A.M. 12:00:00 a.m. 12:00:00 am
           | 2001 A.D. 2001 a.d. 2001 ad 06:19:20 P.M. 06:19:20 p.m. 06:19:20 pm
           | 2000 A.D. 2000 a.d. 2000 ad 04:14:02 A.M. 04:14:02 a.m. 04:14:02 am
           | 0097 A.D. 0097 a.d. 0097 ad 05:32:01 P.M. 05:32:01 p.m. 05:32:01 pm
           | 1097 A.D. 1097 a.d. 1097 ad 05:32:01 P.M. 05:32:01 p.m. 05:32:01 pm
           | 1797 A.D. 1797 a.d. 1797 ad 05:32:01 P.M. 05:32:01 p.m. 05:32:01 pm
           | 1997 A.D. 1997 a.d. 1997 ad 05:32:01 P.M. 05:32:01 p.m. 05:32:01 pm
           | 1997 A.D. 1997 a.d. 1997 ad 05:32:02 P.M. 05:32:02 p.m. 05:32:02 pm
           | 1997 A.D. 1997 a.d. 1997 ad 05:32:01 P.M. 05:32:01 p.m. 05:32:01 pm
           | 1997 A.D. 1997 a.d. 1997 ad 03:04:05 A.M. 03:04:05 a.m. 03:04:05 am
           | 2000 A.D. 2000 a.d. 2000 ad 03:14:04 A.M. 03:14:04 a.m. 03:14:04 am
           | 1997 A.D. 1997 a.d. 1997 ad 06:32:01 P.M. 06:32:01 p.m. 06:32:01 pm
           | 1997 A.D. 1997 a.d. 1997 ad 05:32:01 P.M. 05:32:01 p.m. 05:32:01 pm
           | 1997 A.D. 1997 a.d. 1997 ad 05:32:01 P.M. 05:32:01 p.m. 05:32:01 pm
           | 1697 A.D. 1697 a.d. 1697 ad 05:32:01 P.M. 05:32:01 p.m. 05:32:01 pm
           | 1996 A.D. 1996 a.d. 1996 ad 05:32:01 P.M. 05:32:01 p.m. 05:32:01 pm
           | 1996 A.D. 1996 a.d. 1996 ad 05:32:01 P.M. 05:32:01 p.m. 05:32:01 pm
           | 1996 A.D. 1996 a.d. 1996 ad 05:32:01 P.M. 05:32:01 p.m. 05:32:01 pm
           | 1997 A.D. 1997 a.d. 1997 ad 05:32:01 P.M. 05:32:01 p.m. 05:32:01 pm
           | 1997 A.D. 1997 a.d. 1997 ad 05:32:01 P.M. 05:32:01 p.m. 05:32:01 pm
           | 1997 A.D. 1997 a.d. 1997 ad 05:32:01 P.M. 05:32:01 p.m. 05:32:01 pm
           | 2000 A.D. 2000 a.d. 2000 ad 05:32:01 P.M. 05:32:01 p.m. 05:32:01 pm
           | 1997 A.D. 1997 a.d. 1997 ad 05:32:01 P.M. 05:32:01 p.m. 05:32:01 pm
           | 1997 A.D. 1997 a.d. 1997 ad 05:32:01 P.M. 05:32:01 p.m. 05:32:01 pm
           | 1997 A.D. 1997 a.d. 1997 ad 05:32:01 P.M. 05:32:01 p.m. 05:32:01 pm
           | 1997 A.D. 1997 a.d. 1997 ad 05:32:01 P.M. 05:32:01 p.m. 05:32:01 pm
           | 1997 A.D. 1997 a.d. 1997 ad 05:32:01 P.M. 05:32:01 p.m. 05:32:01 pm
           | 1997 A.D. 1997 a.d. 1997 ad 05:32:01 P.M. 05:32:01 p.m. 05:32:01 pm
           | 1997 A.D. 1997 a.d. 1997 ad 05:32:01 P.M. 05:32:01 p.m. 05:32:01 pm
           | 2000 A.D. 2000 a.d. 2000 ad 02:14:03 A.M. 02:14:03 a.m. 02:14:03 am
           | 2000 A.D. 2000 a.d. 2000 ad 01:14:05 A.M. 01:14:05 a.m. 01:14:05 am
           | 1997 A.D. 1997 a.d. 1997 ad 05:32:01 P.M. 05:32:01 p.m. 05:32:01 pm
           | 1997 A.D. 1997 a.d. 1997 ad 05:32:01 P.M. 05:32:01 p.m. 05:32:01 pm
           | 1997 A.D. 1997 a.d. 1997 ad 05:32:01 P.M. 05:32:01 p.m. 05:32:01 pm
           | 1997 A.D. 1997 a.d. 1997 ad 05:32:01 P.M. 05:32:01 p.m. 05:32:01 pm
           | 1997 A.D. 1997 a.d. 1997 ad 05:32:01 P.M. 05:32:01 p.m. 05:32:01 pm
           | 1997 A.D. 1997 a.d. 1997 ad 05:32:01 P.M. 05:32:01 p.m. 05:32:01 pm
           | 1997 A.D. 1997 a.d. 1997 ad 05:32:01 P.M. 05:32:01 p.m. 05:32:01 pm
           | 1997 A.D. 1997 a.d. 1997 ad 02:32:01 P.M. 02:32:01 p.m. 02:32:01 pm
           | 1997 A.D. 1997 a.d. 1997 ad 05:32:01 P.M. 05:32:01 p.m. 05:32:01 pm
           | 1997 A.D. 1997 a.d. 1997 ad 05:32:01 P.M. 05:32:01 p.m. 05:32:01 pm
           | 0097 B.C. 0097 b.c. 0097 bc 05:32:01 P.M. 05:32:01 p.m. 05:32:01 pm
           | 0597 A.D. 0597 a.d. 0597 ad 05:32:01 P.M. 05:32:01 p.m. 05:32:01 pm
           | 1997 A.D. 1997 a.d. 1997 ad 05:32:01 P.M. 05:32:01 p.m. 05:32:01 pm
           | 1996 A.D. 1996 a.d. 1996 ad 05:32:01 P.M. 05:32:01 p.m. 05:32:01 pm
           | 1996 A.D. 1996 a.d. 1996 ad 05:32:01 P.M. 05:32:01 p.m. 05:32:01 pm
           | 1997 A.D. 1997 a.d. 1997 ad 05:32:01 P.M. 05:32:01 p.m. 05:32:01 pm
           | 1999 A.D. 1999 a.d. 1999 ad 05:32:01 P.M. 05:32:01 p.m. 05:32:01 pm
(66 rows)

SELECT '' AS to_char_10, to_char(d1, 'YYYY WW IYYY IYY IY I IW') 
   FROM TIMESTAMPTZ_TBL;
 to_char_10 |         to_char          
------------+--------------------------
            | 1969 53 1970 970 70 0 01
            | 1997 01 1997 997 97 7 01
            | 2001 38 2001 001 01 1 38
            | 2000 11 2000 000 00 0 11
            | 0097 07 0097 097 97 7 07
            | 1097 07 1097 097 97 7 07
            | 1797 07 1797 797 97 7 07
            | 1997 09 1997 997 97 7 09
            | 1997 06 1997 997 97 7 07
            | 1997 06 1997 997 97 7 07
            | 1997 01 1997 997 97 7 01
            | 2000 11 2000 000 00 0 11
            | 1997 23 1997 997 97 7 24
            | 1997 06 1997 997 97 7 07
            | 1997 07 1997 997 97 7 07
            | 1697 07 1697 697 97 7 07
            | 1996 09 1996 996 96 6 09
            | 1996 09 1996 996 96 6 09
            | 1996 53 1997 997 97 7 01
            | 1997 01 1997 997 97 7 01
            | 1997 09 1997 997 97 7 09
            | 1997 53 1998 998 98 8 01
            | 2000 01 1999 999 99 9 52
            | 1997 06 1997 997 97 7 07
            | 1997 06 1997 997 97 7 07
            | 1997 06 1997 997 97 7 07
            | 1997 06 1997 997 97 7 07
            | 1997 06 1997 997 97 7 07
            | 1997 06 1997 997 97 7 07
            | 1997 06 1997 997 97 7 07
            | 2000 11 2000 000 00 0 11
            | 2000 11 2000 000 00 0 11
            | 1997 06 1997 997 97 7 07
            | 1997 06 1997 997 97 7 07
            | 1997 06 1997 997 97 7 07
            | 1997 06 1997 997 97 7 07
            | 1997 06 1997 997 97 7 07
            | 1997 06 1997 997 97 7 07
            | 1997 06 1997 997 97 7 07
            | 1997 06 1997 997 97 7 07
            | 1997 06 1997 997 97 7 07
            | 1997 07 1997 997 97 7 07
            | 0097 07 0097 097 97 7 07
            | 0597 07 0597 597 97 7 07
            | 1997 07 1997 997 97 7 07
            | 1996 09 1996 996 96 6 09
            | 1996 53 1997 997 97 7 01
            | 1997 52 1998 998 98 8 01
            | 1999 53 1999 999 99 9 52
            | 
            | 
            | 1997 06 1997 997 97 7 07
            | 1997 23 1997 997 97 7 24
            | 2000 11 2000 000 00 0 11
            | 1997 06 1997 997 97 7 07
            | 1997 06 1997 997 97 7 07
            | 1997 06 1997 997 97 7 07
            | 1997 06 1997 997 97 7 07
            | 1997 28 1997 997 97 7 28
            | 1997 07 1997 997 97 7 07
            | 1997 07 1997 997 97 7 07
            | 1997 07 1997 997 97 7 07
            | 1897 07 1897 897 97 7 07
            | 2097 07 2097 097 97 7 07
            | 2000 53 2000 000 00 0 52
            | 2001 01 2001 001 01 1 01
(66 rows)

SELECT '' AS to_char_10, to_char(d1, 'IYYY IYY IY I IW IDDD ID')
   FROM TIMESTAMPTZ_TBL;
 to_char_10 |        to_char         
------------+------------------------
            | 
            | 
            | 1970 970 70 0 01 003 3
            | 1997 997 97 7 07 043 1
            | 1997 997 97 7 07 043 1
            | 1997 997 97 7 07 043 1
            | 1997 997 97 7 07 043 1
            | 1997 997 97 7 07 043 1
            | 1997 997 97 7 07 043 1
            | 1997 997 97 7 01 004 4
            | 1997 997 97 7 01 004 4
            | 1997 997 97 7 07 043 1
            | 1997 997 97 7 07 043 1
            | 1997 997 97 7 07 043 1
            | 1997 997 97 7 07 043 1
            | 1997 997 97 7 24 163 2
            | 1997 997 97 7 28 193 4
            | 2001 001 01 1 38 265 6
            | 2000 000 00 0 11 073 3
            | 2000 000 00 0 11 073 3
            | 2000 000 00 0 11 073 3
            | 2000 000 00 0 11 073 3
            | 2000 000 00 0 11 073 3
            | 1997 997 97 7 07 043 1
            | 1997 997 97 7 07 043 1
            | 1997 997 97 7 07 043 1
            | 1997 997 97 7 07 043 1
            | 1997 997 97 7 07 043 1
            | 1997 997 97 7 07 043 1
            | 1997 997 97 7 07 043 1
            | 1997 997 97 7 07 043 1
            | 1997 997 97 7 07 043 1
            | 1997 997 97 7 07 043 1
            | 1997 997 97 7 07 043 1
            | 1997 997 97 7 07 043 1
            | 1997 997 97 7 24 163 2
            | 1997 997 97 7 07 043 1
            | 1997 997 97 7 07 044 2
            | 1997 997 97 7 07 045 3
            | 1997 997 97 7 07 046 4
            | 1997 997 97 7 07 047 5
            | 1997 997 97 7 07 048 6
            | 1997 997 97 7 07 049 7
            | 0097 097 97 7 07 044 2
            | 0097 097 97 7 07 048 6
            | 0597 597 97 7 07 046 4
            | 1097 097 97 7 07 044 2
            | 1697 697 97 7 07 048 6
            | 1797 797 97 7 07 046 4
            | 1897 897 97 7 07 044 2
            | 1997 997 97 7 07 049 7
            | 2097 097 97 7 07 048 6
            | 1996 996 96 6 09 059 3
            | 1996 996 96 6 09 060 4
            | 1996 996 96 6 09 061 5
            | 1997 997 97 7 01 001 1
            | 1997 997 97 7 01 002 2
            | 1997 997 97 7 01 003 3
            | 1997 997 97 7 09 061 5
            | 1997 997 97 7 09 062 6
            | 1998 998 98 8 01 002 2
            | 1998 998 98 8 01 003 3
            | 1999 999 99 9 52 362 5
            | 1999 999 99 9 52 363 6
            | 2000 000 00 0 52 364 7
            | 2001 001 01 1 01 001 1
(66 rows)

SELECT '' AS to_char_11, to_char(d1, 'FMIYYY FMIYY FMIY FMI FMIW FMIDDD FMID')
   FROM TIMESTAMPTZ_TBL;
 to_char_11 |        to_char         
------------+------------------------
            | 
            | 
            | 1970 970 70 0 1 3 3
            | 1997 997 97 7 7 43 1
            | 1997 997 97 7 7 43 1
            | 1997 997 97 7 7 43 1
            | 1997 997 97 7 7 43 1
            | 1997 997 97 7 7 43 1
            | 1997 997 97 7 7 43 1
            | 1997 997 97 7 1 4 4
            | 1997 997 97 7 1 4 4
            | 1997 997 97 7 7 43 1
            | 1997 997 97 7 7 43 1
            | 1997 997 97 7 7 43 1
            | 1997 997 97 7 7 43 1
            | 1997 997 97 7 24 163 2
            | 1997 997 97 7 28 193 4
            | 2001 001 01 1 38 265 6
            | 2000 000 00 0 11 73 3
            | 2000 000 00 0 11 73 3
            | 2000 000 00 0 11 73 3
            | 2000 000 00 0 11 73 3
            | 2000 000 00 0 11 73 3
            | 1997 997 97 7 7 43 1
            | 1997 997 97 7 7 43 1
            | 1997 997 97 7 7 43 1
            | 1997 997 97 7 7 43 1
            | 1997 997 97 7 7 43 1
            | 1997 997 97 7 7 43 1
            | 1997 997 97 7 7 43 1
            | 1997 997 97 7 7 43 1
            | 1997 997 97 7 7 43 1
            | 1997 997 97 7 7 43 1
            | 1997 997 97 7 7 43 1
            | 1997 997 97 7 7 43 1
            | 1997 997 97 7 24 163 2
            | 1997 997 97 7 7 43 1
            | 1997 997 97 7 7 44 2
            | 1997 997 97 7 7 45 3
            | 1997 997 97 7 7 46 4
            | 1997 997 97 7 7 47 5
            | 1997 997 97 7 7 48 6
            | 1997 997 97 7 7 49 7
            | 97 097 97 7 7 44 2
            | 97 097 97 7 7 48 6
            | 597 597 97 7 7 46 4
            | 1097 097 97 7 7 44 2
            | 1697 697 97 7 7 48 6
            | 1797 797 97 7 7 46 4
            | 1897 897 97 7 7 44 2
            | 1997 997 97 7 7 49 7
            | 2097 097 97 7 7 48 6
            | 1996 996 96 6 9 59 3
            | 1996 996 96 6 9 60 4
            | 1996 996 96 6 9 61 5
            | 1997 997 97 7 1 1 1
            | 1997 997 97 7 1 2 2
            | 1997 997 97 7 1 3 3
            | 1997 997 97 7 9 61 5
            | 1997 997 97 7 9 62 6
            | 1998 998 98 8 1 2 2
            | 1998 998 98 8 1 3 3
            | 1999 999 99 9 52 362 5
            | 1999 999 99 9 52 363 6
            | 2000 000 00 0 52 364 7
            | 2001 001 01 1 1 1 1
(66 rows)
<<<<<<< HEAD

-- TO_TIMESTAMP()
SELECT '' AS to_timestamp_1, to_timestamp('0097/Feb/16 --> 08:14:30', 'YYYY/Mon/DD --> HH:MI:SS');
 to_timestamp_1 |         to_timestamp         
----------------+------------------------------
                | Sat Feb 16 08:14:30 0097 PST
(1 row)

	
SELECT '' AS to_timestamp_2, to_timestamp('97/2/16 8:14:30', 'FMYYYY/FMMM/FMDD FMHH:FMMI:FMSS');
 to_timestamp_2 |         to_timestamp         
----------------+------------------------------
                | Sat Feb 16 08:14:30 0097 PST
(1 row)

SELECT '' AS to_timestamp_3, to_timestamp('1985 January 12', 'YYYY FMMonth DD');
 to_timestamp_3 |         to_timestamp         
----------------+------------------------------
                | Sat Jan 12 00:00:00 1985 PST
(1 row)

SELECT '' AS to_timestamp_4, to_timestamp('My birthday-> Year: 1976, Month: May, Day: 16',
										  '"My birthday-> Year" YYYY, "Month:" FMMonth, "Day:" DD');
 to_timestamp_4 |         to_timestamp         
----------------+------------------------------
                | Sun May 16 00:00:00 1976 PDT
(1 row)

SELECT '' AS to_timestamp_5, to_timestamp('1,582nd VIII 21', 'Y,YYYth FMRM DD');
 to_timestamp_5 |         to_timestamp         
----------------+------------------------------
                | Sat Aug 21 00:00:00 1582 PST
(1 row)

SELECT '' AS to_timestamp_6, to_timestamp('15 "text between quote marks" 98 54 45', 
										  E'HH "\\text between quote marks\\"" YY MI SS');
WARNING:  hour "15" is invalid for the 12-hour clock
HINT:  Use the 24-hour clock, or give an hour between 1 and 12.
 to_timestamp_6 |         to_timestamp         
----------------+------------------------------
                | Thu Jan 01 15:54:45 1998 PST
(1 row)

    
SELECT '' AS to_timestamp_7, to_timestamp('05121445482000', 'MMDDHHMISSYYYY');    
WARNING:  hour "14" is invalid for the 12-hour clock
HINT:  Use the 24-hour clock, or give an hour between 1 and 12.
 to_timestamp_7 |         to_timestamp         
----------------+------------------------------
                | Fri May 12 14:45:48 2000 PDT
(1 row)

SELECT '' AS to_timestamp_8, to_timestamp('2000January09Sunday', 'YYYYFMMonthDDFMDay');
 to_timestamp_8 |         to_timestamp         
----------------+------------------------------
                | Sun Jan 09 00:00:00 2000 PST
(1 row)

SELECT '' AS to_timestamp_9, to_timestamp('97/Feb/16', 'YYMonDD');
ERROR:  invalid value "/Fe" for "Mon"
DETAIL:  The given value did not match any of the allowed values for this field.
SELECT '' AS to_timestamp_10, to_timestamp('19971116', 'YYYYMMDD');
 to_timestamp_10 |         to_timestamp         
-----------------+------------------------------
                 | Sun Nov 16 00:00:00 1997 PST
(1 row)

SELECT '' AS to_timestamp_11, to_timestamp('20000-1116', 'YYYY-MMDD');
 to_timestamp_11 |         to_timestamp          
-----------------+-------------------------------
                 | Thu Nov 16 00:00:00 20000 PST
(1 row)

SELECT '' AS to_timestamp_12, to_timestamp('9-1116', 'Y-MMDD');
 to_timestamp_12 |         to_timestamp         
-----------------+------------------------------
                 | Mon Nov 16 00:00:00 2009 PST
(1 row)

SELECT '' AS to_timestamp_13, to_timestamp('95-1116', 'YY-MMDD');
 to_timestamp_13 |         to_timestamp         
-----------------+------------------------------
                 | Thu Nov 16 00:00:00 1995 PST
(1 row)

SELECT '' AS to_timestamp_14, to_timestamp('995-1116', 'YYY-MMDD');
 to_timestamp_14 |         to_timestamp         
-----------------+------------------------------
                 | Thu Nov 16 00:00:00 1995 PST
(1 row)

SELECT '' AS to_timestamp_15, to_timestamp('2005426', 'YYYYWWD');
 to_timestamp_15 |         to_timestamp         
-----------------+------------------------------
                 | Sat Oct 15 00:00:00 2005 PDT
(1 row)

SELECT '' AS to_timestamp_16, to_timestamp('2005300', 'YYYYDDD');
 to_timestamp_16 |         to_timestamp         
-----------------+------------------------------
                 | Thu Oct 27 00:00:00 2005 PDT
(1 row)

SELECT '' AS to_timestamp_17, to_timestamp('2005527', 'IYYYIWID');
 to_timestamp_17 |         to_timestamp         
-----------------+------------------------------
                 | Sun Jan 01 00:00:00 2006 PST
(1 row)

SELECT '' AS to_timestamp_18, to_timestamp('005527', 'IYYIWID');
 to_timestamp_18 |         to_timestamp         
-----------------+------------------------------
                 | Sun Jan 01 00:00:00 2006 PST
(1 row)

SELECT '' AS to_timestamp_19, to_timestamp('05527', 'IYIWID');
 to_timestamp_19 |         to_timestamp         
-----------------+------------------------------
                 | Sun Jan 01 00:00:00 2006 PST
(1 row)

SELECT '' AS to_timestamp_20, to_timestamp('5527', 'IIWID');
 to_timestamp_20 |         to_timestamp         
-----------------+------------------------------
                 | Sun Jan 01 00:00:00 2006 PST
(1 row)

SELECT '' AS to_timestamp_21, to_timestamp('2005364', 'IYYYIDDD');
 to_timestamp_21 |         to_timestamp         
-----------------+------------------------------
                 | Sun Jan 01 00:00:00 2006 PST
(1 row)

-- MPP-18998
create table dttm_com
(id int primary key,
t1 timestamp not null,
t2 timestamp not null,
d1 date not null,
d2 date not null )
distributed by (id);
NOTICE:  CREATE TABLE / PRIMARY KEY will create implicit index "dttm_com_pkey" for table "dttm_com"
insert into dttm_com values
     (1, now(), current_timestamp, now(), current_date),
     (2, current_timestamp, localtimestamp::date, current_date::date, date_in(date_out(current_date))),
     (3, now(), current_timestamp, now(), current_date);
select id from dttm_com where d1 <> current_date;
 id 
----
(0 rows)

SET DateStyle TO DEFAULT;
=======
>>>>>>> 38e93482
<|MERGE_RESOLUTION|>--- conflicted
+++ resolved
@@ -89,17 +89,14 @@
                                             ^
 -- Postgres v6.0 standard output format
 INSERT INTO TIMESTAMPTZ_TBL VALUES ('Mon Feb 10 17:32:01 1997 PST');
-<<<<<<< HEAD
-=======
 INSERT INTO TIMESTAMPTZ_TBL VALUES ('Invalid Abstime');
-ERROR:  date/time value "Invalid Abstime" is no longer supported
+ERROR:  invalid input syntax for type timestamp with time zone: "Invalid Abstime"
 LINE 1: INSERT INTO TIMESTAMPTZ_TBL VALUES ('Invalid Abstime');
                                             ^
 INSERT INTO TIMESTAMPTZ_TBL VALUES ('Undefined Abstime');
-ERROR:  date/time value "Undefined Abstime" is no longer supported
+ERROR:  invalid input syntax for type timestamp with time zone: "Undefined Abstime"
 LINE 1: INSERT INTO TIMESTAMPTZ_TBL VALUES ('Undefined Abstime');
                                             ^
->>>>>>> 38e93482
 -- Variations on Postgres v6.1 standard output format
 INSERT INTO TIMESTAMPTZ_TBL VALUES ('Mon Feb 10 17:32:01.000001 1997 PST');
 INSERT INTO TIMESTAMPTZ_TBL VALUES ('Mon Feb 10 17:32:01.999999 1997 PST');
@@ -262,15 +259,6 @@
  64 |               d1                
 ----+---------------------------------
     | Wed Dec 31 16:00:00 1969 PST
-<<<<<<< HEAD
-=======
-    | Mon Feb 10 17:32:01 1997 PST
-    | Mon Feb 10 17:32:01 1997 PST
-    | Mon Feb 10 17:32:02 1997 PST
-    | Mon Feb 10 17:32:01.4 1997 PST
-    | Mon Feb 10 17:32:01.5 1997 PST
-    | Mon Feb 10 17:32:01.6 1997 PST
->>>>>>> 38e93482
     | Thu Jan 02 00:00:00 1997 PST
     | Sat Sep 22 18:19:20 2001 PDT
     | Wed Mar 15 04:14:02 2000 PST
@@ -343,20 +331,9 @@
    WHERE d1 > timestamp with time zone '1997-01-02';
  48 |               d1               
 ----+--------------------------------
-<<<<<<< HEAD
     | Mon Feb 10 17:32:01 1997 PST
     | Mon Feb 10 17:32:01 1997 PST
     | Mon Feb 10 17:32:01.4 1997 PST
-=======
-    | infinity
-    | Mon Feb 10 17:32:01 1997 PST
-    | Mon Feb 10 17:32:01 1997 PST
-    | Mon Feb 10 17:32:02 1997 PST
-    | Mon Feb 10 17:32:01.4 1997 PST
-    | Mon Feb 10 17:32:01.5 1997 PST
-    | Mon Feb 10 17:32:01.6 1997 PST
-    | Thu Jan 02 03:04:05 1997 PST
->>>>>>> 38e93482
     | Mon Feb 10 17:32:01 1997 PST
     | Mon Feb 10 17:32:01 1997 PST
     | Mon Feb 10 17:32:01 1997 PST
@@ -440,15 +417,7 @@
 ----+---------------------------------
     | Mon Feb 10 17:32:01 1997 PST
     | Mon Feb 10 17:32:01 1997 PST
-<<<<<<< HEAD
     | Mon Feb 10 17:32:01.4 1997 PST
-=======
-    | Mon Feb 10 17:32:02 1997 PST
-    | Mon Feb 10 17:32:01.4 1997 PST
-    | Mon Feb 10 17:32:01.5 1997 PST
-    | Mon Feb 10 17:32:01.6 1997 PST
-    | Thu Jan 02 03:04:05 1997 PST
->>>>>>> 38e93482
     | Mon Feb 10 17:32:01 1997 PST
     | Mon Feb 10 17:32:01 1997 PST
     | Mon Feb 10 17:32:01 1997 PST
@@ -539,21 +508,9 @@
    WHERE d1 >= timestamp with time zone '1997-01-02';
  49 |               d1               
 ----+--------------------------------
-<<<<<<< HEAD
     | Mon Feb 10 17:32:01 1997 PST
     | Mon Feb 10 17:32:01 1997 PST
     | Mon Feb 10 17:32:01.4 1997 PST
-=======
-    | infinity
-    | Mon Feb 10 17:32:01 1997 PST
-    | Mon Feb 10 17:32:01 1997 PST
-    | Mon Feb 10 17:32:02 1997 PST
-    | Mon Feb 10 17:32:01.4 1997 PST
-    | Mon Feb 10 17:32:01.5 1997 PST
-    | Mon Feb 10 17:32:01.6 1997 PST
-    | Thu Jan 02 00:00:00 1997 PST
-    | Thu Jan 02 03:04:05 1997 PST
->>>>>>> 38e93482
     | Mon Feb 10 17:32:01 1997 PST
     | Mon Feb 10 17:32:01 1997 PST
     | Mon Feb 10 17:32:01 1997 PST
@@ -609,15 +566,6 @@
  54 |                  diff                  
 ----+----------------------------------------
     | @ 9863 days 8 hours ago
-<<<<<<< HEAD
-=======
-    | @ 39 days 17 hours 32 mins 1 sec
-    | @ 39 days 17 hours 32 mins 1 sec
-    | @ 39 days 17 hours 32 mins 2 secs
-    | @ 39 days 17 hours 32 mins 1.4 secs
-    | @ 39 days 17 hours 32 mins 1.5 secs
-    | @ 39 days 17 hours 32 mins 1.6 secs
->>>>>>> 38e93482
     | @ 0
     | @ 1724 days 17 hours 19 mins 20 secs
     | @ 1168 days 4 hours 14 mins 2 secs
@@ -688,14 +636,7 @@
  54 |                  diff                  
 ----+----------------------------------------
     | @ 39 days 17 hours 32 mins 2 secs
-<<<<<<< HEAD
     | @ 39 days 17 hours 32 mins 1.6 secs
-=======
-    | @ 39 days 17 hours 32 mins 1.4 secs
-    | @ 39 days 17 hours 32 mins 1.5 secs
-    | @ 39 days 17 hours 32 mins 1.6 secs
-    | @ 0
->>>>>>> 38e93482
     | @ 3 hours 4 mins 5 secs
     | @ 1168 days 3 hours 14 mins 4 secs
     | @ 159 days 17 hours 32 mins 1 sec
@@ -759,43 +700,6 @@
    FROM TIMESTAMPTZ_TBL WHERE d1 BETWEEN '1902-01-01' AND '2038-01-01';
  54 |          timestamptz           | year | month | day | hour | minute | second 
 ----+--------------------------------+------+-------+-----+------+--------+--------
-<<<<<<< HEAD
-    | Mon Feb 10 17:32:01.5 1997 PST | 1997 |     2 |  10 |   17 |     32 |    1.5
-    | Tue Jun 10 17:32:01 1997 PDT   | 1997 |     6 |  10 |   17 |     32 |      1
-    | Wed Mar 15 08:14:01 2000 PST   | 2000 |     3 |  15 |    8 |     14 |      1
-    | Mon Feb 10 17:32:00 1997 PST   | 1997 |     2 |  10 |   17 |     32 |      0
-    | Mon Feb 10 09:32:01 1997 PST   | 1997 |     2 |  10 |    9 |     32 |      1
-    | Mon Feb 10 09:32:01 1997 PST   | 1997 |     2 |  10 |    9 |     32 |      1
-    | Mon Feb 10 09:32:01 1997 PST   | 1997 |     2 |  10 |    9 |     32 |      1
-    | Thu Jul 10 14:32:01 1997 PDT   | 1997 |     7 |  10 |   14 |     32 |      1
-    | Wed Feb 12 17:32:01 1997 PST   | 1997 |     2 |  12 |   17 |     32 |      1
-    | Fri Feb 14 17:32:01 1997 PST   | 1997 |     2 |  14 |   17 |     32 |      1
-    | Sat Feb 15 17:32:01 1997 PST   | 1997 |     2 |  15 |   17 |     32 |      1
-    | Sun Dec 31 17:32:01 2000 PST   | 2000 |    12 |  31 |   17 |     32 |      1
-    | Mon Jan 01 17:32:01 2001 PST   | 2001 |     1 |   1 |   17 |     32 |      1
-    | Wed Dec 31 16:00:00 1969 PST   | 1969 |    12 |  31 |   16 |      0 |      0
-    | Thu Jan 02 00:00:00 1997 PST   | 1997 |     1 |   2 |    0 |      0 |      0
-    | Sat Sep 22 18:19:20 2001 PDT   | 2001 |     9 |  22 |   18 |     19 |     20
-    | Wed Mar 15 04:14:02 2000 PST   | 2000 |     3 |  15 |    4 |     14 |      2
-    | Sat Mar 01 17:32:01 1997 PST   | 1997 |     3 |   1 |   17 |     32 |      1
-    | Mon Feb 10 17:32:02 1997 PST   | 1997 |     2 |  10 |   17 |     32 |      2
-    | Mon Feb 10 17:32:01.6 1997 PST | 1997 |     2 |  10 |   17 |     32 |    1.6
-    | Thu Jan 02 03:04:05 1997 PST   | 1997 |     1 |   2 |    3 |      4 |      5
-    | Wed Mar 15 03:14:04 2000 PST   | 2000 |     3 |  15 |    3 |     14 |      4
-    | Tue Jun 10 18:32:01 1997 PDT   | 1997 |     6 |  10 |   18 |     32 |      1
-    | Tue Feb 11 17:32:01 1997 PST   | 1997 |     2 |  11 |   17 |     32 |      1
-    | Thu Feb 13 17:32:01 1997 PST   | 1997 |     2 |  13 |   17 |     32 |      1
-    | Thu Feb 29 17:32:01 1996 PST   | 1996 |     2 |  29 |   17 |     32 |      1
-    | Fri Mar 01 17:32:01 1996 PST   | 1996 |     3 |   1 |   17 |     32 |      1
-    | Tue Dec 31 17:32:01 1996 PST   | 1996 |    12 |  31 |   17 |     32 |      1
-    | Wed Jan 01 17:32:01 1997 PST   | 1997 |     1 |   1 |   17 |     32 |      1
-    | Fri Feb 28 17:32:01 1997 PST   | 1997 |     2 |  28 |   17 |     32 |      1
-    | Wed Dec 31 17:32:01 1997 PST   | 1997 |    12 |  31 |   17 |     32 |      1
-    | Sat Jan 01 17:32:01 2000 PST   | 2000 |     1 |   1 |   17 |     32 |      1
-    | Mon Feb 10 17:32:01 1997 PST   | 1997 |     2 |  10 |   17 |     32 |      1
-    | Mon Feb 10 17:32:01 1997 PST   | 1997 |     2 |  10 |   17 |     32 |      1
-    | Mon Feb 10 17:32:01.4 1997 PST | 1997 |     2 |  10 |   17 |     32 |    1.4
-=======
     | Wed Dec 31 16:00:00 1969 PST   | 1969 |    12 |  31 |   16 |      0 |      0
     | Mon Feb 10 17:32:01 1997 PST   | 1997 |     2 |  10 |   17 |     32 |      1
     | Mon Feb 10 17:32:01 1997 PST   | 1997 |     2 |  10 |   17 |     32 |      1
@@ -805,17 +709,10 @@
     | Mon Feb 10 17:32:01.6 1997 PST | 1997 |     2 |  10 |   17 |     32 |    1.6
     | Thu Jan 02 00:00:00 1997 PST   | 1997 |     1 |   2 |    0 |      0 |      0
     | Thu Jan 02 03:04:05 1997 PST   | 1997 |     1 |   2 |    3 |      4 |      5
->>>>>>> 38e93482
     | Mon Feb 10 17:32:01 1997 PST   | 1997 |     2 |  10 |   17 |     32 |      1
     | Mon Feb 10 17:32:01 1997 PST   | 1997 |     2 |  10 |   17 |     32 |      1
     | Mon Feb 10 17:32:01 1997 PST   | 1997 |     2 |  10 |   17 |     32 |      1
     | Mon Feb 10 17:32:01 1997 PST   | 1997 |     2 |  10 |   17 |     32 |      1
-<<<<<<< HEAD
-    | Wed Mar 15 02:14:03 2000 PST   | 2000 |     3 |  15 |    2 |     14 |      3
-    | Wed Mar 15 01:14:05 2000 PST   | 2000 |     3 |  15 |    1 |     14 |      5
-    | Mon Feb 10 17:32:01 1997 PST   | 1997 |     2 |  10 |   17 |     32 |      1
-    | Mon Feb 10 17:32:01 1997 PST   | 1997 |     2 |  10 |   17 |     32 |      1
-=======
     | Tue Jun 10 17:32:01 1997 PDT   | 1997 |     6 |  10 |   17 |     32 |      1
     | Sat Sep 22 18:19:20 2001 PDT   | 2001 |     9 |  22 |   18 |     19 |     20
     | Wed Mar 15 08:14:01 2000 PST   | 2000 |     3 |  15 |    8 |     14 |      1
@@ -826,22 +723,11 @@
     | Mon Feb 10 17:32:01 1997 PST   | 1997 |     2 |  10 |   17 |     32 |      1
     | Mon Feb 10 17:32:01 1997 PST   | 1997 |     2 |  10 |   17 |     32 |      1
     | Mon Feb 10 17:32:00 1997 PST   | 1997 |     2 |  10 |   17 |     32 |      0
->>>>>>> 38e93482
     | Mon Feb 10 17:32:01 1997 PST   | 1997 |     2 |  10 |   17 |     32 |      1
     | Mon Feb 10 17:32:01 1997 PST   | 1997 |     2 |  10 |   17 |     32 |      1
     | Mon Feb 10 17:32:01 1997 PST   | 1997 |     2 |  10 |   17 |     32 |      1
     | Mon Feb 10 17:32:01 1997 PST   | 1997 |     2 |  10 |   17 |     32 |      1
     | Mon Feb 10 17:32:01 1997 PST   | 1997 |     2 |  10 |   17 |     32 |      1
-<<<<<<< HEAD
-    | Mon Feb 10 14:32:01 1997 PST   | 1997 |     2 |  10 |   14 |     32 |      1
-    | Mon Feb 10 17:32:01 1997 PST   | 1997 |     2 |  10 |   17 |     32 |      1
-    | Sun Feb 16 17:32:01 1997 PST   | 1997 |     2 |  16 |   17 |     32 |      1
-    | Sun Feb 16 17:32:01 1997 PST   | 1997 |     2 |  16 |   17 |     32 |      1
-    | Wed Feb 28 17:32:01 1996 PST   | 1996 |     2 |  28 |   17 |     32 |      1
-    | Mon Dec 30 17:32:01 1996 PST   | 1996 |    12 |  30 |   17 |     32 |      1
-    | Tue Dec 30 17:32:01 1997 PST   | 1997 |    12 |  30 |   17 |     32 |      1
-    | Fri Dec 31 17:32:01 1999 PST   | 1999 |    12 |  31 |   17 |     32 |      1
-=======
     | Mon Feb 10 09:32:01 1997 PST   | 1997 |     2 |  10 |    9 |     32 |      1
     | Mon Feb 10 09:32:01 1997 PST   | 1997 |     2 |  10 |    9 |     32 |      1
     | Mon Feb 10 09:32:01 1997 PST   | 1997 |     2 |  10 |    9 |     32 |      1
@@ -870,7 +756,6 @@
     | Sat Jan 01 17:32:01 2000 PST   | 2000 |     1 |   1 |   17 |     32 |      1
     | Sun Dec 31 17:32:01 2000 PST   | 2000 |    12 |  31 |   17 |     32 |      1
     | Mon Jan 01 17:32:01 2001 PST   | 2001 |     1 |   1 |   17 |     32 |      1
->>>>>>> 38e93482
 (56 rows)
 
 SELECT '' AS "54", d1 as timestamptz,
@@ -879,25 +764,6 @@
    FROM TIMESTAMPTZ_TBL WHERE d1 BETWEEN '1902-01-01' AND '2038-01-01';
  54 |          timestamptz           | quarter | msec  |   usec   
 ----+--------------------------------+---------+-------+----------
-<<<<<<< HEAD
-    | Mon Feb 10 17:32:02 1997 PST   |       1 |  2000 |  2000000
-    | Mon Feb 10 17:32:01.6 1997 PST |       1 |  1600 |  1600000
-    | Thu Jan 02 03:04:05 1997 PST   |       1 |  5000 |  5000000
-    | Wed Mar 15 03:14:04 2000 PST   |       1 |  4000 |  4000000
-    | Tue Jun 10 18:32:01 1997 PDT   |       2 |  1000 |  1000000
-    | Tue Feb 11 17:32:01 1997 PST   |       1 |  1000 |  1000000
-    | Thu Feb 13 17:32:01 1997 PST   |       1 |  1000 |  1000000
-    | Thu Feb 29 17:32:01 1996 PST   |       1 |  1000 |  1000000
-    | Fri Mar 01 17:32:01 1996 PST   |       1 |  1000 |  1000000
-    | Tue Dec 31 17:32:01 1996 PST   |       4 |  1000 |  1000000
-    | Wed Jan 01 17:32:01 1997 PST   |       1 |  1000 |  1000000
-    | Fri Feb 28 17:32:01 1997 PST   |       1 |  1000 |  1000000
-    | Wed Dec 31 17:32:01 1997 PST   |       4 |  1000 |  1000000
-    | Sat Jan 01 17:32:01 2000 PST   |       1 |  1000 |  1000000
-    | Mon Feb 10 17:32:01 1997 PST   |       1 |  1000 |  1000000
-    | Mon Feb 10 17:32:01 1997 PST   |       1 |  1000 |  1000000
-    | Mon Feb 10 17:32:01.4 1997 PST |       1 |  1400 |  1400000
-=======
     | Wed Dec 31 16:00:00 1969 PST   |       4 |     0 |        0
     | Mon Feb 10 17:32:01 1997 PST   |       1 |  1000 |  1000000
     | Mon Feb 10 17:32:01 1997 PST   |       1 |  1000 |  1000000
@@ -907,17 +773,10 @@
     | Mon Feb 10 17:32:01.6 1997 PST |       1 |  1600 |  1600000
     | Thu Jan 02 00:00:00 1997 PST   |       1 |     0 |        0
     | Thu Jan 02 03:04:05 1997 PST   |       1 |  5000 |  5000000
->>>>>>> 38e93482
     | Mon Feb 10 17:32:01 1997 PST   |       1 |  1000 |  1000000
     | Mon Feb 10 17:32:01 1997 PST   |       1 |  1000 |  1000000
     | Mon Feb 10 17:32:01 1997 PST   |       1 |  1000 |  1000000
     | Mon Feb 10 17:32:01 1997 PST   |       1 |  1000 |  1000000
-<<<<<<< HEAD
-    | Wed Mar 15 02:14:03 2000 PST   |       1 |  3000 |  3000000
-    | Wed Mar 15 01:14:05 2000 PST   |       1 |  5000 |  5000000
-    | Mon Feb 10 17:32:01 1997 PST   |       1 |  1000 |  1000000
-    | Mon Feb 10 17:32:01 1997 PST   |       1 |  1000 |  1000000
-=======
     | Tue Jun 10 17:32:01 1997 PDT   |       2 |  1000 |  1000000
     | Sat Sep 22 18:19:20 2001 PDT   |       3 | 20000 | 20000000
     | Wed Mar 15 08:14:01 2000 PST   |       1 |  1000 |  1000000
@@ -928,40 +787,11 @@
     | Mon Feb 10 17:32:01 1997 PST   |       1 |  1000 |  1000000
     | Mon Feb 10 17:32:01 1997 PST   |       1 |  1000 |  1000000
     | Mon Feb 10 17:32:00 1997 PST   |       1 |     0 |        0
->>>>>>> 38e93482
     | Mon Feb 10 17:32:01 1997 PST   |       1 |  1000 |  1000000
     | Mon Feb 10 17:32:01 1997 PST   |       1 |  1000 |  1000000
     | Mon Feb 10 17:32:01 1997 PST   |       1 |  1000 |  1000000
     | Mon Feb 10 17:32:01 1997 PST   |       1 |  1000 |  1000000
     | Mon Feb 10 17:32:01 1997 PST   |       1 |  1000 |  1000000
-<<<<<<< HEAD
-    | Mon Feb 10 14:32:01 1997 PST   |       1 |  1000 |  1000000
-    | Mon Feb 10 17:32:01 1997 PST   |       1 |  1000 |  1000000
-    | Sun Feb 16 17:32:01 1997 PST   |       1 |  1000 |  1000000
-    | Sun Feb 16 17:32:01 1997 PST   |       1 |  1000 |  1000000
-    | Wed Feb 28 17:32:01 1996 PST   |       1 |  1000 |  1000000
-    | Mon Dec 30 17:32:01 1996 PST   |       4 |  1000 |  1000000
-    | Tue Dec 30 17:32:01 1997 PST   |       4 |  1000 |  1000000
-    | Fri Dec 31 17:32:01 1999 PST   |       4 |  1000 |  1000000
-    | Mon Feb 10 17:32:01.5 1997 PST |       1 |  1500 |  1500000
-    | Tue Jun 10 17:32:01 1997 PDT   |       2 |  1000 |  1000000
-    | Wed Mar 15 08:14:01 2000 PST   |       1 |  1000 |  1000000
-    | Mon Feb 10 17:32:00 1997 PST   |       1 |     0 |        0
-    | Mon Feb 10 09:32:01 1997 PST   |       1 |  1000 |  1000000
-    | Mon Feb 10 09:32:01 1997 PST   |       1 |  1000 |  1000000
-    | Mon Feb 10 09:32:01 1997 PST   |       1 |  1000 |  1000000
-    | Thu Jul 10 14:32:01 1997 PDT   |       3 |  1000 |  1000000
-    | Wed Feb 12 17:32:01 1997 PST   |       1 |  1000 |  1000000
-    | Fri Feb 14 17:32:01 1997 PST   |       1 |  1000 |  1000000
-    | Sat Feb 15 17:32:01 1997 PST   |       1 |  1000 |  1000000
-    | Sun Dec 31 17:32:01 2000 PST   |       4 |  1000 |  1000000
-    | Mon Jan 01 17:32:01 2001 PST   |       1 |  1000 |  1000000
-    | Wed Dec 31 16:00:00 1969 PST   |       4 |     0 |        0
-    | Thu Jan 02 00:00:00 1997 PST   |       1 |     0 |        0
-    | Sat Sep 22 18:19:20 2001 PDT   |       3 | 20000 | 20000000
-    | Wed Mar 15 04:14:02 2000 PST   |       1 |  2000 |  2000000
-    | Sat Mar 01 17:32:01 1997 PST   |       1 |  1000 |  1000000
-=======
     | Mon Feb 10 09:32:01 1997 PST   |       1 |  1000 |  1000000
     | Mon Feb 10 09:32:01 1997 PST   |       1 |  1000 |  1000000
     | Mon Feb 10 09:32:01 1997 PST   |       1 |  1000 |  1000000
@@ -990,30 +820,12 @@
     | Sat Jan 01 17:32:01 2000 PST   |       1 |  1000 |  1000000
     | Sun Dec 31 17:32:01 2000 PST   |       4 |  1000 |  1000000
     | Mon Jan 01 17:32:01 2001 PST   |       1 |  1000 |  1000000
->>>>>>> 38e93482
 (56 rows)
 
 SELECT '' AS "54", d1 as timestamptz,
    date_part( 'isoyear', d1) AS isoyear, date_part( 'week', d1) AS week,
    date_part( 'dow', d1) AS dow
    FROM TIMESTAMPTZ_TBL WHERE d1 BETWEEN '1902-01-01' AND '2038-01-01';
-<<<<<<< HEAD
- 54 |           timestamptz          | isoyear | week | dow 
-----+--------------------------------+---------+------+-----
-    | Mon Feb 10 17:32:01.5 1997 PST |    1997 |    7 |   1
-    | Wed Mar 15 08:14:01 2000 PST   |    2000 |   11 |   3
-    | Wed Mar 15 02:14:03 2000 PST   |    2000 |   11 |   3
-    | Wed Mar 15 03:14:04 2000 PST   |    2000 |   11 |   3
-    | Tue Feb 11 17:32:01 1997 PST   |    1997 |    7 |   2
-    | Thu Feb 13 17:32:01 1997 PST   |    1997 |    7 |   4
-    | Fri Feb 14 17:32:01 1997 PST   |    1997 |    7 |   5
-    | Tue Dec 30 17:32:01 1997 PST   |    1998 |    1 |   2
-    | Wed Dec 31 17:32:01 1997 PST   |    1998 |    1 |   3
-    | Mon Feb 10 17:32:01 1997 PST   |    1997 |    7 |   1
-    | Mon Feb 10 17:32:01 1997 PST   |    1997 |    7 |   1
-    | Mon Feb 10 17:32:01.4 1997 PST |    1997 |    7 |   1
-    | Mon Feb 10 17:32:01.6 1997 PST |    1997 |    7 |   1
-=======
  54 |          timestamptz           | isoyear | week | dow 
 ----+--------------------------------+---------+------+-----
     | Wed Dec 31 16:00:00 1969 PST   |    1970 |    1 |   3
@@ -1024,18 +836,11 @@
     | Mon Feb 10 17:32:01.5 1997 PST |    1997 |    7 |   1
     | Mon Feb 10 17:32:01.6 1997 PST |    1997 |    7 |   1
     | Thu Jan 02 00:00:00 1997 PST   |    1997 |    1 |   4
->>>>>>> 38e93482
     | Thu Jan 02 03:04:05 1997 PST   |    1997 |    1 |   4
     | Mon Feb 10 17:32:01 1997 PST   |    1997 |    7 |   1
     | Mon Feb 10 17:32:01 1997 PST   |    1997 |    7 |   1
     | Mon Feb 10 17:32:01 1997 PST   |    1997 |    7 |   1
     | Mon Feb 10 17:32:01 1997 PST   |    1997 |    7 |   1
-<<<<<<< HEAD
-    | Sat Sep 22 18:19:20 2001 PDT   |    2001 |   38 |   6
-    | Wed Mar 15 01:14:05 2000 PST   |    2000 |   11 |   3
-    | Mon Feb 10 17:32:01 1997 PST   |    1997 |    7 |   1
-    | Mon Feb 10 17:32:01 1997 PST   |    1997 |    7 |   1
-=======
     | Tue Jun 10 17:32:01 1997 PDT   |    1997 |   24 |   2
     | Sat Sep 22 18:19:20 2001 PDT   |    2001 |   38 |   6
     | Wed Mar 15 08:14:01 2000 PST   |    2000 |   11 |   3
@@ -1046,50 +851,28 @@
     | Mon Feb 10 17:32:01 1997 PST   |    1997 |    7 |   1
     | Mon Feb 10 17:32:01 1997 PST   |    1997 |    7 |   1
     | Mon Feb 10 17:32:00 1997 PST   |    1997 |    7 |   1
->>>>>>> 38e93482
     | Mon Feb 10 17:32:01 1997 PST   |    1997 |    7 |   1
     | Mon Feb 10 17:32:01 1997 PST   |    1997 |    7 |   1
     | Mon Feb 10 17:32:01 1997 PST   |    1997 |    7 |   1
     | Mon Feb 10 17:32:01 1997 PST   |    1997 |    7 |   1
     | Mon Feb 10 17:32:01 1997 PST   |    1997 |    7 |   1
-<<<<<<< HEAD
-    | Mon Feb 10 17:32:01 1997 PST   |    1997 |    7 |   1
-    | Mon Dec 30 17:32:01 1996 PST   |    1997 |    1 |   1
-    | Tue Dec 31 17:32:01 1996 PST   |    1997 |    1 |   2
-    | Wed Jan 01 17:32:01 1997 PST   |    1997 |    1 |   3
-    | Fri Feb 28 17:32:01 1997 PST   |    1997 |    9 |   5
-    | Sat Mar 01 17:32:01 1997 PST   |    1997 |    9 |   6
-    | Wed Dec 31 16:00:00 1969 PST   |    1970 |    1 |   3
-    | Mon Feb 10 17:32:02 1997 PST   |    1997 |    7 |   1
-    | Thu Jan 02 00:00:00 1997 PST   |    1997 |    1 |   4
-    | Tue Jun 10 17:32:01 1997 PDT   |    1997 |   24 |   2
-    | Wed Mar 15 04:14:02 2000 PST   |    2000 |   11 |   3
-    | Mon Feb 10 17:32:00 1997 PST   |    1997 |    7 |   1
-=======
->>>>>>> 38e93482
     | Mon Feb 10 09:32:01 1997 PST   |    1997 |    7 |   1
     | Mon Feb 10 09:32:01 1997 PST   |    1997 |    7 |   1
     | Mon Feb 10 09:32:01 1997 PST   |    1997 |    7 |   1
     | Mon Feb 10 14:32:01 1997 PST   |    1997 |    7 |   1
     | Thu Jul 10 14:32:01 1997 PDT   |    1997 |   28 |   4
     | Tue Jun 10 18:32:01 1997 PDT   |    1997 |   24 |   2
-<<<<<<< HEAD
-    | Wed Feb 12 17:32:01 1997 PST   |    1997 |    7 |   3
-=======
     | Mon Feb 10 17:32:01 1997 PST   |    1997 |    7 |   1
     | Tue Feb 11 17:32:01 1997 PST   |    1997 |    7 |   2
     | Wed Feb 12 17:32:01 1997 PST   |    1997 |    7 |   3
     | Thu Feb 13 17:32:01 1997 PST   |    1997 |    7 |   4
     | Fri Feb 14 17:32:01 1997 PST   |    1997 |    7 |   5
->>>>>>> 38e93482
     | Sat Feb 15 17:32:01 1997 PST   |    1997 |    7 |   6
     | Sun Feb 16 17:32:01 1997 PST   |    1997 |    7 |   0
     | Sun Feb 16 17:32:01 1997 PST   |    1997 |    7 |   0
     | Wed Feb 28 17:32:01 1996 PST   |    1996 |    9 |   3
     | Thu Feb 29 17:32:01 1996 PST   |    1996 |    9 |   4
     | Fri Mar 01 17:32:01 1996 PST   |    1996 |    9 |   5
-<<<<<<< HEAD
-=======
     | Mon Dec 30 17:32:01 1996 PST   |    1997 |    1 |   1
     | Tue Dec 31 17:32:01 1996 PST   |    1997 |    1 |   2
     | Wed Jan 01 17:32:01 1997 PST   |    1997 |    1 |   3
@@ -1097,7 +880,6 @@
     | Sat Mar 01 17:32:01 1997 PST   |    1997 |    9 |   6
     | Tue Dec 30 17:32:01 1997 PST   |    1998 |    1 |   2
     | Wed Dec 31 17:32:01 1997 PST   |    1998 |    1 |   3
->>>>>>> 38e93482
     | Fri Dec 31 17:32:01 1999 PST   |    1999 |   52 |   5
     | Sat Jan 01 17:32:01 2000 PST   |    1999 |   52 |   6
     | Sun Dec 31 17:32:01 2000 PST   |    2000 |   52 |   0
@@ -1973,7 +1755,6 @@
             | 2000 000 00 0 52 364 7
             | 2001 001 01 1 1 1 1
 (66 rows)
-<<<<<<< HEAD
 
 -- TO_TIMESTAMP()
 SELECT '' AS to_timestamp_1, to_timestamp('0097/Feb/16 --> 08:14:30', 'YYYY/Mon/DD --> HH:MI:SS');
@@ -2125,6 +1906,4 @@
 ----
 (0 rows)
 
-SET DateStyle TO DEFAULT;
-=======
->>>>>>> 38e93482
+SET DateStyle TO DEFAULT;