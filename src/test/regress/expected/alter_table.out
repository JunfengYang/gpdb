set optimizer_print_missing_stats = off;
--
-- ALTER_TABLE
-- add attribute
--
DROP TABLE IF EXISTS tmp;
CREATE TABLE tmp (initial int4);
COMMENT ON TABLE tmp_wrong IS 'table comment';
ERROR:  relation "tmp_wrong" does not exist
COMMENT ON TABLE tmp IS 'table comment';
COMMENT ON TABLE tmp IS NULL;
ALTER TABLE tmp ADD COLUMN xmin integer; -- fails
ERROR:  column name "xmin" conflicts with a system column name
ALTER TABLE tmp ADD COLUMN a int4 default 3;
ALTER TABLE tmp ADD COLUMN b name;
ALTER TABLE tmp ADD COLUMN c text;
ALTER TABLE tmp ADD COLUMN d float8;
ALTER TABLE tmp ADD COLUMN e float4;
ALTER TABLE tmp ADD COLUMN f int2;
ALTER TABLE tmp ADD COLUMN g polygon;
ALTER TABLE tmp ADD COLUMN h abstime;
ALTER TABLE tmp ADD COLUMN i char;
ALTER TABLE tmp ADD COLUMN j abstime[];
ALTER TABLE tmp ADD COLUMN k int4;
ALTER TABLE tmp ADD COLUMN l tid;
ALTER TABLE tmp ADD COLUMN m xid;
ALTER TABLE tmp ADD COLUMN n oidvector;
--ALTER TABLE tmp ADD COLUMN o lock;
ALTER TABLE tmp ADD COLUMN p smgr;
ALTER TABLE tmp ADD COLUMN q point;
ALTER TABLE tmp ADD COLUMN r lseg;
ALTER TABLE tmp ADD COLUMN s path;
ALTER TABLE tmp ADD COLUMN t box;
ALTER TABLE tmp ADD COLUMN u tinterval;
ALTER TABLE tmp ADD COLUMN v timestamp;
ALTER TABLE tmp ADD COLUMN w interval;
ALTER TABLE tmp ADD COLUMN x float8[];
ALTER TABLE tmp ADD COLUMN y float4[];
ALTER TABLE tmp ADD COLUMN z int2[];
INSERT INTO tmp (a, b, c, d, e, f, g, h, i, j, k, l, m, n, p, q, r, s, t, u,
	v, w, x, y, z)
   VALUES (4, 'name', 'text', 4.1, 4.1, 2, '(4.1,4.1,3.1,3.1)',
        'Mon May  1 00:30:30 1995', 'c', '{Mon May  1 00:30:30 1995, Monday Aug 24 14:43:07 1992, epoch}',
	314159, '(1,1)', '512',
	'1 2 3 4 5 6 7 8', 'magnetic disk', '(1.1,1.1)', '(4.1,4.1,3.1,3.1)',
	'(0,2,4.1,4.1,3.1,3.1)', '(4.1,4.1,3.1,3.1)', '["epoch" "infinity"]',
	'epoch', '01:00:10', '{1.0,2.0,3.0,4.0}', '{1.0,2.0,3.0,4.0}', '{1,2,3,4}');
SELECT * FROM tmp;
 initial | a |  b   |  c   |  d  |  e  | f |           g           |              h               | i |                                               j                                                |   k    |   l   |  m  |        n        |       p       |     q     |           r           |              s              |          t          |                      u                      |            v             |        w         |     x     |     y     |     z     
---------+---+------+------+-----+-----+---+-----------------------+------------------------------+---+------------------------------------------------------------------------------------------------+--------+-------+-----+-----------------+---------------+-----------+-----------------------+-----------------------------+---------------------+---------------------------------------------+--------------------------+------------------+-----------+-----------+-----------
         | 4 | name | text | 4.1 | 4.1 | 2 | ((4.1,4.1),(3.1,3.1)) | Mon May 01 00:30:30 1995 PDT | c | {"Mon May 01 00:30:30 1995 PDT","Mon Aug 24 14:43:07 1992 PDT","Wed Dec 31 16:00:00 1969 PST"} | 314159 | (1,1) | 512 | 1 2 3 4 5 6 7 8 | magnetic disk | (1.1,1.1) | [(4.1,4.1),(3.1,3.1)] | ((0,2),(4.1,4.1),(3.1,3.1)) | (4.1,4.1),(3.1,3.1) | ["Wed Dec 31 16:00:00 1969 PST" "infinity"] | Thu Jan 01 00:00:00 1970 | @ 1 hour 10 secs | {1,2,3,4} | {1,2,3,4} | {1,2,3,4}
(1 row)

DROP TABLE tmp;
-- the wolf bug - schema mods caused inconsistent row descriptors
CREATE TABLE tmp (
	initial 	int4
);
ALTER TABLE tmp ADD COLUMN a int4;
ALTER TABLE tmp ADD COLUMN b name;
ALTER TABLE tmp ADD COLUMN c text;
ALTER TABLE tmp ADD COLUMN d float8;
ALTER TABLE tmp ADD COLUMN e float4;
ALTER TABLE tmp ADD COLUMN f int2;
ALTER TABLE tmp ADD COLUMN g polygon;
ALTER TABLE tmp ADD COLUMN h abstime;
ALTER TABLE tmp ADD COLUMN i char;
ALTER TABLE tmp ADD COLUMN j abstime[];
ALTER TABLE tmp ADD COLUMN k int4;
ALTER TABLE tmp ADD COLUMN l tid;
ALTER TABLE tmp ADD COLUMN m xid;
ALTER TABLE tmp ADD COLUMN n oidvector;
--ALTER TABLE tmp ADD COLUMN o lock;
ALTER TABLE tmp ADD COLUMN p smgr;
ALTER TABLE tmp ADD COLUMN q point;
ALTER TABLE tmp ADD COLUMN r lseg;
ALTER TABLE tmp ADD COLUMN s path;
ALTER TABLE tmp ADD COLUMN t box;
ALTER TABLE tmp ADD COLUMN u tinterval;
ALTER TABLE tmp ADD COLUMN v timestamp;
ALTER TABLE tmp ADD COLUMN w interval;
ALTER TABLE tmp ADD COLUMN x float8[];
ALTER TABLE tmp ADD COLUMN y float4[];
ALTER TABLE tmp ADD COLUMN z int2[];
INSERT INTO tmp (a, b, c, d, e, f, g, h, i, j, k, l, m, n, p, q, r, s, t, u,
	v, w, x, y, z)
   VALUES (4, 'name', 'text', 4.1, 4.1, 2, '(4.1,4.1,3.1,3.1)',
        'Mon May  1 00:30:30 1995', 'c', '{Mon May  1 00:30:30 1995, Monday Aug 24 14:43:07 1992, epoch}',
	314159, '(1,1)', '512',
	'1 2 3 4 5 6 7 8', 'magnetic disk', '(1.1,1.1)', '(4.1,4.1,3.1,3.1)',
	'(0,2,4.1,4.1,3.1,3.1)', '(4.1,4.1,3.1,3.1)', '["epoch" "infinity"]',
	'epoch', '01:00:10', '{1.0,2.0,3.0,4.0}', '{1.0,2.0,3.0,4.0}', '{1,2,3,4}');
SELECT * FROM tmp;
 initial | a |  b   |  c   |  d  |  e  | f |           g           |              h               | i |                                               j                                                |   k    |   l   |  m  |        n        |       p       |     q     |           r           |              s              |          t          |                      u                      |            v             |        w         |     x     |     y     |     z     
---------+---+------+------+-----+-----+---+-----------------------+------------------------------+---+------------------------------------------------------------------------------------------------+--------+-------+-----+-----------------+---------------+-----------+-----------------------+-----------------------------+---------------------+---------------------------------------------+--------------------------+------------------+-----------+-----------+-----------
         | 4 | name | text | 4.1 | 4.1 | 2 | ((4.1,4.1),(3.1,3.1)) | Mon May 01 00:30:30 1995 PDT | c | {"Mon May 01 00:30:30 1995 PDT","Mon Aug 24 14:43:07 1992 PDT","Wed Dec 31 16:00:00 1969 PST"} | 314159 | (1,1) | 512 | 1 2 3 4 5 6 7 8 | magnetic disk | (1.1,1.1) | [(4.1,4.1),(3.1,3.1)] | ((0,2),(4.1,4.1),(3.1,3.1)) | (4.1,4.1),(3.1,3.1) | ["Wed Dec 31 16:00:00 1969 PST" "infinity"] | Thu Jan 01 00:00:00 1970 | @ 1 hour 10 secs | {1,2,3,4} | {1,2,3,4} | {1,2,3,4}
(1 row)

DROP TABLE tmp;
--
-- rename - check on both non-temp and temp tables
--
CREATE TABLE tmp (regtable int);
CREATE TEMP TABLE tmp (tmptable int);
ALTER TABLE tmp RENAME TO tmp_new;
SELECT * FROM tmp;
 regtable 
----------
(0 rows)

SELECT * FROM tmp_new;
 tmptable 
----------
(0 rows)

ALTER TABLE tmp RENAME TO tmp_new2;
SELECT * FROM tmp;		-- should fail
ERROR:  relation "tmp" does not exist
LINE 1: SELECT * FROM tmp;
                      ^
SELECT * FROM tmp_new;
 tmptable 
----------
(0 rows)

SELECT * FROM tmp_new2;
 regtable 
----------
(0 rows)

DROP TABLE tmp_new;
DROP TABLE tmp_new2;
-- ALTER TABLE ... RENAME on non-table relations
-- renaming indexes (FIXME: this should probably test the index's functionality)
ALTER INDEX IF EXISTS __onek_unique1 RENAME TO tmp_onek_unique1;
NOTICE:  relation "__onek_unique1" does not exist, skipping
ALTER INDEX IF EXISTS __tmp_onek_unique1 RENAME TO onek_unique1;
NOTICE:  relation "__tmp_onek_unique1" does not exist, skipping
ALTER INDEX onek_unique1 RENAME TO tmp_onek_unique1;
ALTER INDEX tmp_onek_unique1 RENAME TO onek_unique1;
-- renaming views
CREATE VIEW tmp_view (unique1) AS SELECT unique1 FROM tenk1;
ALTER TABLE tmp_view RENAME TO tmp_view_new;
-- hack to ensure we get an indexscan here
set enable_seqscan to off;
set enable_bitmapscan to off;
-- 5 values, sorted
SELECT unique1 FROM tenk1 WHERE unique1 < 5 ORDER BY 1;
 unique1 
---------
       0
       1
       2
       3
       4
(5 rows)

reset enable_seqscan;
reset enable_bitmapscan;
DROP VIEW tmp_view_new;
-- toast-like relation name
alter table stud_emp rename to pg_toast_stud_emp;
alter table pg_toast_stud_emp rename to stud_emp;
-- renaming index should rename constraint as well
ALTER TABLE onek ADD CONSTRAINT onek_unique1_constraint UNIQUE (unique1);
ALTER INDEX onek_unique1_key RENAME TO onek_unique1_constraint_foo;
ALTER TABLE onek DROP CONSTRAINT onek_unique1_constraint_foo;
-- renaming constraint
ALTER TABLE onek ADD CONSTRAINT onek_check_constraint CHECK (unique1 >= 0);
ALTER TABLE onek RENAME CONSTRAINT onek_check_constraint TO onek_check_constraint_foo;
ALTER TABLE onek DROP CONSTRAINT onek_check_constraint_foo;
-- renaming constraint should rename index as well
ALTER TABLE onek ADD CONSTRAINT onek_unique1_constraint UNIQUE (unique1);
DROP INDEX onek_unique1_key;  -- to see whether it's there
ERROR:  cannot drop index onek_unique1_key because constraint onek_unique1_constraint on table onek requires it
HINT:  You can drop constraint onek_unique1_constraint on table onek instead.
ALTER TABLE onek RENAME CONSTRAINT onek_unique1_constraint TO onek_unique1_constraint_foo;
DROP INDEX onek_unique1_constraint_foo;  -- to see whether it's there
ERROR:  cannot drop index onek_unique1_constraint_foo because constraint onek_unique1_constraint_foo on table onek requires it
HINT:  You can drop constraint onek_unique1_constraint_foo on table onek instead.
ALTER TABLE onek DROP CONSTRAINT onek_unique1_constraint_foo;
-- renaming constraints vs. inheritance
CREATE TABLE constraint_rename_test (a int CONSTRAINT con1 CHECK (a > 0), b int, c int);
\d constraint_rename_test
Table "public.constraint_rename_test"
 Column |  Type   | Modifiers 
--------+---------+-----------
 a      | integer | 
 b      | integer | 
 c      | integer | 
Check constraints:
    "con1" CHECK (a > 0)
Distributed by: (a)

CREATE TABLE constraint_rename_test2 (a int CONSTRAINT con1 CHECK (a > 0), d int) INHERITS (constraint_rename_test);
NOTICE:  merging column "a" with inherited definition
NOTICE:  merging constraint "con1" with inherited definition
\d constraint_rename_test2
Table "public.constraint_rename_test2"
 Column |  Type   | Modifiers 
--------+---------+-----------
 a      | integer | 
 b      | integer | 
 c      | integer | 
 d      | integer | 
Check constraints:
    "con1" CHECK (a > 0)
Inherits: constraint_rename_test
Distributed by: (a)

ALTER TABLE constraint_rename_test2 RENAME CONSTRAINT con1 TO con1foo; -- fail
ERROR:  cannot rename inherited constraint "con1"
ALTER TABLE ONLY constraint_rename_test RENAME CONSTRAINT con1 TO con1foo; -- fail
ERROR:  inherited constraint "con1" must be renamed in child tables too
ALTER TABLE constraint_rename_test RENAME CONSTRAINT con1 TO con1foo; -- ok
\d constraint_rename_test
Table "public.constraint_rename_test"
 Column |  Type   | Modifiers 
--------+---------+-----------
 a      | integer | 
 b      | integer | 
 c      | integer | 
Check constraints:
    "con1foo" CHECK (a > 0)
Number of child tables: 1 (Use \d+ to list them.)
Distributed by: (a)

\d constraint_rename_test2
Table "public.constraint_rename_test2"
 Column |  Type   | Modifiers 
--------+---------+-----------
 a      | integer | 
 b      | integer | 
 c      | integer | 
 d      | integer | 
Check constraints:
    "con1foo" CHECK (a > 0)
Inherits: constraint_rename_test
Distributed by: (a)

ALTER TABLE constraint_rename_test ADD CONSTRAINT con2 CHECK (b > 0) NO INHERIT;
ALTER TABLE ONLY constraint_rename_test RENAME CONSTRAINT con2 TO con2foo; -- ok
ALTER TABLE constraint_rename_test RENAME CONSTRAINT con2foo TO con2bar; -- ok
\d constraint_rename_test
Table "public.constraint_rename_test"
 Column |  Type   | Modifiers 
--------+---------+-----------
 a      | integer | 
 b      | integer | 
 c      | integer | 
Check constraints:
    "con1foo" CHECK (a > 0)
    "con2bar" CHECK (b > 0) NO INHERIT
Number of child tables: 1 (Use \d+ to list them.)
Distributed by: (a)

\d constraint_rename_test2
Table "public.constraint_rename_test2"
 Column |  Type   | Modifiers 
--------+---------+-----------
 a      | integer | 
 b      | integer | 
 c      | integer | 
 d      | integer | 
Check constraints:
    "con1foo" CHECK (a > 0)
Inherits: constraint_rename_test
Distributed by: (a)

ALTER TABLE constraint_rename_test ADD CONSTRAINT con3 PRIMARY KEY (a);
ALTER TABLE constraint_rename_test RENAME CONSTRAINT con3 TO con3foo; -- ok
\d constraint_rename_test
Table "public.constraint_rename_test"
 Column |  Type   | Modifiers 
--------+---------+-----------
 a      | integer | not null
 b      | integer | 
 c      | integer | 
Indexes:
    "con3foo" PRIMARY KEY, btree (a)
Check constraints:
    "con1foo" CHECK (a > 0)
    "con2bar" CHECK (b > 0) NO INHERIT
Number of child tables: 1 (Use \d+ to list them.)
Distributed by: (a)

\d constraint_rename_test2
Table "public.constraint_rename_test2"
 Column |  Type   | Modifiers 
--------+---------+-----------
 a      | integer | 
 b      | integer | 
 c      | integer | 
 d      | integer | 
Check constraints:
    "con1foo" CHECK (a > 0)
Inherits: constraint_rename_test
Distributed by: (a)

DROP TABLE constraint_rename_test2;
DROP TABLE constraint_rename_test;
ALTER TABLE IF EXISTS constraint_rename_test ADD CONSTRAINT con4 UNIQUE (a);
NOTICE:  relation "constraint_rename_test" does not exist, skipping
-- FOREIGN KEY CONSTRAINT adding TEST
CREATE TABLE tmp2 (a int primary key) distributed by (a);
CREATE TABLE tmp3 (a int, b int);
CREATE TABLE tmp4 (a int, b int, unique(a,b)) distributed by (a);
CREATE TABLE tmp5 (a int, b int);
-- Insert rows into tmp2 (pktable)
INSERT INTO tmp2 values (1);
INSERT INTO tmp2 values (2);
INSERT INTO tmp2 values (3);
INSERT INTO tmp2 values (4);
-- Insert rows into tmp3
INSERT INTO tmp3 values (1,10);
INSERT INTO tmp3 values (1,20);
INSERT INTO tmp3 values (5,50);
-- Try (and fail) to add constraint due to invalid source columns
ALTER TABLE tmp3 add constraint tmpconstr foreign key(c) references tmp2 match full;
ERROR:  column "c" referenced in foreign key constraint does not exist
-- Try (and fail) to add constraint due to invalide destination columns explicitly given
ALTER TABLE tmp3 add constraint tmpconstr foreign key(a) references tmp2(b) match full;
ERROR:  column "b" referenced in foreign key constraint does not exist
-- Try (and fail) to add constraint due to invalid data
ALTER TABLE tmp3 add constraint tmpconstr foreign key (a) references tmp2 match full;
WARNING:  Referential integrity (FOREIGN KEY) constraints are not supported in Greenplum Database, will not be enforced.
-- Delete one row, add the constraint again -- should fail
DELETE FROM tmp3 where a=5;
ALTER TABLE tmp3 add constraint tmpconstr foreign key (a) references tmp2 match full;
ERROR:  constraint "tmpconstr" for relation "tmp3" already exists
ALTER TABLE tmp3 drop constraint tmpconstr;
INSERT INTO tmp3 values (5,50);
-- Try NOT VALID and then VALIDATE CONSTRAINT, but fails. Delete failure then re-validate
ALTER TABLE tmp3 add constraint tmpconstr foreign key (a) references tmp2 match full NOT VALID;
-- FK constraints are not supported in GPDB
--start_ignore
ALTER TABLE tmp3 validate constraint tmpconstr;
ERROR:  insert or update on table "tmp3" violates foreign key constraint "tmpconstr"
DETAIL:  Key (a)=(5) is not present in table "tmp2".
--end_ignore
-- Delete failing row
DELETE FROM tmp3 where a=5;
-- Try (and succeed) and repeat to show it works on already valid constraint
--start_ignore
ALTER TABLE tmp3 validate constraint tmpconstr;
ALTER TABLE tmp3 validate constraint tmpconstr;
--end_ignore
-- Try a non-verified CHECK constraint
ALTER TABLE tmp3 ADD CONSTRAINT b_greater_than_ten CHECK (b > 10); -- fail
ERROR:  check constraint "b_greater_than_ten" is violated by some row
ALTER TABLE tmp3 ADD CONSTRAINT b_greater_than_ten CHECK (b > 10) NOT VALID; -- succeeds
ALTER TABLE tmp3 VALIDATE CONSTRAINT b_greater_than_ten; -- fails
ERROR:  check constraint "b_greater_than_ten" is violated by some row
DELETE FROM tmp3 WHERE NOT b > 10;
ALTER TABLE tmp3 VALIDATE CONSTRAINT b_greater_than_ten; -- succeeds
ALTER TABLE tmp3 VALIDATE CONSTRAINT b_greater_than_ten; -- succeeds
-- Test inherited NOT VALID CHECK constraints
select * from tmp3;
 a | b  
---+----
 1 | 20
(1 row)

CREATE TABLE tmp6 () INHERITS (tmp3);
CREATE TABLE tmp7 () INHERITS (tmp3);
NOTICE:  Table has parent, setting distribution columns to match parent table
INSERT INTO tmp6 VALUES (6, 30), (1, 16);
ALTER TABLE tmp3 ADD CONSTRAINT b_le_20 CHECK (b <= 20) NOT VALID;
ALTER TABLE tmp3 VALIDATE CONSTRAINT b_le_20;	-- fails
ERROR:  check constraint "b_le_20" is violated by some row
DELETE FROM tmp6 WHERE b > 20;
ALTER TABLE tmp3 VALIDATE CONSTRAINT b_le_20;	-- succeeds
-- An already validated constraint must not be revalidated
CREATE FUNCTION boo(int) RETURNS int IMMUTABLE STRICT LANGUAGE plpgsql AS $$ BEGIN RAISE NOTICE 'boo: %', $1; RETURN $1; END; $$;
INSERT INTO tmp7 VALUES (1, 18);
ALTER TABLE tmp7 ADD CONSTRAINT identity CHECK (b = boo(b));
NOTICE:  boo: 18
ALTER TABLE tmp3 ADD CONSTRAINT IDENTITY check (b = boo(b)) NOT VALID;
NOTICE:  merging constraint "identity" with inherited definition
ALTER TABLE tmp3 VALIDATE CONSTRAINT identity;
NOTICE:  boo: 16  (seg1 172.17.0.2:25433 pid=452490)
NOTICE:  boo: 20  (seg0 172.17.0.2:25432 pid=452488)
-- Try (and fail) to create constraint from tmp5(a) to tmp4(a) - unique constraint on
-- tmp4 is a,b
ALTER TABLE tmp5 add constraint tmpconstr foreign key(a) references tmp4(a) match full;
ERROR:  there is no unique constraint matching given keys for referenced table "tmp4"
DROP TABLE tmp7;
DROP TABLE tmp6;
DROP TABLE tmp5;
DROP TABLE tmp4;
DROP TABLE tmp3;
DROP TABLE tmp2;
-- NOT VALID with plan invalidation -- ensure we don't use a constraint for
-- exclusion until validated
set constraint_exclusion TO 'partition';
create table nv_parent (d date);
create table nv_child_2010 () inherits (nv_parent);
create table nv_child_2011 () inherits (nv_parent);
alter table nv_child_2010 add check (d between '2010-01-01'::date and '2010-12-31'::date) not valid;
alter table nv_child_2011 add check (d between '2011-01-01'::date and '2011-12-31'::date) not valid;
explain (costs off) select * from nv_parent where d between '2011-08-01' and '2011-08-31';
                                   QUERY PLAN                                    
---------------------------------------------------------------------------------
 Gather Motion 3:1  (slice1; segments: 3)
   ->  Append
         ->  Seq Scan on nv_parent
               Filter: ((d >= '08-01-2011'::date) AND (d <= '08-31-2011'::date))
         ->  Seq Scan on nv_child_2010
               Filter: ((d >= '08-01-2011'::date) AND (d <= '08-31-2011'::date))
         ->  Seq Scan on nv_child_2011
               Filter: ((d >= '08-01-2011'::date) AND (d <= '08-31-2011'::date))
 Optimizer: legacy query optimizer
(9 rows)

create table nv_child_2009 (check (d between '2009-01-01'::date and '2009-12-31'::date)) inherits (nv_parent);
explain (costs off) select * from nv_parent where d between '2011-08-01'::date and '2011-08-31'::date;
                                   QUERY PLAN                                    
---------------------------------------------------------------------------------
 Gather Motion 3:1  (slice1; segments: 3)
   ->  Append
         ->  Seq Scan on nv_parent
               Filter: ((d >= '08-01-2011'::date) AND (d <= '08-31-2011'::date))
         ->  Seq Scan on nv_child_2010
               Filter: ((d >= '08-01-2011'::date) AND (d <= '08-31-2011'::date))
         ->  Seq Scan on nv_child_2011
               Filter: ((d >= '08-01-2011'::date) AND (d <= '08-31-2011'::date))
 Optimizer: legacy query optimizer
(9 rows)

explain (costs off) select * from nv_parent where d between '2009-08-01'::date and '2009-08-31'::date;
                                   QUERY PLAN                                    
---------------------------------------------------------------------------------
 Gather Motion 3:1  (slice1; segments: 3)
   ->  Append
         ->  Seq Scan on nv_parent
               Filter: ((d >= '08-01-2009'::date) AND (d <= '08-31-2009'::date))
         ->  Seq Scan on nv_child_2010
               Filter: ((d >= '08-01-2009'::date) AND (d <= '08-31-2009'::date))
         ->  Seq Scan on nv_child_2011
               Filter: ((d >= '08-01-2009'::date) AND (d <= '08-31-2009'::date))
         ->  Seq Scan on nv_child_2009
               Filter: ((d >= '08-01-2009'::date) AND (d <= '08-31-2009'::date))
 Optimizer: legacy query optimizer
(11 rows)

-- after validation, the constraint should be used
alter table nv_child_2011 VALIDATE CONSTRAINT nv_child_2011_d_check;
explain (costs off) select * from nv_parent where d between '2009-08-01'::date and '2009-08-31'::date;
                                   QUERY PLAN                                    
---------------------------------------------------------------------------------
 Gather Motion 3:1  (slice1; segments: 3)
   ->  Append
         ->  Seq Scan on nv_parent
               Filter: ((d >= '08-01-2009'::date) AND (d <= '08-31-2009'::date))
         ->  Seq Scan on nv_child_2010
               Filter: ((d >= '08-01-2009'::date) AND (d <= '08-31-2009'::date))
         ->  Seq Scan on nv_child_2009
               Filter: ((d >= '08-01-2009'::date) AND (d <= '08-31-2009'::date))
 Optimizer: legacy query optimizer
(9 rows)

-- Foreign key adding test with mixed types
-- Note: these tables are TEMP to avoid name conflicts when this test
-- is run in parallel with foreign_key.sql.
CREATE TEMP TABLE PKTABLE (ptest1 int PRIMARY KEY) distributed by (ptest1);
INSERT INTO PKTABLE VALUES(42);
CREATE TEMP TABLE FKTABLE (ftest1 inet);
-- This next should fail, because int=inet does not exist
ALTER TABLE FKTABLE ADD FOREIGN KEY(ftest1) references pktable;
ERROR:  foreign key constraint "fktable_ftest1_fkey" cannot be implemented
DETAIL:  Key columns "ftest1" and "ptest1" are of incompatible types: inet and integer.
-- This should also fail for the same reason, but here we
-- give the column name
ALTER TABLE FKTABLE ADD FOREIGN KEY(ftest1) references pktable(ptest1);
ERROR:  foreign key constraint "fktable_ftest1_fkey" cannot be implemented
DETAIL:  Key columns "ftest1" and "ptest1" are of incompatible types: inet and integer.
DROP TABLE FKTABLE;
-- This should succeed, even though they are different types,
-- because int=int8 exists and is a member of the integer opfamily
CREATE TEMP TABLE FKTABLE (ftest1 int8);
ALTER TABLE FKTABLE ADD FOREIGN KEY(ftest1) references pktable;
WARNING:  Referential integrity (FOREIGN KEY) constraints are not supported in Greenplum Database, will not be enforced.
-- Check it actually works
INSERT INTO FKTABLE VALUES(42);		-- should succeed
INSERT INTO FKTABLE VALUES(43);		-- should fail
DROP TABLE FKTABLE;
-- This should fail, because we'd have to cast numeric to int which is
-- not an implicit coercion (or use numeric=numeric, but that's not part
-- of the integer opfamily)
CREATE TEMP TABLE FKTABLE (ftest1 numeric);
ALTER TABLE FKTABLE ADD FOREIGN KEY(ftest1) references pktable;
ERROR:  foreign key constraint "fktable_ftest1_fkey" cannot be implemented
DETAIL:  Key columns "ftest1" and "ptest1" are of incompatible types: numeric and integer.
DROP TABLE FKTABLE;
DROP TABLE PKTABLE;
-- On the other hand, this should work because int implicitly promotes to
-- numeric, and we allow promotion on the FK side
CREATE TEMP TABLE PKTABLE (ptest1 numeric PRIMARY KEY);
INSERT INTO PKTABLE VALUES(42);
CREATE TEMP TABLE FKTABLE (ftest1 int);
ALTER TABLE FKTABLE ADD FOREIGN KEY(ftest1) references pktable;
WARNING:  Referential integrity (FOREIGN KEY) constraints are not supported in Greenplum Database, will not be enforced.
-- Check it actually works
INSERT INTO FKTABLE VALUES(42);		-- should succeed
INSERT INTO FKTABLE VALUES(43);		-- should fail
DROP TABLE FKTABLE;
DROP TABLE PKTABLE;
CREATE TEMP TABLE PKTABLE (ptest1 int, ptest2 inet,
                           PRIMARY KEY(ptest1, ptest2))
                           distributed by (ptest1);
-- This should fail, because we just chose really odd types
CREATE TEMP TABLE FKTABLE (ftest1 cidr, ftest2 timestamp);
ALTER TABLE FKTABLE ADD FOREIGN KEY(ftest1, ftest2) references pktable;
ERROR:  foreign key constraint "fktable_ftest1_fkey" cannot be implemented
DETAIL:  Key columns "ftest1" and "ptest1" are of incompatible types: cidr and integer.
DROP TABLE FKTABLE;
-- Again, so should this...
CREATE TEMP TABLE FKTABLE (ftest1 cidr, ftest2 timestamp);
ALTER TABLE FKTABLE ADD FOREIGN KEY(ftest1, ftest2)
     references pktable(ptest1, ptest2);
ERROR:  foreign key constraint "fktable_ftest1_fkey" cannot be implemented
DETAIL:  Key columns "ftest1" and "ptest1" are of incompatible types: cidr and integer.
DROP TABLE FKTABLE;
-- This fails because we mixed up the column ordering
CREATE TEMP TABLE FKTABLE (ftest1 int, ftest2 inet);
ALTER TABLE FKTABLE ADD FOREIGN KEY(ftest1, ftest2)
     references pktable(ptest2, ptest1);
ERROR:  foreign key constraint "fktable_ftest1_fkey" cannot be implemented
DETAIL:  Key columns "ftest1" and "ptest2" are of incompatible types: integer and inet.
-- As does this...
ALTER TABLE FKTABLE ADD FOREIGN KEY(ftest2, ftest1)
     references pktable(ptest1, ptest2);
ERROR:  foreign key constraint "fktable_ftest2_fkey" cannot be implemented
DETAIL:  Key columns "ftest2" and "ptest1" are of incompatible types: inet and integer.
-- temp tables should go away by themselves, need not drop them.
-- test check constraint adding
create table atacc1 ( test int );
-- add a check constraint
alter table atacc1 add constraint atacc_test1 check (test>3);
-- should fail
insert into atacc1 (test) values (2);
ERROR:  new row for relation "atacc1" violates check constraint "atacc_test1"
DETAIL:  Failing row contains (2).
-- should succeed
insert into atacc1 (test) values (4);
drop table atacc1;
-- let's do one where the check fails when added
create table atacc1 ( test int );
-- insert a soon to be failing row
insert into atacc1 (test) values (2);
-- add a check constraint (fails)
alter table atacc1 add constraint atacc_test1 check (test>3);
ERROR:  check constraint "atacc_test1" is violated by some row
insert into atacc1 (test) values (4);
drop table atacc1;
-- let's do one where the check fails because the column doesn't exist
create table atacc1 ( test int );
-- add a check constraint (fails)
alter table atacc1 add constraint atacc_test1 check (test1>3);
ERROR:  column "test1" does not exist
drop table atacc1;
-- something a little more complicated
create table atacc1 ( test int, test2 int, test3 int);
-- add a check constraint (fails)
alter table atacc1 add constraint atacc_test1 check (test+test2<test3*4);
-- should fail
insert into atacc1 (test,test2,test3) values (4,4,2);
ERROR:  new row for relation "atacc1" violates check constraint "atacc_test1"
DETAIL:  Failing row contains (4, 4, 2).
-- should succeed
insert into atacc1 (test,test2,test3) values (4,4,5);
drop table atacc1;
-- lets do some naming tests
create table atacc1 (test int check (test>3), test2 int);
alter table atacc1 add check (test2>test);
-- should fail for $2
insert into atacc1 (test2, test) values (3, 4);
ERROR:  new row for relation "atacc1" violates check constraint "atacc1_check"
DETAIL:  Failing row contains (4, 3).
drop table atacc1;
-- inheritance related tests
create table atacc1 (test int);
create table atacc2 (test2 int);
create table atacc3 (test3 int) inherits (atacc1, atacc2);
NOTICE:  Table has parent, setting distribution columns to match parent table
alter table atacc2 add constraint foo check (test2>0);
-- fail and then succeed on atacc2
insert into atacc2 (test2) values (-3);
ERROR:  new row for relation "atacc2" violates check constraint "foo"
DETAIL:  Failing row contains (-3).
insert into atacc2 (test2) values (3);
-- fail and then succeed on atacc3
insert into atacc3 (test2) values (-3);
ERROR:  new row for relation "atacc3" violates check constraint "foo"
DETAIL:  Failing row contains (null, -3, null).
insert into atacc3 (test2) values (3);
drop table atacc3;
drop table atacc2;
drop table atacc1;
-- same things with one created with INHERIT
create table atacc1 (test int);
create table atacc2 (test2 int);
create table atacc3 (test3 int) inherits (atacc1, atacc2);
NOTICE:  Table has parent, setting distribution columns to match parent table
alter table atacc3 no inherit atacc2;
-- fail
alter table atacc3 no inherit atacc2;
ERROR:  relation "atacc2" is not a parent of relation "atacc3"
-- make sure it really isn't a child
insert into atacc3 (test2) values (3);
select test2 from atacc2;
 test2 
-------
(0 rows)

-- fail due to missing constraint
alter table atacc2 add constraint foo check (test2>0);
alter table atacc3 inherit atacc2;
ERROR:  child table is missing constraint "foo"
-- fail due to missing column
alter table atacc3 rename test2 to testx;
alter table atacc3 inherit atacc2;
ERROR:  child table is missing column "test2"
-- fail due to mismatched data type
alter table atacc3 add test2 bool;
alter table atacc3 inherit atacc2;
ERROR:  child table "atacc3" has different type for column "test2"
alter table atacc3 drop test2;
-- succeed
alter table atacc3 add test2 int;
update atacc3 set test2 = 4 where test2 is null;
alter table atacc3 add constraint foo check (test2>0);
alter table atacc3 inherit atacc2;
-- fail due to duplicates and circular inheritance
alter table atacc3 inherit atacc2;
ERROR:  relation "atacc2" would be inherited from more than once
alter table atacc2 inherit atacc3;
ERROR:  circular inheritance not allowed
DETAIL:  "atacc3" is already a child of "atacc2".
alter table atacc2 inherit atacc2;
ERROR:  circular inheritance not allowed
DETAIL:  "atacc2" is already a child of "atacc2".
-- test that we really are a child now (should see 4 not 3 and cascade should go through)
select test2 from atacc2;
 test2 
-------
     4
(1 row)

drop table atacc2 cascade;
NOTICE:  drop cascades to table atacc3
drop table atacc1;
-- adding only to a parent is allowed as of 9.2
create table atacc1 (test int);
create table atacc2 (test2 int) inherits (atacc1);
-- ok:
alter table atacc1 add constraint foo check (test>0) no inherit;
-- check constraint is not there on child
insert into atacc2 (test) values (-3);
-- check constraint is there on parent
insert into atacc1 (test) values (-3);
ERROR:  new row for relation "atacc1" violates check constraint "foo"
DETAIL:  Failing row contains (-3).
insert into atacc1 (test) values (3);
-- fail, violating row:
alter table atacc2 add constraint foo check (test>0) no inherit;
ERROR:  check constraint "foo" is violated by some row
drop table atacc2;
drop table atacc1;
-- test unique constraint adding
create table atacc1 ( test int ) with oids distributed by (test);
NOTICE:  OIDS=TRUE is not recommended for user-created tables. Use OIDS=FALSE to prevent wrap-around of the OID counter
-- add a unique constraint
alter table atacc1 add constraint atacc_test1 unique (test);
-- insert first value
insert into atacc1 (test) values (2);
-- should fail
insert into atacc1 (test) values (2);
ERROR:  duplicate key value violates unique constraint "atacc1_test_key"
DETAIL:  Key (test)=(2) already exists.
-- should succeed
-- In GPDB, we must insert enough values so as to cause duplicates to
-- be detected on at least one out of several (usually 3) gpdb
-- segments.
insert into atacc1 select i from generate_series(3,10)i;
-- try adding a unique oid constraint
alter table atacc1 add constraint atacc_oid1 unique(oid);
ERROR:  cannot create unique index on system column
-- try to create duplicates via alter table using - should fail
alter table atacc1 alter column test type integer using 0;
ERROR:  could not create unique index "atacc1_test_key"  (seg2 172.17.0.2:25434 pid=389538)
DETAIL:  Key (test)=(0) is duplicated.
drop table atacc1;
-- let's do one where the unique constraint fails when added
create table atacc1 ( test int ) distributed by (test);
-- insert soon to be failing rows
insert into atacc1 (test) values (2);
insert into atacc1 (test) values (2);
-- add a unique constraint (fails)
alter table atacc1 add constraint atacc_test1 unique (test);
ERROR:  could not create unique index "atacc1_test_key"
DETAIL:  Key (test)=(2) is duplicated.
insert into atacc1 (test) values (3);
drop table atacc1;
-- let's do one where the unique constraint fails
-- because the column doesn't exist
create table atacc1 ( test int ) distributed by (test);
-- add a unique constraint (fails)
alter table atacc1 add constraint atacc_test1 unique (test1);
ERROR:  column "test1" named in key does not exist
drop table atacc1;
-- something a little more complicated
create table atacc1 ( test int, test2 int) distributed by (test);
-- add a unique constraint
alter table atacc1 add constraint atacc_test1 unique (test, test2);
-- insert initial value
insert into atacc1 (test,test2) values (4,4);
-- should fail
insert into atacc1 (test,test2) values (4,4);
ERROR:  duplicate key value violates unique constraint "atacc1_test_test2_key"
DETAIL:  Key (test, test2)=(4, 4) already exists.
-- should all succeed
insert into atacc1 (test,test2) values (4,5);
insert into atacc1 (test,test2) values (5,4);
insert into atacc1 (test,test2) values (5,5);
drop table atacc1;
-- lets do some naming tests
create table atacc1 (test int, test2 int, unique(test)) distributed by (test);
alter table atacc1 add unique (test2);
ERROR:  UNIQUE index must contain all columns in the distribution key of relation "atacc1"
-- should fail for @@ second one @@
insert into atacc1 (test2, test) values (3, 3);
insert into atacc1 (test2, test) values (2, 3);
ERROR:  duplicate key value violates unique constraint "atacc1_test_key"
DETAIL:  Key (test)=(3) already exists.
drop table atacc1;
-- test primary key constraint adding
create table atacc1 ( test int ) with oids distributed by (test);
NOTICE:  OIDS=TRUE is not recommended for user-created tables. Use OIDS=FALSE to prevent wrap-around of the OID counter
-- add a primary key constraint
alter table atacc1 add constraint atacc_test1 primary key (test);
-- insert first value
insert into atacc1 (test) values (2);
-- should fail
insert into atacc1 (test) values (2);
ERROR:  duplicate key value violates unique constraint "atacc1_pkey"
DETAIL:  Key (test)=(2) already exists.
-- should succeed
insert into atacc1 (test) values (4);
-- inserting NULL should fail
insert into atacc1 (test) values(NULL);
ERROR:  null value in column "test" violates not-null constraint
DETAIL:  Failing row contains (null).
-- try adding a second primary key (should fail)
alter table atacc1 add constraint atacc_oid1 primary key(oid);
ERROR:  multiple primary keys for table "atacc1" are not allowed
-- drop first primary key constraint
alter table atacc1 drop constraint atacc_test1 restrict;
-- try adding a primary key on oid (should fail)
alter table atacc1 add constraint atacc_oid1 primary key(oid);
ERROR:  cannot create primary key on system column
drop table atacc1;
-- let's do one where the primary key constraint fails when added
create table atacc1 ( test int ) distributed by (test);
-- insert soon to be failing rows
insert into atacc1 (test) values (2);
insert into atacc1 (test) values (2);
-- add a primary key (fails)
alter table atacc1 add constraint atacc_test1 primary key (test);
ERROR:  could not create unique index "atacc1_pkey"
DETAIL:  Key (test)=(2) is duplicated.
insert into atacc1 (test) values (3);
drop table atacc1;
-- let's do another one where the primary key constraint fails when added
create table atacc1 ( test int ) distributed by (test);
-- insert soon to be failing row
insert into atacc1 (test) values (NULL);
-- add a primary key (fails)
alter table atacc1 add constraint atacc_test1 primary key (test);
ERROR:  column "test" contains null values
insert into atacc1 (test) values (3);
drop table atacc1;
-- let's do one where the primary key constraint fails
-- because the column doesn't exist
create table atacc1 ( test int ) distributed by (test);
-- add a primary key constraint (fails)
alter table atacc1 add constraint atacc_test1 primary key (test1);
ERROR:  column "test1" named in key does not exist
drop table atacc1;
-- adding a new column as primary key to a non-empty table.
-- should fail unless the column has a non-null default value.
create table atacc1 ( test int );
insert into atacc1 (test) values (0);
-- add a primary key column without a default (fails).
alter table atacc1 add column test2 int primary key;
ERROR:  cannot add column with primary key constraint
-- now add a primary key column with a default (succeeds).
alter table atacc1 add column test2 int default 0 primary key;
ERROR:  cannot add column with primary key constraint
drop table atacc1;
-- something a little more complicated
create table atacc1 ( test int, test2 int) distributed by (test);
-- add a primary key constraint
alter table atacc1 add constraint atacc_test1 primary key (test, test2);
-- try adding a second primary key - should fail
alter table atacc1 add constraint atacc_test2 primary key (test);
ERROR:  multiple primary keys for table "atacc1" are not allowed
-- insert initial value
insert into atacc1 (test,test2) values (4,4);
-- should fail
insert into atacc1 (test,test2) values (4,4);
ERROR:  duplicate key value violates unique constraint "atacc1_pkey"
DETAIL:  Key (test, test2)=(4, 4) already exists.
insert into atacc1 (test,test2) values (NULL,3);
ERROR:  null value in column "test" violates not-null constraint
DETAIL:  Failing row contains (null, 3).
insert into atacc1 (test,test2) values (3, NULL);
ERROR:  null value in column "test2" violates not-null constraint
DETAIL:  Failing row contains (3, null).
insert into atacc1 (test,test2) values (NULL,NULL);
ERROR:  null value in column "test" violates not-null constraint
DETAIL:  Failing row contains (null, null).
-- should all succeed
insert into atacc1 (test,test2) values (4,5);
insert into atacc1 (test,test2) values (5,4);
insert into atacc1 (test,test2) values (5,5);
drop table atacc1;
-- lets do some naming tests
create table atacc1 (test int, test2 int, primary key(test)) distributed by (test);
-- only first should succeed
insert into atacc1 (test2, test) values (3, 3);
insert into atacc1 (test2, test) values (2, 3);
ERROR:  duplicate key value violates unique constraint "atacc1_pkey"
DETAIL:  Key (test)=(3) already exists.
insert into atacc1 (test2, test) values (1, NULL);
ERROR:  null value in column "test" violates not-null constraint
DETAIL:  Failing row contains (null, 1).
drop table atacc1;
-- alter table / alter column [set/drop] not null tests
-- try altering system catalogs, should fail
alter table pg_class alter column relname drop not null;
ERROR:  permission denied: "pg_class" is a system catalog
alter table pg_class alter relname set not null;
ERROR:  permission denied: "pg_class" is a system catalog
-- try altering non-existent table, should fail
alter table non_existent alter column bar set not null;
ERROR:  relation "non_existent" does not exist
alter table non_existent alter column bar drop not null;
ERROR:  relation "non_existent" does not exist
-- test setting columns to null and not null and vice versa
-- test checking for null values and primary key
create table atacc1 (test int not null) with oids distributed by (test);
NOTICE:  OIDS=TRUE is not recommended for user-created tables. Use OIDS=FALSE to prevent wrap-around of the OID counter
alter table atacc1 add constraint "atacc1_pkey" primary key (test);
alter table atacc1 alter column test drop not null;
ERROR:  column "test" is in a primary key
alter table atacc1 drop constraint "atacc1_pkey";
alter table atacc1 alter column test drop not null;
insert into atacc1 values (null);
alter table atacc1 alter test set not null;
ERROR:  column "test" contains null values
delete from atacc1;
alter table atacc1 alter test set not null;
-- try altering a non-existent column, should fail
alter table atacc1 alter bar set not null;
ERROR:  column "bar" of relation "atacc1" does not exist
alter table atacc1 alter bar drop not null;
ERROR:  column "bar" of relation "atacc1" does not exist
-- try altering the oid column, should fail
alter table atacc1 alter oid set not null;
ERROR:  cannot alter system column "oid"
alter table atacc1 alter oid drop not null;
ERROR:  cannot alter system column "oid"
-- try creating a view and altering that, should fail
create view myview as select * from atacc1;
alter table myview alter column test drop not null;
ERROR:  "myview" is not a table or foreign table
alter table myview alter column test set not null;
ERROR:  "myview" is not a table or foreign table
drop view myview;
drop table atacc1;
-- test inheritance
create table parent (a int);
create table child (b varchar(255)) inherits (parent);
NOTICE:  Table has parent, setting distribution columns to match parent table
alter table parent alter a set not null;
insert into parent values (NULL);
ERROR:  null value in column "a" violates not-null constraint
DETAIL:  Failing row contains (null).
insert into child (a, b) values (NULL, 'foo');
ERROR:  null value in column "a" violates not-null constraint
DETAIL:  Failing row contains (null, foo).
alter table parent alter a drop not null;
insert into parent values (NULL);
insert into child (a, b) values (NULL, 'foo');
alter table only parent alter a set not null;
ERROR:  column "a" contains null values
alter table child alter a set not null;
ERROR:  column "a" contains null values
delete from parent;
alter table only parent alter a set not null;
insert into parent values (NULL);
ERROR:  null value in column "a" violates not-null constraint
DETAIL:  Failing row contains (null).
alter table child alter a set not null;
insert into child (a, b) values (NULL, 'foo');
ERROR:  null value in column "a" violates not-null constraint
DETAIL:  Failing row contains (null, foo).
delete from child;
alter table child alter a set not null;
insert into child (a, b) values (NULL, 'foo');
ERROR:  null value in column "a" violates not-null constraint
DETAIL:  Failing row contains (null, foo).
drop table child;
drop table parent;
-- test setting and removing default values
create table def_test (
	c1	int4 default 5,
	c2	text default 'initial_default'
);
insert into def_test default values;
alter table def_test alter column c1 drop default;
insert into def_test default values;
alter table def_test alter column c2 drop default;
insert into def_test default values;
alter table def_test alter column c1 set default 10;
alter table def_test alter column c2 set default 'new_default';
insert into def_test default values;
select * from def_test;
 c1 |       c2        
----+-----------------
  5 | initial_default
    | initial_default
    | 
 10 | new_default
(4 rows)

-- set defaults to an incorrect type: this should fail
alter table def_test alter column c1 set default 'wrong_datatype';
ERROR:  invalid input syntax for integer: "wrong_datatype"
alter table def_test alter column c2 set default 20;
-- set defaults on a non-existent column: this should fail
alter table def_test alter column c3 set default 30;
ERROR:  column "c3" of relation "def_test" does not exist
-- set defaults on views: we need to create a view, add a rule
-- to allow insertions into it, and then alter the view to add
-- a default
create view def_view_test as select * from def_test;
create rule def_view_test_ins as
	on insert to def_view_test
	do instead insert into def_test select new.*;
insert into def_view_test default values;
alter table def_view_test alter column c1 set default 45;
insert into def_view_test default values;
alter table def_view_test alter column c2 set default 'view_default';
insert into def_view_test default values;
select * from def_view_test;
 c1 |       c2        
----+-----------------
  5 | initial_default
    | initial_default
    | 
 10 | new_default
    | 
 45 | 
 45 | view_default
(7 rows)

drop rule def_view_test_ins on def_view_test;
drop view def_view_test;
drop table def_test;
-- alter table / drop column tests
-- try altering system catalogs, should fail
alter table pg_class drop column relname;
ERROR:  permission denied: "pg_class" is a system catalog
-- try altering non-existent table, should fail
alter table nosuchtable drop column bar;
ERROR:  relation "nosuchtable" does not exist
-- test dropping columns
create table atacc1 (a int4 not null, b int4, c int4 not null, d int4) with oids
distributed by (a);
NOTICE:  OIDS=TRUE is not recommended for user-created tables. Use OIDS=FALSE to prevent wrap-around of the OID counter
insert into atacc1 values (1, 2, 3, 4);
alter table atacc1 drop a;
NOTICE:  Dropping a column that is part of the distribution policy forces a NULL distribution policy
alter table atacc1 drop a;
ERROR:  column "a" of relation "atacc1" does not exist
-- SELECTs
select * from atacc1;
 b | c | d 
---+---+---
 2 | 3 | 4
(1 row)

select * from atacc1 order by a;
ERROR:  column "a" does not exist
LINE 1: select * from atacc1 order by a;
                                      ^
select * from atacc1 order by "........pg.dropped.1........";
ERROR:  column "........pg.dropped.1........" does not exist
LINE 1: select * from atacc1 order by "........pg.dropped.1........"...
                                      ^
select * from atacc1 group by a;
ERROR:  column "a" does not exist
LINE 1: select * from atacc1 group by a;
                                      ^
select * from atacc1 group by "........pg.dropped.1........";
ERROR:  column "........pg.dropped.1........" does not exist
LINE 1: select * from atacc1 group by "........pg.dropped.1........"...
                                      ^
select atacc1.* from atacc1;
 b | c | d 
---+---+---
 2 | 3 | 4
(1 row)

select a from atacc1;
ERROR:  column "a" does not exist
LINE 1: select a from atacc1;
               ^
select atacc1.a from atacc1;
ERROR:  column atacc1.a does not exist
LINE 1: select atacc1.a from atacc1;
               ^
select b,c,d from atacc1;
 b | c | d 
---+---+---
 2 | 3 | 4
(1 row)

select a,b,c,d from atacc1;
ERROR:  column "a" does not exist
LINE 1: select a,b,c,d from atacc1;
               ^
select * from atacc1 where a = 1;
ERROR:  column "a" does not exist
LINE 1: select * from atacc1 where a = 1;
                                   ^
select "........pg.dropped.1........" from atacc1;
ERROR:  column "........pg.dropped.1........" does not exist
LINE 1: select "........pg.dropped.1........" from atacc1;
               ^
select atacc1."........pg.dropped.1........" from atacc1;
ERROR:  column atacc1.........pg.dropped.1........ does not exist
LINE 1: select atacc1."........pg.dropped.1........" from atacc1;
               ^
select "........pg.dropped.1........",b,c,d from atacc1;
ERROR:  column "........pg.dropped.1........" does not exist
LINE 1: select "........pg.dropped.1........",b,c,d from atacc1;
               ^
select * from atacc1 where "........pg.dropped.1........" = 1;
ERROR:  column "........pg.dropped.1........" does not exist
LINE 1: select * from atacc1 where "........pg.dropped.1........" = ...
                                   ^
-- UPDATEs
update atacc1 set a = 3;
ERROR:  column "a" of relation "atacc1" does not exist
LINE 1: update atacc1 set a = 3;
                          ^
update atacc1 set b = 2 where a = 3;
ERROR:  column "a" does not exist
LINE 1: update atacc1 set b = 2 where a = 3;
                                      ^
update atacc1 set "........pg.dropped.1........" = 3;
ERROR:  column "........pg.dropped.1........" of relation "atacc1" does not exist
LINE 1: update atacc1 set "........pg.dropped.1........" = 3;
                          ^
update atacc1 set b = 2 where "........pg.dropped.1........" = 3;
ERROR:  column "........pg.dropped.1........" does not exist
LINE 1: update atacc1 set b = 2 where "........pg.dropped.1........"...
                                      ^
-- INSERTs
insert into atacc1 values (10, 11, 12, 13);
ERROR:  INSERT has more expressions than target columns
LINE 1: insert into atacc1 values (10, 11, 12, 13);
                                               ^
insert into atacc1 values (default, 11, 12, 13);
ERROR:  INSERT has more expressions than target columns
LINE 1: insert into atacc1 values (default, 11, 12, 13);
                                                    ^
insert into atacc1 values (11, 12, 13);
insert into atacc1 (a) values (10);
ERROR:  column "a" of relation "atacc1" does not exist
LINE 1: insert into atacc1 (a) values (10);
                            ^
insert into atacc1 (a) values (default);
ERROR:  column "a" of relation "atacc1" does not exist
LINE 1: insert into atacc1 (a) values (default);
                            ^
insert into atacc1 (a,b,c,d) values (10,11,12,13);
ERROR:  column "a" of relation "atacc1" does not exist
LINE 1: insert into atacc1 (a,b,c,d) values (10,11,12,13);
                            ^
insert into atacc1 (a,b,c,d) values (default,11,12,13);
ERROR:  column "a" of relation "atacc1" does not exist
LINE 1: insert into atacc1 (a,b,c,d) values (default,11,12,13);
                            ^
insert into atacc1 (b,c,d) values (11,12,13);
insert into atacc1 ("........pg.dropped.1........") values (10);
ERROR:  column "........pg.dropped.1........" of relation "atacc1" does not exist
LINE 1: insert into atacc1 ("........pg.dropped.1........") values (...
                            ^
insert into atacc1 ("........pg.dropped.1........") values (default);
ERROR:  column "........pg.dropped.1........" of relation "atacc1" does not exist
LINE 1: insert into atacc1 ("........pg.dropped.1........") values (...
                            ^
insert into atacc1 ("........pg.dropped.1........",b,c,d) values (10,11,12,13);
ERROR:  column "........pg.dropped.1........" of relation "atacc1" does not exist
LINE 1: insert into atacc1 ("........pg.dropped.1........",b,c,d) va...
                            ^
insert into atacc1 ("........pg.dropped.1........",b,c,d) values (default,11,12,13);
ERROR:  column "........pg.dropped.1........" of relation "atacc1" does not exist
LINE 1: insert into atacc1 ("........pg.dropped.1........",b,c,d) va...
                            ^
-- DELETEs
delete from atacc1 where a = 3;
ERROR:  column "a" does not exist
LINE 1: delete from atacc1 where a = 3;
                                 ^
delete from atacc1 where "........pg.dropped.1........" = 3;
ERROR:  column "........pg.dropped.1........" does not exist
LINE 1: delete from atacc1 where "........pg.dropped.1........" = 3;
                                 ^
delete from atacc1;
-- try dropping a non-existent column, should fail
alter table atacc1 drop bar;
ERROR:  column "bar" of relation "atacc1" does not exist
-- try dropping the oid column, should succeed
alter table atacc1 drop oid;
-- try dropping the xmin column, should fail
alter table atacc1 drop xmin;
ERROR:  cannot drop system column "xmin"
-- try creating a view and altering that, should fail
create view myview as select * from atacc1;
select * from myview;
 b | c | d 
---+---+---
(0 rows)

alter table myview drop d;
ERROR:  "myview" is not a table, composite type, or foreign table
drop view myview;
-- test some commands to make sure they fail on the dropped column
analyze atacc1(a);
ERROR:  column "a" of relation "atacc1" does not exist
analyze atacc1("........pg.dropped.1........");
ERROR:  column "........pg.dropped.1........" of relation "atacc1" does not exist
vacuum analyze atacc1(a);
ERROR:  column "a" of relation "atacc1" does not exist
vacuum analyze atacc1("........pg.dropped.1........");
ERROR:  column "........pg.dropped.1........" of relation "atacc1" does not exist
comment on column atacc1.a is 'testing';
ERROR:  column "a" of relation "atacc1" does not exist
comment on column atacc1."........pg.dropped.1........" is 'testing';
ERROR:  column "........pg.dropped.1........" of relation "atacc1" does not exist
alter table atacc1 alter a set storage plain;
ERROR:  column "a" of relation "atacc1" does not exist
alter table atacc1 alter "........pg.dropped.1........" set storage plain;
ERROR:  column "........pg.dropped.1........" of relation "atacc1" does not exist
alter table atacc1 alter a set statistics 0;
ERROR:  column "a" of relation "atacc1" does not exist
alter table atacc1 alter "........pg.dropped.1........" set statistics 0;
ERROR:  column "........pg.dropped.1........" of relation "atacc1" does not exist
alter table atacc1 alter a set default 3;
ERROR:  column "a" of relation "atacc1" does not exist
alter table atacc1 alter "........pg.dropped.1........" set default 3;
ERROR:  column "........pg.dropped.1........" of relation "atacc1" does not exist
alter table atacc1 alter a drop default;
ERROR:  column "a" of relation "atacc1" does not exist
alter table atacc1 alter "........pg.dropped.1........" drop default;
ERROR:  column "........pg.dropped.1........" of relation "atacc1" does not exist
alter table atacc1 alter a set not null;
ERROR:  column "a" of relation "atacc1" does not exist
alter table atacc1 alter "........pg.dropped.1........" set not null;
ERROR:  column "........pg.dropped.1........" of relation "atacc1" does not exist
alter table atacc1 alter a drop not null;
ERROR:  column "a" of relation "atacc1" does not exist
alter table atacc1 alter "........pg.dropped.1........" drop not null;
ERROR:  column "........pg.dropped.1........" of relation "atacc1" does not exist
alter table atacc1 rename a to x;
ERROR:  column "a" does not exist
alter table atacc1 rename "........pg.dropped.1........" to x;
ERROR:  column "........pg.dropped.1........" does not exist
alter table atacc1 add primary key(a);
ERROR:  column "a" named in key does not exist
alter table atacc1 add primary key("........pg.dropped.1........");
ERROR:  column "........pg.dropped.1........" named in key does not exist
alter table atacc1 add unique(a);
ERROR:  column "a" named in key does not exist
alter table atacc1 add unique("........pg.dropped.1........");
ERROR:  column "........pg.dropped.1........" named in key does not exist
alter table atacc1 add check (a > 3);
ERROR:  column "a" does not exist
alter table atacc1 add check ("........pg.dropped.1........" > 3);
ERROR:  column "........pg.dropped.1........" does not exist
create table atacc2 (id int4 unique) distributed by (id);
alter table atacc1 add foreign key (a) references atacc2(id);
ERROR:  column "a" referenced in foreign key constraint does not exist
alter table atacc1 add foreign key ("........pg.dropped.1........") references atacc2(id);
ERROR:  column "........pg.dropped.1........" referenced in foreign key constraint does not exist
alter table atacc2 add foreign key (id) references atacc1(a);
ERROR:  column "a" referenced in foreign key constraint does not exist
alter table atacc2 add foreign key (id) references atacc1("........pg.dropped.1........");
ERROR:  column "........pg.dropped.1........" referenced in foreign key constraint does not exist
drop table atacc2;
create index "testing_idx" on atacc1(a);
ERROR:  column "a" does not exist
create index "testing_idx" on atacc1("........pg.dropped.1........");
ERROR:  column "........pg.dropped.1........" does not exist
-- test create as and select into
insert into atacc1 values (21, 22, 23);
create table alter_table_test1 as select * from atacc1;
select * from alter_table_test1;
 b  | c  | d  
----+----+----
 21 | 22 | 23
(1 row)

drop table alter_table_test1;
select * into alter_table_test2 from atacc1;
select * from alter_table_test2;
 b  | c  | d  
----+----+----
 21 | 22 | 23
(1 row)

drop table alter_table_test2;
-- try dropping all columns
alter table atacc1 drop c;
alter table atacc1 drop d;
alter table atacc1 drop b;
select * from atacc1;
--
(1 row)

drop table atacc1;
-- test constraint error reporting in presence of dropped columns
create table atacc1 (id serial primary key, value int check (value < 10));
insert into atacc1(value) values (100);
ERROR:  new row for relation "atacc1" violates check constraint "atacc1_value_check"
DETAIL:  Failing row contains (1, 100).
alter table atacc1 drop column value;
alter table atacc1 add column value int check (value < 10);
insert into atacc1(value) values (100);
ERROR:  new row for relation "atacc1" violates check constraint "atacc1_value_check"
DETAIL:  Failing row contains (2, 100).
insert into atacc1(id, value) values (null, 0);
ERROR:  null value in column "id" violates not-null constraint
DETAIL:  Failing row contains (null, 0).
drop table atacc1;
-- test inheritance
create table parent (a int, b int, c int);
insert into parent values (1, 2, 3);
alter table parent drop a;
NOTICE:  Dropping a column that is part of the distribution policy forces a NULL distribution policy
create table child (d varchar(255)) inherits (parent);
NOTICE:  Table has parent, setting distribution columns to match parent table
insert into child values (12, 13, 'testing');
select * from parent;
 b  | c  
----+----
  2 |  3
 12 | 13
(2 rows)

select * from child;
 b  | c  |    d    
----+----+---------
 12 | 13 | testing
(1 row)

alter table parent drop c;
select * from parent;
 b  
----
  2
 12
(2 rows)

select * from child;
 b  |    d    
----+---------
 12 | testing
(1 row)

drop table child;
drop table parent;
-- test copy in/out
create table alter_table_test (a int4, b int4, c int4);
insert into alter_table_test values (1,2,3);
alter table alter_table_test drop a;
NOTICE:  Dropping a column that is part of the distribution policy forces a NULL distribution policy
copy alter_table_test to stdout;
2	3
copy alter_table_test(a) to stdout;
ERROR:  column "a" of relation "alter_table_test" does not exist
copy alter_table_test("........pg.dropped.1........") to stdout;
ERROR:  column "........pg.dropped.1........" of relation "alter_table_test" does not exist
copy alter_table_test from stdin;
ERROR:  extra data after last expected column
CONTEXT:  COPY alter_table_test, line 1: "10	11	12"
select * from alter_table_test order by 1;
 b | c 
---+---
 2 | 3
(1 row)

copy alter_table_test from stdin;
select * from alter_table_test order by 1;
 b  | c  
----+----
  2 |  3
 21 | 22
(2 rows)

copy alter_table_test(a) from stdin;
ERROR:  column "a" of relation "alter_table_test" does not exist
copy alter_table_test("........pg.dropped.1........") from stdin;
ERROR:  column "........pg.dropped.1........" of relation "alter_table_test" does not exist
copy alter_table_test(b,c) from stdin;
select * from alter_table_test order by 1;
 b  | c  
----+----
  2 |  3
 21 | 22
 31 | 32
(3 rows)

drop table alter_table_test;
-- test inheritance
create table dropColumn (a int, b int, e int);
create table dropColumnChild (c int) inherits (dropColumn);
NOTICE:  Table has parent, setting distribution columns to match parent table
create table dropColumnAnother (d int) inherits (dropColumnChild);
NOTICE:  Table has parent, setting distribution columns to match parent table
-- these two should fail
alter table dropColumnchild drop column a;
ERROR:  cannot drop inherited column "a"
alter table only dropColumnChild drop column b;
ERROR:  cannot drop inherited column "b"
-- these three should work
alter table only dropColumn drop column e;
alter table dropColumnChild drop column c;
alter table dropColumn drop column a;
NOTICE:  Dropping a column that is part of the distribution policy forces a NULL distribution policy
NOTICE:  Dropping a column that is part of the distribution policy forces a NULL distribution policy
NOTICE:  Dropping a column that is part of the distribution policy forces a NULL distribution policy
create table renameColumn (a int);
create table renameColumnChild (b int) inherits (renameColumn);
NOTICE:  Table has parent, setting distribution columns to match parent table
create table renameColumnAnother (c int) inherits (renameColumnChild);
NOTICE:  Table has parent, setting distribution columns to match parent table
-- these three should fail
alter table renameColumnChild rename column a to d;
ERROR:  cannot rename inherited column "a"
alter table only renameColumnChild rename column a to d;
ERROR:  inherited column "a" must be renamed in child tables too
alter table only renameColumn rename column a to d;
ERROR:  inherited column "a" must be renamed in child tables too
-- these should work
alter table renameColumn rename column a to d;
alter table renameColumnChild rename column b to a;
-- these should work
alter table if exists doesnt_exist_tab rename column a to d;
NOTICE:  relation "doesnt_exist_tab" does not exist, skipping
alter table if exists doesnt_exist_tab rename column b to a;
NOTICE:  relation "doesnt_exist_tab" does not exist, skipping
-- this should work
alter table renameColumn add column w int;
-- this should fail
alter table only renameColumn add column x int;
ERROR:  column must be added to child tables too
-- Test corner cases in dropping of inherited columns
create table p1 (f1 int, f2 int);
create table c1 (f1 int not null) inherits(p1);
NOTICE:  Table has parent, setting distribution columns to match parent table
NOTICE:  merging column "f1" with inherited definition
-- should be rejected since c1.f1 is inherited
alter table c1 drop column f1;
ERROR:  cannot drop inherited column "f1"
-- should work
alter table p1 drop column f1;
NOTICE:  Dropping a column that is part of the distribution policy forces a NULL distribution policy
-- c1.f1 is still there, but no longer inherited
select f1 from c1;
 f1 
----
(0 rows)

alter table c1 drop column f1;
NOTICE:  Dropping a column that is part of the distribution policy forces a NULL distribution policy
select f1 from c1;
ERROR:  column "f1" does not exist
LINE 1: select f1 from c1;
               ^
drop table p1 cascade;
NOTICE:  drop cascades to table c1
create table p1 (f1 int, f2 int);
create table c1 () inherits(p1);
NOTICE:  Table has parent, setting distribution columns to match parent table
-- should be rejected since c1.f1 is inherited
alter table c1 drop column f1;
ERROR:  cannot drop inherited column "f1"
alter table p1 drop column f1;
NOTICE:  Dropping a column that is part of the distribution policy forces a NULL distribution policy
NOTICE:  Dropping a column that is part of the distribution policy forces a NULL distribution policy
-- c1.f1 is dropped now, since there is no local definition for it
select f1 from c1;
ERROR:  column "f1" does not exist
LINE 1: select f1 from c1;
               ^
drop table p1 cascade;
NOTICE:  drop cascades to table c1
create table p1 (f1 int, f2 int);
create table c1 () inherits(p1);
NOTICE:  Table has parent, setting distribution columns to match parent table
-- should be rejected since c1.f1 is inherited
alter table c1 drop column f1;
ERROR:  cannot drop inherited column "f1"
alter table only p1 drop column f1;
NOTICE:  Dropping a column that is part of the distribution policy forces a NULL distribution policy
-- c1.f1 is NOT dropped, but must now be considered non-inherited
alter table c1 drop column f1;
NOTICE:  Dropping a column that is part of the distribution policy forces a NULL distribution policy
drop table p1 cascade;
NOTICE:  drop cascades to table c1
create table p1 (f1 int, f2 int);
create table c1 (f1 int not null) inherits(p1);
NOTICE:  Table has parent, setting distribution columns to match parent table
NOTICE:  merging column "f1" with inherited definition
-- should be rejected since c1.f1 is inherited
alter table c1 drop column f1;
ERROR:  cannot drop inherited column "f1"
alter table only p1 drop column f1;
NOTICE:  Dropping a column that is part of the distribution policy forces a NULL distribution policy
-- c1.f1 is still there, but no longer inherited
alter table c1 drop column f1;
NOTICE:  Dropping a column that is part of the distribution policy forces a NULL distribution policy
drop table p1 cascade;
NOTICE:  drop cascades to table c1
create table p1(id int, name text);
create table p2(id2 int, name text, height int);
create table c1(age int) inherits(p1,p2);
NOTICE:  Table has parent, setting distribution columns to match parent table
NOTICE:  merging multiple inherited definitions of column "name"
create table gc1() inherits (c1);
NOTICE:  Table has parent, setting distribution columns to match parent table
select relname, attname, attinhcount, attislocal
from pg_class join pg_attribute on (pg_class.oid = pg_attribute.attrelid)
where relname in ('p1','p2','c1','gc1') and attnum > 0 and not attisdropped
order by relname, attnum;
 relname | attname | attinhcount | attislocal 
---------+---------+-------------+------------
 c1      | id      |           1 | f
 c1      | name    |           2 | f
 c1      | id2     |           1 | f
 c1      | height  |           1 | f
 c1      | age     |           0 | t
 gc1     | id      |           1 | f
 gc1     | name    |           1 | f
 gc1     | id2     |           1 | f
 gc1     | height  |           1 | f
 gc1     | age     |           1 | f
 p1      | id      |           0 | t
 p1      | name    |           0 | t
 p2      | id2     |           0 | t
 p2      | name    |           0 | t
 p2      | height  |           0 | t
(15 rows)

-- should work
alter table only p1 drop column name;
-- should work. Now c1.name is local and inhcount is 0.
alter table p2 drop column name;
-- should be rejected since its inherited
alter table gc1 drop column name;
ERROR:  cannot drop inherited column "name"
-- should work, and drop gc1.name along
alter table c1 drop column name;
-- should fail: column does not exist
alter table gc1 drop column name;
ERROR:  column "name" of relation "gc1" does not exist
-- should work and drop the attribute in all tables
alter table p2 drop column height;
-- IF EXISTS test
create table dropColumnExists ();
alter table dropColumnExists drop column non_existing; --fail
ERROR:  column "non_existing" of relation "dropcolumnexists" does not exist
alter table dropColumnExists drop column if exists non_existing; --succeed
NOTICE:  column "non_existing" of relation "dropcolumnexists" does not exist, skipping
select relname, attname, attinhcount, attislocal
from pg_class join pg_attribute on (pg_class.oid = pg_attribute.attrelid)
where relname in ('p1','p2','c1','gc1') and attnum > 0 and not attisdropped
order by relname, attnum;
 relname | attname | attinhcount | attislocal 
---------+---------+-------------+------------
 c1      | id      |           1 | f
 c1      | id2     |           1 | f
 c1      | age     |           0 | t
 gc1     | id      |           1 | f
 gc1     | id2     |           1 | f
 gc1     | age     |           1 | f
 p1      | id      |           0 | t
 p2      | id2     |           0 | t
(8 rows)

drop table p1, p2 cascade;
NOTICE:  drop cascades to 2 other objects
DETAIL:  drop cascades to table c1
drop cascades to table gc1
-- test attinhcount tracking with merged columns
create table depth0();
create table depth1(c text) inherits (depth0);
create table depth2() inherits (depth1);
alter table depth0 add c text;
NOTICE:  merging definition of column "c" for child "depth1"
select attrelid::regclass, attname, attinhcount, attislocal
from pg_attribute
where attnum > 0 and attrelid::regclass in ('depth0', 'depth1', 'depth2')
order by attrelid::regclass::text, attnum;
 attrelid | attname | attinhcount | attislocal 
----------+---------+-------------+------------
 depth0   | c       |           0 | t
 depth1   | c       |           1 | t
 depth2   | c       |           1 | f
(3 rows)

--
-- Test the ALTER TABLE SET WITH/WITHOUT OIDS command
--
create table altstartwith (col integer) with oids;
NOTICE:  OIDS=TRUE is not recommended for user-created tables. Use OIDS=FALSE to prevent wrap-around of the OID counter
insert into altstartwith values (1);
select oid > 0, * from altstartwith;
 ?column? | col 
----------+-----
 t        |   1
(1 row)

alter table altstartwith set without oids;
select oid > 0, * from altstartwith; -- fails
ERROR:  column "oid" does not exist
LINE 1: select oid > 0, * from altstartwith;
               ^
select * from altstartwith;
 col 
-----
   1
(1 row)

alter table altstartwith set with oids;
NOTICE:  OIDS=TRUE is not recommended for user-created tables. Use OIDS=FALSE to prevent wrap-around of the OID counter
select oid > 0, * from altstartwith;
 ?column? | col 
----------+-----
 t        |   1
(1 row)

drop table altstartwith;
-- Check inheritance cases
create table altwithoid (col integer) with oids;
NOTICE:  OIDS=TRUE is not recommended for user-created tables. Use OIDS=FALSE to prevent wrap-around of the OID counter
-- Inherits parents oid column anyway
create table altinhoid () inherits (altwithoid) without oids;
NOTICE:  Table has parent, setting distribution columns to match parent table
NOTICE:  OIDS=TRUE is not recommended for user-created tables. Use OIDS=FALSE to prevent wrap-around of the OID counter
insert into altinhoid values (1);
select oid > 0, * from altwithoid;
 ?column? | col 
----------+-----
 t        |   1
(1 row)

select oid > 0, * from altinhoid;
 ?column? | col 
----------+-----
 t        |   1
(1 row)

alter table altwithoid set without oids;
select oid > 0, * from altwithoid; -- fails
ERROR:  column "oid" does not exist
LINE 1: select oid > 0, * from altwithoid;
               ^
select oid > 0, * from altinhoid; -- fails
ERROR:  column "oid" does not exist
LINE 1: select oid > 0, * from altinhoid;
               ^
select * from altwithoid;
 col 
-----
   1
(1 row)

select * from altinhoid;
 col 
-----
   1
(1 row)

alter table altwithoid set with oids;
NOTICE:  OIDS=TRUE is not recommended for user-created tables. Use OIDS=FALSE to prevent wrap-around of the OID counter
select oid > 0, * from altwithoid;
 ?column? | col 
----------+-----
 t        |   1
(1 row)

select oid > 0, * from altinhoid;
 ?column? | col 
----------+-----
 t        |   1
(1 row)

drop table altwithoid cascade;
NOTICE:  drop cascades to table altinhoid
create table altwithoid (col integer) without oids;
-- child can have local oid column
create table altinhoid () inherits (altwithoid) with oids;
NOTICE:  OIDS=TRUE is not recommended for user-created tables. Use OIDS=FALSE to prevent wrap-around of the OID counter
insert into altinhoid values (1);
select oid > 0, * from altwithoid; -- fails
ERROR:  column "oid" does not exist
LINE 1: select oid > 0, * from altwithoid;
               ^
select oid > 0, * from altinhoid;
 ?column? | col 
----------+-----
 t        |   1
(1 row)

alter table altwithoid set with oids;
NOTICE:  OIDS=TRUE is not recommended for user-created tables. Use OIDS=FALSE to prevent wrap-around of the OID counter
NOTICE:  merging definition of column "oid" for child "altinhoid"
select oid > 0, * from altwithoid;
 ?column? | col 
----------+-----
 t        |   1
(1 row)

select oid > 0, * from altinhoid;
 ?column? | col 
----------+-----
 t        |   1
(1 row)

-- the child's local definition should remain
alter table altwithoid set without oids;
select oid > 0, * from altwithoid; -- fails
ERROR:  column "oid" does not exist
LINE 1: select oid > 0, * from altwithoid;
               ^
select oid > 0, * from altinhoid;
 ?column? | col 
----------+-----
 t        |   1
(1 row)

drop table altwithoid cascade;
NOTICE:  drop cascades to table altinhoid
-- test renumbering of child-table columns in inherited operations
create table p1 (f1 int);
create table c1 (f2 text, f3 int) inherits (p1);
NOTICE:  Table has parent, setting distribution columns to match parent table
alter table p1 add column a1 int check (a1 > 0);
alter table p1 add column f2 text;
NOTICE:  merging definition of column "f2" for child "c1"
insert into p1 values (1,2,'abc');
insert into c1 values(11,'xyz',33,0); -- should fail
ERROR:  new row for relation "c1" violates check constraint "p1_a1_check"
DETAIL:  Failing row contains (11, xyz, 33, 0).
insert into c1 values(11,'xyz',33,22);
select * from p1;
 f1 | a1 | f2  
----+----+-----
  1 |  2 | abc
 11 | 22 | xyz
(2 rows)

update p1 set a1 = a1 + 1, f2 = upper(f2);
select * from p1;
 f1 | a1 | f2  
----+----+-----
  1 |  3 | ABC
 11 | 23 | XYZ
(2 rows)

drop table p1 cascade;
NOTICE:  drop cascades to table c1
-- test that operations with a dropped column do not try to reference
-- its datatype
create domain mytype as text;
create temp table foo (f1 text, f2 mytype, f3 text);
insert into foo values('bb','cc','dd');
select * from foo;
 f1 | f2 | f3 
----+----+----
 bb | cc | dd
(1 row)

drop domain mytype cascade;
NOTICE:  drop cascades to table foo column f2
select * from foo;
 f1 | f3 
----+----
 bb | dd
(1 row)

insert into foo values('qq','rr');
select * from foo;
 f1 | f3 
----+----
 bb | dd
 qq | rr
(2 rows)

update foo set f3 = 'zz';
select * from foo;
 f1 | f3 
----+----
 bb | zz
 qq | zz
(2 rows)

select f3,max(f1) from foo group by f3;
 f3 | max 
----+-----
 zz | qq
(1 row)

-- Simple tests for alter table column type
alter table foo alter f1 TYPE integer; -- fails
ERROR:  column "f1" cannot be cast automatically to type integer
HINT:  Specify a USING expression to perform the conversion.
alter table foo alter f1 TYPE varchar(10);
create table anothertab (atcol1 serial8, atcol2 boolean,
	constraint anothertab_chk check (atcol1 <= 3))
	distributed by (atcol1);
insert into anothertab (atcol1, atcol2) values (default, true);
insert into anothertab (atcol1, atcol2) values (default, false);
select * from anothertab;
 atcol1 | atcol2 
--------+--------
      1 | t
      2 | f
(2 rows)

alter table anothertab alter column atcol1 type boolean; -- fails
ERROR:  column "atcol1" cannot be cast automatically to type boolean
HINT:  Specify a USING expression to perform the conversion.
alter table anothertab alter column atcol1 type integer;
select * from anothertab;
 atcol1 | atcol2 
--------+--------
      1 | t
      2 | f
(2 rows)

insert into anothertab (atcol1, atcol2) values (45, null); -- fails
ERROR:  new row for relation "anothertab" violates check constraint "anothertab_chk"
DETAIL:  Failing row contains (45, null).
insert into anothertab (atcol1, atcol2) values (default, null);
select * from anothertab;
 atcol1 | atcol2 
--------+--------
      1 | t
      2 | f
      3 | 
(3 rows)

alter table anothertab alter column atcol2 type text
      using case when atcol2 is true then 'IT WAS TRUE'
                 when atcol2 is false then 'IT WAS FALSE'
                 else 'IT WAS NULL!' end;
select * from anothertab;
 atcol1 |    atcol2    
--------+--------------
      1 | IT WAS TRUE
      2 | IT WAS FALSE
      3 | IT WAS NULL!
(3 rows)

alter table anothertab alter column atcol1 type boolean
        using case when atcol1 % 2 = 0 then true else false end; -- fails
ERROR:  default for column "atcol1" cannot be cast automatically to type boolean
alter table anothertab alter column atcol1 drop default;
alter table anothertab alter column atcol1 type boolean
        using case when atcol1 % 2 = 0 then true else false end; -- fails
ERROR:  cannot alter type of a column used in a distribution policy
alter table anothertab drop constraint anothertab_chk;
alter table anothertab drop constraint anothertab_chk; -- fails
ERROR:  constraint "anothertab_chk" of relation "anothertab" does not exist
alter table anothertab drop constraint IF EXISTS anothertab_chk; -- succeeds
NOTICE:  constraint "anothertab_chk" of relation "anothertab" does not exist, skipping
alter table anothertab alter column atcol1 type boolean
        using case when atcol1 % 2 = 0 then true else false end;
ERROR:  cannot alter type of a column used in a distribution policy
select * from anothertab;
 atcol1 |    atcol2    
--------+--------------
      1 | IT WAS TRUE
      2 | IT WAS FALSE
      3 | IT WAS NULL!
(3 rows)

drop table anothertab;
create table another (f1 int, f2 text) distributed by (f1);
insert into another values(1, 'one');
insert into another values(2, 'two');
insert into another values(3, 'three');
select * from another;
 f1 |  f2   
----+-------
  1 | one
  2 | two
  3 | three
(3 rows)

alter table another
  alter f1 type text using f2 || ' more',
  alter f2 type bigint using f1 * 10;
ERROR:  cannot alter type of a column used in a distribution policy
select * from another;
 f1 |  f2   
----+-------
  1 | one
  2 | two
  3 | three
(3 rows)

drop table another;
-- table's row type
create table tab1 (a int, b text);
create table tab2 (x int, y tab1);
alter table tab1 alter column b type varchar; -- fails
ERROR:  cannot alter table "tab1" because column "tab2.y" uses its row type
-- disallow recursive containment of row types
create temp table recur1 (f1 int);
alter table recur1 add column f2 recur1; -- fails
ERROR:  composite type recur1 cannot be made a member of itself
alter table recur1 add column f2 recur1[]; -- fails
ERROR:  composite type recur1 cannot be made a member of itself
create domain array_of_recur1 as recur1[];
alter table recur1 add column f2 array_of_recur1; -- fails
ERROR:  composite type recur1 cannot be made a member of itself
create temp table recur2 (f1 int, f2 recur1);
alter table recur1 add column f2 recur2; -- fails
ERROR:  composite type recur1 cannot be made a member of itself
alter table recur1 add column f2 int;
alter table recur1 alter column f2 type recur2; -- fails
ERROR:  composite type recur1 cannot be made a member of itself
-- SET STORAGE may need to add a TOAST table
create table test_storage (a text);
alter table test_storage alter a set storage plain;
alter table test_storage add b int default 0; -- rewrite table to remove its TOAST table
alter table test_storage alter a set storage extended; -- re-add TOAST table
select reltoastrelid <> 0 as has_toast_table
from pg_class
where oid = 'test_storage'::regclass;
 has_toast_table 
-----------------
 t
(1 row)

-- ALTER TYPE with a check constraint and a child table (bug before Nov 2012)
CREATE TABLE test_inh_check (a float check (a > 10.2));
CREATE TABLE test_inh_check_child() INHERITS(test_inh_check);
ALTER TABLE test_inh_check ALTER COLUMN a TYPE numeric;
\d test_inh_check
Table "public.test_inh_check"
 Column |  Type   | Modifiers 
--------+---------+-----------
 a      | numeric | 
Check constraints:
    "test_inh_check_a_check" CHECK (a::double precision > 10.2::double precision)
Number of child tables: 1 (Use \d+ to list them.)
Distributed by: (a)

\d test_inh_check_child
Table "public.test_inh_check_child"
 Column |  Type   | Modifiers 
--------+---------+-----------
 a      | numeric | 
Check constraints:
    "test_inh_check_a_check" CHECK (a::double precision > 10.2::double precision)
Inherits: test_inh_check
Distributed by: (a)

--
-- lock levels
--
drop type lockmodes;
ERROR:  type "lockmodes" does not exist
create type lockmodes as enum (
 'AccessShareLock'
,'RowShareLock'
,'RowExclusiveLock'
,'ShareUpdateExclusiveLock'
,'ShareLock'
,'ShareRowExclusiveLock'
,'ExclusiveLock'
,'AccessExclusiveLock'
);
drop view my_locks;
ERROR:  view "my_locks" does not exist
create or replace view my_locks as
select case when c.relname like 'pg_toast%' then 'pg_toast' else c.relname end, max(mode::lockmodes) as max_lockmode
from pg_locks l join pg_class c on l.relation = c.oid
where virtualtransaction = (
        select virtualtransaction
        from pg_locks
        where transactionid = txid_current()::integer)
and locktype = 'relation'
and relnamespace != (select oid from pg_namespace where nspname = 'pg_catalog')
and c.relname != 'my_locks'
group by c.relname;
create table alterlock (f1 int primary key, f2 text);
insert into alterlock values (1, 'foo');
create table alterlock2 (f3 int primary key, f1 int);
insert into alterlock2 values (1, 1);
begin; alter table alterlock alter column f2 set statistics 150;
select * from my_locks order by 1;
  relname  |       max_lockmode       
-----------+--------------------------
 alterlock | ShareUpdateExclusiveLock
(1 row)

rollback;
begin; alter table alterlock cluster on alterlock_pkey;
select * from my_locks order by 1;
    relname     |       max_lockmode       
----------------+--------------------------
 alterlock      | ShareUpdateExclusiveLock
 alterlock_pkey | ShareUpdateExclusiveLock
(2 rows)

commit;
begin; alter table alterlock set without cluster;
select * from my_locks order by 1;
  relname  |       max_lockmode       
-----------+--------------------------
 alterlock | ShareUpdateExclusiveLock
(1 row)

commit;
begin; alter table alterlock set (fillfactor = 100);
select * from my_locks order by 1;
  relname  |    max_lockmode     
-----------+---------------------
 alterlock | AccessExclusiveLock
 pg_toast  | AccessExclusiveLock
(2 rows)

commit;
begin; alter table alterlock reset (fillfactor);
select * from my_locks order by 1;
  relname  |    max_lockmode     
-----------+---------------------
 alterlock | AccessExclusiveLock
 pg_toast  | AccessExclusiveLock
(2 rows)

commit;
begin; alter table alterlock set (toast.autovacuum_enabled = off);
WARNING:  autovacuum is not supported in Greenplum
select * from my_locks order by 1;
  relname  |    max_lockmode     
-----------+---------------------
 alterlock | AccessExclusiveLock
 pg_toast  | AccessExclusiveLock
(2 rows)

commit;
begin; alter table alterlock set (autovacuum_enabled = off);
WARNING:  autovacuum is not supported in Greenplum
select * from my_locks order by 1;
  relname  |    max_lockmode     
-----------+---------------------
 alterlock | AccessExclusiveLock
 pg_toast  | AccessExclusiveLock
(2 rows)

commit;
begin; alter table alterlock alter column f2 set (n_distinct = 1);
select * from my_locks order by 1;
  relname  |       max_lockmode       
-----------+--------------------------
 alterlock | ShareUpdateExclusiveLock
(1 row)

rollback;
begin; alter table alterlock alter column f2 set storage extended;
select * from my_locks order by 1;
  relname  |    max_lockmode     
-----------+---------------------
 alterlock | AccessExclusiveLock
(1 row)

rollback;
begin; alter table alterlock alter column f2 set default 'x';
select * from my_locks order by 1;
  relname  |    max_lockmode     
-----------+---------------------
 alterlock | AccessExclusiveLock
(1 row)

rollback;
begin;
create trigger ttdummy
	before delete or update on alterlock
	for each row
	execute procedure
	ttdummy (1, 1);
select * from my_locks order by 1;
  relname  |    max_lockmode     
-----------+---------------------
 alterlock | AccessExclusiveLock
(1 row)

rollback;
begin;
select * from my_locks order by 1;
 relname | max_lockmode 
---------+--------------
(0 rows)

alter table alterlock2 add foreign key (f1) references alterlock (f1);
select * from my_locks order by 1;
     relname     |    max_lockmode     
-----------------+---------------------
 alterlock       | AccessExclusiveLock
 alterlock2      | AccessExclusiveLock
 alterlock2_pkey | AccessShareLock
 alterlock_pkey  | AccessShareLock
(4 rows)

rollback;
begin;
alter table alterlock2
add constraint alterlock2nv foreign key (f1) references alterlock (f1) NOT VALID;
select * from my_locks order by 1;
  relname   |    max_lockmode     
------------+---------------------
 alterlock  | AccessExclusiveLock
 alterlock2 | AccessExclusiveLock
(2 rows)

commit;
begin;
alter table alterlock2 validate constraint alterlock2nv;
select * from my_locks order by 1;
     relname     |       max_lockmode       
-----------------+--------------------------
 alterlock       | RowShareLock
 alterlock2      | ShareUpdateExclusiveLock
 alterlock2_pkey | AccessShareLock
 alterlock_pkey  | AccessShareLock
(4 rows)

rollback;
-- cleanup
drop table alterlock2;
drop table alterlock;
drop view my_locks;
drop type lockmodes;
--
-- alter function
--
create function test_strict(text) returns text as
    'select coalesce($1, ''got passed a null'');'
    language sql CONTAINS SQL returns null on null input;
select test_strict(NULL);
 test_strict 
-------------
 
(1 row)

alter function test_strict(text) called on null input;
select test_strict(NULL);
    test_strict    
-------------------
 got passed a null
(1 row)

create function non_strict(text) returns text as
    'select coalesce($1, ''got passed a null'');'
    language sql CONTAINS SQL called on null input;
select non_strict(NULL);
    non_strict     
-------------------
 got passed a null
(1 row)

alter function non_strict(text) returns null on null input;
select non_strict(NULL);
 non_strict 
------------
 
(1 row)

--
-- alter object set schema
--
create schema alter1;
create schema alter2;
create table alter1.t1(f1 serial primary key, f2 int check (f2 > 0)) distributed by (f1);
create view alter1.v1 as select * from alter1.t1;
create function alter1.plus1(int) returns int as 'select $1+1' language sql CONTAINS SQL;
create domain alter1.posint integer check (value > 0);
create type alter1.ctype as (f1 int, f2 text);
create function alter1.same(alter1.ctype, alter1.ctype) returns boolean language sql
as 'select $1.f1 is not distinct from $2.f1 and $1.f2 is not distinct from $2.f2';
create operator alter1.=(procedure = alter1.same, leftarg  = alter1.ctype, rightarg = alter1.ctype);
create operator class alter1.ctype_hash_ops default for type alter1.ctype using hash as
  operator 1 alter1.=(alter1.ctype, alter1.ctype);
create conversion alter1.ascii_to_utf8 for 'sql_ascii' to 'utf8' from ascii_to_utf8;
create text search parser alter1.prs(start = prsd_start, gettoken = prsd_nexttoken, end = prsd_end, lextypes = prsd_lextype);
create text search configuration alter1.cfg(parser = alter1.prs);
create text search template alter1.tmpl(init = dsimple_init, lexize = dsimple_lexize);
create text search dictionary alter1.dict(template = alter1.tmpl);
insert into alter1.t1(f2) values(11);
insert into alter1.t1(f2) values(12);
alter table alter1.t1 set schema alter2;
alter table alter1.v1 set schema alter2;
alter function alter1.plus1(int) set schema alter2;
alter domain alter1.posint set schema alter2;
alter operator class alter1.ctype_hash_ops using hash set schema alter2;
alter operator family alter1.ctype_hash_ops using hash set schema alter2;
alter operator alter1.=(alter1.ctype, alter1.ctype) set schema alter2;
alter function alter1.same(alter1.ctype, alter1.ctype) set schema alter2;
alter type alter1.ctype set schema alter2;
alter conversion alter1.ascii_to_utf8 set schema alter2;
alter text search parser alter1.prs set schema alter2;
alter text search configuration alter1.cfg set schema alter2;
alter text search template alter1.tmpl set schema alter2;
alter text search dictionary alter1.dict set schema alter2;
-- this should succeed because nothing is left in alter1
drop schema alter1;
insert into alter2.t1(f2) values(13);
insert into alter2.t1(f2) values(14);
select * from alter2.t1;
 f1 | f2 
----+----
  1 | 11
  2 | 12
  3 | 13
  4 | 14
(4 rows)

select * from alter2.v1;
 f1 | f2 
----+----
  1 | 11
  2 | 12
  3 | 13
  4 | 14
(4 rows)

select alter2.plus1(41);
 plus1 
-------
    42
(1 row)

-- clean up
drop schema alter2 cascade;
NOTICE:  drop cascades to 13 other objects
DETAIL:  drop cascades to table alter2.t1
drop cascades to view alter2.v1
drop cascades to function alter2.plus1(integer)
drop cascades to type alter2.posint
drop cascades to operator family alter2.ctype_hash_ops for access method hash
drop cascades to type alter2.ctype
drop cascades to function alter2.same(alter2.ctype,alter2.ctype)
drop cascades to operator alter2.=(alter2.ctype,alter2.ctype)
drop cascades to conversion ascii_to_utf8
drop cascades to text search parser prs
drop cascades to text search configuration cfg
drop cascades to text search template tmpl
drop cascades to text search dictionary dict
--
-- composite types
--
CREATE TYPE test_type AS (a int);
\d test_type
Composite type "public.test_type"
 Column |  Type   | Modifiers 
--------+---------+-----------
 a      | integer | 

ALTER TYPE nosuchtype ADD ATTRIBUTE b text; -- fails
ERROR:  relation "nosuchtype" does not exist
ALTER TYPE test_type ADD ATTRIBUTE b text;
\d test_type
Composite type "public.test_type"
 Column |  Type   | Modifiers 
--------+---------+-----------
 a      | integer | 
 b      | text    | 

ALTER TYPE test_type ADD ATTRIBUTE b text; -- fails
ERROR:  column "b" of relation "test_type" already exists
ALTER TYPE test_type ALTER ATTRIBUTE b SET DATA TYPE varchar;
\d test_type
   Composite type "public.test_type"
 Column |       Type        | Modifiers 
--------+-------------------+-----------
 a      | integer           | 
 b      | character varying | 

ALTER TYPE test_type ALTER ATTRIBUTE b SET DATA TYPE integer;
\d test_type
Composite type "public.test_type"
 Column |  Type   | Modifiers 
--------+---------+-----------
 a      | integer | 
 b      | integer | 

ALTER TYPE test_type DROP ATTRIBUTE b;
\d test_type
Composite type "public.test_type"
 Column |  Type   | Modifiers 
--------+---------+-----------
 a      | integer | 

ALTER TYPE test_type DROP ATTRIBUTE c; -- fails
ERROR:  column "c" of relation "test_type" does not exist
ALTER TYPE test_type DROP ATTRIBUTE IF EXISTS c;
NOTICE:  column "c" of relation "test_type" does not exist, skipping
ALTER TYPE test_type DROP ATTRIBUTE a, ADD ATTRIBUTE d boolean;
\d test_type
Composite type "public.test_type"
 Column |  Type   | Modifiers 
--------+---------+-----------
 d      | boolean | 

ALTER TYPE test_type RENAME ATTRIBUTE a TO aa;
ERROR:  column "a" does not exist
ALTER TYPE test_type RENAME ATTRIBUTE d TO dd;
\d test_type
Composite type "public.test_type"
 Column |  Type   | Modifiers 
--------+---------+-----------
 dd     | boolean | 

DROP TYPE test_type;
CREATE TYPE test_type1 AS (a int, b text);
CREATE TABLE test_tbl1 (x int, y test_type1);
ALTER TYPE test_type1 ALTER ATTRIBUTE b TYPE varchar; -- fails
ERROR:  cannot alter type "test_type1" because column "test_tbl1.y" uses it
CREATE TYPE test_type2 AS (a int, b text);
CREATE TABLE test_tbl2 OF test_type2;
CREATE TABLE test_tbl2_subclass () INHERITS (test_tbl2);
\d test_type2
Composite type "public.test_type2"
 Column |  Type   | Modifiers 
--------+---------+-----------
 a      | integer | 
 b      | text    | 

\d test_tbl2
   Table "public.test_tbl2"
 Column |  Type   | Modifiers 
--------+---------+-----------
 a      | integer | 
 b      | text    | 
Number of child tables: 1 (Use \d+ to list them.)
Typed table of type: test_type2
Distributed by: (a)

ALTER TYPE test_type2 ADD ATTRIBUTE c text; -- fails
ERROR:  cannot alter type "test_type2" because it is the type of a typed table
HINT:  Use ALTER ... CASCADE to alter the typed tables too.
ALTER TYPE test_type2 ADD ATTRIBUTE c text CASCADE;
\d test_type2
Composite type "public.test_type2"
 Column |  Type   | Modifiers 
--------+---------+-----------
 a      | integer | 
 b      | text    | 
 c      | text    | 

\d test_tbl2
   Table "public.test_tbl2"
 Column |  Type   | Modifiers 
--------+---------+-----------
 a      | integer | 
 b      | text    | 
 c      | text    | 
Number of child tables: 1 (Use \d+ to list them.)
Typed table of type: test_type2
Distributed by: (a)

ALTER TYPE test_type2 ALTER ATTRIBUTE b TYPE varchar; -- fails
ERROR:  cannot alter type "test_type2" because it is the type of a typed table
HINT:  Use ALTER ... CASCADE to alter the typed tables too.
ALTER TYPE test_type2 ALTER ATTRIBUTE b TYPE varchar CASCADE;
\d test_type2
   Composite type "public.test_type2"
 Column |       Type        | Modifiers 
--------+-------------------+-----------
 a      | integer           | 
 b      | character varying | 
 c      | text              | 

\d test_tbl2
        Table "public.test_tbl2"
 Column |       Type        | Modifiers 
--------+-------------------+-----------
 a      | integer           | 
 b      | character varying | 
 c      | text              | 
Number of child tables: 1 (Use \d+ to list them.)
Typed table of type: test_type2
Distributed by: (a)

ALTER TYPE test_type2 DROP ATTRIBUTE b; -- fails
ERROR:  cannot alter type "test_type2" because it is the type of a typed table
HINT:  Use ALTER ... CASCADE to alter the typed tables too.
ALTER TYPE test_type2 DROP ATTRIBUTE b CASCADE;
\d test_type2
Composite type "public.test_type2"
 Column |  Type   | Modifiers 
--------+---------+-----------
 a      | integer | 
 c      | text    | 

\d test_tbl2
   Table "public.test_tbl2"
 Column |  Type   | Modifiers 
--------+---------+-----------
 a      | integer | 
 c      | text    | 
Number of child tables: 1 (Use \d+ to list them.)
Typed table of type: test_type2
Distributed by: (a)

ALTER TYPE test_type2 RENAME ATTRIBUTE a TO aa; -- fails
ERROR:  cannot alter type "test_type2" because it is the type of a typed table
HINT:  Use ALTER ... CASCADE to alter the typed tables too.
ALTER TYPE test_type2 RENAME ATTRIBUTE a TO aa CASCADE;
\d test_type2
Composite type "public.test_type2"
 Column |  Type   | Modifiers 
--------+---------+-----------
 aa     | integer | 
 c      | text    | 

\d test_tbl2
   Table "public.test_tbl2"
 Column |  Type   | Modifiers 
--------+---------+-----------
 aa     | integer | 
 c      | text    | 
Number of child tables: 1 (Use \d+ to list them.)
Typed table of type: test_type2
Distributed by: (aa)

\d test_tbl2_subclass
Table "public.test_tbl2_subclass"
 Column |  Type   | Modifiers 
--------+---------+-----------
 aa     | integer | 
 c      | text    | 
Inherits: test_tbl2
Distributed by: (aa)

DROP TABLE test_tbl2_subclass;
-- This test isn't that interesting on its own, but the purpose is to leave
-- behind a table to test pg_upgrade with. The table has a composite type
-- column in it, and the composite type has a dropped attribute.
CREATE TYPE test_type3 AS (a int);
CREATE TABLE test_tbl3 (c) AS SELECT '(1)'::test_type3;
ALTER TYPE test_type3 DROP ATTRIBUTE a, ADD ATTRIBUTE b int;
CREATE TYPE test_type_empty AS ();
DROP TYPE test_type_empty;
--
-- typed tables: OF / NOT OF
--
CREATE TYPE tt_t0 AS (z inet, x int, y numeric(8,2));
ALTER TYPE tt_t0 DROP ATTRIBUTE z;
CREATE TABLE tt0 (x int NOT NULL, y numeric(8,2));	-- OK
CREATE TABLE tt1 (x int, y bigint);					-- wrong base type
CREATE TABLE tt2 (x int, y numeric(9,2));			-- wrong typmod
CREATE TABLE tt3 (y numeric(8,2), x int);			-- wrong column order
CREATE TABLE tt4 (x int);							-- too few columns
CREATE TABLE tt5 (x int, y numeric(8,2), z int);	-- too few columns
CREATE TABLE tt6 () INHERITS (tt0);					-- can't have a parent
CREATE TABLE tt7 (x int, q text, y numeric(8,2)) WITH OIDS;
NOTICE:  OIDS=TRUE is not recommended for user-created tables. Use OIDS=FALSE to prevent wrap-around of the OID counter
ALTER TABLE tt7 DROP q;								-- OK
ALTER TABLE tt0 OF tt_t0;
ALTER TABLE tt1 OF tt_t0;
ERROR:  table "tt1" has different type for column "y"
ALTER TABLE tt2 OF tt_t0;
ERROR:  table "tt2" has different type for column "y"
ALTER TABLE tt3 OF tt_t0;
ERROR:  table has column "y" where type requires "x"
ALTER TABLE tt4 OF tt_t0;
ERROR:  table is missing column "y"
ALTER TABLE tt5 OF tt_t0;
ERROR:  table has extra column "z"
ALTER TABLE tt6 OF tt_t0;
ERROR:  typed tables cannot inherit
ALTER TABLE tt7 OF tt_t0;
CREATE TYPE tt_t1 AS (x int, y numeric(8,2));
ALTER TABLE tt7 OF tt_t1;			-- reassign an already-typed table
ALTER TABLE tt7 NOT OF;
\d tt7
        Table "public.tt7"
 Column |     Type     | Modifiers 
--------+--------------+-----------
 x      | integer      | 
 y      | numeric(8,2) | 
Distributed by: (x)

-- make sure we can drop a constraint on the parent but it remains on the child
CREATE TABLE test_drop_constr_parent (c text CHECK (c IS NOT NULL));
CREATE TABLE test_drop_constr_child () INHERITS (test_drop_constr_parent);
ALTER TABLE ONLY test_drop_constr_parent DROP CONSTRAINT "test_drop_constr_parent_c_check";
-- should fail
INSERT INTO test_drop_constr_child (c) VALUES (NULL);
ERROR:  new row for relation "test_drop_constr_child" violates check constraint "test_drop_constr_parent_c_check"
DETAIL:  Failing row contains (null).
DROP TABLE test_drop_constr_parent CASCADE;
NOTICE:  drop cascades to table test_drop_constr_child
--
-- IF EXISTS test
--
ALTER TABLE IF EXISTS tt8 ADD COLUMN f int;
NOTICE:  relation "tt8" does not exist, skipping
ALTER TABLE IF EXISTS tt8 ADD CONSTRAINT xxx PRIMARY KEY(f);
NOTICE:  relation "tt8" does not exist, skipping
ALTER TABLE IF EXISTS tt8 ADD CHECK (f BETWEEN 0 AND 10);
NOTICE:  relation "tt8" does not exist, skipping
ALTER TABLE IF EXISTS tt8 ALTER COLUMN f SET DEFAULT 0;
NOTICE:  relation "tt8" does not exist, skipping
ALTER TABLE IF EXISTS tt8 RENAME COLUMN f TO f1;
NOTICE:  relation "tt8" does not exist, skipping
ALTER TABLE IF EXISTS tt8 SET SCHEMA alter2;
NOTICE:  relation "tt8" does not exist, skipping
CREATE TABLE tt8(a int);
CREATE SCHEMA alter2;
ALTER TABLE IF EXISTS tt8 ADD COLUMN f int;
ALTER TABLE IF EXISTS tt8 ADD CONSTRAINT xxx PRIMARY KEY(f);
NOTICE:  updating distribution policy to match new primary key
ALTER TABLE IF EXISTS tt8 ADD CHECK (f BETWEEN 0 AND 10);
ALTER TABLE IF EXISTS tt8 ALTER COLUMN f SET DEFAULT 0;
ALTER TABLE IF EXISTS tt8 RENAME COLUMN f TO f1;
ALTER TABLE IF EXISTS tt8 SET SCHEMA alter2;
\d alter2.tt8
          Table "alter2.tt8"
 Column |  Type   |     Modifiers      
--------+---------+--------------------
 a      | integer | 
 f1     | integer | not null default 0
Indexes:
    "tt8_pkey" PRIMARY KEY, btree (f1)
Check constraints:
    "tt8_f_check" CHECK (f1 >= 0 AND f1 <= 10)
Distributed by: (f1)

DROP TABLE alter2.tt8;
DROP SCHEMA alter2;
<<<<<<< HEAD
--
-- Test for splitting after dropping a column
--
DROP TABLE IF EXISTS test_part;
NOTICE:  table "test_part" does not exist, skipping
CREATE TABLE test_part (
    field_part timestamp without time zone,
    field1 int,
    field2 text,
    field3 int
) PARTITION BY RANGE(field_part)
          (
          PARTITION p2017 START ('2017-01-01'::date) END ('2018-01-01'::date) WITH (appendonly=false ),
          DEFAULT PARTITION p_overflow  WITH (appendonly=false )
          );
NOTICE:  Table doesn't have 'DISTRIBUTED BY' clause -- Using column named 'field_part' as the Greenplum Database data distribution key for this table.
HINT:  The 'DISTRIBUTED BY' clause determines the distribution of data. Make sure column(s) chosen are the optimal data distribution key to minimize skew.
NOTICE:  CREATE TABLE will create partition "test_part_1_prt_p_overflow" for table "test_part"
NOTICE:  CREATE TABLE will create partition "test_part_1_prt_p2017" for table "test_part"
DROP TABLE IF EXISTS test_ref;
NOTICE:  table "test_ref" does not exist, skipping
CREATE TABLE test_ref (
    field1 text,
    field2 text
) DISTRIBUTED BY (field1);
INSERT INTO test_part select '2017-01-01'::date + interval '1 days' * mod (id,1000) , mod(id,50), 'test ' || mod(id,5) ,mod(id,2) from generate_series(1,10000) id;
INSERT INTO test_ref select 'test ' || id , 'values' from generate_series(1,10) id;
ALTER TABLE test_part DROP COLUMN field1;
ALTER TABLE test_part   SPLIT DEFAULT PARTITION
START('2018-01-01'::date)
       END( '2018-02-01'::date);
NOTICE:  exchanged partition "p_overflow" of relation "test_part" with relation "pg_temp_32601"
NOTICE:  dropped partition "p_overflow" for relation "test_part"
NOTICE:  CREATE TABLE will create partition "test_part_1_prt_r28232684" for table "test_part"
NOTICE:  CREATE TABLE will create partition "test_part_1_prt_p_overflow" for table "test_part"
ANALYZE test_part;
ANALYZE test_ref;
SELECT * FROM test_part WHERE field2 IN (SELECT field1 FROM test_ref) ORDER BY 1 LIMIT 10;
        field_part        | field2 | field3 
--------------------------+--------+--------
 Mon Jan 02 00:00:00 2017 | test 1 |      1
 Mon Jan 02 00:00:00 2017 | test 1 |      1
 Mon Jan 02 00:00:00 2017 | test 1 |      1
 Mon Jan 02 00:00:00 2017 | test 1 |      1
 Mon Jan 02 00:00:00 2017 | test 1 |      1
 Mon Jan 02 00:00:00 2017 | test 1 |      1
 Mon Jan 02 00:00:00 2017 | test 1 |      1
 Mon Jan 02 00:00:00 2017 | test 1 |      1
 Mon Jan 02 00:00:00 2017 | test 1 |      1
 Mon Jan 02 00:00:00 2017 | test 1 |      1
(10 rows)

DROP TABLE test_ref;
DROP TABLE test_part;
=======
-- Check that we map relation oids to filenodes and back correctly.
-- Only display bad mappings so the test output doesn't change all the
-- time.
SELECT
    oid, mapped_oid, reltablespace, relfilenode, relname
FROM pg_class,
    pg_filenode_relation(reltablespace, pg_relation_filenode(oid)) AS mapped_oid
WHERE relkind IN ('r', 'i', 'S', 't', 'm') AND mapped_oid IS DISTINCT FROM oid;
 oid | mapped_oid | reltablespace | relfilenode | relname 
-----+------------+---------------+-------------+---------
(0 rows)

-- Checks on creating and manipulation of user defined relations in
-- pg_catalog.
--
-- XXX: It would be useful to add checks around trying to manipulate
-- catalog tables, but that might have ugly consequences when run
-- against an existing server with allow_system_table_mods = on.
SHOW allow_system_table_mods;
 allow_system_table_mods 
-------------------------
 off
(1 row)

-- disallowed because of search_path issues with pg_dump
CREATE TABLE pg_catalog.new_system_table();
ERROR:  permission denied to create "pg_catalog.new_system_table"
DETAIL:  System catalog modifications are currently disallowed.
-- instead create in public first, move to catalog
CREATE TABLE new_system_table(id serial primary key, othercol text);
ALTER TABLE new_system_table SET SCHEMA pg_catalog;
-- XXX: it's currently impossible to move relations out of pg_catalog
ALTER TABLE new_system_table SET SCHEMA public;
ERROR:  cannot remove dependency on schema pg_catalog because it is a system object
-- move back, will currently error out, already there
ALTER TABLE new_system_table SET SCHEMA pg_catalog;
ERROR:  table new_system_table is already in schema "pg_catalog"
ALTER TABLE new_system_table RENAME TO old_system_table;
CREATE INDEX old_system_table__othercol ON old_system_table (othercol);
INSERT INTO old_system_table(othercol) VALUES ('somedata'), ('otherdata');
UPDATE old_system_table SET id = -id;
DELETE FROM old_system_table WHERE othercol = 'somedata';
TRUNCATE old_system_table;
ALTER TABLE old_system_table DROP CONSTRAINT new_system_table_pkey;
ALTER TABLE old_system_table DROP COLUMN othercol;
DROP TABLE old_system_table;
>>>>>>> ab76208e
<|MERGE_RESOLUTION|>--- conflicted
+++ resolved
@@ -2025,19 +2025,7 @@
 (0 rows)
 
 alter table alterlock2 add foreign key (f1) references alterlock (f1);
-select * from my_locks order by 1;
-     relname     |    max_lockmode     
------------------+---------------------
- alterlock       | AccessExclusiveLock
- alterlock2      | AccessExclusiveLock
- alterlock2_pkey | AccessShareLock
- alterlock_pkey  | AccessShareLock
-(4 rows)
-
-rollback;
-begin;
-alter table alterlock2
-add constraint alterlock2nv foreign key (f1) references alterlock (f1) NOT VALID;
+WARNING:  Referential integrity (FOREIGN KEY) constraints are not supported in Greenplum Database, will not be enforced.
 select * from my_locks order by 1;
   relname   |    max_lockmode     
 ------------+---------------------
@@ -2045,17 +2033,26 @@
  alterlock2 | AccessExclusiveLock
 (2 rows)
 
+rollback;
+begin;
+alter table alterlock2
+add constraint alterlock2nv foreign key (f1) references alterlock (f1) NOT VALID;
+WARNING:  Referential integrity (FOREIGN KEY) constraints are not supported in Greenplum Database, will not be enforced.
+select * from my_locks order by 1;
+  relname   |    max_lockmode     
+------------+---------------------
+ alterlock  | AccessExclusiveLock
+ alterlock2 | AccessExclusiveLock
+(2 rows)
+
 commit;
 begin;
 alter table alterlock2 validate constraint alterlock2nv;
 select * from my_locks order by 1;
-     relname     |       max_lockmode       
------------------+--------------------------
- alterlock       | RowShareLock
- alterlock2      | ShareUpdateExclusiveLock
- alterlock2_pkey | AccessShareLock
- alterlock_pkey  | AccessShareLock
-(4 rows)
+  relname   |       max_lockmode       
+------------+--------------------------
+ alterlock2 | ShareUpdateExclusiveLock
+(1 row)
 
 rollback;
 -- cleanup
@@ -2462,7 +2459,57 @@
 
 DROP TABLE alter2.tt8;
 DROP SCHEMA alter2;
-<<<<<<< HEAD
+-- Check that we map relation oids to filenodes and back correctly.  Only
+-- display bad mappings so the test output doesn't change all the time.  A
+-- filenode function call can return NULL for a relation dropped concurrently
+-- with the call's surrounding query, so ignore a NULL mapped_oid for
+-- relations that no longer exist after all calls finish.
+CREATE TEMP TABLE filenode_mapping AS
+SELECT
+    oid, mapped_oid, reltablespace, relfilenode, relname
+FROM pg_class,
+    pg_filenode_relation(reltablespace, pg_relation_filenode(oid)) AS mapped_oid
+WHERE relkind IN ('r', 'i', 'S', 't', 'm') AND mapped_oid IS DISTINCT FROM oid;
+SELECT m.* FROM filenode_mapping m LEFT JOIN pg_class c ON c.oid = m.oid
+WHERE c.oid IS NOT NULL OR m.mapped_oid IS NOT NULL;
+ oid | mapped_oid | reltablespace | relfilenode | relname 
+-----+------------+---------------+-------------+---------
+(0 rows)
+
+-- Checks on creating and manipulation of user defined relations in
+-- pg_catalog.
+--
+-- XXX: It would be useful to add checks around trying to manipulate
+-- catalog tables, but that might have ugly consequences when run
+-- against an existing server with allow_system_table_mods = on.
+SHOW allow_system_table_mods;
+ allow_system_table_mods 
+-------------------------
+ off
+(1 row)
+
+-- disallowed because of search_path issues with pg_dump
+CREATE TABLE pg_catalog.new_system_table();
+ERROR:  permission denied to create "pg_catalog.new_system_table"
+DETAIL:  System catalog modifications are currently disallowed.
+-- instead create in public first, move to catalog
+CREATE TABLE new_system_table(id serial primary key, othercol text);
+ALTER TABLE new_system_table SET SCHEMA pg_catalog;
+-- XXX: it's currently impossible to move relations out of pg_catalog
+ALTER TABLE new_system_table SET SCHEMA public;
+ERROR:  cannot remove dependency on schema pg_catalog because it is a system object
+-- move back, will currently error out, already there
+ALTER TABLE new_system_table SET SCHEMA pg_catalog;
+ERROR:  table new_system_table is already in schema "pg_catalog"
+ALTER TABLE new_system_table RENAME TO old_system_table;
+CREATE INDEX old_system_table__othercol ON old_system_table (othercol);
+INSERT INTO old_system_table(othercol) VALUES ('somedata'), ('otherdata');
+UPDATE old_system_table SET id = -id;
+DELETE FROM old_system_table WHERE othercol = 'somedata';
+TRUNCATE old_system_table;
+ALTER TABLE old_system_table DROP CONSTRAINT new_system_table_pkey;
+ALTER TABLE old_system_table DROP COLUMN othercol;
+DROP TABLE old_system_table;
 --
 -- Test for splitting after dropping a column
 --
@@ -2516,52 +2563,4 @@
 (10 rows)
 
 DROP TABLE test_ref;
-DROP TABLE test_part;
-=======
--- Check that we map relation oids to filenodes and back correctly.
--- Only display bad mappings so the test output doesn't change all the
--- time.
-SELECT
-    oid, mapped_oid, reltablespace, relfilenode, relname
-FROM pg_class,
-    pg_filenode_relation(reltablespace, pg_relation_filenode(oid)) AS mapped_oid
-WHERE relkind IN ('r', 'i', 'S', 't', 'm') AND mapped_oid IS DISTINCT FROM oid;
- oid | mapped_oid | reltablespace | relfilenode | relname 
------+------------+---------------+-------------+---------
-(0 rows)
-
--- Checks on creating and manipulation of user defined relations in
--- pg_catalog.
---
--- XXX: It would be useful to add checks around trying to manipulate
--- catalog tables, but that might have ugly consequences when run
--- against an existing server with allow_system_table_mods = on.
-SHOW allow_system_table_mods;
- allow_system_table_mods 
--------------------------
- off
-(1 row)
-
--- disallowed because of search_path issues with pg_dump
-CREATE TABLE pg_catalog.new_system_table();
-ERROR:  permission denied to create "pg_catalog.new_system_table"
-DETAIL:  System catalog modifications are currently disallowed.
--- instead create in public first, move to catalog
-CREATE TABLE new_system_table(id serial primary key, othercol text);
-ALTER TABLE new_system_table SET SCHEMA pg_catalog;
--- XXX: it's currently impossible to move relations out of pg_catalog
-ALTER TABLE new_system_table SET SCHEMA public;
-ERROR:  cannot remove dependency on schema pg_catalog because it is a system object
--- move back, will currently error out, already there
-ALTER TABLE new_system_table SET SCHEMA pg_catalog;
-ERROR:  table new_system_table is already in schema "pg_catalog"
-ALTER TABLE new_system_table RENAME TO old_system_table;
-CREATE INDEX old_system_table__othercol ON old_system_table (othercol);
-INSERT INTO old_system_table(othercol) VALUES ('somedata'), ('otherdata');
-UPDATE old_system_table SET id = -id;
-DELETE FROM old_system_table WHERE othercol = 'somedata';
-TRUNCATE old_system_table;
-ALTER TABLE old_system_table DROP CONSTRAINT new_system_table_pkey;
-ALTER TABLE old_system_table DROP COLUMN othercol;
-DROP TABLE old_system_table;
->>>>>>> ab76208e
+DROP TABLE test_part;