--
-- OPR_SANITY
-- Sanity checks for common errors in making operator/procedure system tables:
-- pg_operator, pg_proc, pg_cast, pg_aggregate, pg_am,
-- pg_amop, pg_amproc, pg_opclass, pg_opfamily.
--
-- None of the SELECTs here should ever find any matching entries,
-- so the expected output is easy to maintain ;-).
-- A test failure indicates someone messed up an entry in the system tables.
--
-- NB: we assume the oidjoins test will have caught any dangling links,
-- that is OID or REGPROC fields that are not zero and do not match some
-- row in the linked-to table.  However, if we want to enforce that a link
-- field can't be 0, we have to check it here.
--
-- NB: run this test earlier than the create_operator test, because
-- that test creates some bogus operators...
-- Helper functions to deal with cases where binary-coercible matches are
-- allowed.
-- This should match IsBinaryCoercible() in parse_coerce.c.
create function binary_coercible(oid, oid) returns bool as $$
SELECT ($1 = $2) OR
 EXISTS(select 1 from pg_catalog.pg_cast where
        castsource = $1 and casttarget = $2 and
        castmethod = 'b' and castcontext = 'i') OR
 ($2 = 'pg_catalog.any'::pg_catalog.regtype) OR
 ($2 = 'pg_catalog.anyarray'::pg_catalog.regtype AND
  EXISTS(select 1 from pg_catalog.pg_type where
         oid = $1 and typelem != 0 and typlen = -1))
$$ language sql strict stable READS SQL DATA;
-- This one ignores castcontext, so it considers only physical equivalence
-- and not whether the coercion can be invoked implicitly.
create function physically_coercible(oid, oid) returns bool as $$
SELECT ($1 = $2) OR
 EXISTS(select 1 from pg_catalog.pg_cast where
        castsource = $1 and casttarget = $2 and
        castmethod = 'b') OR
 ($2 = 'pg_catalog.any'::pg_catalog.regtype) OR
 ($2 = 'pg_catalog.anyarray'::pg_catalog.regtype AND
  EXISTS(select 1 from pg_catalog.pg_type where
         oid = $1 and typelem != 0 and typlen = -1))
$$ language sql strict stable READS SQL DATA;
-- **************** pg_proc ****************
-- Look for illegal values in pg_proc fields.
SELECT p1.oid, p1.proname
FROM pg_proc as p1
WHERE p1.prolang = 0 OR p1.prorettype = 0 OR
       p1.pronargs < 0 OR
       p1.pronargdefaults < 0 OR
       p1.pronargdefaults > p1.pronargs OR
       array_lower(p1.proargtypes, 1) != 0 OR
       array_upper(p1.proargtypes, 1) != p1.pronargs-1 OR
       0::oid = ANY (p1.proargtypes) OR
       procost <= 0 OR
       CASE WHEN proretset THEN prorows <= 0 ELSE prorows != 0 END;
 oid | proname 
-----+---------
(0 rows)

-- prosrc should never be null or empty
SELECT p1.oid, p1.proname
FROM pg_proc as p1
WHERE prosrc IS NULL OR prosrc = '' OR prosrc = '-';
 oid | proname 
-----+---------
(0 rows)

-- proiswindow shouldn't be set together with proisagg or proretset
SELECT p1.oid, p1.proname
FROM pg_proc AS p1
WHERE proiswindow AND (proisagg OR proretset);
 oid | proname 
-----+---------
(0 rows)

-- pronargdefaults should be 0 iff proargdefaults is null
SELECT p1.oid, p1.proname
FROM pg_proc AS p1
WHERE (pronargdefaults <> 0) != (proargdefaults IS NOT NULL);
 oid | proname 
-----+---------
(0 rows)

-- probin should be non-empty for C functions, null everywhere else
SELECT p1.oid, p1.proname
FROM pg_proc as p1
WHERE prolang = 13 AND (probin IS NULL OR probin = '' OR probin = '-');
 oid | proname 
-----+---------
(0 rows)

SELECT p1.oid, p1.proname
FROM pg_proc as p1
WHERE prolang != 13 AND probin IS NOT NULL;
 oid | proname 
-----+---------
(0 rows)

-- Look for conflicting proc definitions (same names and input datatypes).
-- (This test should be dead code now that we have the unique index
-- pg_proc_proname_args_nsp_index, but I'll leave it in anyway.)
SELECT p1.oid, p1.proname, p2.oid, p2.proname
FROM pg_proc AS p1, pg_proc AS p2
WHERE p1.oid != p2.oid AND
    p1.proname = p2.proname AND
    p1.pronargs = p2.pronargs AND
    p1.proargtypes = p2.proargtypes;
 oid | proname | oid | proname 
-----+---------+-----+---------
(0 rows)

-- Considering only built-in procs (prolang = 12), look for multiple uses
-- of the same internal function (ie, matching prosrc fields).  It's OK to
-- have several entries with different pronames for the same internal function,
-- but conflicts in the number of arguments (except in the case of window 
-- functions) and other critical items should be complained of.  (We don't 
-- check data types here; see next query.) 
--
-- Note: ignore aggregate functions here, since they all point to the same dummy
-- built-in function.
--
-- Note: ignoring gp_deprecated here since the function ignores its parameters
-- always errors and never returns a value.
SELECT p1.oid, p1.proname, p2.oid, p2.proname
FROM pg_proc AS p1, pg_proc AS p2
WHERE p1.oid < p2.oid AND
    p1.prosrc = p2.prosrc AND
	p1.prosrc NOT IN ('gp_deprecated') AND
    p1.prolang = 12 AND p2.prolang = 12 AND
    (p1.proisagg = false OR p2.proisagg = false) AND
    (p1.proiswindow = false OR p1.proiswindow = false) AND
    (p1.prolang != p2.prolang OR
     p1.proisagg != p2.proisagg OR
     p1.proiswindow != p2.proiswindow OR
     p1.prosecdef != p2.prosecdef OR
     p1.proisstrict != p2.proisstrict OR
     p1.proretset != p2.proretset OR
     p1.provolatile != p2.provolatile OR
     p1.pronargs != p2.pronargs);
 oid  |      proname      | oid  |       proname       
------+-------------------+------+---------------------
 3212 | int2_matrix_accum | 3215 | float8_matrix_accum
 3212 | int2_matrix_accum | 3214 | int8_matrix_accum
 3213 | int4_matrix_accum | 3215 | float8_matrix_accum
 3213 | int4_matrix_accum | 3214 | int8_matrix_accum
 5044 | gp_elog           | 5045 | gp_elog
(5 rows)

-- Look for uses of different type OIDs in the argument/result type fields
-- for different aliases of the same built-in function.
-- This indicates that the types are being presumed to be binary-equivalent,
-- or that the built-in function is prepared to deal with different types.
-- That's not wrong, necessarily, but we make lists of all the types being
-- so treated.  Note that the expected output of this part of the test will
-- need to be modified whenever new pairs of types are made binary-equivalent,
-- or when new polymorphic built-in functions are added!
--
-- Note: ignore aggregate functions here, since they all point to the same
<<<<<<< HEAD
-- dummy built-in function.
--
-- Note: ignoring gp_deprecated here since the function ignores its parameters
-- always errors and never returns a value.
SELECT DISTINCT p1.prorettype::regtype, p2.prorettype::regtype
=======
-- dummy built-in function.  Likewise, ignore range constructor functions.
SELECT DISTINCT p1.prorettype, p2.prorettype
>>>>>>> 80edfd76
FROM pg_proc AS p1, pg_proc AS p2
WHERE p1.oid != p2.oid AND
    p1.prosrc = p2.prosrc AND
	p1.prosrc NOT IN ('gp_deprecated') AND
    p1.prolang = 12 AND p2.prolang = 12 AND
    NOT p1.proisagg AND NOT p2.proisagg AND
<<<<<<< HEAD
    NOT p1.proiswindow AND NOT p2.proiswindow AND
=======
    p1.prosrc NOT LIKE E'range\\_constructor_' AND
    p2.prosrc NOT LIKE E'range\\_constructor_' AND
>>>>>>> 80edfd76
    (p1.prorettype < p2.prorettype)
ORDER BY 1, 2; -- order none
         prorettype          |        prorettype        
-----------------------------+--------------------------
 text                        | character varying
 bigint[]                    | double precision[]
 timestamp without time zone | timestamp with time zone
(3 rows)

SELECT DISTINCT p1.proargtypes[0]::regtype, p2.proargtypes[0]::regtype
FROM pg_proc AS p1, pg_proc AS p2
WHERE p1.oid != p2.oid AND
    p1.prosrc = p2.prosrc AND
	p1.prosrc NOT IN ('gp_deprecated') AND
    p1.prolang = 12 AND p2.prolang = 12 AND
    NOT p1.proisagg AND NOT p2.proisagg AND
<<<<<<< HEAD
    NOT p1.proiswindow AND NOT p2.proiswindow AND
=======
    p1.prosrc NOT LIKE E'range\\_constructor_' AND
    p2.prosrc NOT LIKE E'range\\_constructor_' AND
>>>>>>> 80edfd76
    (p1.proargtypes[0] < p2.proargtypes[0])
ORDER BY 1, 2; -- order none
         proargtypes         |       proargtypes        
-----------------------------+--------------------------
 text                        | character
 text                        | character varying
 bigint[]                    | double precision[]
 timestamp without time zone | timestamp with time zone
 bit                         | bit varying
 anyarray                    | anyelement
(6 rows)

SELECT DISTINCT p1.proargtypes[1]::regtype, p2.proargtypes[1]::regtype
FROM pg_proc AS p1, pg_proc AS p2
WHERE p1.oid != p2.oid AND
    p1.prosrc = p2.prosrc AND
	p1.prosrc NOT IN ('gp_deprecated') AND
    p1.prolang = 12 AND p2.prolang = 12 AND
    NOT p1.proisagg AND NOT p2.proisagg AND
<<<<<<< HEAD
    NOT p1.proiswindow AND NOT p2.proiswindow AND
=======
    p1.prosrc NOT LIKE E'range\\_constructor_' AND
    p2.prosrc NOT LIKE E'range\\_constructor_' AND
>>>>>>> 80edfd76
    (p1.proargtypes[1] < p2.proargtypes[1])
ORDER BY 1, 2; -- order none
         proargtypes         |       proargtypes        
-----------------------------+--------------------------
 integer                     | xid
 smallint[]                  | integer[]
 smallint[]                  | bigint[]
 smallint[]                  | double precision[]
 integer[]                   | bigint[]
 integer[]                   | double precision[]
 bigint[]                    | double precision[]
 timestamp without time zone | timestamp with time zone
 bit                         | bit varying
 anyarray                    | anyelement
(10 rows)

SELECT DISTINCT p1.proargtypes[2]::regtype, p2.proargtypes[2]::regtype
FROM pg_proc AS p1, pg_proc AS p2
WHERE p1.oid != p2.oid AND
    p1.prosrc = p2.prosrc AND
	p1.prosrc NOT IN ('gp_deprecated') AND
    p1.prolang = 12 AND p2.prolang = 12 AND
    NOT p1.proisagg AND NOT p2.proisagg AND
    NOT p1.proiswindow AND NOT p2.proiswindow AND
    (p1.proargtypes[2] < p2.proargtypes[2])
ORDER BY 1, 2; -- order none
         proargtypes         |       proargtypes        
-----------------------------+--------------------------
 timestamp without time zone | timestamp with time zone
(1 row)

SELECT DISTINCT p1.proargtypes[3]::regtype, p2.proargtypes[3]::regtype
FROM pg_proc AS p1, pg_proc AS p2
WHERE p1.oid != p2.oid AND
    p1.prosrc = p2.prosrc AND
	p1.prosrc NOT IN ('gp_deprecated') AND
    p1.prolang = 12 AND p2.prolang = 12 AND
    NOT p1.proisagg AND NOT p2.proisagg AND
    NOT p1.proiswindow AND NOT p2.proiswindow AND
    (p1.proargtypes[3] < p2.proargtypes[3])
ORDER BY 1, 2; -- order none
         proargtypes         |       proargtypes        
-----------------------------+--------------------------
 timestamp without time zone | timestamp with time zone
(1 row)

SELECT DISTINCT p1.proargtypes[4]::regtype, p2.proargtypes[4]::regtype
FROM pg_proc AS p1, pg_proc AS p2
WHERE p1.oid != p2.oid AND
    p1.prosrc = p2.prosrc AND
	p1.prosrc NOT IN ('gp_deprecated') AND
    p1.prolang = 12 AND p2.prolang = 12 AND
    NOT p1.proisagg AND NOT p2.proisagg AND
    NOT p1.proiswindow AND NOT p2.proiswindow AND
    (p1.proargtypes[4] < p2.proargtypes[4])
ORDER BY 1, 2; -- order none
 proargtypes | proargtypes 
-------------+-------------
(0 rows)

SELECT DISTINCT p1.proargtypes[5]::regtype, p2.proargtypes[5]::regtype
FROM pg_proc AS p1, pg_proc AS p2
WHERE p1.oid != p2.oid AND
    p1.prosrc = p2.prosrc AND
	p1.prosrc NOT IN ('gp_deprecated') AND
    p1.prolang = 12 AND p2.prolang = 12 AND
    NOT p1.proisagg AND NOT p2.proisagg AND
    NOT p1.proiswindow AND NOT p2.proiswindow AND
    (p1.proargtypes[5] < p2.proargtypes[5])
ORDER BY 1, 2; -- order none
 proargtypes | proargtypes 
-------------+-------------
(0 rows)

SELECT DISTINCT p1.proargtypes[6]::regtype, p2.proargtypes[6]::regtype
FROM pg_proc AS p1, pg_proc AS p2
WHERE p1.oid != p2.oid AND
    p1.prosrc = p2.prosrc AND
	p1.prosrc NOT IN ('gp_deprecated') AND
    p1.prolang = 12 AND p2.prolang = 12 AND
    NOT p1.proisagg AND NOT p2.proisagg AND
    NOT p1.proiswindow AND NOT p2.proiswindow AND
    (p1.proargtypes[6] < p2.proargtypes[6])
ORDER BY 1, 2; -- order none
 proargtypes | proargtypes 
-------------+-------------
(0 rows)

SELECT DISTINCT p1.proargtypes[7]::regtype, p2.proargtypes[7]::regtype
FROM pg_proc AS p1, pg_proc AS p2
WHERE p1.oid != p2.oid AND
    p1.prosrc = p2.prosrc AND
	p1.prosrc NOT IN ('gp_deprecated') AND
    p1.prolang = 12 AND p2.prolang = 12 AND
    NOT p1.proisagg AND NOT p2.proisagg AND
    NOT p1.proiswindow AND NOT p2.proiswindow AND
    (p1.proargtypes[7] < p2.proargtypes[7])
ORDER BY 1, 2; -- order none
 proargtypes | proargtypes 
-------------+-------------
(0 rows)

-- The checks above only extend to the first 8 parameters, list any
-- functions not checked.
SELECT proname, pronargs 
FROM pg_proc 
WHERE pronargs > 8 and prolang = 12 AND
	proname NOT IN ('gp_add_segment') AND
	proname NOT LIKE '%costestimate' AND
    NOT proisagg AND 
    NOT proiswindow;
 proname | pronargs 
---------+----------
(0 rows)

-- Look for functions that return type "internal" and do not have any
-- "internal" argument.  Such a function would be a security hole since
-- it might be used to call an internal function from an SQL command.
-- As of 7.3 this query should find only internal_in.
SELECT p1.oid, p1.proname
FROM pg_proc as p1
WHERE p1.prorettype = 'internal'::regtype AND NOT
    'internal'::regtype = ANY (p1.proargtypes);
 oid  |   proname   
------+-------------
 2304 | internal_in
(1 row)

-- Look for functions that return a polymorphic type and do not have any
-- polymorphic argument.  Calls of such functions would be unresolvable
-- at parse time.  As of 9.4 this query should find only some input functions
-- associated with these pseudotypes.
SELECT p1.oid, p1.proname
FROM pg_proc as p1
WHERE p1.prorettype IN
    ('anyelement'::regtype, 'anyarray'::regtype, 'anynonarray'::regtype,
     'anyenum'::regtype)
  AND NOT
    ('anyelement'::regtype = ANY (p1.proargtypes) OR
     'anyarray'::regtype = ANY (p1.proargtypes) OR
     'anynonarray'::regtype = ANY (p1.proargtypes) OR
     'anyenum'::regtype = ANY (p1.proargtypes))
ORDER BY 2;
 oid  |    proname     
------+----------------
 2296 | anyarray_in
 2502 | anyarray_recv
 2312 | anyelement_in
 3504 | anyenum_in
 2777 | anynonarray_in
  750 | array_in
 2400 | array_recv
 3506 | enum_in
 3532 | enum_recv
(9 rows)

-- Check for length inconsistencies between the various argument-info arrays.
SELECT p1.oid, p1.proname
FROM pg_proc as p1
WHERE proallargtypes IS NOT NULL AND
    array_length(proallargtypes,1) < array_length(proargtypes,1);
 oid | proname 
-----+---------
(0 rows)

SELECT p1.oid, p1.proname
FROM pg_proc as p1
WHERE proargmodes IS NOT NULL AND
    array_length(proargmodes,1) < array_length(proargtypes,1);
 oid | proname 
-----+---------
(0 rows)

SELECT p1.oid, p1.proname
FROM pg_proc as p1
WHERE proargnames IS NOT NULL AND
    array_length(proargnames,1) < array_length(proargtypes,1);
 oid | proname 
-----+---------
(0 rows)

SELECT p1.oid, p1.proname
FROM pg_proc as p1
WHERE proallargtypes IS NOT NULL AND proargmodes IS NOT NULL AND
    array_length(proallargtypes,1) <> array_length(proargmodes,1);
 oid | proname 
-----+---------
(0 rows)

SELECT p1.oid, p1.proname
FROM pg_proc as p1
WHERE proallargtypes IS NOT NULL AND proargnames IS NOT NULL AND
    array_length(proallargtypes,1) <> array_length(proargnames,1);
 oid | proname 
-----+---------
(0 rows)

SELECT p1.oid, p1.proname
FROM pg_proc as p1
WHERE proargmodes IS NOT NULL AND proargnames IS NOT NULL AND
    array_length(proargmodes,1) <> array_length(proargnames,1);
 oid | proname 
-----+---------
(0 rows)

-- Check for protransform functions with the wrong signature
SELECT p1.oid, p1.proname, p2.oid, p2.proname
FROM pg_proc AS p1, pg_proc AS p2
WHERE p2.oid = p1.protransform AND
    (p2.prorettype != 'internal'::regtype OR p2.proretset OR p2.pronargs != 1
     OR p2.proargtypes[0] != 'internal'::regtype);
 oid | proname | oid | proname 
-----+---------+-----+---------
(0 rows)

-- Insist that all built-in pg_proc entries have descriptions
SELECT p1.oid, p1.proname
FROM pg_proc as p1 LEFT JOIN pg_description as d
     ON p1.tableoid = d.classoid and p1.oid = d.objoid and d.objsubid = 0
WHERE d.classoid IS NULL AND p1.oid <= 9999;
 oid | proname 
-----+---------
(0 rows)

-- **************** pg_cast ****************
-- Catch bogus values in pg_cast columns (other than cases detected by
-- oidjoins test).
SELECT *
FROM pg_cast c
WHERE castsource = 0 OR casttarget = 0 OR castcontext NOT IN ('e', 'a', 'i')
    OR castmethod NOT IN ('f', 'b' ,'i');
 castsource | casttarget | castfunc | castcontext | castmethod 
------------+------------+----------+-------------+------------
(0 rows)

-- Check that castfunc is nonzero only for cast methods that need a function,
-- and zero otherwise
SELECT *
FROM pg_cast c
WHERE (castmethod = 'f' AND castfunc = 0)
   OR (castmethod IN ('b', 'i') AND castfunc <> 0);
 castsource | casttarget | castfunc | castcontext | castmethod 
------------+------------+----------+-------------+------------
(0 rows)

-- Look for casts to/from the same type that aren't length coercion functions.
-- (We assume they are length coercions if they take multiple arguments.)
-- Such entries are not necessarily harmful, but they are useless.
SELECT *
FROM pg_cast c
WHERE castsource = casttarget AND castfunc = 0;
 castsource | casttarget | castfunc | castcontext | castmethod 
------------+------------+----------+-------------+------------
(0 rows)

SELECT c.*
FROM pg_cast c, pg_proc p
WHERE c.castfunc = p.oid AND p.pronargs < 2 AND castsource = casttarget;
 castsource | casttarget | castfunc | castcontext | castmethod 
------------+------------+----------+-------------+------------
(0 rows)

-- Look for cast functions that don't have the right signature.  The
-- argument and result types in pg_proc must be the same as, or binary
-- compatible with, what it says in pg_cast.
-- As a special case, we allow casts from CHAR(n) that use functions
-- declared to take TEXT.  This does not pass the binary-coercibility test
-- because CHAR(n)-to-TEXT normally invokes rtrim().  However, the results
-- are the same, so long as the function is one that ignores trailing blanks.
SELECT c.*
FROM pg_cast c, pg_proc p
WHERE c.castfunc = p.oid AND
    (p.pronargs < 1 OR p.pronargs > 3
     OR NOT (binary_coercible(c.castsource, p.proargtypes[0])
             OR (c.castsource = 'character'::regtype AND
                 p.proargtypes[0] = 'text'::regtype))
     OR NOT binary_coercible(p.prorettype, c.casttarget));
 castsource | casttarget | castfunc | castcontext | castmethod 
------------+------------+----------+-------------+------------
(0 rows)

SELECT c.*
FROM pg_cast c, pg_proc p
WHERE c.castfunc = p.oid AND
    ((p.pronargs > 1 AND p.proargtypes[1] != 'int4'::regtype) OR
     (p.pronargs > 2 AND p.proargtypes[2] != 'bool'::regtype));
 castsource | casttarget | castfunc | castcontext | castmethod 
------------+------------+----------+-------------+------------
(0 rows)

-- Look for binary compatible casts that do not have the reverse
-- direction registered as well, or where the reverse direction is not
-- also binary compatible.  This is legal, but usually not intended.
-- As of 7.4, this finds the casts from text and varchar to bpchar, because
-- those are binary-compatible while the reverse way goes through rtrim().
-- As of 8.2, this finds the cast from cidr to inet, because that is a
-- trivial binary coercion while the other way goes through inet_to_cidr().
-- As of 8.3, this finds the casts from xml to text, varchar, and bpchar,
-- because those are binary-compatible while the reverse goes through
-- texttoxml(), which does an XML syntax check.
-- As of 9.1, this finds the cast from pg_node_tree to text, which we
-- intentionally do not provide a reverse pathway for.
SELECT castsource::regtype, casttarget::regtype, castfunc, castcontext
FROM pg_cast c
WHERE c.castmethod = 'b' AND
    NOT EXISTS (SELECT 1 FROM pg_cast k
                WHERE k.castmethod = 'b' AND
                    k.castsource = c.casttarget AND
                    k.casttarget = c.castsource);
    castsource     |    casttarget     | castfunc | castcontext 
-------------------+-------------------+----------+-------------
 text              | character         |        0 | i
 character varying | character         |        0 | i
 pg_node_tree      | text              |        0 | i
 cidr              | inet              |        0 | i
 xml               | text              |        0 | a
 xml               | character varying |        0 | a
 xml               | character         |        0 | a
(7 rows)

-- **************** pg_operator ****************
-- Look for illegal values in pg_operator fields.
SELECT p1.oid, p1.oprname
FROM pg_operator as p1
WHERE (p1.oprkind != 'b' AND p1.oprkind != 'l' AND p1.oprkind != 'r') OR
    p1.oprresult = 0 OR p1.oprcode = 0;
 oid | oprname 
-----+---------
(0 rows)

-- Look for missing or unwanted operand types
SELECT p1.oid, p1.oprname
FROM pg_operator as p1
WHERE (p1.oprleft = 0 and p1.oprkind != 'l') OR
    (p1.oprleft != 0 and p1.oprkind = 'l') OR
    (p1.oprright = 0 and p1.oprkind != 'r') OR
    (p1.oprright != 0 and p1.oprkind = 'r');
 oid | oprname 
-----+---------
(0 rows)

-- Look for conflicting operator definitions (same names and input datatypes).
SELECT p1.oid, p1.oprcode, p2.oid, p2.oprcode
FROM pg_operator AS p1, pg_operator AS p2
WHERE p1.oid != p2.oid AND
    p1.oprname = p2.oprname AND
    p1.oprkind = p2.oprkind AND
    p1.oprleft = p2.oprleft AND
    p1.oprright = p2.oprright;
 oid | oprcode | oid | oprcode 
-----+---------+-----+---------
(0 rows)

-- Look for commutative operators that don't commute.
-- DEFINITIONAL NOTE: If A.oprcom = B, then x A y has the same result as y B x.
-- We expect that B will always say that B.oprcom = A as well; that's not
-- inherently essential, but it would be inefficient not to mark it so.
SELECT p1.oid, p1.oprcode, p2.oid, p2.oprcode
FROM pg_operator AS p1, pg_operator AS p2
WHERE p1.oprcom = p2.oid AND
    (p1.oprkind != 'b' OR
     p1.oprleft != p2.oprright OR
     p1.oprright != p2.oprleft OR
     p1.oprresult != p2.oprresult OR
     p1.oid != p2.oprcom);
 oid | oprcode | oid | oprcode 
-----+---------+-----+---------
(0 rows)

-- Look for negatory operators that don't agree.
-- DEFINITIONAL NOTE: If A.oprnegate = B, then both A and B must yield
-- boolean results, and (x A y) == ! (x B y), or the equivalent for
-- single-operand operators.
-- We expect that B will always say that B.oprnegate = A as well; that's not
-- inherently essential, but it would be inefficient not to mark it so.
-- Also, A and B had better not be the same operator.
SELECT p1.oid, p1.oprcode, p2.oid, p2.oprcode
FROM pg_operator AS p1, pg_operator AS p2
WHERE p1.oprnegate = p2.oid AND
    (p1.oprkind != p2.oprkind OR
     p1.oprleft != p2.oprleft OR
     p1.oprright != p2.oprright OR
     p1.oprresult != 'bool'::regtype OR
     p2.oprresult != 'bool'::regtype OR
     p1.oid != p2.oprnegate OR
     p1.oid = p2.oid);
 oid | oprcode | oid | oprcode 
-----+---------+-----+---------
(0 rows)

-- A mergejoinable or hashjoinable operator must be binary, must return
-- boolean, and must have a commutator (itself, unless it's a cross-type
-- operator).
SELECT p1.oid, p1.oprname FROM pg_operator AS p1
WHERE (p1.oprcanmerge OR p1.oprcanhash) AND NOT
    (p1.oprkind = 'b' AND p1.oprresult = 'bool'::regtype AND p1.oprcom != 0);
 oid | oprname 
-----+---------
(0 rows)

-- What's more, the commutator had better be mergejoinable/hashjoinable too.
SELECT p1.oid, p1.oprname, p2.oid, p2.oprname
FROM pg_operator AS p1, pg_operator AS p2
WHERE p1.oprcom = p2.oid AND
    (p1.oprcanmerge != p2.oprcanmerge OR
     p1.oprcanhash != p2.oprcanhash);
 oid | oprname | oid | oprname 
-----+---------+-----+---------
(0 rows)

-- Mergejoinable operators should appear as equality members of btree index
-- opfamilies.
SELECT p1.oid, p1.oprname
FROM pg_operator AS p1
WHERE p1.oprcanmerge AND NOT EXISTS
  (SELECT 1 FROM pg_amop
   WHERE amopmethod = (SELECT oid FROM pg_am WHERE amname = 'btree') AND
         amopopr = p1.oid AND amopstrategy = 3);
 oid | oprname 
-----+---------
(0 rows)

-- And the converse.
SELECT p1.oid, p1.oprname, p.amopfamily
FROM pg_operator AS p1, pg_amop p
WHERE amopopr = p1.oid
  AND amopmethod = (SELECT oid FROM pg_am WHERE amname = 'btree')
  AND amopstrategy = 3
  AND NOT p1.oprcanmerge;
 oid | oprname | amopfamily 
-----+---------+------------
(0 rows)

-- Hashable operators should appear as members of hash index opfamilies.
SELECT p1.oid, p1.oprname
FROM pg_operator AS p1
WHERE p1.oprcanhash AND NOT EXISTS
  (SELECT 1 FROM pg_amop
   WHERE amopmethod = (SELECT oid FROM pg_am WHERE amname = 'hash') AND
         amopopr = p1.oid AND amopstrategy = 1);
 oid | oprname 
-----+---------
(0 rows)

-- And the converse.
SELECT p1.oid, p1.oprname, p.amopfamily
FROM pg_operator AS p1, pg_amop p
WHERE amopopr = p1.oid
  AND amopmethod = (SELECT oid FROM pg_am WHERE amname = 'hash')
  AND NOT p1.oprcanhash;
 oid | oprname | amopfamily 
-----+---------+------------
(0 rows)

-- Check that each operator defined in pg_operator matches its oprcode entry
-- in pg_proc.  Easiest to do this separately for each oprkind.
SELECT p1.oid, p1.oprname, p2.oid, p2.proname
FROM pg_operator AS p1, pg_proc AS p2
WHERE p1.oprcode = p2.oid AND
    p1.oprkind = 'b' AND
    (p2.pronargs != 2
     OR NOT binary_coercible(p2.prorettype, p1.oprresult)
     OR NOT binary_coercible(p1.oprleft, p2.proargtypes[0])
     OR NOT binary_coercible(p1.oprright, p2.proargtypes[1]));
 oid | oprname | oid | proname 
-----+---------+-----+---------
(0 rows)

SELECT p1.oid, p1.oprname, p2.oid, p2.proname
FROM pg_operator AS p1, pg_proc AS p2
WHERE p1.oprcode = p2.oid AND
    p1.oprkind = 'l' AND
    (p2.pronargs != 1
     OR NOT binary_coercible(p2.prorettype, p1.oprresult)
     OR NOT binary_coercible(p1.oprright, p2.proargtypes[0])
     OR p1.oprleft != 0);
 oid | oprname | oid | proname 
-----+---------+-----+---------
(0 rows)

SELECT p1.oid, p1.oprname, p2.oid, p2.proname
FROM pg_operator AS p1, pg_proc AS p2
WHERE p1.oprcode = p2.oid AND
    p1.oprkind = 'r' AND
    (p2.pronargs != 1
     OR NOT binary_coercible(p2.prorettype, p1.oprresult)
     OR NOT binary_coercible(p1.oprleft, p2.proargtypes[0])
     OR p1.oprright != 0);
 oid | oprname | oid | proname 
-----+---------+-----+---------
(0 rows)

-- If the operator is mergejoinable or hashjoinable, its underlying function
-- should not be volatile.
SELECT p1.oid, p1.oprname, p2.oid, p2.proname
FROM pg_operator AS p1, pg_proc AS p2
WHERE p1.oprcode = p2.oid AND
    (p1.oprcanmerge OR p1.oprcanhash) AND
    p2.provolatile = 'v';
 oid | oprname | oid | proname 
-----+---------+-----+---------
(0 rows)

-- If oprrest is set, the operator must return boolean,
-- and it must link to a proc with the right signature
-- to be a restriction selectivity estimator.
-- The proc signature we want is: float8 proc(internal, oid, internal, int4)
SELECT p1.oid, p1.oprname, p2.oid, p2.proname
FROM pg_operator AS p1, pg_proc AS p2
WHERE p1.oprrest = p2.oid AND
    (p1.oprresult != 'bool'::regtype OR
     p2.prorettype != 'float8'::regtype OR p2.proretset OR
     p2.pronargs != 4 OR
     p2.proargtypes[0] != 'internal'::regtype OR
     p2.proargtypes[1] != 'oid'::regtype OR
     p2.proargtypes[2] != 'internal'::regtype OR
     p2.proargtypes[3] != 'int4'::regtype);
 oid | oprname | oid | proname 
-----+---------+-----+---------
(0 rows)

-- If oprjoin is set, the operator must be a binary boolean op,
-- and it must link to a proc with the right signature
-- to be a join selectivity estimator.
-- The proc signature we want is: float8 proc(internal, oid, internal, int2, internal)
-- (Note: the old signature with only 4 args is still allowed, but no core
-- estimator should be using it.)
SELECT p1.oid, p1.oprname, p2.oid, p2.proname
FROM pg_operator AS p1, pg_proc AS p2
WHERE p1.oprjoin = p2.oid AND
    (p1.oprkind != 'b' OR p1.oprresult != 'bool'::regtype OR
     p2.prorettype != 'float8'::regtype OR p2.proretset OR
     p2.pronargs != 5 OR
     p2.proargtypes[0] != 'internal'::regtype OR
     p2.proargtypes[1] != 'oid'::regtype OR
     p2.proargtypes[2] != 'internal'::regtype OR
     p2.proargtypes[3] != 'int2'::regtype OR
     p2.proargtypes[4] != 'internal'::regtype);
 oid | oprname | oid | proname 
-----+---------+-----+---------
(0 rows)

-- Insist that all built-in pg_operator entries have descriptions
SELECT p1.oid, p1.oprname
FROM pg_operator as p1 LEFT JOIN pg_description as d
     ON p1.tableoid = d.classoid and p1.oid = d.objoid and d.objsubid = 0
WHERE d.classoid IS NULL AND p1.oid <= 9999;
 oid | oprname 
-----+---------
(0 rows)

-- Check that operators' underlying functions have suitable comments,
-- namely 'implementation of XXX operator'.  In some cases involving legacy
-- names for operators, there are multiple operators referencing the same
-- pg_proc entry, so ignore operators whose comments say they are deprecated.
-- We also have a few functions that are both operator support and meant to
-- be called directly; those should have comments matching their operator.
WITH funcdescs AS (
  SELECT p.oid as p_oid, proname, o.oid as o_oid,
    obj_description(p.oid, 'pg_proc') as prodesc,
    'implementation of ' || oprname || ' operator' as expecteddesc,
    obj_description(o.oid, 'pg_operator') as oprdesc
  FROM pg_proc p JOIN pg_operator o ON oprcode = p.oid
  WHERE o.oid <= 9999
)
SELECT * FROM funcdescs
  WHERE prodesc IS DISTINCT FROM expecteddesc
    AND oprdesc NOT LIKE 'deprecated%'
    AND prodesc IS DISTINCT FROM oprdesc;
 p_oid | proname | o_oid | prodesc | expecteddesc | oprdesc 
-------+---------+-------+---------+--------------+---------
(0 rows)

-- **************** pg_aggregate ****************
-- Look for illegal values in pg_aggregate fields.
SELECT ctid, aggfnoid::oid
FROM pg_aggregate as p1
WHERE aggfnoid = 0 OR aggtransfn = 0 OR
    aggkind NOT IN ('n', 'o', 'h') OR
    aggnumdirectargs < 0 OR
    (aggkind = 'n' AND aggnumdirectargs > 0) OR
    aggtranstype = 0;
 ctid | aggfnoid 
------+----------
(0 rows)

-- Make sure the matching pg_proc entry is sensible, too.
SELECT a.aggfnoid::oid, p.proname
FROM pg_aggregate as a, pg_proc as p
WHERE a.aggfnoid = p.oid AND
    (NOT p.proisagg OR p.proretset OR p.pronargs < a.aggnumdirectargs);
 aggfnoid | proname 
----------+---------
(0 rows)

-- Make sure there are no proisagg pg_proc entries without matches.
SELECT oid, proname
FROM pg_proc as p
WHERE p.proisagg AND
    NOT EXISTS (SELECT 1 FROM pg_aggregate a WHERE a.aggfnoid = p.oid);
 oid | proname 
-----+---------
(0 rows)

-- If there is no finalfn then the output type must be the transtype.
SELECT a.aggfnoid::oid, p.proname
FROM pg_aggregate as a, pg_proc as p
WHERE a.aggfnoid = p.oid AND
    a.aggfinalfn = 0 AND p.prorettype != a.aggtranstype;
 aggfnoid | proname 
----------+---------
(0 rows)

-- Cross-check transfn against its entry in pg_proc.
-- NOTE: use physically_coercible here, not binary_coercible, because
-- max and min on abstime are implemented using int4larger/int4smaller.
SELECT a.aggfnoid::oid, p.proname, ptr.oid, ptr.proname
FROM pg_aggregate AS a, pg_proc AS p, pg_proc AS ptr
WHERE a.aggfnoid = p.oid AND
    a.aggtransfn = ptr.oid AND
    (ptr.proretset
     OR NOT (ptr.pronargs =
             CASE WHEN a.aggkind = 'n' THEN p.pronargs + 1
             ELSE greatest(p.pronargs - a.aggnumdirectargs, 1) + 1 END)
     OR NOT physically_coercible(ptr.prorettype, a.aggtranstype)
     OR NOT physically_coercible(a.aggtranstype, ptr.proargtypes[0])
     OR (p.pronargs > 0 AND
         NOT physically_coercible(p.proargtypes[0], ptr.proargtypes[1]))
     OR (p.pronargs > 1 AND
         NOT physically_coercible(p.proargtypes[1], ptr.proargtypes[2]))
     OR (p.pronargs > 2 AND
         NOT physically_coercible(p.proargtypes[2], ptr.proargtypes[3]))
     -- we could carry the check further, but 3 args is enough for now
    );
 aggfnoid | proname | oid | proname 
----------+---------+-----+---------
(0 rows)

-- Cross-check finalfn (if present) against its entry in pg_proc.
SELECT a.aggfnoid::oid, p.proname, pfn.oid, pfn.proname
FROM pg_aggregate AS a, pg_proc AS p, pg_proc AS pfn
WHERE a.aggfnoid = p.oid AND
    a.aggfinalfn = pfn.oid AND
    (pfn.proretset OR
     NOT binary_coercible(pfn.prorettype, p.prorettype) OR
     NOT binary_coercible(a.aggtranstype, pfn.proargtypes[0]) OR
     CASE WHEN a.aggfinalextra THEN pfn.pronargs != p.pronargs + 1
          ELSE pfn.pronargs != a.aggnumdirectargs + 1 END
     OR (pfn.pronargs > 1 AND
         NOT binary_coercible(p.proargtypes[0], pfn.proargtypes[1]))
     OR (pfn.pronargs > 2 AND
         NOT binary_coercible(p.proargtypes[1], pfn.proargtypes[2]))
     OR (pfn.pronargs > 3 AND
         NOT binary_coercible(p.proargtypes[2], pfn.proargtypes[3]))
     -- we could carry the check further, but 3 args is enough for now
    );
 aggfnoid | proname | oid | proname 
----------+---------+-----+---------
(0 rows)

-- If transfn is strict then either initval should be non-NULL, or
-- input type should match transtype so that the first non-null input
-- can be assigned as the state value.
SELECT a.aggfnoid::oid, p.proname, ptr.oid, ptr.proname
FROM pg_aggregate AS a, pg_proc AS p, pg_proc AS ptr
WHERE a.aggfnoid = p.oid AND
    a.aggtransfn = ptr.oid AND ptr.proisstrict AND
    a.agginitval IS NULL AND
    NOT binary_coercible(p.proargtypes[0], a.aggtranstype);
 aggfnoid | proname | oid | proname 
----------+---------+-----+---------
(0 rows)

-- Cross-check aggsortop (if present) against pg_operator.
-- We expect to find entries for bool_and, bool_or, every, max, and min.
SELECT DISTINCT proname, oprname
FROM pg_operator AS o, pg_aggregate AS a, pg_proc AS p
WHERE a.aggfnoid = p.oid AND a.aggsortop = o.oid
ORDER BY 1, 2;
 proname  | oprname 
----------+---------
 bool_and | <
 bool_or  | >
 every    | <
 max      | >
 min      | <
(5 rows)

-- Check datatypes match
SELECT a.aggfnoid::oid, o.oid
FROM pg_operator AS o, pg_aggregate AS a, pg_proc AS p
WHERE a.aggfnoid = p.oid AND a.aggsortop = o.oid AND
    (oprkind != 'b' OR oprresult != 'boolean'::regtype
     OR oprleft != p.proargtypes[0] OR oprright != p.proargtypes[0]);
 aggfnoid | oid 
----------+-----
(0 rows)

-- Check operator is a suitable btree opfamily member
SELECT a.aggfnoid::oid, o.oid
FROM pg_operator AS o, pg_aggregate AS a, pg_proc AS p
WHERE a.aggfnoid = p.oid AND a.aggsortop = o.oid AND
    NOT EXISTS(SELECT 1 FROM pg_amop
               WHERE amopmethod = (SELECT oid FROM pg_am WHERE amname = 'btree')
                     AND amopopr = o.oid
                     AND amoplefttype = o.oprleft
                     AND amoprighttype = o.oprright);
 aggfnoid | oid 
----------+-----
(0 rows)

-- Check correspondence of btree strategies and names
SELECT DISTINCT proname, oprname, amopstrategy
FROM pg_operator AS o, pg_aggregate AS a, pg_proc AS p,
     pg_amop as ao
WHERE a.aggfnoid = p.oid AND a.aggsortop = o.oid AND
    amopopr = o.oid AND
    amopmethod = (SELECT oid FROM pg_am WHERE amname = 'btree')
ORDER BY 1, 2;
 proname  | oprname | amopstrategy 
----------+---------+--------------
 bool_and | <       |            1
 bool_or  | >       |            5
 every    | <       |            1
 max      | >       |            5
 min      | <       |            1
(5 rows)

-- Check that there are not aggregates with the same name and different
-- numbers of arguments.  While not technically wrong, we have a project policy
-- to avoid this because it opens the door for confusion in connection with
-- ORDER BY: novices frequently put the ORDER BY in the wrong place.
-- See the fate of the single-argument form of string_agg() for history.
-- (Note: we don't forbid users from creating such aggregates; the policy is
-- just to think twice before creating built-in aggregates like this.)
-- The only aggregates that should show up here are count(x) and count(*).
SELECT p1.oid::regprocedure, p2.oid::regprocedure
FROM pg_proc AS p1, pg_proc AS p2
WHERE p1.oid < p2.oid AND p1.proname = p2.proname AND
    p1.proisagg AND p2.proisagg AND
    array_dims(p1.proargtypes) != array_dims(p2.proargtypes)
ORDER BY 1;
     oid      |   oid   
--------------+---------
 count("any") | count()
(1 row)

-- For the same reason, aggregates with default arguments are no good.
SELECT oid, proname
FROM pg_proc AS p
WHERE proisagg AND proargdefaults IS NOT NULL;
 oid | proname 
-----+---------
(0 rows)

-- For the same reason, we avoid creating built-in variadic aggregates, except
-- that variadic ordered-set aggregates are OK (since they have special syntax
-- that is not subject to the misplaced ORDER BY issue).
SELECT p.oid, proname
FROM pg_proc AS p JOIN pg_aggregate AS a ON a.aggfnoid = p.oid
WHERE proisagg AND provariadic != 0 AND a.aggkind = 'n';
 oid | proname 
-----+---------
(0 rows)

-- **************** pg_opfamily ****************
-- Look for illegal values in pg_opfamily fields
SELECT p1.oid
FROM pg_opfamily as p1
WHERE p1.opfmethod = 0 OR p1.opfnamespace = 0;
 oid 
-----
(0 rows)

-- **************** pg_opclass ****************
-- Look for illegal values in pg_opclass fields
SELECT p1.oid
FROM pg_opclass AS p1
WHERE p1.opcmethod = 0 OR p1.opcnamespace = 0 OR p1.opcfamily = 0
    OR p1.opcintype = 0;
 oid 
-----
(0 rows)

-- opcmethod must match owning opfamily's opfmethod
SELECT p1.oid, p2.oid
FROM pg_opclass AS p1, pg_opfamily AS p2
WHERE p1.opcfamily = p2.oid AND p1.opcmethod != p2.opfmethod;
 oid | oid 
-----+-----
(0 rows)

-- There should not be multiple entries in pg_opclass with opcdefault true
-- and the same opcmethod/opcintype combination.
SELECT p1.oid, p2.oid
FROM pg_opclass AS p1, pg_opclass AS p2
WHERE p1.oid != p2.oid AND
    p1.opcmethod = p2.opcmethod AND p1.opcintype = p2.opcintype AND
    p1.opcdefault AND p2.opcdefault;
 oid | oid 
-----+-----
(0 rows)

-- **************** pg_amop ****************
-- Look for illegal values in pg_amop fields
SELECT p1.amopfamily, p1.amopstrategy
FROM pg_amop as p1
WHERE p1.amopfamily = 0 OR p1.amoplefttype = 0 OR p1.amoprighttype = 0
    OR p1.amopopr = 0 OR p1.amopmethod = 0 OR p1.amopstrategy < 1;
 amopfamily | amopstrategy 
------------+--------------
(0 rows)

SELECT p1.amopfamily, p1.amopstrategy
FROM pg_amop as p1
WHERE NOT ((p1.amoppurpose = 's' AND p1.amopsortfamily = 0) OR
           (p1.amoppurpose = 'o' AND p1.amopsortfamily <> 0));
 amopfamily | amopstrategy 
------------+--------------
(0 rows)

-- amoplefttype/amoprighttype must match the operator
SELECT p1.oid, p2.oid
FROM pg_amop AS p1, pg_operator AS p2
WHERE p1.amopopr = p2.oid AND NOT
    (p1.amoplefttype = p2.oprleft AND p1.amoprighttype = p2.oprright);
 oid | oid 
-----+-----
(0 rows)

-- amopmethod must match owning opfamily's opfmethod
SELECT p1.oid, p2.oid
FROM pg_amop AS p1, pg_opfamily AS p2
WHERE p1.amopfamily = p2.oid AND p1.amopmethod != p2.opfmethod;
 oid | oid 
-----+-----
(0 rows)

-- amopsortfamily, if present, must reference a btree family
SELECT p1.amopfamily, p1.amopstrategy
FROM pg_amop AS p1
WHERE p1.amopsortfamily <> 0 AND NOT EXISTS
    (SELECT 1 from pg_opfamily op WHERE op.oid = p1.amopsortfamily
     AND op.opfmethod = (SELECT oid FROM pg_am WHERE amname = 'btree'));
 amopfamily | amopstrategy 
------------+--------------
(0 rows)

-- check for ordering operators not supported by parent AM
SELECT p1.amopfamily, p1.amopopr, p2.oid, p2.amname
FROM pg_amop AS p1, pg_am AS p2
WHERE p1.amopmethod = p2.oid AND
    p1.amoppurpose = 'o' AND NOT p2.amcanorderbyop;
 amopfamily | amopopr | oid | amname 
------------+---------+-----+--------
(0 rows)

-- Cross-check amopstrategy index against parent AM
SELECT p1.amopfamily, p1.amopopr, p2.oid, p2.amname
FROM pg_amop AS p1, pg_am AS p2
WHERE p1.amopmethod = p2.oid AND
    p1.amopstrategy > p2.amstrategies AND p2.amstrategies <> 0;
 amopfamily | amopopr | oid | amname 
------------+---------+-----+--------
(0 rows)

-- Detect missing pg_amop entries: should have as many strategy operators
-- as AM expects for each datatype combination supported by the opfamily.
-- We can't check this for AMs with variable strategy sets.
SELECT p1.amname, p2.amoplefttype, p2.amoprighttype
FROM pg_am AS p1, pg_amop AS p2
WHERE p2.amopmethod = p1.oid AND
    p1.amstrategies <> 0 AND
    p1.amstrategies != (SELECT count(*) FROM pg_amop AS p3
                        WHERE p3.amopfamily = p2.amopfamily AND
                              p3.amoplefttype = p2.amoplefttype AND
                              p3.amoprighttype = p2.amoprighttype AND
                              p3.amoppurpose = 's');
 amname | amoplefttype | amoprighttype 
--------+--------------+---------------
(0 rows)

-- Currently, none of the AMs with fixed strategy sets support ordering ops.
SELECT p1.amname, p2.amopfamily, p2.amopstrategy
FROM pg_am AS p1, pg_amop AS p2
WHERE p2.amopmethod = p1.oid AND
    p1.amstrategies <> 0 AND p2.amoppurpose <> 's';
 amname | amopfamily | amopstrategy 
--------+------------+--------------
(0 rows)

-- Check that amopopr points at a reasonable-looking operator, ie a binary
-- operator.  If it's a search operator it had better yield boolean,
-- otherwise an input type of its sort opfamily.
SELECT p1.amopfamily, p1.amopopr, p2.oid, p2.oprname
FROM pg_amop AS p1, pg_operator AS p2
WHERE p1.amopopr = p2.oid AND
    p2.oprkind != 'b';
 amopfamily | amopopr | oid | oprname 
------------+---------+-----+---------
(0 rows)

SELECT p1.amopfamily, p1.amopopr, p2.oid, p2.oprname
FROM pg_amop AS p1, pg_operator AS p2
WHERE p1.amopopr = p2.oid AND p1.amoppurpose = 's' AND
    p2.oprresult != 'bool'::regtype;
 amopfamily | amopopr | oid | oprname 
------------+---------+-----+---------
(0 rows)

SELECT p1.amopfamily, p1.amopopr, p2.oid, p2.oprname
FROM pg_amop AS p1, pg_operator AS p2
WHERE p1.amopopr = p2.oid AND p1.amoppurpose = 'o' AND NOT EXISTS
    (SELECT 1 FROM pg_opclass op
     WHERE opcfamily = p1.amopsortfamily AND opcintype = p2.oprresult);
 amopfamily | amopopr | oid | oprname 
------------+---------+-----+---------
(0 rows)

-- Make a list of all the distinct operator names being used in particular
-- strategy slots.  This is a bit hokey, since the list might need to change
-- in future releases, but it's an effective way of spotting mistakes such as
-- swapping two operators within a family.
SELECT DISTINCT amopmethod, amopstrategy, oprname
FROM pg_amop p1 LEFT JOIN pg_operator p2 ON amopopr = p2.oid
ORDER BY 1, 2, 3;
 amopmethod | amopstrategy | oprname 
------------+--------------+---------
        403 |            1 | <
        403 |            1 | <<
        403 |            1 | ~<~
        403 |            2 | <<=
        403 |            2 | <=
        403 |            2 | ~<=~
        403 |            3 | =
        403 |            4 | >=
        403 |            4 | >>=
        403 |            4 | ~>=~
        403 |            5 | >
        403 |            5 | >>
        403 |            5 | ~>~
        405 |            1 | =
        783 |            1 | <<
        783 |            1 | @@
        783 |            2 | &<
        783 |            3 | &&
        783 |            4 | &>
        783 |            5 | >>
        783 |            6 | -|-
        783 |            6 | ~=
        783 |            7 | @>
        783 |            8 | <@
        783 |            9 | &<|
        783 |           10 | <<|
        783 |           10 | <^
        783 |           11 | >^
        783 |           11 | |>>
        783 |           12 | |&>
        783 |           13 | ~
        783 |           14 | @
        783 |           15 | <->
        783 |           16 | @>
        783 |           18 | =
        783 |           28 | <@
        783 |           48 | <@
        783 |           68 | <@
       2742 |            1 | &&
       2742 |            1 | @@
       2742 |            2 | @>
       2742 |            2 | @@@
       2742 |            3 | <@
       2742 |            4 | =
<<<<<<< HEAD
       7013 |            1 | <
       7013 |            1 | ~<~
       7013 |            2 | <=
       7013 |            2 | ~<=~
       7013 |            3 | =
       7013 |            4 | >=
       7013 |            4 | ~>=~
       7013 |            5 | >
       7013 |            5 | ~>~
(53 rows)
=======
       4000 |            1 | <<
       4000 |            1 | ~<~
       4000 |            2 | ~<=~
       4000 |            3 | =
       4000 |            4 | ~>=~
       4000 |            5 | >>
       4000 |            5 | ~>~
       4000 |            6 | ~=
       4000 |            8 | <@
       4000 |           10 | <^
       4000 |           11 | <
       4000 |           11 | >^
       4000 |           12 | <=
       4000 |           14 | >=
       4000 |           15 | >
(55 rows)
>>>>>>> 80edfd76

-- Check that all opclass search operators have selectivity estimators.
-- This is not absolutely required, but it seems a reasonable thing
-- to insist on for all standard datatypes.
SELECT p1.amopfamily, p1.amopopr, p2.oid, p2.oprname
FROM pg_amop AS p1, pg_operator AS p2
WHERE p1.amopopr = p2.oid AND p1.amoppurpose = 's' AND
    (p2.oprrest = 0 OR p2.oprjoin = 0);
 amopfamily | amopopr | oid | oprname 
------------+---------+-----+---------
(0 rows)

-- Check that each opclass in an opfamily has associated operators, that is
-- ones whose oprleft matches opcintype (possibly by coercion).
SELECT p1.opcname, p1.opcfamily
FROM pg_opclass AS p1
WHERE NOT EXISTS(SELECT 1 FROM pg_amop AS p2
                 WHERE p2.amopfamily = p1.opcfamily
                   AND binary_coercible(p1.opcintype, p2.amoplefttype));
 opcname | opcfamily 
---------+-----------
(0 rows)

-- Check that each operator listed in pg_amop has an associated opclass,
-- that is one whose opcintype matches oprleft (possibly by coercion).
-- Otherwise the operator is useless because it cannot be matched to an index.
-- (In principle it could be useful to list such operators in multiple-datatype
-- btree opfamilies, but in practice you'd expect there to be an opclass for
-- every datatype the family knows about.)
SELECT p1.amopfamily, p1.amopstrategy, p1.amopopr
FROM pg_amop AS p1
WHERE NOT EXISTS(SELECT 1 FROM pg_opclass AS p2
                 WHERE p2.opcfamily = p1.amopfamily
                   AND binary_coercible(p2.opcintype, p1.amoplefttype));
 amopfamily | amopstrategy | amopopr 
------------+--------------+---------
(0 rows)

-- Operators that are primary members of opclasses must be immutable (else
-- it suggests that the index ordering isn't fixed).  Operators that are
-- cross-type members need only be stable, since they are just shorthands
-- for index probe queries.
SELECT p1.amopfamily, p1.amopopr, p2.oprname, p3.prosrc
FROM pg_amop AS p1, pg_operator AS p2, pg_proc AS p3
WHERE p1.amopopr = p2.oid AND p2.oprcode = p3.oid AND
    p1.amoplefttype = p1.amoprighttype AND
    p3.provolatile != 'i';
 amopfamily | amopopr | oprname | prosrc 
------------+---------+---------+--------
(0 rows)

SELECT p1.amopfamily, p1.amopopr, p2.oprname, p3.prosrc
FROM pg_amop AS p1, pg_operator AS p2, pg_proc AS p3
WHERE p1.amopopr = p2.oid AND p2.oprcode = p3.oid AND
    p1.amoplefttype != p1.amoprighttype AND
    p3.provolatile = 'v';
 amopfamily | amopopr | oprname | prosrc 
------------+---------+---------+--------
(0 rows)

-- Multiple-datatype btree opfamilies should provide closed sets of equality
-- operators; that is if you provide int2 = int4 and int4 = int8 then you
-- should also provide int2 = int8 (and commutators of all these).  This is
-- important because the planner tries to deduce additional qual clauses from
-- transitivity of mergejoinable operators.  If there are clauses
-- int2var = int4var and int4var = int8var, the planner will want to deduce
-- int2var = int8var ... so there should be a way to represent that.  While
-- a missing cross-type operator is now only an efficiency loss rather than
-- an error condition, it still seems reasonable to insist that all built-in
-- opfamilies be complete.
-- check commutative closure
SELECT p1.amoplefttype, p1.amoprighttype
FROM pg_amop AS p1
WHERE p1.amopmethod = (SELECT oid FROM pg_am WHERE amname = 'btree') AND
    p1.amopstrategy = 3 AND
    p1.amoplefttype != p1.amoprighttype AND
    NOT EXISTS(SELECT 1 FROM pg_amop p2 WHERE
                 p2.amopfamily = p1.amopfamily AND
                 p2.amoplefttype = p1.amoprighttype AND
                 p2.amoprighttype = p1.amoplefttype AND
                 p2.amopstrategy = 3);
 amoplefttype | amoprighttype 
--------------+---------------
(0 rows)

-- check transitive closure
SELECT p1.amoplefttype, p1.amoprighttype, p2.amoprighttype
FROM pg_amop AS p1, pg_amop AS p2
WHERE p1.amopfamily = p2.amopfamily AND
    p1.amoprighttype = p2.amoplefttype AND
    p1.amopmethod = (SELECT oid FROM pg_am WHERE amname = 'btree') AND
    p2.amopmethod = (SELECT oid FROM pg_am WHERE amname = 'btree') AND
    p1.amopstrategy = 3 AND p2.amopstrategy = 3 AND
    p1.amoplefttype != p1.amoprighttype AND
    p2.amoplefttype != p2.amoprighttype AND
    NOT EXISTS(SELECT 1 FROM pg_amop p3 WHERE
                 p3.amopfamily = p1.amopfamily AND
                 p3.amoplefttype = p1.amoplefttype AND
                 p3.amoprighttype = p2.amoprighttype AND
                 p3.amopstrategy = 3);
 amoplefttype | amoprighttype | amoprighttype 
--------------+---------------+---------------
(0 rows)

-- We also expect that built-in multiple-datatype hash opfamilies provide
-- complete sets of cross-type operators.  Again, this isn't required, but
-- it is reasonable to expect it for built-in opfamilies.
-- if same family has x=x and y=y, it should have x=y
SELECT p1.amoplefttype, p2.amoplefttype
FROM pg_amop AS p1, pg_amop AS p2
WHERE p1.amopfamily = p2.amopfamily AND
    p1.amoplefttype = p1.amoprighttype AND
    p2.amoplefttype = p2.amoprighttype AND
    p1.amopmethod = (SELECT oid FROM pg_am WHERE amname = 'hash') AND
    p2.amopmethod = (SELECT oid FROM pg_am WHERE amname = 'hash') AND
    p1.amopstrategy = 1 AND p2.amopstrategy = 1 AND
    p1.amoplefttype != p2.amoplefttype AND
    NOT EXISTS(SELECT 1 FROM pg_amop p3 WHERE
                 p3.amopfamily = p1.amopfamily AND
                 p3.amoplefttype = p1.amoplefttype AND
                 p3.amoprighttype = p2.amoplefttype AND
                 p3.amopstrategy = 1);
 amoplefttype | amoplefttype 
--------------+--------------
(0 rows)

-- **************** pg_amproc ****************
-- Look for illegal values in pg_amproc fields
SELECT p1.amprocfamily, p1.amprocnum
FROM pg_amproc as p1
WHERE p1.amprocfamily = 0 OR p1.amproclefttype = 0 OR p1.amprocrighttype = 0
    OR p1.amprocnum < 1 OR p1.amproc = 0;
 amprocfamily | amprocnum 
--------------+-----------
(0 rows)

-- Cross-check amprocnum index against parent AM
SELECT p1.amprocfamily, p1.amprocnum, p2.oid, p2.amname
FROM pg_amproc AS p1, pg_am AS p2, pg_opfamily AS p3
WHERE p1.amprocfamily = p3.oid AND p3.opfmethod = p2.oid AND
    p1.amprocnum > p2.amsupport;
 amprocfamily | amprocnum | oid | amname 
--------------+-----------+-----+--------
(0 rows)

-- Detect missing pg_amproc entries: should have as many support functions
-- as AM expects for each datatype combination supported by the opfamily.
-- btree/GiST/GIN each allow one optional support function, though.
SELECT p1.amname, p2.opfname, p3.amproclefttype, p3.amprocrighttype
FROM pg_am AS p1, pg_opfamily AS p2, pg_amproc AS p3
WHERE p2.opfmethod = p1.oid AND p3.amprocfamily = p2.oid AND
    (SELECT count(*) FROM pg_amproc AS p4
     WHERE p4.amprocfamily = p2.oid AND
           p4.amproclefttype = p3.amproclefttype AND
           p4.amprocrighttype = p3.amprocrighttype)
    NOT BETWEEN
      (CASE WHEN p1.amname IN ('btree', 'gist', 'gin') THEN p1.amsupport - 1
            ELSE p1.amsupport END)
      AND p1.amsupport;
 amname | opfname | amproclefttype | amprocrighttype 
--------+---------+----------------+-----------------
(0 rows)

-- Also, check if there are any pg_opclass entries that don't seem to have
-- pg_amproc support.  Again, opclasses with an optional support proc have
-- to be checked specially.
SELECT amname, opcname, count(*)
FROM pg_am am JOIN pg_opclass op ON opcmethod = am.oid
     LEFT JOIN pg_amproc p ON amprocfamily = opcfamily AND
         amproclefttype = amprocrighttype AND amproclefttype = opcintype
WHERE am.amname <> 'btree' AND am.amname <> 'gist' AND am.amname <> 'gin'
GROUP BY amname, amsupport, opcname, amprocfamily
HAVING count(*) != amsupport OR amprocfamily IS NULL;
 amname | opcname | count 
--------+---------+-------
(0 rows)

SELECT amname, opcname, count(*)
FROM pg_am am JOIN pg_opclass op ON opcmethod = am.oid
     LEFT JOIN pg_amproc p ON amprocfamily = opcfamily AND
         amproclefttype = amprocrighttype AND amproclefttype = opcintype
WHERE am.amname = 'btree' OR am.amname = 'gist' OR am.amname = 'gin'
GROUP BY amname, amsupport, opcname, amprocfamily
HAVING (count(*) != amsupport AND count(*) != amsupport - 1)
    OR amprocfamily IS NULL;
 amname |   opcname    | count 
--------+--------------+-------
 gin    | _complex_ops |     1
(1 row)

-- Unfortunately, we can't check the amproc link very well because the
-- signature of the function may be different for different support routines
-- or different base data types.
-- We can check that all the referenced instances of the same support
-- routine number take the same number of parameters, but that's about it
-- for a general check...
SELECT p1.amprocfamily, p1.amprocnum,
	p2.oid, p2.proname,
	p3.opfname,
	p4.amprocfamily, p4.amprocnum,
	p5.oid, p5.proname,
	p6.opfname
FROM pg_amproc AS p1, pg_proc AS p2, pg_opfamily AS p3,
     pg_amproc AS p4, pg_proc AS p5, pg_opfamily AS p6
WHERE p1.amprocfamily = p3.oid AND p4.amprocfamily = p6.oid AND
    p3.opfmethod = p6.opfmethod AND p1.amprocnum = p4.amprocnum AND
    p1.amproc = p2.oid AND p4.amproc = p5.oid AND
    (p2.proretset OR p5.proretset OR p2.pronargs != p5.pronargs);
 amprocfamily | amprocnum | oid | proname | opfname | amprocfamily | amprocnum | oid | proname | opfname 
--------------+-----------+-----+---------+---------+--------------+-----------+-----+---------+---------
(0 rows)

-- For btree, though, we can do better since we know the support routines
-- must be of the form cmp(lefttype, righttype) returns int4
-- or sortsupport(internal) returns void.
SELECT p1.amprocfamily, p1.amprocnum,
	p2.oid, p2.proname,
	p3.opfname
FROM pg_amproc AS p1, pg_proc AS p2, pg_opfamily AS p3
WHERE p3.opfmethod = (SELECT oid FROM pg_am WHERE amname = 'btree')
    AND p1.amprocfamily = p3.oid AND p1.amproc = p2.oid AND
    (CASE WHEN amprocnum = 1
          THEN prorettype != 'int4'::regtype OR proretset OR pronargs != 2
               OR proargtypes[0] != amproclefttype
               OR proargtypes[1] != amprocrighttype
          WHEN amprocnum = 2
          THEN prorettype != 'void'::regtype OR proretset OR pronargs != 1
               OR proargtypes[0] != 'internal'::regtype
          ELSE true END);
 amprocfamily | amprocnum | oid | proname | opfname 
--------------+-----------+-----+---------+---------
(0 rows)

-- For hash we can also do a little better: the support routines must be
-- of the form hash(lefttype) returns int4.  There are several cases where
-- we cheat and use a hash function that is physically compatible with the
-- datatype even though there's no cast, so this check does find a small
-- number of entries.
SELECT p1.amprocfamily, p1.amprocnum, p2.proname, p3.opfname
FROM pg_amproc AS p1, pg_proc AS p2, pg_opfamily AS p3
WHERE p3.opfmethod = (SELECT oid FROM pg_am WHERE amname = 'hash')
    AND p1.amprocfamily = p3.oid AND p1.amproc = p2.oid AND
    (amprocnum != 1
     OR proretset
     OR prorettype != 'int4'::regtype
     OR pronargs != 1
     OR NOT physically_coercible(amproclefttype, proargtypes[0])
     OR amproclefttype != amprocrighttype)
ORDER BY 1;
 amprocfamily | amprocnum |    proname     |     opfname     
--------------+-----------+----------------+-----------------
          435 |         1 | hashint4       | date_ops
         1999 |         1 | timestamp_hash | timestamptz_ops
         2222 |         1 | hashchar       | bool_ops
         2223 |         1 | hashvarlena    | bytea_ops
         2225 |         1 | hashint4       | xid_ops
         2226 |         1 | hashint4       | cid_ops
(6 rows)

-- We can also check SP-GiST carefully, since the support routine signatures
-- are independent of the datatype being indexed.
SELECT p1.amprocfamily, p1.amprocnum,
	p2.oid, p2.proname,
	p3.opfname
FROM pg_amproc AS p1, pg_proc AS p2, pg_opfamily AS p3
WHERE p3.opfmethod = (SELECT oid FROM pg_am WHERE amname = 'spgist')
    AND p1.amprocfamily = p3.oid AND p1.amproc = p2.oid AND
    (CASE WHEN amprocnum = 1 OR amprocnum = 2 OR amprocnum = 3 OR amprocnum = 4
          THEN prorettype != 'void'::regtype OR proretset OR pronargs != 2
               OR proargtypes[0] != 'internal'::regtype
               OR proargtypes[1] != 'internal'::regtype
          WHEN amprocnum = 5
          THEN prorettype != 'bool'::regtype OR proretset OR pronargs != 2
               OR proargtypes[0] != 'internal'::regtype
               OR proargtypes[1] != 'internal'::regtype
          ELSE true END);
 amprocfamily | amprocnum | oid | proname | opfname 
--------------+-----------+-----+---------+---------
(0 rows)

-- Support routines that are primary members of opfamilies must be immutable
-- (else it suggests that the index ordering isn't fixed).  But cross-type
-- members need only be stable, since they are just shorthands
-- for index probe queries.
SELECT p1.amprocfamily, p1.amproc, p2.prosrc
FROM pg_amproc AS p1, pg_proc AS p2
WHERE p1.amproc = p2.oid AND
    p1.amproclefttype = p1.amprocrighttype AND
    p2.provolatile != 'i';
 amprocfamily | amproc | prosrc 
--------------+--------+--------
(0 rows)

SELECT p1.amprocfamily, p1.amproc, p2.prosrc
FROM pg_amproc AS p1, pg_proc AS p2
WHERE p1.amproc = p2.oid AND
    p1.amproclefttype != p1.amprocrighttype AND
    p2.provolatile = 'v';
 amprocfamily | amproc | prosrc 
--------------+--------+--------
(0 rows)

-- Check for oid collisions between pg_proc/pg_type/pg_class
SELECT *
FROM
  (SELECT *, count(*) over (partition by oid) as oid_count
   FROM (select oid, 'pg_proc' as catalog, proname as name from pg_proc
         union all
         select oid, 'pg_type' as catalog, typname as name from pg_type
         union all
         select oid, 'pg_class' as catalgo, relname as name from pg_class) cats
  ) cat_counts
WHERE oid_count > 1;
 oid | catalog | name | oid_count 
-----+---------+------+-----------
(0 rows)
<|MERGE_RESOLUTION|>--- conflicted
+++ resolved
@@ -156,28 +156,20 @@
 -- or when new polymorphic built-in functions are added!
 --
 -- Note: ignore aggregate functions here, since they all point to the same
-<<<<<<< HEAD
 -- dummy built-in function.
 --
 -- Note: ignoring gp_deprecated here since the function ignores its parameters
 -- always errors and never returns a value.
 SELECT DISTINCT p1.prorettype::regtype, p2.prorettype::regtype
-=======
--- dummy built-in function.  Likewise, ignore range constructor functions.
-SELECT DISTINCT p1.prorettype, p2.prorettype
->>>>>>> 80edfd76
 FROM pg_proc AS p1, pg_proc AS p2
 WHERE p1.oid != p2.oid AND
     p1.prosrc = p2.prosrc AND
 	p1.prosrc NOT IN ('gp_deprecated') AND
     p1.prolang = 12 AND p2.prolang = 12 AND
     NOT p1.proisagg AND NOT p2.proisagg AND
-<<<<<<< HEAD
     NOT p1.proiswindow AND NOT p2.proiswindow AND
-=======
     p1.prosrc NOT LIKE E'range\\_constructor_' AND
     p2.prosrc NOT LIKE E'range\\_constructor_' AND
->>>>>>> 80edfd76
     (p1.prorettype < p2.prorettype)
 ORDER BY 1, 2; -- order none
          prorettype          |        prorettype        
@@ -194,12 +186,9 @@
 	p1.prosrc NOT IN ('gp_deprecated') AND
     p1.prolang = 12 AND p2.prolang = 12 AND
     NOT p1.proisagg AND NOT p2.proisagg AND
-<<<<<<< HEAD
     NOT p1.proiswindow AND NOT p2.proiswindow AND
-=======
     p1.prosrc NOT LIKE E'range\\_constructor_' AND
     p2.prosrc NOT LIKE E'range\\_constructor_' AND
->>>>>>> 80edfd76
     (p1.proargtypes[0] < p2.proargtypes[0])
 ORDER BY 1, 2; -- order none
          proargtypes         |       proargtypes        
@@ -219,12 +208,9 @@
 	p1.prosrc NOT IN ('gp_deprecated') AND
     p1.prolang = 12 AND p2.prolang = 12 AND
     NOT p1.proisagg AND NOT p2.proisagg AND
-<<<<<<< HEAD
     NOT p1.proiswindow AND NOT p2.proiswindow AND
-=======
     p1.prosrc NOT LIKE E'range\\_constructor_' AND
     p2.prosrc NOT LIKE E'range\\_constructor_' AND
->>>>>>> 80edfd76
     (p1.proargtypes[1] < p2.proargtypes[1])
 ORDER BY 1, 2; -- order none
          proargtypes         |       proargtypes        
@@ -361,12 +347,13 @@
 FROM pg_proc as p1
 WHERE p1.prorettype IN
     ('anyelement'::regtype, 'anyarray'::regtype, 'anynonarray'::regtype,
-     'anyenum'::regtype)
+     'anyenum'::regtype, 'anyrange'::regtype)
   AND NOT
     ('anyelement'::regtype = ANY (p1.proargtypes) OR
      'anyarray'::regtype = ANY (p1.proargtypes) OR
      'anynonarray'::regtype = ANY (p1.proargtypes) OR
-     'anyenum'::regtype = ANY (p1.proargtypes))
+     'anyenum'::regtype = ANY (p1.proargtypes) OR
+     'anyrange'::regtype = ANY (p1.proargtypes))
 ORDER BY 2;
  oid  |    proname     
 ------+----------------
@@ -375,11 +362,14 @@
  2312 | anyelement_in
  3504 | anyenum_in
  2777 | anynonarray_in
+ 3832 | anyrange_in
   750 | array_in
  2400 | array_recv
  3506 | enum_in
  3532 | enum_recv
-(9 rows)
+ 3834 | range_in
+ 3836 | range_recv
+(12 rows)
 
 -- Check for length inconsistencies between the various argument-info arrays.
 SELECT p1.oid, p1.proname
@@ -1197,7 +1187,6 @@
        2742 |            2 | @@@
        2742 |            3 | <@
        2742 |            4 | =
-<<<<<<< HEAD
        7013 |            1 | <
        7013 |            1 | ~<~
        7013 |            2 | <=
@@ -1207,8 +1196,6 @@
        7013 |            4 | ~>=~
        7013 |            5 | >
        7013 |            5 | ~>~
-(53 rows)
-=======
        4000 |            1 | <<
        4000 |            1 | ~<~
        4000 |            2 | ~<=~
@@ -1224,8 +1211,7 @@
        4000 |           12 | <=
        4000 |           14 | >=
        4000 |           15 | >
-(55 rows)
->>>>>>> 80edfd76
+(68 rows)
 
 -- Check that all opclass search operators have selectivity estimators.
 -- This is not absolutely required, but it seems a reasonable thing
