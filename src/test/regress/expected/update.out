--- conflicted
+++ resolved
@@ -6,21 +6,13 @@
     b   INT,
     c   TEXT
 );
-<<<<<<< HEAD
-NOTICE:  Table doesn't have 'DISTRIBUTED BY' clause -- Using column named 'e' as the Greenplum Database data distribution key for this table.
-HINT:  The 'DISTRIBUTED BY' clause determines the distribution of data. Make sure column(s) chosen are the optimal data distribution key to minimize skew.
-INSERT INTO update_test(a,b,c) VALUES (5, 10, 'foo');
-INSERT INTO update_test(b,a) VALUES (15, 10);
-SELECT a,b,c FROM update_test ORDER BY a,b,c;
-=======
 CREATE TABLE upsert_test (
     a   INT PRIMARY KEY,
     b   TEXT
 );
 INSERT INTO update_test VALUES (5, 10, 'foo');
 INSERT INTO update_test(b, a) VALUES (15, 10);
-SELECT * FROM update_test;
->>>>>>> ab93f90c
+SELECT a,b,c FROM update_test ORDER BY a,b,c;
  a  | b  |  c  
 ----+----+-----
   5 | 10 | foo
@@ -88,33 +80,21 @@
 SELECT a,b,c FROM update_test ORDER BY a,b,c;
   a  | b  |   c   
 -----+----+-------
-<<<<<<< HEAD
   10 | 31 | bugle
- 100 | 20 | 
-(2 rows)
-=======
+  10 | 32 | bugle
  100 | 20 | 
  100 | 21 | 
-  10 | 31 | bugle
-  10 | 32 | bugle
-(4 rows)
->>>>>>> ab93f90c
+(4 rows)
 
 UPDATE update_test SET (c,b) = ('car', a+b), a = a + 1 WHERE a = 10;
 SELECT a,b,c FROM update_test ORDER BY a,b,c;
   a  | b  |  c  
 -----+----+-----
-<<<<<<< HEAD
   11 | 41 | car
- 100 | 20 | 
-(2 rows)
-=======
+  11 | 42 | car
  100 | 20 | 
  100 | 21 | 
-  11 | 41 | car
-  11 | 42 | car
-(4 rows)
->>>>>>> ab93f90c
+(4 rows)
 
 -- fail, multi assignment to same column:
 UPDATE update_test SET (c,b) = ('car', a+b), b = a + 1 WHERE a = 10;
@@ -208,7 +188,7 @@
 (1 row)
 
 DROP TABLE update_test;
-<<<<<<< HEAD
+DROP TABLE upsert_test;
 --
 -- text types. We should support the following updates.
 --
@@ -451,7 +431,4 @@
 
 -- clean up
 drop table tab3;
-drop table tab5;
-=======
-DROP TABLE upsert_test;
->>>>>>> ab93f90c
+drop table tab5;