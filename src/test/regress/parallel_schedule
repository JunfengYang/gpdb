--- conflicted
+++ resolved
@@ -47,17 +47,11 @@
 # ----------
 # More groups of parallel tests
 # ----------
-<<<<<<< HEAD
-test: create_misc create_operator
-# These depend on the above two
-test: create_index create_view
-# Depends on things setup for create_index
-test: gp_gin_index
-=======
 test: create_misc create_operator create_procedure
 # These depend on create_misc and create_operator
 test: create_index create_index_spgist create_view index_including index_including_gist
->>>>>>> 9e1c9f95
+# Depends on things setup for create_index
+test: gp_gin_index
 
 # ----------
 # Another group of parallel tests
@@ -83,15 +77,9 @@
 # Note: the ignore: line does not run random, just mark it as ignorable
 # ----------
 ignore: random
-test: select_into select_distinct select_distinct_on select_implicit select_having subselect union case join aggregates transactions random portals arrays btree_index hash_index update delete namespace prepared_xacts
-
-# ----------
-# Another group of parallel tests
-# ----------
-<<<<<<< HEAD
 test: select_into select_distinct select_distinct_on select_implicit select_having subselect union case join aggregates random portals arrays btree_index hash_index update delete
 
-# In PostgreSQL, namespace test is run as part of the fourth group, but there
+# In PostgreSQL, namespace test is run as part of the previous group, but there
 # are some GPDB additions in it that will show diff if concurrent tests use
 # temporary tables. So run it separately.
 test: namespace
@@ -103,40 +91,20 @@
 # in segments in a way that doesn't work:
 # ERROR:  function cannot execute on a QE slice because it accesses relation "public.xacttest"
 #test: transactions
-=======
-test: brin gin gist spgist privileges init_privs security_label collate matview lock replica_identity rowsecurity object_address tablesample groupingsets drop_operator password identity generated join_hash
->>>>>>> 9e1c9f95
 
 # ----------
 # Another group of parallel tests
 # ----------
-<<<<<<< HEAD
-test: brin gin gist spgist privileges init_privs security_label collate lock replica_identity rowsecurity object_address tablesample groupingsets drop_operator join_hash
+test: brin gin gist spgist privileges init_privs security_label collate matview lock replica_identity rowsecurity object_address tablesample groupingsets drop_operator password identity generated join_hash
 
-# MATERIALIZED_VIEW_FIXME : matview is not supported on greenplum. Enable the test when the feature is ready.
-test: matview
-=======
+# ----------
+# Another group of parallel tests
+# ----------
 test: create_table_like alter_generic alter_operator misc async dbsize misc_functions sysviews tsrf tidscan
 
 # rules cannot run concurrently with any test that creates
 # a view or rule in the public schema
-test: rules psql psql_crosstab amutils stats_ext
-
-# run by itself so it can run parallel workers
-test: select_parallel
-test: write_parallel
-
-# no relation related tests can be put in this group
-test: publication subscription
->>>>>>> 9e1c9f95
-
-# ----------
-# Another group of parallel tests
-# ----------
-<<<<<<< HEAD
-test: alter_generic alter_operator misc psql async dbsize misc_functions
-
-# rules cannot run concurrently with any test that creates a view
+test: psql psql_crosstab amutils stats_ext
 #
 # 'rules' test is disabled in GPDB. Maintaining the list of views in it is
 # too painful, and there are also errors because of cross-segment UPDATEs
@@ -146,42 +114,43 @@
 # merge, it was done a long time ago, it's time to revisit this so we can re-
 # enable it
 #test: rules
-test: psql_crosstab select_parallel amutils
-=======
-test: select_views portals_p2 foreign_key cluster dependency guc bitmapops combocid tsearch tsdicts foreign_data window xmlmap functional_deps advisory_lock indirect_toast equivclass
->>>>>>> 9e1c9f95
+
+# run by itself so it can run parallel workers
+test: select_parallel
+test: write_parallel
+
+# no relation related tests can be put in this group
+test: publication subscription
+
+# ----------
+# Another group of parallel tests
+# ----------
+test: select_views portals_p2 cluster dependency guc bitmapops combocid tsearch tsdicts foreign_data window xmlmap functional_deps advisory_lock indirect_toast equivclass
+
+# 'foreign_key' test is disabled, because it contains several tables with
+# multiple UNIQUE constraints, which is not supported in GPDB.
+#test: foreign_key
 
 # ----------
 # Another group of parallel tests (JSON related)
 # ----------
-<<<<<<< HEAD
-test: select_views portals_p2 cluster dependency guc bitmapops combocid tsearch tsdicts foreign_data window xmlmap functional_deps advisory_lock json jsonb json_encoding indirect_toast equivclass
-
-# 'foreign_key' test is disabled, because it contains several tables with
-# multiple UNIQUE constraints, which is not supported in GPDB.
-#test: foreign_key
-=======
 test: json jsonb json_encoding jsonpath jsonpath_encoding jsonb_jsonpath
->>>>>>> 9e1c9f95
 
 # ----------
 # Another group of parallel tests
 # NB: temp.sql does a reconnect which transiently uses 2 connections,
 # so keep this parallel group to at most 19 tests
 # ----------
-<<<<<<< HEAD
-test: plancache limit plpgsql copy2 temp domain rangefuncs prepare without_oid conversion truncate truncate_gp alter_table alter_extension sequence polymorphism rowtypes returning with xml gp_foreign_data
-
+test: plancache limit plpgsql copy2 temp domain rangefuncs prepare conversion truncate truncate_gp alter_table sequence polymorphism rowtypes returning with xml
 # large objects are not supported by GPDB
 # test: largeobject
-=======
-test: plancache limit plpgsql copy2 temp domain rangefuncs prepare conversion truncate alter_table sequence polymorphism rowtypes returning largeobject with xml
+
+test: gp_foreign_data
 
 # ----------
 # Another group of parallel tests
 # ----------
 test: partition_join partition_prune reloptions hash_part indexing partition_aggregate partition_info
->>>>>>> 9e1c9f95
 
 # event triggers cannot run concurrently with any test that runs DDL
 test: event_trigger
