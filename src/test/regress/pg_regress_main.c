/*-------------------------------------------------------------------------
 *
 * pg_regress_main --- regression test for the main backend
 *
 * This is a C implementation of the previous shell script for running
 * the regression tests, and should be mostly compatible with it.
 * Initial author of C translation: Magnus Hagander
 *
 * This code is released under the terms of the PostgreSQL License.
 *
 * Portions Copyright (c) 1996-2019, PostgreSQL Global Development Group
 * Portions Copyright (c) 1994, Regents of the University of California
 *
 * src/test/regress/pg_regress_main.c
 *
 *-------------------------------------------------------------------------
 */

#include "postgres_fe.h"

#include "pg_regress.h"

#include <sys/stat.h>
#include <sys/types.h>

/*
 * start a psql test process for specified file (including redirection),
 * and return process ID
 */
static PID_TYPE
psql_start_test(const char *testname,
				_stringlist **resultfiles,
				_stringlist **expectfiles,
				_stringlist **tags)
{
	PID_TYPE	pid;
	char		infile[MAXPGPATH];
	char		outfile[MAXPGPATH];
	char		expectfile[MAXPGPATH] = "";
	char		psql_cmd[MAXPGPATH * 4];
	size_t		offset = 0;
<<<<<<< HEAD
	char		use_utility_mode = 0;
	char	   *lastslash;

	/* generalise later */
	if (strcmp(testname, "upg2") == 0)
		use_utility_mode = 1;
=======
	char	   *appnameenv;
>>>>>>> 9e1c9f95

	/*
	 * Look for files in the output dir first, consistent with a vpath search.
	 * This is mainly to create more reasonable error messages if the file is
	 * not found.  It also allows local test overrides when running pg_regress
	 * outside of the source tree.
	 */
	snprintf(infile, sizeof(infile), "%s/sql/%s.sql",
			 outputdir, testname);
	if (!file_exists(infile))
		snprintf(infile, sizeof(infile), "%s/sql/%s.sql",
				 inputdir, testname);

	snprintf(outfile, sizeof(outfile), "%s/results/%s.out",
			 outputdir, testname);

	/*
	 * If the test name contains slashes, create intermediary results
	 * directory.
	 */
	if ((lastslash = strrchr(outfile, '/')) != NULL)
	{
		char		resultdir[MAXPGPATH];

		memcpy(resultdir, outfile, lastslash - outfile);
		resultdir[lastslash - outfile] = '\0';
		if (mkdir(resultdir, S_IRWXU | S_IRWXG | S_IRWXO) < 0)
		{
			if (errno == EEXIST)
			{
				/* exists already, that's OK */
			}
			else
			{
				fprintf(stderr, _("could not create directory \"%s\": %s\n"),
						resultdir, strerror(errno));
				exit_nicely(2);
			}
		}
	}

	snprintf(expectfile, sizeof(expectfile), "%s/expected/%s.out",
			 outputdir, testname);
	if (!file_exists(expectfile))
		snprintf(expectfile, sizeof(expectfile), "%s/expected/%s.out",
				 inputdir, testname);

	add_stringlist_item(resultfiles, outfile);
	add_stringlist_item(expectfiles, expectfile);

	if (launcher)
	{
		offset += snprintf(psql_cmd + offset, sizeof(psql_cmd) - offset,
						   "%s ", launcher);
		if (offset >= sizeof(psql_cmd))
		{
			fprintf(stderr, _("command too long\n"));
			exit(2);
		}
	}
<<<<<<< HEAD

	/*
	 * We need to pass multiple input files (prehook and infile) to psql,
	 * to do this a simple way is to execute it like this:
	 *
	 *     cat prehook infile | psql
	 *
	 * However the problem is that cat's pid is returned, although it does not
	 * really matter we prefer to return psql's pid.  We could change the
	 * command like this:
	 *
	 *     psql <(prehook infile)
	 *
	 * However some shells like dash do not support it.  So we have to
	 * execute the command as below:
	 *
	 *     psql <<EOF
	 *     $(cat prehook infile)
	 *     EOF
	 */
	offset += snprintf(psql_cmd + offset, sizeof(psql_cmd) - offset,
					   "%s \"%s%spsql\" -X -a -q -d \"%s\" > \"%s\" 2>&1 <<EOF\n"
					   "$(cat \"%s\" \"%s\")\n"
					   "EOF",
					   use_utility_mode ? "env PGOPTIONS='-c gp_role=utility'" : "",
					   bindir ? bindir : "",
					   bindir ? "/" : "",
					   dblist->str,
					   outfile,
					   prehook[0] ? prehook : "/dev/null",
					   infile);
	if (offset >= sizeof(psql_cmd))
	{
		fprintf(stderr, _("command too long\n"));
		exit(2);
	}
=======

	/*
	 * Use HIDE_TABLEAM to hide different AMs to allow to use regression tests
	 * against different AMs without unnecessary differences.
	 */
	offset += snprintf(psql_cmd + offset, sizeof(psql_cmd) - offset,
					   "\"%s%spsql\" -X -a -q -d \"%s\" -v %s < \"%s\" > \"%s\" 2>&1",
					   bindir ? bindir : "",
					   bindir ? "/" : "",
					   dblist->str,
					   "HIDE_TABLEAM=\"on\"",
					   infile,
					   outfile);
	if (offset >= sizeof(psql_cmd))
	{
		fprintf(stderr, _("command too long\n"));
		exit(2);
	}

	appnameenv = psprintf("PGAPPNAME=pg_regress/%s", testname);
	putenv(appnameenv);
>>>>>>> 9e1c9f95

	pid = spawn_process(psql_cmd);

	if (pid == INVALID_PID)
	{
		fprintf(stderr, _("could not start process for test %s\n"),
				testname);
		exit(2);
	}

	unsetenv("PGAPPNAME");
	free(appnameenv);

	return pid;
}

static void
psql_init(int argc, char **argv)
{
	/* set default regression database name */
	add_stringlist_item(&dblist, "regression");
}

int
main(int argc, char *argv[])
{
	return regression_main(argc, argv, psql_init, psql_start_test);
}<|MERGE_RESOLUTION|>--- conflicted
+++ resolved
@@ -39,16 +39,13 @@
 	char		expectfile[MAXPGPATH] = "";
 	char		psql_cmd[MAXPGPATH * 4];
 	size_t		offset = 0;
-<<<<<<< HEAD
+	char	   *appnameenv;
 	char		use_utility_mode = 0;
 	char	   *lastslash;
 
 	/* generalise later */
 	if (strcmp(testname, "upg2") == 0)
 		use_utility_mode = 1;
-=======
-	char	   *appnameenv;
->>>>>>> 9e1c9f95
 
 	/*
 	 * Look for files in the output dir first, consistent with a vpath search.
@@ -85,7 +82,7 @@
 			{
 				fprintf(stderr, _("could not create directory \"%s\": %s\n"),
 						resultdir, strerror(errno));
-				exit_nicely(2);
+				exit(2);
 			}
 		}
 	}
@@ -109,9 +106,12 @@
 			exit(2);
 		}
 	}
-<<<<<<< HEAD
 
 	/*
+	 * Use HIDE_TABLEAM to hide different AMs to allow to use regression tests
+	 * against different AMs without unnecessary differences.
+	 */
+	/* GPDB:
 	 * We need to pass multiple input files (prehook and infile) to psql,
 	 * to do this a simple way is to execute it like this:
 	 *
@@ -131,13 +131,14 @@
 	 *     EOF
 	 */
 	offset += snprintf(psql_cmd + offset, sizeof(psql_cmd) - offset,
-					   "%s \"%s%spsql\" -X -a -q -d \"%s\" > \"%s\" 2>&1 <<EOF\n"
+					   "%s \"%s%spsql\" -X -a -q -d \"%s\" -v %s > \"%s\" 2>&1 <<EOF\n"
 					   "$(cat \"%s\" \"%s\")\n"
 					   "EOF",
 					   use_utility_mode ? "env PGOPTIONS='-c gp_role=utility'" : "",
 					   bindir ? bindir : "",
 					   bindir ? "/" : "",
 					   dblist->str,
+					   "HIDE_TABLEAM=\"on\"",
 					   outfile,
 					   prehook[0] ? prehook : "/dev/null",
 					   infile);
@@ -146,29 +147,9 @@
 		fprintf(stderr, _("command too long\n"));
 		exit(2);
 	}
-=======
-
-	/*
-	 * Use HIDE_TABLEAM to hide different AMs to allow to use regression tests
-	 * against different AMs without unnecessary differences.
-	 */
-	offset += snprintf(psql_cmd + offset, sizeof(psql_cmd) - offset,
-					   "\"%s%spsql\" -X -a -q -d \"%s\" -v %s < \"%s\" > \"%s\" 2>&1",
-					   bindir ? bindir : "",
-					   bindir ? "/" : "",
-					   dblist->str,
-					   "HIDE_TABLEAM=\"on\"",
-					   infile,
-					   outfile);
-	if (offset >= sizeof(psql_cmd))
-	{
-		fprintf(stderr, _("command too long\n"));
-		exit(2);
-	}
 
 	appnameenv = psprintf("PGAPPNAME=pg_regress/%s", testname);
 	putenv(appnameenv);
->>>>>>> 9e1c9f95
 
 	pid = spawn_process(psql_cmd);
 
