--- conflicted
+++ resolved
@@ -86,15 +86,6 @@
 	TimestampTz lastMsgReceiptTime;
 
 	/*
-<<<<<<< HEAD
-	 * Latest reported end of WAL on the sender
-	 */
-	XLogRecPtr	latestWalEnd;
-	TimestampTz latestWalEndTime;
-
-	/*
-=======
->>>>>>> 80edfd76
 	 * connection string; is used for walreceiver to connect with the primary.
 	 */
 	char		conninfo[MAXCONNINFO];
@@ -123,10 +114,7 @@
 extern XLogRecPtr GetWalRcvWriteRecPtr(XLogRecPtr *latestChunkStart);
 extern int	GetReplicationApplyDelay(void);
 extern int	GetReplicationTransferLatency(void);
-<<<<<<< HEAD
 extern const char *WalRcvGetStateString(WalRcvState state);
 extern XLogRecPtr WaitNextXLogAvailable(XLogRecPtr recptr, bool *finished);
-=======
->>>>>>> 80edfd76
 
 #endif   /* _WALRECEIVER_H */