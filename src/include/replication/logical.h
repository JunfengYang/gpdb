--- conflicted
+++ resolved
@@ -95,13 +95,6 @@
 extern void CheckLogicalDecodingRequirements(void);
 
 extern LogicalDecodingContext *CreateInitDecodingContext(char *plugin,
-<<<<<<< HEAD
-						  List *output_plugin_options,
-						  bool need_full_snapshot,
-						  XLogPageReadCB read_page,
-						  LogicalOutputPluginWriterPrepareWrite prepare_write,
-						  LogicalOutputPluginWriterWrite do_write);
-=======
 														 List *output_plugin_options,
 														 bool need_full_snapshot,
 														 XLogRecPtr restart_lsn,
@@ -109,7 +102,6 @@
 														 LogicalOutputPluginWriterPrepareWrite prepare_write,
 														 LogicalOutputPluginWriterWrite do_write,
 														 LogicalOutputPluginWriterUpdateProgress update_progress);
->>>>>>> 9e1c9f95
 extern LogicalDecodingContext *CreateDecodingContext(
 													 XLogRecPtr start_lsn,
 													 List *output_plugin_options,
