--- conflicted
+++ resolved
@@ -15,24 +15,6 @@
 
 #include <signal.h>
 
-<<<<<<< HEAD
-#ifdef HAVE_SIGPROCMASK
-extern sigset_t UnBlockSig,
-			BlockSig,
-			StartupBlockSig;
-
-/* 
- * Use pthread_sigmask() instead of sigprocmask() as the latter has undefined
- * behaviour in multithreaded processes.
- */
-#define PG_SETMASK(mask)	pthread_sigmask(SIG_SETMASK, mask, NULL)
-#else							/* not HAVE_SIGPROCMASK */
-extern int	UnBlockSig,
-			BlockSig,
-			StartupBlockSig;
-
-=======
->>>>>>> b5bce6c1
 #ifndef WIN32
 #define PG_SETMASK(mask)	sigprocmask(SIG_SETMASK, mask, NULL)
 #else
