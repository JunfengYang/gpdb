--- conflicted
+++ resolved
@@ -42,9 +42,6 @@
 #endif
 } FormData_pg_pltemplate;
 
-/* GPDB added foreign key definitions for gpcheckcat. */
-/* none */
-
 /* ----------------
  *		Form_pg_pltemplate corresponds to a pointer to a row with
  *		the format of pg_pltemplate relation.
@@ -52,41 +49,4 @@
  */
 typedef FormData_pg_pltemplate *Form_pg_pltemplate;
 
-<<<<<<< HEAD
-/* ----------------
- *		compiler constants for pg_pltemplate
- * ----------------
- */
-#define Natts_pg_pltemplate					8
-#define Anum_pg_pltemplate_tmplname			1
-#define Anum_pg_pltemplate_tmpltrusted		2
-#define Anum_pg_pltemplate_tmpldbacreate	3
-#define Anum_pg_pltemplate_tmplhandler		4
-#define Anum_pg_pltemplate_tmplinline		5
-#define Anum_pg_pltemplate_tmplvalidator	6
-#define Anum_pg_pltemplate_tmpllibrary		7
-#define Anum_pg_pltemplate_tmplacl			8
-
-
-/* ----------------
- *		initial contents of pg_pltemplate
- * ----------------
- */
-
-DATA(insert ( "plpgsql"		t t "plpgsql_call_handler" "plpgsql_inline_handler" "plpgsql_validator" "$libdir/plpgsql" _null_ ));
-DATA(insert ( "pltcl"		t t "pltcl_call_handler" _null_ _null_ "$libdir/pltcl" _null_ ));
-DATA(insert ( "pltclu"		f f "pltclu_call_handler" _null_ _null_ "$libdir/pltcl" _null_ ));
-DATA(insert ( "plperl"		t t "plperl_call_handler" "plperl_inline_handler" "plperl_validator" "$libdir/plperl" _null_ ));
-DATA(insert ( "plperlu"		f f "plperlu_call_handler" "plperlu_inline_handler" "plperlu_validator" "$libdir/plperl" _null_ ));
-DATA(insert ( "plpythonu"	f f "plpython_call_handler" "plpython_inline_handler" "plpython_validator" "$libdir/plpython2" _null_ ));
-DATA(insert ( "plpython2u"	f f "plpython2_call_handler" "plpython2_inline_handler" "plpython2_validator" "$libdir/plpython2" _null_ ));
-DATA(insert ( "plpython3u"	f f "plpython3_call_handler" "plpython3_inline_handler" "plpython3_validator" "$libdir/plpython3" _null_ ));
-
-/* Additional languages installed in GPDB */
-DATA(insert ( "plr"         f f "plr_call_handler" _null_ _null_ "$libdir/plr" _null_ ));
-DATA(insert ( "pljava"      t t "pljava_call_handler" _null_ _null_ "$libdir/pljava" _null_ ));
-DATA(insert ( "pljavau"     f f "pljavau_call_handler" _null_ _null_ "$libdir/pljava" _null_ ));
-#endif   /* PG_PLTEMPLATE_H */
-=======
-#endif							/* PG_PLTEMPLATE_H */
->>>>>>> 9e1c9f95
+#endif							/* PG_PLTEMPLATE_H */