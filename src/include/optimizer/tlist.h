/*-------------------------------------------------------------------------
 *
 * tlist.h
 *	  prototypes for tlist.c.
 *
 *
<<<<<<< HEAD
 * Portions Copyright (c) 2007-2009, Greenplum inc
 * Portions Copyright (c) 2012-Present Pivotal Software, Inc.
 * Portions Copyright (c) 1996-2015, PostgreSQL Global Development Group
=======
 * Portions Copyright (c) 1996-2016, PostgreSQL Global Development Group
>>>>>>> b5bce6c1
 * Portions Copyright (c) 1994, Regents of the University of California
 *
 * src/include/optimizer/tlist.h
 *
 *-------------------------------------------------------------------------
 */
#ifndef TLIST_H
#define TLIST_H

#include "nodes/relation.h"


// return the first target entries that match the node expression
extern TargetEntry *tlist_member(Node *node, List *targetlist);
extern TargetEntry *tlist_member_ignore_relabel(Node *node, List *targetlist);

<<<<<<< HEAD
// return a list a target entries that match the node expression
extern List *tlist_members(Node *node, List *targetlist);

extern List *flatten_tlist(List *tlist, PVCAggregateBehavior aggbehavior,
			  PVCPlaceHolderBehavior phbehavior);
extern List *add_to_flat_tlist_junk(List *tlist, List *exprs, bool resjunk);
=======
>>>>>>> b5bce6c1
extern List *add_to_flat_tlist(List *tlist, List *exprs);

extern List *get_tlist_exprs(List *tlist, bool includeJunk);

extern int	count_nonjunk_tlist_entries(List *tlist);

extern bool tlist_same_exprs(List *tlist1, List *tlist2);

extern bool tlist_same_datatypes(List *tlist, List *colTypes, bool junkOK);
extern bool tlist_same_collations(List *tlist, List *colCollations, bool junkOK);

extern void apply_tlist_labeling(List *dest_tlist, List *src_tlist);

extern TargetEntry *get_sortgroupref_tle(Index sortref,
					 List *targetList);
extern TargetEntry *get_sortgroupclause_tle(SortGroupClause *sgClause,
						List *targetList);
extern Node *get_sortgroupclause_expr(SortGroupClause *sgClause,
						 List *targetList);
extern List *get_sortgrouplist_exprs(List *sgClauses,
						List *targetList);

extern SortGroupClause *get_sortgroupref_clause(Index sortref,
						List *clauses);
extern SortGroupClause *get_sortgroupref_clause_noerr(Index sortref,
							  List *clauses);

extern Oid *extract_grouping_ops(List *groupClause);
extern AttrNumber *extract_grouping_cols(List *groupClause, List *tlist);
extern bool grouping_is_sortable(List *groupClause);
extern bool grouping_is_hashable(List *groupClause);

<<<<<<< HEAD
extern void get_sortgroupclauses_tles(List *clauses, List *targetList,
									  List **tles, List **sortops, List **eqops);

extern Oid *extract_grouping_ops(List *groupClause);
extern AttrNumber *extract_grouping_cols(List *groupClause, List *tlist);
extern bool grouping_is_sortable(List *groupClause);
extern bool grouping_is_hashable(List *groupClause);

extern Index maxSortGroupRef(List *targetlist, bool include_orderedagg);

extern int get_row_width(List *tlist);
=======
extern PathTarget *make_pathtarget_from_tlist(List *tlist);
extern List *make_tlist_from_pathtarget(PathTarget *target);
extern PathTarget *copy_pathtarget(PathTarget *src);
extern PathTarget *create_empty_pathtarget(void);
extern void add_column_to_pathtarget(PathTarget *target,
						 Expr *expr, Index sortgroupref);
extern void add_new_column_to_pathtarget(PathTarget *target, Expr *expr);
extern void add_new_columns_to_pathtarget(PathTarget *target, List *exprs);
extern void apply_pathtarget_labeling_to_tlist(List *tlist, PathTarget *target);

/* Convenience macro to get a PathTarget with valid cost/width fields */
#define create_pathtarget(root, tlist) \
	set_pathtarget_cost_width(root, make_pathtarget_from_tlist(tlist))
>>>>>>> b5bce6c1

#endif   /* TLIST_H */<|MERGE_RESOLUTION|>--- conflicted
+++ resolved
@@ -4,13 +4,9 @@
  *	  prototypes for tlist.c.
  *
  *
-<<<<<<< HEAD
  * Portions Copyright (c) 2007-2009, Greenplum inc
  * Portions Copyright (c) 2012-Present Pivotal Software, Inc.
- * Portions Copyright (c) 1996-2015, PostgreSQL Global Development Group
-=======
  * Portions Copyright (c) 1996-2016, PostgreSQL Global Development Group
->>>>>>> b5bce6c1
  * Portions Copyright (c) 1994, Regents of the University of California
  *
  * src/include/optimizer/tlist.h
@@ -27,15 +23,10 @@
 extern TargetEntry *tlist_member(Node *node, List *targetlist);
 extern TargetEntry *tlist_member_ignore_relabel(Node *node, List *targetlist);
 
-<<<<<<< HEAD
 // return a list a target entries that match the node expression
 extern List *tlist_members(Node *node, List *targetlist);
 
-extern List *flatten_tlist(List *tlist, PVCAggregateBehavior aggbehavior,
-			  PVCPlaceHolderBehavior phbehavior);
 extern List *add_to_flat_tlist_junk(List *tlist, List *exprs, bool resjunk);
-=======
->>>>>>> b5bce6c1
 extern List *add_to_flat_tlist(List *tlist, List *exprs);
 
 extern List *get_tlist_exprs(List *tlist, bool includeJunk);
@@ -68,7 +59,6 @@
 extern bool grouping_is_sortable(List *groupClause);
 extern bool grouping_is_hashable(List *groupClause);
 
-<<<<<<< HEAD
 extern void get_sortgroupclauses_tles(List *clauses, List *targetList,
 									  List **tles, List **sortops, List **eqops);
 
@@ -80,7 +70,7 @@
 extern Index maxSortGroupRef(List *targetlist, bool include_orderedagg);
 
 extern int get_row_width(List *tlist);
-=======
+
 extern PathTarget *make_pathtarget_from_tlist(List *tlist);
 extern List *make_tlist_from_pathtarget(PathTarget *target);
 extern PathTarget *copy_pathtarget(PathTarget *src);
@@ -94,6 +84,5 @@
 /* Convenience macro to get a PathTarget with valid cost/width fields */
 #define create_pathtarget(root, tlist) \
 	set_pathtarget_cost_width(root, make_pathtarget_from_tlist(tlist))
->>>>>>> b5bce6c1
 
 #endif   /* TLIST_H */