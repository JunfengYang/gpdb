/*-------------------------------------------------------------------------
 *
 * pathnode.h
 *	  prototypes for pathnode.c, relnode.c.
 *
 *
<<<<<<< HEAD
 * Portions Copyright (c) 2005-2008, Greenplum inc
 * Portions Copyright (c) 2012-Present Pivotal Software, Inc.
 * Portions Copyright (c) 1996-2009, PostgreSQL Global Development Group
=======
 * Portions Copyright (c) 1996-2010, PostgreSQL Global Development Group
>>>>>>> 1084f317
 * Portions Copyright (c) 1994, Regents of the University of California
 *
 * $PostgreSQL: pgsql/src/include/optimizer/pathnode.h,v 1.84 2010/03/28 22:59:33 tgl Exp $
 *
 *-------------------------------------------------------------------------
 */
#ifndef PATHNODE_H
#define PATHNODE_H

#include "nodes/relation.h"
#include "cdb/cdbdef.h"                 /* CdbVisitOpt */


/*
 * prototypes for pathnode.c
 */

extern CdbVisitOpt pathnode_walk_node(Path *path,
			       CdbVisitOpt (*walker)(Path *path, void *context),
			       void *context);

extern int compare_path_costs(Path *path1, Path *path2,
				   CostSelector criterion);
extern int compare_fractional_path_costs(Path *path1, Path *path2,
							  double fraction);
extern void set_cheapest(PlannerInfo *root, RelOptInfo *parent_rel);    /*CDB*/
extern void add_path(PlannerInfo *root, RelOptInfo *parent_rel, Path *new_path);
extern void cdb_add_join_path(PlannerInfo *root, RelOptInfo *parent_rel, JoinType orig_jointype, JoinPath *new_path);

extern Path *create_seqscan_path(PlannerInfo *root, RelOptInfo *rel);
extern ExternalPath *create_external_path(PlannerInfo *root, RelOptInfo *rel);
extern AppendOnlyPath *create_appendonly_path(PlannerInfo *root, RelOptInfo *rel);
extern AOCSPath *create_aocs_path(PlannerInfo *root, RelOptInfo *rel);
extern IndexPath *create_index_path(PlannerInfo *root,
				  IndexOptInfo *index,
				  List *clause_groups,
				  List *pathkeys,
				  ScanDirection indexscandir,
				  RelOptInfo *outer_rel);
extern BitmapHeapPath *create_bitmap_heap_path(PlannerInfo *root,
						RelOptInfo *rel,
						Path *bitmapqual,
						RelOptInfo *outer_rel);
extern BitmapAppendOnlyPath *create_bitmap_appendonly_path(PlannerInfo *root,
														   RelOptInfo *rel,
														   Path *bitmapqual,
														   RelOptInfo *outer_rel,
														   bool isAORow);
extern BitmapTableScanPath *create_bitmap_table_scan_path(PlannerInfo *root,
						RelOptInfo *rel,
						Path *bitmapqual,
						RelOptInfo *outer_rel);
extern BitmapAndPath *create_bitmap_and_path(PlannerInfo *root,
					   RelOptInfo *rel,
					   List *bitmapquals);
extern BitmapOrPath *create_bitmap_or_path(PlannerInfo *root,
					  RelOptInfo *rel,
					  List *bitmapquals);
extern TidPath *create_tidscan_path(PlannerInfo *root, RelOptInfo *rel,
					List *tidquals);
extern AppendPath *create_append_path(PlannerInfo *root, RelOptInfo *rel, List *subpaths);
extern ResultPath *create_result_path(List *quals);
extern MaterialPath *create_material_path(PlannerInfo *root, RelOptInfo *rel, Path *subpath);
extern UniquePath *create_unique_path(PlannerInfo *root, RelOptInfo *rel,
				   Path *subpath, SpecialJoinInfo *sjinfo);
<<<<<<< HEAD
extern UniquePath *create_unique_rowid_path(PlannerInfo *root,
						 RelOptInfo *rel,
                         Path        *subpath,
                         Relids       distinct_relids);
extern Path *create_subqueryscan_path(PlannerInfo *root, RelOptInfo *rel, List *pathkeys);
extern Path *create_functionscan_path(PlannerInfo *root, RelOptInfo *rel, RangeTblEntry *rte);
extern Path *create_tablefunction_path(PlannerInfo *root, RelOptInfo *rel, RangeTblEntry *rte);
extern Path *create_valuesscan_path(PlannerInfo *root, RelOptInfo *rel, RangeTblEntry *rte);
extern Path *create_ctescan_path(PlannerInfo *root, RelOptInfo *rel, List *pathkeys);
extern Path *create_worktablescan_path(PlannerInfo *root, RelOptInfo *rel, CdbLocusType ctelocus);
=======
extern Path *create_subqueryscan_path(RelOptInfo *rel, List *pathkeys);
extern Path *create_functionscan_path(PlannerInfo *root, RelOptInfo *rel);
extern Path *create_valuesscan_path(PlannerInfo *root, RelOptInfo *rel);
extern Path *create_ctescan_path(PlannerInfo *root, RelOptInfo *rel);
extern Path *create_worktablescan_path(PlannerInfo *root, RelOptInfo *rel);
>>>>>>> 1084f317

extern bool path_contains_inner_index(Path *path);
extern NestPath *create_nestloop_path(PlannerInfo *root,
					 RelOptInfo *joinrel,
					 JoinType jointype,
					 SpecialJoinInfo *sjinfo,
					 Path *outer_path,
					 Path *inner_path,
					 List *restrict_clauses,
					 List *mergeclause_list,    /*CDB*/
					 List *pathkeys);

extern MergePath *create_mergejoin_path(PlannerInfo *root,
					  RelOptInfo *joinrel,
					  JoinType jointype,
					  SpecialJoinInfo *sjinfo,
					  Path *outer_path,
					  Path *inner_path,
					  List *restrict_clauses,
					  List *pathkeys,
					  List *mergeclauses,
                      List *allmergeclauses,    /*CDB*/
					  List *outersortkeys,
					  List *innersortkeys);

extern HashPath *create_hashjoin_path(PlannerInfo *root,
					 RelOptInfo *joinrel,
					 JoinType jointype,
					 SpecialJoinInfo *sjinfo,
					 Path *outer_path,
					 Path *inner_path,
					 List *restrict_clauses,
                     List *mergeclause_list,    /*CDB*/
					 List *hashclauses);

/*
 * prototypes for relnode.c
 */
extern RelOptInfo *build_simple_rel(PlannerInfo *root, int relid,
				 RelOptKind reloptkind);
extern RelOptInfo *find_base_rel(PlannerInfo *root, int relid);
extern RelOptInfo *find_join_rel(PlannerInfo *root, Relids relids);
extern RelOptInfo *build_join_rel(PlannerInfo *root,
			   Relids joinrelids,
			   RelOptInfo *outer_rel,
			   RelOptInfo *inner_rel,
			   SpecialJoinInfo *sjinfo,
			   List **restrictlist_ptr);
extern void build_joinrel_tlist(PlannerInfo *root, RelOptInfo *joinrel, List *input_tlist);

extern List *build_relation_tlist(RelOptInfo *rel);

extern Var *cdb_define_pseudo_column(PlannerInfo   *root,
                         RelOptInfo    *rel,
                         const char    *colname,
                         Expr          *defexpr,
                         int32          width);

extern CdbRelColumnInfo *cdb_find_pseudo_column(PlannerInfo *root, Var *var);

extern CdbRelColumnInfo *cdb_rte_find_pseudo_column(RangeTblEntry *rte, AttrNumber attno);

#endif   /* PATHNODE_H */<|MERGE_RESOLUTION|>--- conflicted
+++ resolved
@@ -4,13 +4,9 @@
  *	  prototypes for pathnode.c, relnode.c.
  *
  *
-<<<<<<< HEAD
  * Portions Copyright (c) 2005-2008, Greenplum inc
  * Portions Copyright (c) 2012-Present Pivotal Software, Inc.
- * Portions Copyright (c) 1996-2009, PostgreSQL Global Development Group
-=======
  * Portions Copyright (c) 1996-2010, PostgreSQL Global Development Group
->>>>>>> 1084f317
  * Portions Copyright (c) 1994, Regents of the University of California
  *
  * $PostgreSQL: pgsql/src/include/optimizer/pathnode.h,v 1.84 2010/03/28 22:59:33 tgl Exp $
@@ -76,7 +72,6 @@
 extern MaterialPath *create_material_path(PlannerInfo *root, RelOptInfo *rel, Path *subpath);
 extern UniquePath *create_unique_path(PlannerInfo *root, RelOptInfo *rel,
 				   Path *subpath, SpecialJoinInfo *sjinfo);
-<<<<<<< HEAD
 extern UniquePath *create_unique_rowid_path(PlannerInfo *root,
 						 RelOptInfo *rel,
                          Path        *subpath,
@@ -87,13 +82,6 @@
 extern Path *create_valuesscan_path(PlannerInfo *root, RelOptInfo *rel, RangeTblEntry *rte);
 extern Path *create_ctescan_path(PlannerInfo *root, RelOptInfo *rel, List *pathkeys);
 extern Path *create_worktablescan_path(PlannerInfo *root, RelOptInfo *rel, CdbLocusType ctelocus);
-=======
-extern Path *create_subqueryscan_path(RelOptInfo *rel, List *pathkeys);
-extern Path *create_functionscan_path(PlannerInfo *root, RelOptInfo *rel);
-extern Path *create_valuesscan_path(PlannerInfo *root, RelOptInfo *rel);
-extern Path *create_ctescan_path(PlannerInfo *root, RelOptInfo *rel);
-extern Path *create_worktablescan_path(PlannerInfo *root, RelOptInfo *rel);
->>>>>>> 1084f317
 
 extern bool path_contains_inner_index(Path *path);
 extern NestPath *create_nestloop_path(PlannerInfo *root,
