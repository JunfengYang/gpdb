--- conflicted
+++ resolved
@@ -7,11 +7,7 @@
  * Portions Copyright (c) 1996-2009, PostgreSQL Global Development Group
  * Portions Copyright (c) 1994, Regents of the University of California
  *
-<<<<<<< HEAD
- * $PostgreSQL: pgsql/src/include/optimizer/restrictinfo.h,v 1.38.2.1 2007/07/31 19:53:50 tgl Exp $
-=======
  * $PostgreSQL: pgsql/src/include/optimizer/restrictinfo.h,v 1.40 2007/01/20 20:45:40 tgl Exp $
->>>>>>> ebef17c7
  *
  *-------------------------------------------------------------------------
  */
@@ -40,22 +36,8 @@
 extern void extract_actual_join_clauses(List *restrictinfo_list,
 							List **joinquals,
 							List **otherquals);
-<<<<<<< HEAD
-extern List *remove_redundant_join_clauses(PlannerInfo *root,
-							  List *restrictinfo_list,
-							  Relids outer_relids,
-							  Relids inner_relids,
-							  bool isouterjoin);
-extern List *select_nonredundant_join_clauses(PlannerInfo *root,
-								 List *restrictinfo_list,
-								 List *reference_list,
-								 Relids outer_relids,
-								 Relids inner_relids,
-								 bool isouterjoin);
-=======
 extern List *select_nonredundant_join_clauses(PlannerInfo *root,
 								 List *restrictinfo_list,
 								 List *reference_list);
->>>>>>> ebef17c7
 
 #endif   /* RESTRICTINFO_H */