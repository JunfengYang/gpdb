/*-------------------------------------------------------------------------
 *
 * copy.h
 *	  Definitions for using the POSTGRES copy command.
 *
 *
 * Portions Copyright (c) 1996-2019, PostgreSQL Global Development Group
 * Portions Copyright (c) 1994, Regents of the University of California
 *
 * src/include/commands/copy.h
 *
 *-------------------------------------------------------------------------
 */
#ifndef COPY_H
#define COPY_H

#include "nodes/execnodes.h"
#include "nodes/parsenodes.h"
#include "parser/parse_node.h"
#include "tcop/dest.h"
#include "executor/executor.h"
#include "cdb/cdbhash.h"
#include "cdb/cdbcopy.h"

/*
 * Represents the different source/dest cases we need to worry about at
 * the bottom level
 */
typedef enum CopyDest
{
	COPY_FILE,					/* to/from file (or a piped program) */
	COPY_OLD_FE,				/* to/from frontend (2.0 protocol) */
	COPY_NEW_FE,				/* to/from frontend (3.0 protocol) */
	COPY_CALLBACK				/* to/from callback function (used for external tables) */
} CopyDest;

/* CopyStateData is private in commands/copy.c */
typedef int (*copy_data_source_cb) (void *outbuf, int datasize, void *extra);

/*
 *	Represents the end-of-line terminator type of the input
 */
typedef enum EolType
{
	EOL_UNKNOWN,
	EOL_NL,
	EOL_CR,
	EOL_CRNL
} EolType;

/*
 * The error handling mode for this data load.
 */
typedef enum CopyErrMode
{
	ALL_OR_NOTHING,	/* Either all rows or no rows get loaded (the default) */
	SREH_IGNORE,	/* Sreh - ignore errors (REJECT, but don't log errors) */
	SREH_LOG		/* Sreh - log errors */
} CopyErrMode;

typedef struct ProgramPipes
{
	char *shexec;
	int pipes[2];
	int pid;
} ProgramPipes;

/*
 *
 * COPY FROM modes (from file/client to table)
 *
 * 1. "normal", direct, mode. This means ON SEGMENT running on a segment, or
 *    utility mode, or non-distributed table in QD.
 * 2. Dispatcher mode. We are reading from file/client, and forwarding all data to QEs,
 *    or vice versa.
 * 3. Executor mode. We are receiving pre-processed data from QD, and inserting to table.
 *
 * COPY TO modes (table/query to file/client)
 *
 * 1. Direct. This can mean ON SEGMENT running on segment, or utility mode, or
 *    non-distributed table in QD. Or COPY TO running on segment.
 * 2. Dispatcher mode. We are receiving pre-formatted data from segments, and forwarding
 *    it all to to the client.
 * 3. Executor mode. Not used.
 */

typedef enum
{
	COPY_DIRECT,
	COPY_DISPATCH,
	COPY_EXECUTOR
} CopyDispatchMode;

/*
 * This struct contains all the state variables used throughout a COPY
 * operation. For simplicity, we use the same struct for all variants of COPY,
 * even though some fields are used in only some cases.
 *
 * Multi-byte encodings: all supported client-side encodings encode multi-byte
 * characters by having the first byte's high bit set. Subsequent bytes of the
 * character can have the high bit not set. When scanning data in such an
 * encoding to look for a match to a single-byte (ie ASCII) character, we must
 * use the full pg_encoding_mblen() machinery to skip over multibyte
 * characters, else we might find a false match to a trailing byte. In
 * supported server encodings, there is no possibility of a false match, and
 * it's faster to make useless comparisons to trailing bytes than it is to
 * invoke pg_encoding_mblen() to skip over them. encoding_embeds_ascii is TRUE
 * when we have to do it the hard way.
 */
typedef struct CopyStateData
{
	/* low-level state data */
	CopyDest	copy_dest;		/* type of copy source/destination */
	FILE	   *copy_file;		/* used if copy_dest == COPY_FILE */
	StringInfo	fe_msgbuf;		/* used for all dests during COPY TO, only for
								 * dest == COPY_NEW_FE in COPY FROM */
	bool		fe_eof;			/* true if detected end of copy data */
	EolType		eol_type;		/* EOL type of input */
	char	   *eol_str;		/* optional NEWLINE from command. before eol_type is defined */
	int			file_encoding;	/* file or remote side's character encoding */
	bool		need_transcoding;		/* file encoding diff from server? */
	bool		encoding_embeds_ascii;	/* ASCII can be non-first byte? */
	FmgrInfo   *enc_conversion_proc; /* conv proc from exttbl encoding to 
										server or the other way around */

	/* parameters from the COPY command */
	Relation	rel;			/* relation to copy to or from */
	QueryDesc  *queryDesc;		/* executable query to copy from */
	List	   *attnumlist;		/* integer list of attnums to copy */
	List	   *attnamelist;	/* list of attributes by name */
	char	   *filename;		/* filename, or NULL for STDIN/STDOUT */
	bool		is_program;		/* is 'filename' a program to popen? */
	bool		binary;			/* binary format? */
	copy_data_source_cb data_source_cb; /* function for reading data */
	void	   *data_source_cb_extra;
	bool		oids;			/* include OIDs? */
	bool		freeze;			/* freeze rows on loading? */
	bool		csv_mode;		/* Comma Separated Value format? */
	bool		header_line;	/* CSV header line? */
	char	   *null_print;		/* NULL marker string (server encoding!) */
	int			null_print_len; /* length of same */
	char	   *null_print_client;		/* same converted to file encoding */
	char	   *delim;			/* column delimiter (must be 1 byte) */
	char	   *quote;			/* CSV quote char (must be 1 byte) */
	char	   *escape;			/* CSV escape char (must be 1 byte) */
	List	   *force_quote;	/* list of column names */
	bool		force_quote_all;	/* FORCE_QUOTE *? */
	bool	   *force_quote_flags;		/* per-column CSV FQ flags */
	List	   *force_notnull;	/* list of column names */
	bool	   *force_notnull_flags;	/* per-column CSV FNN flags */
	List	   *force_null;		/* list of column names */
	bool	   *force_null_flags;		/* per-column CSV FN flags */
	bool		convert_selectively;	/* do selective binary conversion? */
	List	   *convert_select; /* list of column names (can be NIL) */
	bool	   *convert_select_flags;	/* per-column CSV/TEXT CS flags */
	bool		fill_missing;	/* missing attrs at end of line are NULL */

	SingleRowErrorDesc *sreh;

	/* these are just for error messages, see CopyFromErrorCallback */
	const char *cur_relname;	/* table name for error messages */
	int64		cur_lineno;		/* line number for error messages.  Negative means it isn't available. */
	const char *cur_attname;	/* current att for error messages */
	const char *cur_attval;		/* current att value for error messages */

	/*
	 * Working state for COPY TO/FROM
	 */
	CopyDispatchMode dispatch_mode;
	MemoryContext copycontext;	/* per-copy execution context */

	/*
	 * Working state for COPY TO
	 */
	FmgrInfo   *out_functions;	/* lookup info for output functions */
	MemoryContext rowcontext;	/* per-row evaluation context */

	/*
	 * Working state for COPY FROM
	 */
	AttrNumber	num_defaults;
	bool		file_has_oids;
	FmgrInfo	oid_in_function;
	Oid			oid_typioparam;
	FmgrInfo   *in_functions;	/* array of input functions for each attrs */
	Oid		   *typioparams;	/* array of element types for in_functions */
	int		   *defmap;			/* array of default att numbers */
	ExprState **defexprs;		/* array of default att expressions */
	bool		volatile_defexprs;		/* is any of defexprs volatile? */
	List	   *range_table;

	StringInfo	dispatch_msgbuf; /* used in COPY_DISPATCH mode, to construct message
								  * to send to QE. */
	
	/* Error handling options */
	CopyErrMode	errMode;
	struct CdbSreh *cdbsreh; /* single row error handler */
	int			lastsegid;

	/*
	 * These variables are used to reduce overhead in textual COPY FROM.
	 *
	 * attribute_buf holds the separated, de-escaped text for each field of
	 * the current line.  The CopyReadAttributes functions return arrays of
	 * pointers into this buffer.  We avoid palloc/pfree overhead by re-using
	 * the buffer on each cycle.
	 */
	StringInfoData attribute_buf;

	/* field raw data pointers found by COPY FROM */

	int			max_fields;
	char	  **raw_fields;

	/*
	 * Similarly, line_buf holds the whole input line being processed. The
	 * input cycle is first to read the whole line into line_buf, convert it
	 * to server encoding there, and then extract the individual attribute
	 * fields into attribute_buf.  line_buf is preserved unmodified so that we
	 * can display it in error messages if appropriate.
	 */
	StringInfoData line_buf;
	bool		line_buf_converted;		/* converted to server encoding? */
	bool		line_buf_valid; /* contains the row being processed? */

	/*
	 * Finally, raw_buf holds raw data read from the data source (file or
	 * client connection).  CopyReadLine parses this data sufficiently to
	 * locate line boundaries, then transfers the data to line_buf and
	 * converts it.  Note: we guarantee that there is a \0 at
	 * raw_buf[raw_buf_len].
	 */
#define RAW_BUF_SIZE 65536		/* we palloc RAW_BUF_SIZE+1 bytes */
	char	   *raw_buf;
	int			raw_buf_index;	/* next byte to process */
	int			raw_buf_len;	/* total # of bytes stored */

	/* Greenplum Database specific variables */
	bool		escape_off;		/* treat backslashes as non-special? */
	int			first_qe_processed_field;
	List	   *qd_attnumlist;
	List	   *qe_attnumlist;
	bool		stopped_processing_at_delim;

	PartitionNode *partitions; /* partitioning meta data from dispatcher */
	bool          skip_ext_partition;  /* skip external partition */

	bool		on_segment; /* QE save data files locally */
	bool		ignore_extra_line; /* Don't count CSV header or binary trailer in
									  "processed" line number for on_segment mode*/
	ProgramPipes	*program_pipes; /* COPY PROGRAM pipes for data and stderr */


	/* Information on the connections to QEs. */
	CdbCopy    *cdbCopy;

	bool		delim_off;		/* delimiter is set to OFF? */

/* end Greenplum Database specific variables */
} CopyStateData;

typedef struct CopyStateData *CopyState;
typedef int (*copy_data_source_cb) (void *outbuf, int minread, int maxread);

<<<<<<< HEAD
/* DestReceiver for COPY (query) TO */
typedef struct
{
	DestReceiver pub;			/* publicly-known function pointers */
	CopyState	cstate;			/* CopyStateData for the command */
	QueryDesc	*queryDesc;		/* QueryDesc for the copy*/
	uint64		processed;		/* # of tuples processed */
} DR_copy;

/*
 * Some platforms like macOS (since Yosemite) already define 64 bit versions
 * of htonl and nhohl so we need to guard against redefinition.
 */
#ifndef htonll
#define htonll(x) ((1==htonl(1)) ? (x) : ((uint64_t)htonl((x) & 0xFFFFFFFF) << 32) | htonl((x) >> 32))
#endif
#ifndef ntohll
#define ntohll(x) ((1==ntohl(1)) ? (x) : ((uint64_t)ntohl((x) & 0xFFFFFFFF) << 32) | ntohl((x) >> 32))
#endif

extern Oid DoCopy(const CopyStmt *stmt, const char *queryString,
	   uint64 *processed);

extern void ProcessCopyOptions(CopyState cstate, bool is_from, List *options,
				   int num_columns, bool is_copy);
extern CopyState BeginCopyFrom(Relation rel, const char *filename,
			  bool is_program, copy_data_source_cb data_source_cb,
			  void *data_source_cb_extra,
			  List *attnamelist, List *options);
extern CopyState BeginCopy(bool is_from, Relation rel, Node *raw_query,
						   const char *queryString, const Oid queryRelId, List *attnamelist, List *options,
						   TupleDesc tupDesc);
extern CopyState
BeginCopyToOnSegment(QueryDesc *queryDesc);
extern void EndCopyToOnSegment(CopyState cstate);
extern CopyState BeginCopyToForeignTable(Relation forrel, List *options);
extern void EndCopyFrom(CopyState cstate);
extern bool NextCopyFrom(CopyState cstate, ExprContext *econtext,
						 Datum *values, bool *nulls, Oid *tupleOid);
=======
extern void DoCopy(ParseState *state, const CopyStmt *stmt,
				   int stmt_location, int stmt_len,
				   uint64 *processed);

extern void ProcessCopyOptions(ParseState *pstate, CopyState cstate, bool is_from, List *options);
extern CopyState BeginCopyFrom(ParseState *pstate, Relation rel, const char *filename,
							   bool is_program, copy_data_source_cb data_source_cb, List *attnamelist, List *options);
extern void EndCopyFrom(CopyState cstate);
extern bool NextCopyFrom(CopyState cstate, ExprContext *econtext,
						 Datum *values, bool *nulls);
>>>>>>> 9e1c9f95
extern bool NextCopyFromRawFields(CopyState cstate,
								  char ***fields, int *nfields);
extern void CopyFromErrorCallback(void *arg);

extern uint64 CopyFrom(CopyState cstate);

extern DestReceiver *CreateCopyDestReceiver(void);

<<<<<<< HEAD
extern List *CopyGetAttnums(TupleDesc tupDesc, Relation rel, List *attnamelist);

extern void CopyOneRowTo(CopyState cstate, Oid tupleOid,
						 Datum *values, bool *nulls);
extern void CopyOneCustomRowTo(CopyState cstate, bytea *value);
extern void CopySendEndOfRow(CopyState cstate);
extern char *limit_printout_length(const char *str);
extern void truncateEol(StringInfo buf, EolType	eol_type);
extern void truncateEolStr(char *str, EolType eol_type);

/*
 * This is used to hold information about the target's distribution policy,
 * during COPY FROM.
 *
 * For a regular, non-partitioned table, 'policy' and 'cdbHash' are filled in,
 * and 'relid' and 'hashmap' are unused.
 *
 * For a partitioned table, there is one "main" GpDistributionData for the
 * whole operation, and a separate GpDistributionData object for each
 * partition. The per-table objects are stored in the 'hashmap' of the main
 * GpDistributionData object, keyed by the partition's OID. 'policy' and
 * 'cdbHash' in the main GpDistributionData are unused.
 */
typedef struct GpDistributionData
{
	Oid			relid;		/* hash key, must be first */

	GpPolicy   *policy;		/* partitioning policy for this table */
	CdbHash	   *cdbHash;	/* corresponding CdbHash object */

	HTAB	   *hashmap;
} GpDistributionData;

#endif /* COPY_H */
=======
#endif							/* COPY_H */
>>>>>>> 9e1c9f95
<|MERGE_RESOLUTION|>--- conflicted
+++ resolved
@@ -14,6 +14,7 @@
 #ifndef COPY_H
 #define COPY_H
 
+#include "commands/trigger.h"
 #include "nodes/execnodes.h"
 #include "nodes/parsenodes.h"
 #include "parser/parse_node.h"
@@ -35,7 +36,7 @@
 } CopyDest;
 
 /* CopyStateData is private in commands/copy.c */
-typedef int (*copy_data_source_cb) (void *outbuf, int datasize, void *extra);
+typedef int (*copy_data_source_cb) (void *outbuf, int minread, int maxread, void *extra);
 
 /*
  *	Represents the end-of-line terminator type of the input
@@ -104,7 +105,7 @@
  * characters, else we might find a false match to a trailing byte. In
  * supported server encodings, there is no possibility of a false match, and
  * it's faster to make useless comparisons to trailing bytes than it is to
- * invoke pg_encoding_mblen() to skip over them. encoding_embeds_ascii is TRUE
+ * invoke pg_encoding_mblen() to skip over them. encoding_embeds_ascii is true
  * when we have to do it the hard way.
  */
 typedef struct CopyStateData
@@ -114,14 +115,14 @@
 	FILE	   *copy_file;		/* used if copy_dest == COPY_FILE */
 	StringInfo	fe_msgbuf;		/* used for all dests during COPY TO, only for
 								 * dest == COPY_NEW_FE in COPY FROM */
-	bool		fe_eof;			/* true if detected end of copy data */
+	bool		is_copy_from;	/* COPY TO, or COPY FROM? */
+	bool		reached_eof;	/* true if we read to end of copy data (not
+								 * all copy_dest types maintain this) */
 	EolType		eol_type;		/* EOL type of input */
 	char	   *eol_str;		/* optional NEWLINE from command. before eol_type is defined */
 	int			file_encoding;	/* file or remote side's character encoding */
-	bool		need_transcoding;		/* file encoding diff from server? */
+	bool		need_transcoding;	/* file encoding diff from server? */
 	bool		encoding_embeds_ascii;	/* ASCII can be non-first byte? */
-	FmgrInfo   *enc_conversion_proc; /* conv proc from exttbl encoding to 
-										server or the other way around */
 
 	/* parameters from the COPY command */
 	Relation	rel;			/* relation to copy to or from */
@@ -130,36 +131,36 @@
 	List	   *attnamelist;	/* list of attributes by name */
 	char	   *filename;		/* filename, or NULL for STDIN/STDOUT */
 	bool		is_program;		/* is 'filename' a program to popen? */
-	bool		binary;			/* binary format? */
 	copy_data_source_cb data_source_cb; /* function for reading data */
 	void	   *data_source_cb_extra;
-	bool		oids;			/* include OIDs? */
+	bool		binary;			/* binary format? */
 	bool		freeze;			/* freeze rows on loading? */
 	bool		csv_mode;		/* Comma Separated Value format? */
 	bool		header_line;	/* CSV header line? */
 	char	   *null_print;		/* NULL marker string (server encoding!) */
 	int			null_print_len; /* length of same */
-	char	   *null_print_client;		/* same converted to file encoding */
+	char	   *null_print_client;	/* same converted to file encoding */
 	char	   *delim;			/* column delimiter (must be 1 byte) */
 	char	   *quote;			/* CSV quote char (must be 1 byte) */
 	char	   *escape;			/* CSV escape char (must be 1 byte) */
 	List	   *force_quote;	/* list of column names */
 	bool		force_quote_all;	/* FORCE_QUOTE *? */
-	bool	   *force_quote_flags;		/* per-column CSV FQ flags */
+	bool	   *force_quote_flags;	/* per-column CSV FQ flags */
 	List	   *force_notnull;	/* list of column names */
 	bool	   *force_notnull_flags;	/* per-column CSV FNN flags */
 	List	   *force_null;		/* list of column names */
-	bool	   *force_null_flags;		/* per-column CSV FN flags */
+	bool	   *force_null_flags;	/* per-column CSV FN flags */
 	bool		convert_selectively;	/* do selective binary conversion? */
 	List	   *convert_select; /* list of column names (can be NIL) */
 	bool	   *convert_select_flags;	/* per-column CSV/TEXT CS flags */
+	Node	   *whereClause;	/* WHERE condition (or NULL) */
 	bool		fill_missing;	/* missing attrs at end of line are NULL */
 
 	SingleRowErrorDesc *sreh;
 
 	/* these are just for error messages, see CopyFromErrorCallback */
 	const char *cur_relname;	/* table name for error messages */
-	int64		cur_lineno;		/* line number for error messages.  Negative means it isn't available. */
+	uint64		cur_lineno;		/* line number for error messages */
 	const char *cur_attname;	/* current att for error messages */
 	const char *cur_attval;		/* current att value for error messages */
 
@@ -179,15 +180,16 @@
 	 * Working state for COPY FROM
 	 */
 	AttrNumber	num_defaults;
-	bool		file_has_oids;
 	FmgrInfo	oid_in_function;
-	Oid			oid_typioparam;
 	FmgrInfo   *in_functions;	/* array of input functions for each attrs */
 	Oid		   *typioparams;	/* array of element types for in_functions */
 	int		   *defmap;			/* array of default att numbers */
 	ExprState **defexprs;		/* array of default att expressions */
-	bool		volatile_defexprs;		/* is any of defexprs volatile? */
+	bool		volatile_defexprs;	/* is any of defexprs volatile? */
 	List	   *range_table;
+	ExprState  *qualexpr;
+
+	TransitionCaptureState *transition_capture;
 
 	StringInfo	dispatch_msgbuf; /* used in COPY_DISPATCH mode, to construct message
 								  * to send to QE. */
@@ -220,7 +222,7 @@
 	 * can display it in error messages if appropriate.
 	 */
 	StringInfoData line_buf;
-	bool		line_buf_converted;		/* converted to server encoding? */
+	bool		line_buf_converted; /* converted to server encoding? */
 	bool		line_buf_valid; /* contains the row being processed? */
 
 	/*
@@ -236,13 +238,14 @@
 	int			raw_buf_len;	/* total # of bytes stored */
 
 	/* Greenplum Database specific variables */
+	FmgrInfo   *enc_conversion_proc; /* conv proc from exttbl encoding to
+										server or the other way around */
 	bool		escape_off;		/* treat backslashes as non-special? */
 	int			first_qe_processed_field;
 	List	   *qd_attnumlist;
 	List	   *qe_attnumlist;
 	bool		stopped_processing_at_delim;
 
-	PartitionNode *partitions; /* partitioning meta data from dispatcher */
 	bool          skip_ext_partition;  /* skip external partition */
 
 	bool		on_segment; /* QE save data files locally */
@@ -260,9 +263,7 @@
 } CopyStateData;
 
 typedef struct CopyStateData *CopyState;
-typedef int (*copy_data_source_cb) (void *outbuf, int minread, int maxread);
-
-<<<<<<< HEAD
+
 /* DestReceiver for COPY (query) TO */
 typedef struct
 {
@@ -283,37 +284,27 @@
 #define ntohll(x) ((1==ntohl(1)) ? (x) : ((uint64_t)ntohl((x) & 0xFFFFFFFF) << 32) | ntohl((x) >> 32))
 #endif
 
-extern Oid DoCopy(const CopyStmt *stmt, const char *queryString,
-	   uint64 *processed);
-
-extern void ProcessCopyOptions(CopyState cstate, bool is_from, List *options,
-				   int num_columns, bool is_copy);
-extern CopyState BeginCopyFrom(Relation rel, const char *filename,
-			  bool is_program, copy_data_source_cb data_source_cb,
-			  void *data_source_cb_extra,
-			  List *attnamelist, List *options);
-extern CopyState BeginCopy(bool is_from, Relation rel, Node *raw_query,
-						   const char *queryString, const Oid queryRelId, List *attnamelist, List *options,
+extern void DoCopy(ParseState *state, const CopyStmt *stmt,
+				   int stmt_location, int stmt_len,
+				   uint64 *processed);
+
+extern void ProcessCopyOptions(ParseState *pstate, CopyState cstate, bool is_from, List *options,
+                               int num_columns,
+                               bool is_copy);
+extern CopyState BeginCopyFrom(ParseState *pstate, Relation rel, const char *filename,
+							   bool is_program, copy_data_source_cb data_source_cb,
+							   void *data_source_cb_extra,
+							   List *attnamelist, List *options);
+extern CopyState BeginCopy(ParseState *pstate, bool is_from, Relation rel,
+						   RawStmt *raw_query, Oid queryRelId,
+						   List *attnamelist, List *options,
 						   TupleDesc tupDesc);
-extern CopyState
-BeginCopyToOnSegment(QueryDesc *queryDesc);
+extern CopyState BeginCopyToOnSegment(QueryDesc *queryDesc);
 extern void EndCopyToOnSegment(CopyState cstate);
 extern CopyState BeginCopyToForeignTable(Relation forrel, List *options);
 extern void EndCopyFrom(CopyState cstate);
 extern bool NextCopyFrom(CopyState cstate, ExprContext *econtext,
-						 Datum *values, bool *nulls, Oid *tupleOid);
-=======
-extern void DoCopy(ParseState *state, const CopyStmt *stmt,
-				   int stmt_location, int stmt_len,
-				   uint64 *processed);
-
-extern void ProcessCopyOptions(ParseState *pstate, CopyState cstate, bool is_from, List *options);
-extern CopyState BeginCopyFrom(ParseState *pstate, Relation rel, const char *filename,
-							   bool is_program, copy_data_source_cb data_source_cb, List *attnamelist, List *options);
-extern void EndCopyFrom(CopyState cstate);
-extern bool NextCopyFrom(CopyState cstate, ExprContext *econtext,
 						 Datum *values, bool *nulls);
->>>>>>> 9e1c9f95
 extern bool NextCopyFromRawFields(CopyState cstate,
 								  char ***fields, int *nfields);
 extern void CopyFromErrorCallback(void *arg);
@@ -322,11 +313,9 @@
 
 extern DestReceiver *CreateCopyDestReceiver(void);
 
-<<<<<<< HEAD
 extern List *CopyGetAttnums(TupleDesc tupDesc, Relation rel, List *attnamelist);
 
-extern void CopyOneRowTo(CopyState cstate, Oid tupleOid,
-						 Datum *values, bool *nulls);
+extern void CopyOneRowTo(CopyState cstate, TupleTableSlot *slot);
 extern void CopyOneCustomRowTo(CopyState cstate, bytea *value);
 extern void CopySendEndOfRow(CopyState cstate);
 extern char *limit_printout_length(const char *str);
@@ -336,27 +325,11 @@
 /*
  * This is used to hold information about the target's distribution policy,
  * during COPY FROM.
- *
- * For a regular, non-partitioned table, 'policy' and 'cdbHash' are filled in,
- * and 'relid' and 'hashmap' are unused.
- *
- * For a partitioned table, there is one "main" GpDistributionData for the
- * whole operation, and a separate GpDistributionData object for each
- * partition. The per-table objects are stored in the 'hashmap' of the main
- * GpDistributionData object, keyed by the partition's OID. 'policy' and
- * 'cdbHash' in the main GpDistributionData are unused.
  */
 typedef struct GpDistributionData
 {
-	Oid			relid;		/* hash key, must be first */
-
 	GpPolicy   *policy;		/* partitioning policy for this table */
 	CdbHash	   *cdbHash;	/* corresponding CdbHash object */
-
-	HTAB	   *hashmap;
 } GpDistributionData;
 
-#endif /* COPY_H */
-=======
-#endif							/* COPY_H */
->>>>>>> 9e1c9f95
+#endif							/* COPY_H */