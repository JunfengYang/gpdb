--- conflicted
+++ resolved
@@ -53,11 +53,7 @@
 	Oid			tablespace_id;
 } xl_dbase_drop_rec;
 
-<<<<<<< HEAD
-extern void createdb(CreatedbStmt *stmt);
-=======
 extern Oid	createdb(const CreatedbStmt *stmt);
->>>>>>> e472b921
 extern void dropdb(const char *dbname, bool missing_ok);
 extern Oid	RenameDatabase(const char *oldname, const char *newname);
 extern Oid	AlterDatabase(AlterDatabaseStmt *stmt, bool isTopLevel);
