/*-------------------------------------------------------------------------
 *
 * fmgr.h
 *	  Definitions for the Postgres function manager and function-call
 *	  interface.
 *
 * This file must be included by all Postgres modules that either define
 * or call fmgr-callable functions.
 *
 *
 * Portions Copyright (c) 1996-2009, PostgreSQL Global Development Group
 * Portions Copyright (c) 1994, Regents of the University of California
 *
<<<<<<< HEAD
 * $PostgreSQL: pgsql/src/include/fmgr.h,v 1.60 2008/09/03 22:34:50 tgl Exp $
=======
 * $PostgreSQL: pgsql/src/include/fmgr.h,v 1.62 2009/01/01 17:23:55 momjian Exp $
>>>>>>> b0a6ad70
 *
 *-------------------------------------------------------------------------
 */
#ifndef FMGR_H
#define FMGR_H

/* We don't want to include primnodes.h here, so make some stub references */
typedef struct Node *fmNodePtr;
typedef struct Aggref *fmAggrefPtr;

/* Likewise, avoid including execnodes.h here */
typedef struct ExprContext *fmExprContextPtr;

/* Likewise, avoid including stringinfo.h here */
typedef struct StringInfoData *fmStringInfo;


/*
 * All functions that can be called directly by fmgr must have this signature.
 * (Other functions can be called by using a handler that does have this
 * signature.)
 */

typedef struct FunctionCallInfoData *FunctionCallInfo;

typedef Datum (*PGFunction) (FunctionCallInfo fcinfo);

/*
 * This struct holds the system-catalog information that must be looked up
 * before a function can be called through fmgr.  If the same function is
 * to be called multiple times, the lookup need be done only once and the
 * info struct saved for re-use.
 */
typedef struct FmgrInfo
{
	PGFunction	fn_addr;		/* pointer to function or handler to be called */
	Oid			fn_oid;			/* OID of function (NOT of handler, if any) */
	short		fn_nargs;		/* 0..FUNC_MAX_ARGS, or -1 if variable arg
								 * count */
	bool		fn_strict;		/* function is "strict" (NULL in => NULL out) */
	bool		fn_retset;		/* function returns a set */
	unsigned char fn_stats;		/* collect stats if track_functions > this */
	void	   *fn_extra;		/* extra space for use by handler */
	MemoryContext fn_mcxt;		/* memory context to store fn_extra in */
	fmNodePtr	fn_expr;		/* expression parse tree for call, or NULL */
} FmgrInfo;

/*
 * This struct is the data actually passed to an fmgr-called function.
 */
typedef struct FunctionCallInfoData
{
	FmgrInfo   *flinfo;			/* ptr to lookup info used for this call */
	fmNodePtr	context;		/* pass info about context of call */
	fmNodePtr	resultinfo;		/* pass or return extra info about result */
	bool		isnull;			/* function must set true if result is NULL */
	short		nargs;			/* # arguments actually passed */
	Datum		arg[FUNC_MAX_ARGS];		/* Arguments passed to function */
	bool		argnull[FUNC_MAX_ARGS]; /* T if arg[i] is actually NULL */
} FunctionCallInfoData;

/*
 * This routine fills a FmgrInfo struct, given the OID
 * of the function to be called.
 */
extern void fmgr_info(Oid functionId, FmgrInfo *finfo);

/*
 * Same, when the FmgrInfo struct is in a memory context longer-lived than
 * CurrentMemoryContext.  The specified context will be set as fn_mcxt
 * and used to hold all subsidiary data of finfo.
 */
extern void fmgr_info_cxt(Oid functionId, FmgrInfo *finfo,
			  MemoryContext mcxt);

/*
 * Copy an FmgrInfo struct
 */
extern void fmgr_info_copy(FmgrInfo *dstinfo, FmgrInfo *srcinfo,
			   MemoryContext destcxt);

/*
 * This macro initializes all the fields of a FunctionCallInfoData except
 * for the arg[] and argnull[] arrays.	Performance testing has shown that
 * the fastest way to set up argnull[] for small numbers of arguments is to
 * explicitly set each required element to false, so we don't try to zero
 * out the argnull[] array in the macro.
 */
#define InitFunctionCallInfoData(Fcinfo, Flinfo, Nargs, Context, Resultinfo) \
	do { \
		(Fcinfo).flinfo = (Flinfo); \
		(Fcinfo).context = (Context); \
		(Fcinfo).resultinfo = (Resultinfo); \
		(Fcinfo).isnull = false; \
		(Fcinfo).nargs = (Nargs); \
	} while (0)

/*
 * This macro invokes a function given a filled-in FunctionCallInfoData
 * struct.	The macro result is the returned Datum --- but note that
 * caller must still check fcinfo->isnull!	Also, if function is strict,
 * it is caller's responsibility to verify that no null arguments are present
 * before calling.
 */
#define FunctionCallInvoke(fcinfo)	((* (fcinfo)->flinfo->fn_addr) (fcinfo))


/*-------------------------------------------------------------------------
 *		Support macros to ease writing fmgr-compatible functions
 *
 * A C-coded fmgr-compatible function should be declared as
 *
 *		Datum
 *		function_name(PG_FUNCTION_ARGS)
 *		{
 *			...
 *		}
 *
 * It should access its arguments using appropriate PG_GETARG_xxx macros
 * and should return its result using PG_RETURN_xxx.
 *
 *-------------------------------------------------------------------------
 */

/* Standard parameter list for fmgr-compatible functions */
#define PG_FUNCTION_ARGS	FunctionCallInfo fcinfo

/*
 * Get number of arguments passed to function.
 */
#define PG_NARGS() (fcinfo->nargs)

/*
 * If function is not marked "proisstrict" in pg_proc, it must check for
 * null arguments using this macro.  Do not try to GETARG a null argument!
 */
#define PG_ARGISNULL(n)  (fcinfo->argnull[n])

/*
 * Support for fetching detoasted copies of toastable datatypes (all of
 * which are varlena types).  pg_detoast_datum() gives you either the input
 * datum (if not toasted) or a detoasted copy allocated with palloc().
 * pg_detoast_datum_copy() always gives you a palloc'd copy --- use it
 * if you need a modifiable copy of the input.	Caller is expected to have
 * checked for null inputs first, if necessary.
 *
 * pg_detoast_datum_packed() will return packed (1-byte header) datums
 * unmodified.	It will still expand an externally toasted or compressed datum.
 * The resulting datum can be accessed using VARSIZE_ANY() and VARDATA_ANY()
 * (beware of multiple evaluations in those macros!)
 *
 * WARNING: It is only safe to use pg_detoast_datum_packed() and
 * VARDATA_ANY() if you really don't care about the alignment. Either because
 * you're working with something like text where the alignment doesn't matter
 * or because you're not going to access its constituent parts and just use
 * things like memcpy on it anyways.
 *
 * Note: it'd be nice if these could be macros, but I see no way to do that
 * without evaluating the arguments multiple times, which is NOT acceptable.
 */
extern struct varlena *pg_detoast_datum(struct varlena * datum);
extern struct varlena *pg_detoast_datum_copy(struct varlena * datum);
extern struct varlena *pg_detoast_datum_slice(struct varlena * datum,
					   int32 first, int32 count);
extern struct varlena *pg_detoast_datum_packed(struct varlena * datum);

#define PG_DETOAST_DATUM(datum) \
	pg_detoast_datum((struct varlena *) DatumGetPointer(datum))
#define PG_DETOAST_DATUM_COPY(datum) \
	pg_detoast_datum_copy((struct varlena *) DatumGetPointer(datum))
#define PG_DETOAST_DATUM_SLICE(datum,f,c) \
		pg_detoast_datum_slice((struct varlena *) DatumGetPointer(datum), \
		(int32) (f), (int32) (c))
/* WARNING -- unaligned pointer */
#define PG_DETOAST_DATUM_PACKED(datum) \
	pg_detoast_datum_packed((struct varlena *) DatumGetPointer(datum))

/*
 * Support for cleaning up detoasted copies of inputs.	This must only
 * be used for pass-by-ref datatypes, and normally would only be used
 * for toastable types.  If the given pointer is different from the
 * original argument, assume it's a palloc'd detoasted copy, and pfree it.
 * NOTE: most functions on toastable types do not have to worry about this,
 * but we currently require that support functions for indexes not leak
 * memory.
 */
#define PG_FREE_IF_COPY(ptr,n) \
	do { \
		if ((Pointer) (ptr) != PG_GETARG_POINTER(n)) \
			pfree(ptr); \
	} while (0)

/* Macros for fetching arguments of standard types */

#define PG_GETARG_DATUM(n)	 (fcinfo->arg[n])
#define PG_GETARG_INT32(n)	 DatumGetInt32(PG_GETARG_DATUM(n))
#define PG_GETARG_UINT32(n)  DatumGetUInt32(PG_GETARG_DATUM(n))
#define PG_GETARG_INT16(n)	 DatumGetInt16(PG_GETARG_DATUM(n))
#define PG_GETARG_UINT16(n)  DatumGetUInt16(PG_GETARG_DATUM(n))
#define PG_GETARG_CHAR(n)	 DatumGetChar(PG_GETARG_DATUM(n))
#define PG_GETARG_BOOL(n)	 DatumGetBool(PG_GETARG_DATUM(n))
#define PG_GETARG_OID(n)	 DatumGetObjectId(PG_GETARG_DATUM(n))
#define PG_GETARG_POINTER(n) DatumGetPointer(PG_GETARG_DATUM(n))
#define PG_GETARG_CSTRING(n) DatumGetCString(PG_GETARG_DATUM(n))
#define PG_GETARG_NAME(n)	 DatumGetName(PG_GETARG_DATUM(n))
/* these macros hide the pass-by-reference-ness of the datatype: */
#define PG_GETARG_FLOAT4(n)  DatumGetFloat4(PG_GETARG_DATUM(n))
#define PG_GETARG_FLOAT8(n)  DatumGetFloat8(PG_GETARG_DATUM(n))
#define PG_GETARG_INT64(n)	 DatumGetInt64(PG_GETARG_DATUM(n))
/* use this if you want the raw, possibly-toasted input datum: */
#define PG_GETARG_RAW_VARLENA_P(n)	((struct varlena *) PG_GETARG_POINTER(n))
/* use this if you want the input datum de-toasted: */
#define PG_GETARG_VARLENA_P(n) PG_DETOAST_DATUM(PG_GETARG_DATUM(n))
/* and this if you can handle 1-byte-header datums: */
#define PG_GETARG_VARLENA_PP(n) PG_DETOAST_DATUM_PACKED(PG_GETARG_DATUM(n))
/* DatumGetFoo macros for varlena types will typically look like this: */
#define PG_GETARG_TID(n)	 (*((ItemPointer) DatumGetPointer(PG_GETARG_DATUM(n))))
#define DatumGetByteaP(X)			((bytea *) PG_DETOAST_DATUM(X))
#define DatumGetByteaPP(X)			((bytea *) PG_DETOAST_DATUM_PACKED(X))
#define DatumGetTextP(X)			((text *) PG_DETOAST_DATUM(X))
#define DatumGetTextPP(X)			((text *) PG_DETOAST_DATUM_PACKED(X))
#define DatumGetBpCharP(X)			((BpChar *) PG_DETOAST_DATUM(X))
#define DatumGetBpCharPP(X)			((BpChar *) PG_DETOAST_DATUM_PACKED(X))
#define DatumGetVarCharP(X)			((VarChar *) PG_DETOAST_DATUM(X))
#define DatumGetVarCharPP(X)		((VarChar *) PG_DETOAST_DATUM_PACKED(X))
#define DatumGetHeapTupleHeader(X)	((HeapTupleHeader) PG_DETOAST_DATUM(X))
/* And we also offer variants that return an OK-to-write copy */
#define DatumGetByteaPCopy(X)		((bytea *) PG_DETOAST_DATUM_COPY(X))
#define DatumGetTextPCopy(X)		((text *) PG_DETOAST_DATUM_COPY(X))
#define DatumGetBpCharPCopy(X)		((BpChar *) PG_DETOAST_DATUM_COPY(X))
#define DatumGetVarCharPCopy(X)		((VarChar *) PG_DETOAST_DATUM_COPY(X))
#define DatumGetHeapTupleHeaderCopy(X)	((HeapTupleHeader) PG_DETOAST_DATUM_COPY(X))
/* Variants which return n bytes starting at pos. m */
#define DatumGetByteaPSlice(X,m,n)	((bytea *) PG_DETOAST_DATUM_SLICE(X,m,n))
#define DatumGetTextPSlice(X,m,n)	((text *) PG_DETOAST_DATUM_SLICE(X,m,n))
#define DatumGetBpCharPSlice(X,m,n) ((BpChar *) PG_DETOAST_DATUM_SLICE(X,m,n))
#define DatumGetVarCharPSlice(X,m,n) ((VarChar *) PG_DETOAST_DATUM_SLICE(X,m,n))

/* GETARG macros for varlena types will typically look like this: */
#define PG_GETARG_BYTEA_P(n)		DatumGetByteaP(PG_GETARG_DATUM(n))
#define PG_GETARG_BYTEA_PP(n)		DatumGetByteaPP(PG_GETARG_DATUM(n))
#define PG_GETARG_TEXT_P(n)			DatumGetTextP(PG_GETARG_DATUM(n))
#define PG_GETARG_TEXT_PP(n)		DatumGetTextPP(PG_GETARG_DATUM(n))
#define PG_GETARG_BPCHAR_P(n)		DatumGetBpCharP(PG_GETARG_DATUM(n))
#define PG_GETARG_BPCHAR_PP(n)		DatumGetBpCharPP(PG_GETARG_DATUM(n))
#define PG_GETARG_VARCHAR_P(n)		DatumGetVarCharP(PG_GETARG_DATUM(n))
#define PG_GETARG_VARCHAR_PP(n)		DatumGetVarCharPP(PG_GETARG_DATUM(n))
#define PG_GETARG_HEAPTUPLEHEADER(n)	DatumGetHeapTupleHeader(PG_GETARG_DATUM(n))
/* And we also offer variants that return an OK-to-write copy */
#define PG_GETARG_BYTEA_P_COPY(n)	DatumGetByteaPCopy(PG_GETARG_DATUM(n))
#define PG_GETARG_TEXT_P_COPY(n)	DatumGetTextPCopy(PG_GETARG_DATUM(n))
#define PG_GETARG_BPCHAR_P_COPY(n)	DatumGetBpCharPCopy(PG_GETARG_DATUM(n))
#define PG_GETARG_VARCHAR_P_COPY(n) DatumGetVarCharPCopy(PG_GETARG_DATUM(n))
#define PG_GETARG_HEAPTUPLEHEADER_COPY(n)	DatumGetHeapTupleHeaderCopy(PG_GETARG_DATUM(n))

/* And a b-byte slice from position a -also OK to write */
#define PG_GETARG_BYTEA_P_SLICE(n,a,b) DatumGetByteaPSlice(PG_GETARG_DATUM(n),a,b)
#define PG_GETARG_TEXT_P_SLICE(n,a,b)  DatumGetTextPSlice(PG_GETARG_DATUM(n),a,b)
#define PG_GETARG_BPCHAR_P_SLICE(n,a,b) DatumGetBpCharPSlice(PG_GETARG_DATUM(n),a,b)
#define PG_GETARG_VARCHAR_P_SLICE(n,a,b) DatumGetVarCharPSlice(PG_GETARG_DATUM(n),a,b)

/* To return a NULL do this: */
#define PG_RETURN_NULL()  \
	do { fcinfo->isnull = true; return (Datum) 0; } while (0)

/* A few internal functions return void (which is not the same as NULL!) */
#define PG_RETURN_VOID()	 return (Datum) 0

/* Macros for returning results of standard types */

#define PG_RETURN_DATUM(x)	 return (x)
#define PG_RETURN_INT32(x)	 return Int32GetDatum(x)
#define PG_RETURN_UINT32(x)  return UInt32GetDatum(x)
#define PG_RETURN_INT16(x)	 return Int16GetDatum(x)
#define PG_RETURN_CHAR(x)	 return CharGetDatum(x)
#define PG_RETURN_BOOL(x)	 return BoolGetDatum(x)
#define PG_RETURN_OID(x)	 return ObjectIdGetDatum(x)
#define PG_RETURN_POINTER(x) return PointerGetDatum(x)
#define PG_RETURN_CSTRING(x) return CStringGetDatum(x)
#define PG_RETURN_NAME(x)	 return NameGetDatum(x)
/* these macros hide the pass-by-reference-ness of the datatype: */
#define PG_RETURN_FLOAT4(x)  return Float4GetDatum(x)
#define PG_RETURN_FLOAT8(x)  return Float8GetDatum(x)
#define PG_RETURN_INT64(x)	 return Int64GetDatum(x)
/* RETURN macros for other pass-by-ref types will typically look like this: */
#define PG_RETURN_BYTEA_P(x)   PG_RETURN_POINTER(x)
#define PG_RETURN_TEXT_P(x)    PG_RETURN_POINTER(x)
#define PG_RETURN_BPCHAR_P(x)  PG_RETURN_POINTER(x)
#define PG_RETURN_VARCHAR_P(x) PG_RETURN_POINTER(x)
#define PG_RETURN_HEAPTUPLEHEADER(x)  PG_RETURN_POINTER(x)
#define PG_RETURN_XID(x)	 return TransactionIdGetDatum(x)


/*-------------------------------------------------------------------------
 *		Support for detecting call convention of dynamically-loaded functions
 *
 * Dynamically loaded functions may use either the version-1 ("new style")
 * or version-0 ("old style") calling convention.  Version 1 is the call
 * convention defined in this header file; version 0 is the old "plain C"
 * convention.	A version-1 function must be accompanied by the macro call
 *
 *		PG_FUNCTION_INFO_V1(function_name);
 *
 * Note that internal functions do not need this decoration since they are
 * assumed to be version-1.
 *
 *-------------------------------------------------------------------------
 */

typedef struct
{
	int			api_version;	/* specifies call convention version number */
	/* More fields may be added later, for version numbers > 1. */
} Pg_finfo_record;

/* Expected signature of an info function */
typedef const Pg_finfo_record *(*PGFInfoFunction) (void);

/*
 *	Macro to build an info function associated with the given function name.
 *	Win32 loadable functions usually link with 'dlltool --export-all', but it
 *	doesn't hurt to add PGDLLIMPORT in case they don't.
 */
#define PG_FUNCTION_INFO_V1(funcname) \
extern PGDLLIMPORT const Pg_finfo_record * CppConcat(pg_finfo_,funcname)(void); \
const Pg_finfo_record * \
CppConcat(pg_finfo_,funcname) (void) \
{ \
	static const Pg_finfo_record my_finfo = { 1 }; \
	return &my_finfo; \
} \
extern int no_such_variable


/*-------------------------------------------------------------------------
 *		Support for verifying backend compatibility of loaded modules
 *
 * We require dynamically-loaded modules to include the macro call
 *		PG_MODULE_MAGIC;
 * so that we can check for obvious incompatibility, such as being compiled
 * for a different major PostgreSQL version.
 *
 * To compile with versions of PostgreSQL that do not support this,
 * you may put an #ifdef/#endif test around it.  Note that in a multiple-
 * source-file module, the macro call should only appear once.
 *
 * The specific items included in the magic block are intended to be ones that
 * are custom-configurable and especially likely to break dynamically loaded
 * modules if they were compiled with other values.  Also, the length field
 * can be used to detect definition changes.
 *
 * Note: we compare magic blocks with memcmp(), so there had better not be
 * any alignment pad bytes in them.
 *
 * Note: when changing the contents of magic blocks, be sure to adjust the
 * incompatible_module_error() function in dfmgr.c.
 *-------------------------------------------------------------------------
 */

/* Definition of the magic block structure */
typedef struct
{
	int			len;			/* sizeof(this struct) */
	int			version;		/* product major version */
	int			funcmaxargs;	/* FUNC_MAX_ARGS */
	int			indexmaxkeys;	/* INDEX_MAX_KEYS */
	int			namedatalen;	/* NAMEDATALEN */
	int			float4byval;	/* FLOAT4PASSBYVAL */
	int			float8byval;	/* FLOAT8PASSBYVAL */
	int         product;        /* magic product code */
	int         headerversion;/* header version number to force recompilation of libraries */
} Pg_magic_struct;

/*
 * List of product codes for products that support some level of compatability
 * with the postgres contrib module format. 
 *
 * GPDB: A patch for this has been supplied to Postgres in the hope of improved
 * cross product compatibility.  It is currently unknown if they will accept
 * the patch.
 */
typedef enum {
	PgMagicProductNone		   = 0,
	PgMagicProductPostgres	   = 1,
	PgMagicProductGreenplum	   = 2180,     /* 'GPDB' cast to an integer */
} Pg_magic_product_code;

/* The header version to force recompilation of third party libraries */
#define GP_HEADER_VERSION_NUM 1

/* The actual data block contents */
#define PG_MODULE_MAGIC_DATA \
{ \
	sizeof(Pg_magic_struct), \
	GP_VERSION_NUM / 100, \
	FUNC_MAX_ARGS, \
	INDEX_MAX_KEYS, \
	NAMEDATALEN, \
	FLOAT4PASSBYVAL, \
	FLOAT8PASSBYVAL, \
	PgMagicProductGreenplum, \
	GP_HEADER_VERSION_NUM, \
}

#ifndef FLOAT4PASSBYVAL
#define FLOAT4PASSBYVAL 1
#endif
#ifndef FLOAT8PASSBYVAL
#define FLOAT8PASSBYVAL 1
#endif
/*
 * Declare the module magic function.  It needs to be a function as the dlsym
 * in the backend is only guaranteed to work on functions, not data
 */
typedef const Pg_magic_struct *(*PGModuleMagicFunction) (void);

#define PG_MAGIC_FUNCTION_NAME Pg_magic_func
#define PG_MAGIC_FUNCTION_NAME_STRING "Pg_magic_func"

#define PG_MODULE_MAGIC \
extern PGDLLIMPORT const Pg_magic_struct *PG_MAGIC_FUNCTION_NAME(void); \
const Pg_magic_struct * \
PG_MAGIC_FUNCTION_NAME(void) \
{ \
	static const Pg_magic_struct Pg_magic_data = PG_MODULE_MAGIC_DATA; \
	return &Pg_magic_data; \
} \
extern int no_such_variable


/*-------------------------------------------------------------------------
 *		Support routines and macros for callers of fmgr-compatible functions
 *-------------------------------------------------------------------------
 */

/* These are for invocation of a specifically named function with a
 * directly-computed parameter list.  Note that neither arguments nor result
 * are allowed to be NULL.
 */
extern Datum DirectFunctionCall1(PGFunction func, Datum arg1);
extern Datum DirectFunctionCall2(PGFunction func, Datum arg1, Datum arg2);
extern Datum DirectFunctionCall3(PGFunction func, Datum arg1, Datum arg2,
					Datum arg3);
extern Datum DirectFunctionCall4(PGFunction func, Datum arg1, Datum arg2,
					Datum arg3, Datum arg4);
extern Datum DirectFunctionCall5(PGFunction func, Datum arg1, Datum arg2,
					Datum arg3, Datum arg4, Datum arg5);
extern Datum DirectFunctionCall6(PGFunction func, Datum arg1, Datum arg2,
					Datum arg3, Datum arg4, Datum arg5,
					Datum arg6);
extern Datum DirectFunctionCall7(PGFunction func, Datum arg1, Datum arg2,
					Datum arg3, Datum arg4, Datum arg5,
					Datum arg6, Datum arg7);
extern Datum DirectFunctionCall8(PGFunction func, Datum arg1, Datum arg2,
					Datum arg3, Datum arg4, Datum arg5,
					Datum arg6, Datum arg7, Datum arg8);
extern Datum DirectFunctionCall9(PGFunction func, Datum arg1, Datum arg2,
					Datum arg3, Datum arg4, Datum arg5,
					Datum arg6, Datum arg7, Datum arg8,
					Datum arg9);

/* These are for invocation of a previously-looked-up function with a
 * directly-computed parameter list.  Note that neither arguments nor result
 * are allowed to be NULL.
 */
extern Datum FunctionCall1(FmgrInfo *flinfo, Datum arg1);
extern Datum FunctionCall2(FmgrInfo *flinfo, Datum arg1, Datum arg2);
extern Datum FunctionCall3(FmgrInfo *flinfo, Datum arg1, Datum arg2,
			  Datum arg3);
extern Datum FunctionCall4(FmgrInfo *flinfo, Datum arg1, Datum arg2,
			  Datum arg3, Datum arg4);
extern Datum FunctionCall5(FmgrInfo *flinfo, Datum arg1, Datum arg2,
			  Datum arg3, Datum arg4, Datum arg5);
extern Datum FunctionCall6(FmgrInfo *flinfo, Datum arg1, Datum arg2,
			  Datum arg3, Datum arg4, Datum arg5,
			  Datum arg6);
extern Datum FunctionCall7(FmgrInfo *flinfo, Datum arg1, Datum arg2,
			  Datum arg3, Datum arg4, Datum arg5,
			  Datum arg6, Datum arg7);
extern Datum FunctionCall8(FmgrInfo *flinfo, Datum arg1, Datum arg2,
			  Datum arg3, Datum arg4, Datum arg5,
			  Datum arg6, Datum arg7, Datum arg8);
extern Datum FunctionCall9(FmgrInfo *flinfo, Datum arg1, Datum arg2,
			  Datum arg3, Datum arg4, Datum arg5,
			  Datum arg6, Datum arg7, Datum arg8,
			  Datum arg9);

/* These are for invocation of a function identified by OID with a
 * directly-computed parameter list.  Note that neither arguments nor result
 * are allowed to be NULL.	These are essentially FunctionLookup() followed
 * by FunctionCallN().	If the same function is to be invoked repeatedly,
 * do the FunctionLookup() once and then use FunctionCallN().
 */
extern Datum OidFunctionCall1(Oid functionId, Datum arg1);
extern Datum OidFunctionCall2(Oid functionId, Datum arg1, Datum arg2);
extern Datum OidFunctionCall3(Oid functionId, Datum arg1, Datum arg2,
				 Datum arg3);
extern Datum OidFunctionCall4(Oid functionId, Datum arg1, Datum arg2,
				 Datum arg3, Datum arg4);
extern Datum OidFunctionCall5(Oid functionId, Datum arg1, Datum arg2,
				 Datum arg3, Datum arg4, Datum arg5);
extern Datum OidFunctionCall6(Oid functionId, Datum arg1, Datum arg2,
				 Datum arg3, Datum arg4, Datum arg5,
				 Datum arg6);
extern Datum OidFunctionCall7(Oid functionId, Datum arg1, Datum arg2,
				 Datum arg3, Datum arg4, Datum arg5,
				 Datum arg6, Datum arg7);
extern Datum OidFunctionCall8(Oid functionId, Datum arg1, Datum arg2,
				 Datum arg3, Datum arg4, Datum arg5,
				 Datum arg6, Datum arg7, Datum arg8);
extern Datum OidFunctionCall9(Oid functionId, Datum arg1, Datum arg2,
				 Datum arg3, Datum arg4, Datum arg5,
				 Datum arg6, Datum arg7, Datum arg8,
				 Datum arg9);

/* Special cases for convenient invocation of datatype I/O functions. */
extern Datum InputFunctionCall(FmgrInfo *flinfo, char *str,
				  Oid typioparam, int32 typmod);
extern Datum OidInputFunctionCall(Oid functionId, char *str,
					 Oid typioparam, int32 typmod);
extern char *OutputFunctionCall(FmgrInfo *flinfo, Datum val);
extern char *OidOutputFunctionCall(Oid functionId, Datum val);
extern Datum ReceiveFunctionCall(FmgrInfo *flinfo, fmStringInfo buf,
					Oid typioparam, int32 typmod);
extern Datum OidReceiveFunctionCall(Oid functionId, fmStringInfo buf,
					   Oid typioparam, int32 typmod);
extern bytea *SendFunctionCall(FmgrInfo *flinfo, Datum val);
extern bytea *OidSendFunctionCall(Oid functionId, Datum val);


/*
 * Routines in fmgr.c
 */
extern const Pg_finfo_record *fetch_finfo_record(void *filehandle, char *funcname);
extern void clear_external_function_hash(void *filehandle);
extern Oid	fmgr_internal_function(const char *proname);
extern Oid	get_fn_expr_rettype(FmgrInfo *flinfo);
extern Oid	get_fn_expr_argtype(FmgrInfo *flinfo, int argnum);
extern Oid	get_call_expr_argtype(fmNodePtr expr, int argnum);
extern bool get_fn_expr_arg_stable(FmgrInfo *flinfo, int argnum);
extern bool get_call_expr_arg_stable(fmNodePtr expr, int argnum);
extern bool get_fn_expr_variadic(FmgrInfo *flinfo);
extern bool CheckFunctionValidatorAccess(Oid validatorOid, Oid functionOid);

/*
 * Routines in dfmgr.c
 */
extern char *Dynamic_library_path;

extern PGFunction load_external_function(char *filename, char *funcname,
					   bool signalNotFound, void **filehandle);
extern PGFunction lookup_external_function(void *filehandle, char *funcname);
extern void load_file(const char *filename, bool restricted);
extern void **find_rendezvous_variable(const char *varName);

/*
 * Support for aggregate functions
 *
 * These are actually in executor/nodeAgg.c, but we declare them here since
 * the whole point is for callers to not be overly friendly with nodeAgg.
 */

/* AggCheckCallContext can return one of the following codes, or 0: */
#define AGG_CONTEXT_AGGREGATE   1       /* regular aggregate */
#define AGG_CONTEXT_WINDOW      2       /* window function */

extern int AggCheckCallContext(FunctionCallInfo fcinfo,
					MemoryContext *aggcontext);
extern fmAggrefPtr AggGetAggref(FunctionCallInfo fcinfo);
extern fmExprContextPtr AggGetPerTupleEContext(FunctionCallInfo fcinfo);
extern fmExprContextPtr AggGetPerAggEContext(FunctionCallInfo fcinfo);

#endif   /* FMGR_H */<|MERGE_RESOLUTION|>--- conflicted
+++ resolved
@@ -11,11 +11,7 @@
  * Portions Copyright (c) 1996-2009, PostgreSQL Global Development Group
  * Portions Copyright (c) 1994, Regents of the University of California
  *
-<<<<<<< HEAD
- * $PostgreSQL: pgsql/src/include/fmgr.h,v 1.60 2008/09/03 22:34:50 tgl Exp $
-=======
  * $PostgreSQL: pgsql/src/include/fmgr.h,v 1.62 2009/01/01 17:23:55 momjian Exp $
->>>>>>> b0a6ad70
  *
  *-------------------------------------------------------------------------
  */
