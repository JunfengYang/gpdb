--- conflicted
+++ resolved
@@ -87,7 +87,6 @@
 extern void CreateAuxProcessResourceOwner(void);
 extern void ReleaseAuxProcessResources(bool isCommit);
 
-<<<<<<< HEAD
 /* support for buffer refcount management */
 extern void ResourceOwnerEnlargeBuffers(ResourceOwner owner);
 extern void ResourceOwnerRememberBuffer(ResourceOwner owner, Buffer buffer);
@@ -148,7 +147,4 @@
 extern void CdbResourceOwnerWalker(ResourceOwner owner,
 							ResourceWalkerCallback callback);
 
-#endif   /* RESOWNER_H */
-=======
-#endif							/* RESOWNER_H */
->>>>>>> 9e1c9f95
+#endif							/* RESOWNER_H */