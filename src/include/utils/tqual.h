/*-------------------------------------------------------------------------
 *
 * tqual.h
 *	  POSTGRES "time qualification" definitions, ie, tuple visibility rules.
 *
 *	  Should be moved/renamed...    - vadim 07/28/98
 *
 * Portions Copyright (c) 1996-2014, PostgreSQL Global Development Group
 * Portions Copyright (c) 1994, Regents of the University of California
 *
 * src/include/utils/tqual.h
 *
 *-------------------------------------------------------------------------
 */
#ifndef TQUAL_H
#define TQUAL_H

#include "utils/rel.h"	/* Relation */
#include "utils/snapshot.h"


/* Static variables representing various special snapshot semantics */
extern PGDLLIMPORT SnapshotData SnapshotSelfData;
extern PGDLLIMPORT SnapshotData SnapshotAnyData;
extern PGDLLIMPORT SnapshotData SnapshotToastData;
extern PGDLLIMPORT SnapshotData CatalogSnapshotData;

#define SnapshotSelf		(&SnapshotSelfData)
#define SnapshotAny			(&SnapshotAnyData)
#define SnapshotToast		(&SnapshotToastData)

/*
 * We don't provide a static SnapshotDirty variable because it would be
 * non-reentrant.  Instead, users of that snapshot type should declare a
 * local variable of type SnapshotData, and initialize it with this macro.
 */
#define InitDirtySnapshot(snapshotdata)  \
	((snapshotdata).satisfies = HeapTupleSatisfiesDirty)

/* This macro encodes the knowledge of which snapshots are MVCC-safe */
#define IsMVCCSnapshot(snapshot)  \
	((snapshot)->satisfies == HeapTupleSatisfiesMVCC || \
	 (snapshot)->satisfies == HeapTupleSatisfiesHistoricMVCC)

/*
 * HeapTupleSatisfiesVisibility
 *		True iff heap tuple satisfies a time qual.
 *
 * Notes:
 *	Assumes heap tuple is valid.
 *	Beware of multiple evaluations of snapshot argument.
 *	Hint bits in the HeapTuple's t_infomask may be updated as a side effect;
 *	if so, the indicated buffer is marked dirty.
 *
 *   GP: The added relation parameter helps us decide if we are going to set tuple hint
 *   bits.  If it is null, we ignore the gp_disable_tuple_hints GUC.
 */
<<<<<<< HEAD
#define HeapTupleSatisfiesVisibility(rel, tuple, snapshot, buffer)	\
	((*(snapshot)->satisfies) (rel, (tuple)->t_data, snapshot, buffer))
=======
#define HeapTupleSatisfiesVisibility(tuple, snapshot, buffer) \
	((*(snapshot)->satisfies) (tuple, snapshot, buffer))
>>>>>>> ab76208e

/* Result codes for HeapTupleSatisfiesVacuum */
typedef enum
{
	HEAPTUPLE_DEAD,				/* tuple is dead and deletable */
	HEAPTUPLE_LIVE,				/* tuple is live (committed, no deleter) */
	HEAPTUPLE_RECENTLY_DEAD,	/* tuple is dead, but not deletable yet */
	HEAPTUPLE_INSERT_IN_PROGRESS,		/* inserting xact is still in progress */
	HEAPTUPLE_DELETE_IN_PROGRESS	/* deleting xact is still in progress */
} HTSV_Result;

/* These are the "satisfies" test routines for the various snapshot types */
<<<<<<< HEAD
extern bool HeapTupleSatisfiesMVCC(Relation relation, HeapTupleHeader tuple,
					   Snapshot snapshot, Buffer buffer);
extern bool HeapTupleSatisfiesNow(Relation relation, HeapTupleHeader tuple,
					  Snapshot snapshot, Buffer buffer);
extern bool HeapTupleSatisfiesSelf(Relation relation, HeapTupleHeader tuple,
					   Snapshot snapshot, Buffer buffer);
extern bool HeapTupleSatisfiesAny(Relation relation, HeapTupleHeader tuple,
					  Snapshot snapshot, Buffer buffer);
extern bool HeapTupleSatisfiesToast(Relation relation, HeapTupleHeader tuple,
						Snapshot snapshot, Buffer buffer);
extern bool HeapTupleSatisfiesDirty(Relation relation, HeapTupleHeader tuple,
=======
extern bool HeapTupleSatisfiesMVCC(HeapTuple htup,
					   Snapshot snapshot, Buffer buffer);
extern bool HeapTupleSatisfiesSelf(HeapTuple htup,
					   Snapshot snapshot, Buffer buffer);
extern bool HeapTupleSatisfiesAny(HeapTuple htup,
					  Snapshot snapshot, Buffer buffer);
extern bool HeapTupleSatisfiesToast(HeapTuple htup,
						Snapshot snapshot, Buffer buffer);
extern bool HeapTupleSatisfiesDirty(HeapTuple htup,
>>>>>>> ab76208e
						Snapshot snapshot, Buffer buffer);
extern bool HeapTupleSatisfiesHistoricMVCC(HeapTuple htup,
							   Snapshot snapshot, Buffer buffer);

/* Special "satisfies" routines with different APIs */
<<<<<<< HEAD
extern HTSU_Result HeapTupleSatisfiesUpdate(Relation relation, HeapTupleHeader tuple,
						 CommandId curcid, Buffer buffer);
extern HTSV_Result HeapTupleSatisfiesVacuum(Relation relation, HeapTupleHeader tuple,
=======
extern HTSU_Result HeapTupleSatisfiesUpdate(HeapTuple htup,
						 CommandId curcid, Buffer buffer);
extern HTSV_Result HeapTupleSatisfiesVacuum(HeapTuple htup,
>>>>>>> ab76208e
						 TransactionId OldestXmin, Buffer buffer);
extern bool HeapTupleIsSurelyDead(HeapTuple htup,
					  TransactionId OldestXmin);

extern void HeapTupleSetHintBits(HeapTupleHeader tuple, Buffer buffer, Relation rel,
					 uint16 infomask, TransactionId xid);
extern bool HeapTupleHeaderIsOnlyLocked(HeapTupleHeader tuple);

/*
 * To avoid leaking to much knowledge about reorderbuffer implementation
 * details this is implemented in reorderbuffer.c not tqual.c.
 */
extern bool ResolveCminCmaxDuringDecoding(struct HTAB *tuplecid_data,
							  Snapshot snapshot,
							  HeapTuple htup,
							  Buffer buffer,
							  CommandId *cmin, CommandId *cmax);
#endif   /* TQUAL_H */<|MERGE_RESOLUTION|>--- conflicted
+++ resolved
@@ -55,13 +55,8 @@
  *   GP: The added relation parameter helps us decide if we are going to set tuple hint
  *   bits.  If it is null, we ignore the gp_disable_tuple_hints GUC.
  */
-<<<<<<< HEAD
 #define HeapTupleSatisfiesVisibility(rel, tuple, snapshot, buffer)	\
-	((*(snapshot)->satisfies) (rel, (tuple)->t_data, snapshot, buffer))
-=======
-#define HeapTupleSatisfiesVisibility(tuple, snapshot, buffer) \
-	((*(snapshot)->satisfies) (tuple, snapshot, buffer))
->>>>>>> ab76208e
+	((*(snapshot)->satisfies) (rel, tuple, snapshot, buffer))
 
 /* Result codes for HeapTupleSatisfiesVacuum */
 typedef enum
@@ -74,43 +69,23 @@
 } HTSV_Result;
 
 /* These are the "satisfies" test routines for the various snapshot types */
-<<<<<<< HEAD
-extern bool HeapTupleSatisfiesMVCC(Relation relation, HeapTupleHeader tuple,
+extern bool HeapTupleSatisfiesMVCC(Relation relation, HeapTuple htup,
 					   Snapshot snapshot, Buffer buffer);
-extern bool HeapTupleSatisfiesNow(Relation relation, HeapTupleHeader tuple,
+extern bool HeapTupleSatisfiesSelf(Relation relation, HeapTuple htup,
+					   Snapshot snapshot, Buffer buffer);
+extern bool HeapTupleSatisfiesAny(Relation relation, HeapTuple htup,
 					  Snapshot snapshot, Buffer buffer);
-extern bool HeapTupleSatisfiesSelf(Relation relation, HeapTupleHeader tuple,
-					   Snapshot snapshot, Buffer buffer);
-extern bool HeapTupleSatisfiesAny(Relation relation, HeapTupleHeader tuple,
-					  Snapshot snapshot, Buffer buffer);
-extern bool HeapTupleSatisfiesToast(Relation relation, HeapTupleHeader tuple,
+extern bool HeapTupleSatisfiesToast(Relation relation, HeapTuple htup,
 						Snapshot snapshot, Buffer buffer);
-extern bool HeapTupleSatisfiesDirty(Relation relation, HeapTupleHeader tuple,
-=======
-extern bool HeapTupleSatisfiesMVCC(HeapTuple htup,
-					   Snapshot snapshot, Buffer buffer);
-extern bool HeapTupleSatisfiesSelf(HeapTuple htup,
-					   Snapshot snapshot, Buffer buffer);
-extern bool HeapTupleSatisfiesAny(HeapTuple htup,
-					  Snapshot snapshot, Buffer buffer);
-extern bool HeapTupleSatisfiesToast(HeapTuple htup,
+extern bool HeapTupleSatisfiesDirty(Relation relation, HeapTuple htup,
 						Snapshot snapshot, Buffer buffer);
-extern bool HeapTupleSatisfiesDirty(HeapTuple htup,
->>>>>>> ab76208e
-						Snapshot snapshot, Buffer buffer);
-extern bool HeapTupleSatisfiesHistoricMVCC(HeapTuple htup,
+extern bool HeapTupleSatisfiesHistoricMVCC(Relation relation, HeapTuple htup,
 							   Snapshot snapshot, Buffer buffer);
 
 /* Special "satisfies" routines with different APIs */
-<<<<<<< HEAD
-extern HTSU_Result HeapTupleSatisfiesUpdate(Relation relation, HeapTupleHeader tuple,
+extern HTSU_Result HeapTupleSatisfiesUpdate(Relation relation, HeapTuple htup,
 						 CommandId curcid, Buffer buffer);
-extern HTSV_Result HeapTupleSatisfiesVacuum(Relation relation, HeapTupleHeader tuple,
-=======
-extern HTSU_Result HeapTupleSatisfiesUpdate(HeapTuple htup,
-						 CommandId curcid, Buffer buffer);
-extern HTSV_Result HeapTupleSatisfiesVacuum(HeapTuple htup,
->>>>>>> ab76208e
+extern HTSV_Result HeapTupleSatisfiesVacuum(Relation relation, HeapTuple htup,
 						 TransactionId OldestXmin, Buffer buffer);
 extern bool HeapTupleIsSurelyDead(HeapTuple htup,
 					  TransactionId OldestXmin);
@@ -123,6 +98,7 @@
  * To avoid leaking to much knowledge about reorderbuffer implementation
  * details this is implemented in reorderbuffer.c not tqual.c.
  */
+struct HTAB;
 extern bool ResolveCminCmaxDuringDecoding(struct HTAB *tuplecid_data,
 							  Snapshot snapshot,
 							  HeapTuple htup,
