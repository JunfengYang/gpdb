/*-------------------------------------------------------------------------
 *
 * functions.h
 *		Declarations for execution of SQL-language functions.
 *
 *
 * Portions Copyright (c) 1996-2008, PostgreSQL Global Development Group
 * Portions Copyright (c) 1994, Regents of the University of California
 *
 * $PostgreSQL: pgsql/src/include/executor/functions.h,v 1.32 2008/10/31 19:37:56 tgl Exp $
 *
 *-------------------------------------------------------------------------
 */
#ifndef FUNCTIONS_H
#define FUNCTIONS_H

#include "nodes/execnodes.h"
#include "tcop/dest.h"


extern Datum fmgr_sql(PG_FUNCTION_ARGS);

extern bool check_sql_fn_retval(Oid func_id, Oid rettype,
					List *queryTreeList,
					bool insertRelabels,
					JunkFilter **junkFilter);

<<<<<<< HEAD
extern void querytree_safe_for_segment(Query *query);
=======
extern DestReceiver *CreateSQLFunctionDestReceiver(void);
>>>>>>> 38e93482

#endif   /* FUNCTIONS_H */<|MERGE_RESOLUTION|>--- conflicted
+++ resolved
@@ -25,10 +25,8 @@
 					bool insertRelabels,
 					JunkFilter **junkFilter);
 
-<<<<<<< HEAD
+extern DestReceiver *CreateSQLFunctionDestReceiver(void);
+
 extern void querytree_safe_for_segment(Query *query);
-=======
-extern DestReceiver *CreateSQLFunctionDestReceiver(void);
->>>>>>> 38e93482
 
 #endif   /* FUNCTIONS_H */