/*-------------------------------------------------------------------------
 *
 * execdesc.h
 *	  plan and query descriptor accessor macros used by the executor
 *	  and related modules.
 *
 *
<<<<<<< HEAD
 * Portions Copyright (c) 2005-2009, Greenplum inc
 * Portions Copyright (c) 1996-2009, PostgreSQL Global Development Group
=======
 * Portions Copyright (c) 1996-2008, PostgreSQL Global Development Group
>>>>>>> d13f41d2
 * Portions Copyright (c) 1994, Regents of the University of California
 *
 * $PostgreSQL: pgsql/src/include/executor/execdesc.h,v 1.37 2008/01/01 19:45:57 momjian Exp $
 *
 *-------------------------------------------------------------------------
 */
#ifndef EXECDESC_H
#define EXECDESC_H

<<<<<<< HEAD
#include "nodes/parsenodes.h"
=======
#include "nodes/execnodes.h"
>>>>>>> d13f41d2
#include "nodes/plannodes.h"
#include "tcop/dest.h"
#include "gpmon/gpmon.h"

struct CdbExplain_ShowStatCtx;  /* private, in "cdb/cdbexplain.c" */
struct EState;                  /* #include "nodes/execnodes.h" */
struct PlanState;               /* #include "nodes/execnodes.h" */


/* GangType enumeration is used in several structures related to CDB
 * slice plan support.
 */
typedef enum GangType
{
	GANGTYPE_UNALLOCATED,       /* a root slice executed by the qDisp */
	GANGTYPE_ENTRYDB_READER,    /* a 1-gang with read access to the entry db */
	GANGTYPE_SINGLETON_READER,	/* a 1-gang to read the segment dbs */
	GANGTYPE_PRIMARY_READER,    /* a 1-gang or N-gang to read the segment dbs */
	GANGTYPE_PRIMARY_WRITER		/* the N-gang that can update the segment dbs */
} GangType;

/*
 * MPP Plan Slice information
 *
 * These structures summarize how a plan tree is sliced up into separate
 * units of execution or slices. A slice will execute on a each worker within
 * a gang of processes. Some gangs have a worker process on each of several
 * databases, others have a single worker.
 */
typedef struct Slice
{
	NodeTag		type;

	/*
	 * The index in the global slice table of this slice. The root slice of
	 * the main plan is always 0. Slices that have senders at their local
	 * root have a sliceIndex equal to the motionID of their sender Motion.
	 *
	 * Undefined slices should have this set to -1.
	 */
	int			sliceIndex;

	/*
	 * The root slice of the slice tree of which this slice is a part.
	 */
	int			rootIndex;

	/*
	 * the index of parent in global slice table (origin 0) or -1 if
	 * this is root slice.
	 */
	int			parentIndex;

	/*
	 * An integer list of indices in the global slice table (origin  0)
	 * of the child slices of this slice, or -1 if this is a leaf slice.
	 * A child slice corresponds to a receiving motion in this slice.
	 */
	List	   *children;

	/* What kind of gang does this slice need? */
	GangType	gangType;

	/*
	 * How many gang members needed?
	 *
	 * It is set before the process lists below and used to decide how
	 * to initialize them.
	 */
	int			gangSize;

	/*
	 * How many of the gang members will actually be used? This takes into
	 * account directDispatch information.
	 */
	int			numGangMembersToBeActive;

	/*
	 * directDispatch->isDirectDispatch should ONLY be set for a slice
	 * when it requires an n-gang.
	 */
	DirectDispatchInfo directDispatch;

	struct Gang *primaryGang;

	/*
	 * A list of CDBProcess nodes corresponding to the worker processes
	 * allocated to implement this plan slice.
	 *
	 * The number of processes must agree with the the plan slice to be
	 * implemented.
	 */
	List	   *primaryProcesses;
} Slice;

/*
 * The SliceTable is a list of Slice structures organized into root slices
 * and motion slices as follows:
 *
 * Slice 0 is the root slice of plan as a whole.
 * Slices 1 through nMotion are motion slices with a sending motion at
 *  the root of the slice.
 * Slices nMotion+1 and on are root slices of initPlans.
 *
 * There may be unused slices in case the plan contains subplans that
 * are  not initPlans.  (This won't happen unless MPP decides to support
 * subplans similarly to PostgreSQL, which isn't the current plan.)
 */
typedef struct SliceTable
{
	NodeTag		type;

	int			nMotions;		/* The number Motion nodes in the entire plan */
	int			nInitPlans;		/* The number of initplan slices allocated */
	int			localSlice;		/* Index of the slice to execute. */
	List	   *slices;			/* List of slices */
	bool		doInstrument;	/* true => collect stats for EXPLAIN ANALYZE */
	uint32		ic_instance_id;
} SliceTable;

/* ----------------
 *		query dispatch information:
 *
 * a QueryDispatchDesc encapsulates extra information that need to be
 * dispatched from QD to QEs.
 *
 * A QueryDesc is created separately on each segment, but QueryDispatchDesc
 * is created in the QD, and passed to each segment.
 * ---------------------
 */
typedef struct QueryDispatchDesc
{
	NodeTag		type;

	/*
	 * List of TupleDescNodes, one for each transient record type currently
	 * assigned.
	 */
	List	   *transientTypeRecords;

	/*
	 * For a SELECT INTO statement, this stores the OIDs to use for the
	 * new table and related auxiliary tables and rowtypes.
	 */
	TableOidInfo *intoOidInfo;
	char		*intoTableSpaceName;

	/*
	 * This allows the slice table to accompany the plan as it moves
	 * around the executor.
	 *
	 * Currently, the slice table should not be installed on the QD.
	 * Rather is it shipped to QEs as a separate parameter to MPPEXEC.
	 * The implementation of MPPEXEC, which runs on the QEs, installs
	 * the slice table in the plan as required there.
	 */
	SliceTable  *sliceTable;
} QueryDispatchDesc;

/* ----------------
 *		query descriptor:
 *
 *	a QueryDesc encapsulates everything that the executor
 *	needs to execute the query.
 *
 *	For the convenience of SQL-language functions, we also support QueryDescs
 *	containing utility statements; these must not be passed to the executor
 *	however.
 * ---------------------
 */
typedef struct QueryDesc
{
	/* These fields are provided by CreateQueryDesc */
	CmdType		operation;		/* CMD_SELECT, CMD_UPDATE, etc. */
	PlannedStmt *plannedstmt;	/* planner's output, or null if utility */
	Node	   *utilitystmt;	/* utility statement, or null */
<<<<<<< HEAD
	const char *sourceText;		/* source text of the query */
=======
>>>>>>> d13f41d2
	Snapshot	snapshot;		/* snapshot to use for query */
	Snapshot	crosscheck_snapshot;	/* crosscheck for RI update/delete */
	DestReceiver *dest;			/* the destination for tuple output */
	ParamListInfo params;		/* param values being passed in */
	bool		doInstrument;	/* TRUE requests runtime instrumentation */
	
	/* These fields are set by ExecutorStart */
	TupleDesc	tupDesc;		/* descriptor for result tuples */
	struct EState      *estate;			/* executor's query-wide state */
	struct PlanState   *planstate;		/* tree of per-plan-node state */
	
	/* This field is set by ExecutorEnd after collecting cdbdisp results */
	uint64		es_processed;	/* # of tuples processed */
	Oid			es_lastoid;		/* oid of row inserted */
	bool		extended_query;   /* simple or extended query protocol? */
	char		*portal_name;	/* NULL for unnamed portal */

	/* The overall memory consumption account (i.e., outside of an operator) */
	MemoryAccount *memoryAccount;

	QueryDispatchDesc *ddesc;

	/* CDB: EXPLAIN ANALYZE statistics */
	struct CdbExplain_ShowStatCtx  *showstatctx;
	
	/* Gpmon */
	gpmon_packet_t *gpmon_pkt;
	
	/* This is always set NULL by the core system, but plugins can change it */
	struct Instrumentation *totaltime;	/* total time spent in ExecutorRun */

} QueryDesc;

/* in pquery.c */
extern QueryDesc *CreateQueryDesc(PlannedStmt *plannedstmt,
<<<<<<< HEAD
								  const char *sourceText,
=======
>>>>>>> d13f41d2
				Snapshot snapshot,
				Snapshot crosscheck_snapshot,
				DestReceiver *dest,
				ParamListInfo params,
				bool doInstrument);

extern QueryDesc *CreateUtilityQueryDesc(Node *utilitystmt,
<<<<<<< HEAD
										 const char *sourceText,
										 Snapshot snapshot,
										 DestReceiver *dest,
										 ParamListInfo params);
=======
					   Snapshot snapshot,
					   DestReceiver *dest,
					   ParamListInfo params);
>>>>>>> d13f41d2

extern void FreeQueryDesc(QueryDesc *qdesc);

#endif   /* EXECDESC_H  */<|MERGE_RESOLUTION|>--- conflicted
+++ resolved
@@ -5,12 +5,8 @@
  *	  and related modules.
  *
  *
-<<<<<<< HEAD
  * Portions Copyright (c) 2005-2009, Greenplum inc
  * Portions Copyright (c) 1996-2009, PostgreSQL Global Development Group
-=======
- * Portions Copyright (c) 1996-2008, PostgreSQL Global Development Group
->>>>>>> d13f41d2
  * Portions Copyright (c) 1994, Regents of the University of California
  *
  * $PostgreSQL: pgsql/src/include/executor/execdesc.h,v 1.37 2008/01/01 19:45:57 momjian Exp $
@@ -20,11 +16,7 @@
 #ifndef EXECDESC_H
 #define EXECDESC_H
 
-<<<<<<< HEAD
-#include "nodes/parsenodes.h"
-=======
 #include "nodes/execnodes.h"
->>>>>>> d13f41d2
 #include "nodes/plannodes.h"
 #include "tcop/dest.h"
 #include "gpmon/gpmon.h"
@@ -145,6 +137,19 @@
 	uint32		ic_instance_id;
 } SliceTable;
 
+/*
+ * Holds information about a cursor's current position.
+ */
+typedef struct CursorPosInfo
+{
+	NodeTag type;
+
+	char	   *cursor_name;
+	int		 	gp_segment_id;
+	ItemPointerData	ctid;
+	Oid			table_oid;
+} CursorPosInfo;
+
 /* ----------------
  *		query dispatch information:
  *
@@ -181,7 +186,9 @@
 	 * The implementation of MPPEXEC, which runs on the QEs, installs
 	 * the slice table in the plan as required there.
 	 */
-	SliceTable  *sliceTable;
+	SliceTable *sliceTable;
+
+	List	   *cursorPositions;
 } QueryDispatchDesc;
 
 /* ----------------
@@ -201,10 +208,7 @@
 	CmdType		operation;		/* CMD_SELECT, CMD_UPDATE, etc. */
 	PlannedStmt *plannedstmt;	/* planner's output, or null if utility */
 	Node	   *utilitystmt;	/* utility statement, or null */
-<<<<<<< HEAD
 	const char *sourceText;		/* source text of the query */
-=======
->>>>>>> d13f41d2
 	Snapshot	snapshot;		/* snapshot to use for query */
 	Snapshot	crosscheck_snapshot;	/* crosscheck for RI update/delete */
 	DestReceiver *dest;			/* the destination for tuple output */
@@ -240,10 +244,7 @@
 
 /* in pquery.c */
 extern QueryDesc *CreateQueryDesc(PlannedStmt *plannedstmt,
-<<<<<<< HEAD
 								  const char *sourceText,
-=======
->>>>>>> d13f41d2
 				Snapshot snapshot,
 				Snapshot crosscheck_snapshot,
 				DestReceiver *dest,
@@ -251,16 +252,10 @@
 				bool doInstrument);
 
 extern QueryDesc *CreateUtilityQueryDesc(Node *utilitystmt,
-<<<<<<< HEAD
 										 const char *sourceText,
-										 Snapshot snapshot,
-										 DestReceiver *dest,
-										 ParamListInfo params);
-=======
 					   Snapshot snapshot,
 					   DestReceiver *dest,
 					   ParamListInfo params);
->>>>>>> d13f41d2
 
 extern void FreeQueryDesc(QueryDesc *qdesc);
 
