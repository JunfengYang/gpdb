--- conflicted
+++ resolved
@@ -96,12 +96,10 @@
 extern void ExecRestrPos(PlanState *node);
 extern bool ExecSupportsMarkRestore(NodeTag plantype);
 extern bool ExecSupportsBackwardScan(Plan *node);
-<<<<<<< HEAD
+extern bool ExecMaterializesOutput(NodeTag plantype);
+
 extern void ExecEagerFree(PlanState *node);
 extern void ExecEagerFreeChildNodes(PlanState *node, bool subplanDone);
-=======
-extern bool ExecMaterializesOutput(NodeTag plantype);
->>>>>>> 78a09145
 
 /*
  * prototypes from functions in execCurrent.c
@@ -214,29 +212,6 @@
 	int attr_count;
 	AttrNumber attr_map[1];
 } AttrMap;
-
-/*
- * ScanMethod
- *   Methods that are relevant to support scans on various table types.
- */
-typedef struct ScanMethod
-{
-	/* Function that scans the table. */
-	TupleTableSlot *(*accessMethod)(ScanState *scanState);
-
-	/* Functions that initiate or terminate a scan. */
-	void (*beginScanMethod)(ScanState *scanState);
-	void (*endScanMethod)(ScanState *scanState);
-
-	/* Function that does rescan. */
-	void (*reScanMethod)(ScanState *scanState);
-
-	/* Function that does MarkPos in a scan. */
-	void (*markPosMethod)(ScanState *scanState);
-
-	/* Function that does RestroPos in a scan. */
-	void (*restrPosMethod)(ScanState *scanState);
-} ScanMethod;
 
 extern void ExecutorStart(QueryDesc *queryDesc, int eflags);
 extern void standard_ExecutorStart(QueryDesc *queryDesc, int eflags);
@@ -347,10 +322,35 @@
 typedef TupleTableSlot *(*ExecScanAccessMtd) (ScanState *node);
 typedef bool (*ExecScanRecheckMtd) (ScanState *node, TupleTableSlot *slot);
 
+
+/*
+ * ScanMethod
+ *   Methods that are relevant to support scans on various table types.
+ */
+typedef struct ScanMethod
+{
+	/* Function that scans the table. */
+	ExecScanAccessMtd accessMethod;
+	ExecScanRecheckMtd recheckMethod;
+
+	/* Functions that initiate or terminate a scan. */
+	void (*beginScanMethod)(ScanState *scanState);
+	void (*endScanMethod)(ScanState *scanState);
+
+	/* Function that does rescan. */
+	void (*reScanMethod)(ScanState *scanState);
+
+	/* Function that does MarkPos in a scan. */
+	void (*markPosMethod)(ScanState *scanState);
+
+	/* Function that does RestroPos in a scan. */
+	void (*restrPosMethod)(ScanState *scanState);
+} ScanMethod;
+
 extern TupleTableSlot *ExecScan(ScanState *node, ExecScanAccessMtd accessMtd,
 								ExecScanRecheckMtd recheckMtd);
 extern void ExecAssignScanProjectionInfo(ScanState *node);
-<<<<<<< HEAD
+extern void ExecScanReScan(ScanState *node);
 extern void InitScanStateRelationDetails(ScanState *scanState, Plan *plan, EState *estate);
 extern void InitScanStateInternal(ScanState *scanState, Plan *plan,
 	EState *estate, int eflags, bool initCurrentRelation);
@@ -370,6 +370,7 @@
  * prototypes from functions in execHeapScan.c
  */
 extern TupleTableSlot *HeapScanNext(ScanState *scanState);
+extern bool HeapScanRecheck(ScanState *node, TupleTableSlot *slot);
 extern void BeginScanHeapRelation(ScanState *scanState);
 extern void EndScanHeapRelation(ScanState *scanState);
 extern void ReScanHeapRelation(ScanState *scanState);
@@ -396,6 +397,7 @@
  * prototypes from functions in execBitmapHeapScan.c
  */
 extern TupleTableSlot *BitmapHeapScanNext(ScanState *scanState);
+extern bool BitmapHeapScanRecheck(ScanState *node, TupleTableSlot *slot);
 extern void BitmapHeapScanBegin(ScanState *scanState);
 extern void BitmapHeapScanEnd(ScanState *scanState);
 extern void BitmapHeapScanReScan(ScanState *scanState);
@@ -417,9 +419,6 @@
 extern void BitmapTableScanEnd(BitmapTableScanState *scanState);
 extern void BitmapTableScanReScan(BitmapTableScanState *node, ExprContext *exprCtxt);
 extern bool BitmapTableScanRecheckTuple(BitmapTableScanState *scanState, TupleTableSlot *slot);
-=======
-extern void ExecScanReScan(ScanState *node);
->>>>>>> 78a09145
 
 /*
  * prototypes from functions in execTuples.c
