/*-------------------------------------------------------------------------
 *
 * executor.h
 *	  support for the POSTGRES executor module
 *
 *
<<<<<<< HEAD
 * Portions Copyright (c) 2005-2009, Greenplum inc
 * Portions Copyright (c) 2012-Present Pivotal Software, Inc.
 * Portions Copyright (c) 1996-2010, PostgreSQL Global Development Group
=======
 * Portions Copyright (c) 1996-2011, PostgreSQL Global Development Group
>>>>>>> a4bebdd9
 * Portions Copyright (c) 1994, Regents of the University of California
 *
 * src/include/executor/executor.h
 *
 *-------------------------------------------------------------------------
 */
#ifndef EXECUTOR_H
#define EXECUTOR_H

#include "executor/execdesc.h"
#include "nodes/parsenodes.h"

#include "cdb/cdbdef.h"                 /* CdbVisitOpt */

struct ChunkTransportState;             /* #include "cdb/cdbinterconnect.h" */

/*
 * The "eflags" argument to ExecutorStart and the various ExecInitNode
 * routines is a bitwise OR of the following flag bits, which tell the
 * called plan node what to expect.  Note that the flags will get modified
 * as they are passed down the plan tree, since an upper node may require
 * functionality in its subnode not demanded of the plan as a whole
 * (example: MergeJoin requires mark/restore capability in its inner input),
 * or an upper node may shield its input from some functionality requirement
 * (example: Materialize shields its input from needing to do backward scan).
 *
 * EXPLAIN_ONLY indicates that the plan tree is being initialized just so
 * EXPLAIN can print it out; it will not be run.  Hence, no side-effects
 * of startup should occur (such as creating a SELECT INTO target table).
 * However, error checks (such as permission checks) should be performed.
 *
 * REWIND indicates that the plan node should expect to be rescanned. This
 * implies delaying freeing up resources when EagerFree is called.
 *
 * BACKWARD indicates that the plan node must respect the es_direction flag.
 * When this is not passed, the plan node will only be run forwards.
 *
 * MARK indicates that the plan node must support Mark/Restore calls.
 * When this is not passed, no Mark/Restore will occur.
 *
 * SKIP_TRIGGERS tells ExecutorStart/ExecutorFinish to skip calling
 * AfterTriggerBeginQuery/AfterTriggerEndQuery.  This does not necessarily
 * mean that the plan can't queue any AFTER triggers; just that the caller
 * is responsible for there being a trigger context for them to be queued in.
 */
#define EXEC_FLAG_EXPLAIN_ONLY	0x0001	/* EXPLAIN, no ANALYZE */
#define EXEC_FLAG_REWIND		0x0002	/* expect rescan */
#define EXEC_FLAG_BACKWARD		0x0004	/* need backward scan */
#define EXEC_FLAG_MARK			0x0008	/* need mark/restore */
#define EXEC_FLAG_SKIP_TRIGGERS 0x0010	/* skip AfterTrigger calls */


/*
 * ExecEvalExpr was formerly a function containing a switch statement;
 * now it's just a macro invoking the function pointed to by an ExprState
 * node.  Beware of double evaluation of the ExprState argument!
 */
#define ExecEvalExpr(expr, econtext, isNull, isDone) \
	((*(expr)->evalfunc) (expr, econtext, isNull, isDone))

#define RelinfoGetStorage(relinfo) relinfo->ri_RelationDesc->rd_rel->relstorage

/*
 * Indicate whether an executor node is running in the slice
 * that a QE process is processing.
 *
 * This is currently called inside ExecInitXXX for each executor
 * node.
 *
 * If this is called in QD or utility mode, this will return true.
 */

/* Hook for plugins to get control in ExecutorStart() */
typedef void (*ExecutorStart_hook_type) (QueryDesc *queryDesc, int eflags);
extern PGDLLIMPORT ExecutorStart_hook_type ExecutorStart_hook;

/* Hook for plugins to get control in ExecutorRun() */
typedef void (*ExecutorRun_hook_type) (QueryDesc *queryDesc,
												   ScanDirection direction,
												   long count);
extern PGDLLIMPORT ExecutorRun_hook_type ExecutorRun_hook;

/* Hook for plugins to get control in ExecutorFinish() */
typedef void (*ExecutorFinish_hook_type) (QueryDesc *queryDesc);
extern PGDLLIMPORT ExecutorFinish_hook_type ExecutorFinish_hook;

/* Hook for plugins to get control in ExecutorEnd() */
typedef void (*ExecutorEnd_hook_type) (QueryDesc *queryDesc);
extern PGDLLIMPORT ExecutorEnd_hook_type ExecutorEnd_hook;

/* Hook for plugins to get control in ExecCheckRTPerms() */
typedef bool (*ExecutorCheckPerms_hook_type) (List *, bool);
extern PGDLLIMPORT ExecutorCheckPerms_hook_type ExecutorCheckPerms_hook;


/*
 * prototypes from functions in execAmi.c
 */
extern void ExecReScan(PlanState *node);
extern void ExecMarkPos(PlanState *node);
extern void ExecRestrPos(PlanState *node);
extern bool ExecSupportsMarkRestore(NodeTag plantype);
extern bool ExecSupportsBackwardScan(Plan *node);
extern bool ExecMaterializesOutput(NodeTag plantype);

extern void ExecEagerFree(PlanState *node);
extern void ExecEagerFreeChildNodes(PlanState *node, bool subplanDone);

/*
 * prototypes from functions in execCurrent.c
 */
extern void getCurrentOf(CurrentOfExpr *cexpr,
			  ExprContext *econtext,
			  Oid table_oid,
			  ItemPointer current_tid,
			  int *current_gp_segment_id,
			  Oid *current_table_oid,
			  char **cursor_name_p);
extern bool execCurrentOf(CurrentOfExpr *cexpr,
			  ExprContext *econtext,
			  Oid table_oid,
			  ItemPointer current_tid);

/*
 * prototypes from functions in execGrouping.c
 */
extern bool execTuplesMatch(TupleTableSlot *slot1,
				TupleTableSlot *slot2,
				int numCols,
				AttrNumber *matchColIdx,
				FmgrInfo *eqfunctions,
				MemoryContext evalContext);
extern bool execTuplesUnequal(TupleTableSlot *slot1,
				  TupleTableSlot *slot2,
				  int numCols,
				  AttrNumber *matchColIdx,
				  FmgrInfo *eqfunctions,
				  MemoryContext evalContext);
extern FmgrInfo *execTuplesMatchPrepare(int numCols,
					   Oid *eqOperators);
extern void execTuplesHashPrepare(int numCols,
					  Oid *eqOperators,
					  FmgrInfo **eqFunctions,
					  FmgrInfo **hashFunctions);
extern TupleHashTable BuildTupleHashTable(int numCols, AttrNumber *keyColIdx,
					FmgrInfo *eqfunctions,
					FmgrInfo *hashfunctions,
					long nbuckets, Size entrysize,
					MemoryContext tablecxt,
					MemoryContext tempcxt);
extern TupleHashEntry LookupTupleHashEntry(TupleHashTable hashtable,
					 TupleTableSlot *slot,
					 bool *isnew);
extern TupleHashEntry FindTupleHashEntry(TupleHashTable hashtable,
				   TupleTableSlot *slot,
				   FmgrInfo *eqfunctions,
				   FmgrInfo *hashfunctions);

/*
 * prototypes from functions in execJunk.c
 */
extern JunkFilter *ExecInitJunkFilter(List *targetList, bool hasoid,
				   TupleTableSlot *slot);
extern JunkFilter *ExecInitJunkFilterConversion(List *targetList,
							 TupleDesc cleanTupType,
							 TupleTableSlot *slot);
extern AttrNumber ExecFindJunkAttribute(JunkFilter *junkfilter,
					  const char *attrName);
extern AttrNumber ExecFindJunkAttributeInTlist(List *targetlist,
							 const char *attrName);
extern Datum ExecGetJunkAttribute(TupleTableSlot *slot, AttrNumber attno,
					 bool *isNull);
extern TupleTableSlot *ExecFilterJunk(JunkFilter *junkfilter,
			   TupleTableSlot *slot);


/*
 * prototypes from functions in execMain.c
 */

/* AttrMap	
 *
 * A mapping of attribute numbers from one relation to another.
 * Both relations must have the same number of live (non-dropped)
 * attributes in the same order, but both may have holes (dropped
 * attributes) mixed in.  This structure maps live attributes in
 * the "base" relation to live attributes in the "other" relation.
 *
 * AttrMap is used for partitioned table processing because the
 * part relations that hold the data may have different "hole
 * patterns" than the partitioned relation as a whole.  But some
 * cataloged information refers only to the whole and, thus,
 * must be remapped to be used.
 *
 * live_count	number of live attributes in the "base" relation
 *				(and in the "other" relation)
 * attr_max		maximum attribute number in map; live attribute
 *				numbers in "other" range from 1 to attr_max.
 *				This is less than or equal to the number of 
 *              attributes in "other" which may have any number
 *				of trailing holes.
 * attr_count	number of attributes (live or holes) in "base".
 *				One less than the number elements in attr_map,
 *				since attr_map[0]is always 0.
 * attr_map[i]	attr number in "other" corresponding to attr 
 *				number i in "base", or 0 if the attribute is
 *				a hole.  (Note, however, attr_map[0] == 0.  
 *				It is wasted to allow us to use attr numbers
 *				as indexes.  Zero in attr_map stands for "no 
 *				live attribute".)
 *
 * To discard an AttrMap, just pfree it.
 */
typedef struct AttrMap 
{
	int live_count;
	int attr_max;
	int attr_count;
	AttrNumber attr_map[1];
} AttrMap;

extern void ExecutorStart(QueryDesc *queryDesc, int eflags);
extern void standard_ExecutorStart(QueryDesc *queryDesc, int eflags);
extern void ExecutorRun(QueryDesc *queryDesc,
			ScanDirection direction, int64 count);
extern void standard_ExecutorRun(QueryDesc *queryDesc,
					 ScanDirection direction, long count);
extern void ExecutorFinish(QueryDesc *queryDesc);
extern void standard_ExecutorFinish(QueryDesc *queryDesc);
extern void ExecutorEnd(QueryDesc *queryDesc);
extern void standard_ExecutorEnd(QueryDesc *queryDesc);
extern void ExecutorRewind(QueryDesc *queryDesc);
extern bool ExecCheckRTPerms(List *rangeTable, bool ereport_on_violation);
extern void CheckValidResultRel(Relation resultRel, CmdType operation);
extern void InitResultRelInfo(ResultRelInfo *resultRelInfo,
				  Relation resultRelationDesc,
				  Index resultRelationIndex,
				  int instrument_options);
extern ResultRelInfo *ExecGetTriggerResultRel(EState *estate, Oid relid);
extern bool ExecContextForcesOids(PlanState *planstate, bool *hasoids);
extern void ExecConstraints(ResultRelInfo *resultRelInfo,
				TupleTableSlot *slot, EState *estate);
extern ExecRowMark *ExecFindRowMark(EState *estate, Index rti);
extern ExecAuxRowMark *ExecBuildAuxRowMark(ExecRowMark *erm, List *targetlist);
extern TupleTableSlot *EvalPlanQual(EState *estate, EPQState *epqstate,
			 Relation relation, Index rti,
			 ItemPointer tid, TransactionId priorXmax);
extern HeapTuple EvalPlanQualFetch(EState *estate, Relation relation,
				  int lockmode, ItemPointer tid, TransactionId priorXmax);
extern void EvalPlanQualInit(EPQState *epqstate, EState *estate,
				 Plan *subplan, List *auxrowmarks, int epqParam);
extern void EvalPlanQualSetPlan(EPQState *epqstate,
					Plan *subplan, List *auxrowmarks);
extern void EvalPlanQualSetTuple(EPQState *epqstate, Index rti,
					 HeapTuple tuple);
extern HeapTuple EvalPlanQualGetTuple(EPQState *epqstate, Index rti);

#define EvalPlanQualSetSlot(epqstate, slot)  ((epqstate)->origslot = (slot))
extern void EvalPlanQualFetchRowMarks(EPQState *epqstate);
extern TupleTableSlot *EvalPlanQualNext(EPQState *epqstate);
extern void EvalPlanQualBegin(EPQState *epqstate, EState *parentestate);
extern void EvalPlanQualEnd(EPQState *epqstate);
extern DestReceiver *CreateIntoRelDestReceiver(void);

extern Oid GetIntoRelOid(QueryDesc *queryDesc);

extern AttrMap *makeAttrMap(int base_count, AttrNumber *base_map);
extern AttrNumber attrMap(AttrMap *map, AttrNumber anum);
extern Node *attrMapExpr(AttrMap *map, Node *expr);
extern bool map_part_attrs(Relation base, Relation part, AttrMap **map_ptr, bool throwerror);
extern PartitionState *createPartitionState(PartitionNode *partsAndRules, int resultPartSize);
extern TupleTableSlot *reconstructMatchingTupleSlot(TupleTableSlot *slot,
													ResultRelInfo *resultRelInfo);
extern List *InitializePartsMetadata(Oid rootOid);

/*
 * prototypes from functions in execProcnode.c
 */
extern PlanState *ExecInitNode(Plan *node, EState *estate, int eflags);
extern void ExecSliceDependencyNode(PlanState *node);
extern TupleTableSlot *ExecProcNode(PlanState *node);
extern Node *MultiExecProcNode(PlanState *node);
extern void ExecEndNode(PlanState *node);

void ExecSquelchNode(PlanState *node);
void ExecUpdateTransportState(PlanState *node, struct ChunkTransportState *state);

typedef enum
{
	GP_IGNORE,
	GP_ROOT_SLICE,
	GP_NON_ROOT_ON_QE
} GpExecIdentity;

/* PlanState tree walking functions in execProcnode.c */
CdbVisitOpt
planstate_walk_node(PlanState      *planstate,
			        CdbVisitOpt   (*walker)(PlanState *planstate, void *context),
			        void           *context);

/*
 * prototypes from functions in execQual.c
 */
extern Datum GetAttributeByNum(HeapTupleHeader tuple, AttrNumber attrno,
				  bool *isNull);
extern Datum GetAttributeByName(HeapTupleHeader tuple, const char *attname,
				   bool *isNull);
extern void init_fcache(Oid foid, FuncExprState *fcache,
						MemoryContext fcacheCxt, bool needDescForSets);
extern ExprDoneCond ExecEvalFuncArgs(FunctionCallInfo fcinfo,
									 List *argList, 
									 ExprContext *econtext);
extern Tuplestorestate *ExecMakeTableFunctionResult(ExprState *funcexpr,
							ExprContext *econtext,
							TupleDesc expectedDesc,
							bool randomAccess,
							uint64 operatorMemKB);
extern Datum ExecEvalExprSwitchContext(ExprState *expression, ExprContext *econtext,
						  bool *isNull, ExprDoneCond *isDone);
extern ExprState *ExecInitExpr(Expr *node, PlanState *parent);
extern ExprState *ExecPrepareExpr(Expr *node, EState *estate);
extern bool ExecQual(List *qual, ExprContext *econtext, bool resultForNull);
extern int	ExecTargetListLength(List *targetlist);
extern int	ExecCleanTargetListLength(List *targetlist);
extern TupleTableSlot *ExecProject(ProjectionInfo *projInfo,
			ExprDoneCond *isDone);
extern Datum ExecEvalFunctionArgToConst(FuncExpr *fexpr, int argno, bool *isnull);
extern void GetNeededColumnsForScan(Node *expr, bool *mask, int n);
extern bool isJoinExprNull(List *joinExpr, ExprContext *econtext);

/*
 * prototypes from functions in execScan.c
 */
typedef TupleTableSlot *(*ExecScanAccessMtd) (ScanState *node);
typedef bool (*ExecScanRecheckMtd) (ScanState *node, TupleTableSlot *slot);


/*
 * ScanMethod
 *   Methods that are relevant to support scans on various table types.
 */
typedef struct ScanMethod
{
	/* Function that scans the table. */
	ExecScanAccessMtd accessMethod;
	ExecScanRecheckMtd recheckMethod;

	/* Functions that initiate or terminate a scan. */
	void (*beginScanMethod)(ScanState *scanState);
	void (*endScanMethod)(ScanState *scanState);

	/* Function that does rescan. */
	void (*reScanMethod)(ScanState *scanState);

	/* Function that does MarkPos in a scan. */
	void (*markPosMethod)(ScanState *scanState);

	/* Function that does RestroPos in a scan. */
	void (*restrPosMethod)(ScanState *scanState);
} ScanMethod;

extern TupleTableSlot *ExecScan(ScanState *node, ExecScanAccessMtd accessMtd,
		 ExecScanRecheckMtd recheckMtd);
extern void ExecAssignScanProjectionInfo(ScanState *node);
extern void ExecScanReScan(ScanState *node);
extern void InitScanStateRelationDetails(ScanState *scanState, Plan *plan, EState *estate);
extern void InitScanStateInternal(ScanState *scanState, Plan *plan,
	EState *estate, int eflags, bool initCurrentRelation);
extern void FreeScanRelationInternal(ScanState *scanState, bool closeCurrentRelation);
extern Relation OpenScanRelationByOid(Oid relid);
extern void CloseScanRelation(Relation rel);
extern int getTableType(Relation rel);
extern TupleTableSlot *ExecTableScanRelation(ScanState *scanState);
extern void BeginTableScanRelation(ScanState *scanState);
extern void EndTableScanRelation(ScanState *scanState);
extern void ReScanRelation(ScanState *scanState);
extern void MarkPosScanRelation(ScanState *scanState);
extern void RestrPosScanRelation(ScanState *scanState);
extern void MarkRestrNotAllowed(ScanState *scanState);

/*
 * prototypes from functions in execHeapScan.c
 */
extern TupleTableSlot *HeapScanNext(ScanState *scanState);
extern bool HeapScanRecheck(ScanState *node, TupleTableSlot *slot);
extern void BeginScanHeapRelation(ScanState *scanState);
extern void EndScanHeapRelation(ScanState *scanState);
extern void ReScanHeapRelation(ScanState *scanState);
extern void MarkPosHeapRelation(ScanState *scanState);
extern void RestrPosHeapRelation(ScanState *scanState);

/*
 * prototypes from functions in execAppendOnlyScan.c
 */
extern TupleTableSlot *AppendOnlyScanNext(ScanState *scanState);
extern void BeginScanAppendOnlyRelation(ScanState *scanState);
extern void EndScanAppendOnlyRelation(ScanState *scanState);
extern void ReScanAppendOnlyRelation(ScanState *scanState);

/*
 * prototypes from functions in execAOCSScan.c
 */
extern TupleTableSlot *AOCSScanNext(ScanState *scanState);
extern void BeginScanAOCSRelation(ScanState *scanState);
extern void EndScanAOCSRelation(ScanState *scanState);
extern void ReScanAOCSRelation(ScanState *scanState);

/*
 * prototypes from functions in execBitmapHeapScan.c
 */
extern TupleTableSlot *BitmapHeapScanNext(ScanState *scanState);
extern bool BitmapHeapScanRecheck(ScanState *node, TupleTableSlot *slot);
extern void BitmapHeapScanBegin(ScanState *scanState);
extern void BitmapHeapScanEnd(ScanState *scanState);
extern void BitmapHeapScanReScan(ScanState *scanState);

/*
 * prototypes from functions in execBitmapAOScan.c
 */
extern TupleTableSlot *BitmapAOScanNext(ScanState *scanState);
extern void BitmapAOScanBegin(ScanState *scanState);
extern void BitmapAOScanEnd(ScanState *scanState);
extern void BitmapAOScanReScan(ScanState *scanState);

/*
 * prototypes from functions in execBitmapTableScan.c
 */
extern void initGpmonPktForBitmapTableScan(Plan *planNode, gpmon_packet_t *gpmon_pkt, EState *estate);
extern TupleTableSlot *BitmapTableScanNext(BitmapTableScanState *scanState);
extern void BitmapTableScanBegin(BitmapTableScanState *scanState, Plan *plan, EState *estate, int eflags);
extern void BitmapTableScanEnd(BitmapTableScanState *scanState);
extern void BitmapTableScanReScan(BitmapTableScanState *node, ExprContext *exprCtxt);
extern bool BitmapTableScanRecheckTuple(BitmapTableScanState *scanState, TupleTableSlot *slot);

/*
 * prototypes from functions in execTuples.c
 */
extern void ExecInitResultTupleSlot(EState *estate, PlanState *planstate);
extern void ExecInitScanTupleSlot(EState *estate, ScanState *scanstate);
extern TupleTableSlot *ExecInitExtraTupleSlot(EState *estate);
extern TupleTableSlot *ExecInitNullTupleSlot(EState *estate,
					  TupleDesc tupType);
extern TupleDesc ExecTypeFromTL(List *targetList, bool hasoid);
extern TupleDesc ExecCleanTypeFromTL(List *targetList, bool hasoid);
extern TupleDesc ExecTypeFromExprList(List *exprList);
extern void UpdateChangedParamSet(PlanState *node, Bitmapset *newchg);

typedef struct TupOutputState
{
	TupleTableSlot *slot;
	DestReceiver *dest;
} TupOutputState;

extern TupOutputState *begin_tup_output_tupdesc(DestReceiver *dest,
						 TupleDesc tupdesc);
extern void do_tup_output(TupOutputState *tstate, Datum *values, bool *isnull);
extern void do_text_output_multiline(TupOutputState *tstate, char *text);
extern void end_tup_output(TupOutputState *tstate);

/*
 * Write a single line of text given as a C string.
 *
 * Should only be used with a single-TEXT-attribute tupdesc.
 */
#define do_text_output_oneline(tstate, str_to_emit) \
	do { \
		Datum	values_[1]; \
		bool	isnull_[1]; \
		values_[0] = PointerGetDatum(cstring_to_text(str_to_emit)); \
		isnull_[0] = false; \
		do_tup_output(tstate, values_, isnull_); \
		pfree(DatumGetPointer(values_[0])); \
	} while (0)


/*
 * prototypes from functions in execUtils.c
 */
extern EState *CreateExecutorState(void);
extern void FreeExecutorState(EState *estate);
extern void ClearPartitionState(EState *estate);
extern ExprContext *CreateExprContext(EState *estate);
extern ExprContext *CreateStandaloneExprContext(void);
extern void FreeExprContext(ExprContext *econtext, bool isCommit);
extern void ReScanExprContext(ExprContext *econtext);
extern void ResetExprContext(ExprContext *econtext);

extern ExprContext *MakePerTupleExprContext(EState *estate);

/* Get an EState's per-output-tuple exprcontext, making it if first use */
#define GetPerTupleExprContext(estate) \
	((estate)->es_per_tuple_exprcontext ? \
	 (estate)->es_per_tuple_exprcontext : \
	 MakePerTupleExprContext(estate))

#define GetPerTupleMemoryContext(estate) \
	(GetPerTupleExprContext(estate)->ecxt_per_tuple_memory)

/* Reset an EState's per-output-tuple exprcontext, if one's been created */
#define ResetPerTupleExprContext(estate) \
	do { \
		if ((estate)->es_per_tuple_exprcontext) \
			ResetExprContext((estate)->es_per_tuple_exprcontext); \
	} while (0)

extern void ExecAssignExprContext(EState *estate, PlanState *planstate);
extern void ExecAssignResultType(PlanState *planstate, TupleDesc tupDesc);
extern void ExecAssignResultTypeFromTL(PlanState *planstate);
extern TupleDesc ExecGetResultType(PlanState *planstate);
extern ProjectionInfo *ExecBuildProjectionInfo(List *targetList,
						ExprContext *econtext,
						TupleTableSlot *slot,
						TupleDesc inputDesc);
extern void ExecAssignProjectionInfo(PlanState *planstate,
						 TupleDesc inputDesc);
extern void ExecFreeExprContext(PlanState *planstate);
extern TupleDesc ExecGetScanType(ScanState *scanstate);
extern void ExecAssignScanType(ScanState *scanstate, TupleDesc tupDesc);
extern void ExecAssignScanTypeFromOuterPlan(ScanState *scanstate);

extern bool ExecRelationIsTargetRelation(EState *estate, Index scanrelid);

extern Relation ExecOpenScanRelation(EState *estate, Index scanrelid);
extern Relation ExecOpenScanExternalRelation(EState *estate, Index scanrelid);
extern void ExecCloseScanRelation(Relation scanrel);
extern void ExecCloseScanAppendOnlyRelation(Relation scanrel);

extern void ExecOpenIndices(ResultRelInfo *resultRelInfo);
extern void ExecCloseIndices(ResultRelInfo *resultRelInfo);
extern List *ExecInsertIndexTuples(TupleTableSlot *slot, ItemPointer tupleid,
					  EState *estate);
extern bool check_exclusion_constraint(Relation heap, Relation index,
						   IndexInfo *indexInfo,
						   ItemPointer tupleid,
						   Datum *values, bool *isnull,
						   EState *estate,
						   bool newIndex, bool errorOK);

extern void RegisterExprContextCallback(ExprContext *econtext,
							ExprContextCallbackFunction function,
							Datum arg);
extern void UnregisterExprContextCallback(ExprContext *econtext,
							  ExprContextCallbackFunction function,
							  Datum arg);

/* Share input utilities defined in execUtils.c */
extern ShareNodeEntry * ExecGetShareNodeEntry(EState *estate, int shareid, bool fCreate);

/* ResultRelInfo and Append Only segment assignment */
void ResultRelInfoSetSegno(ResultRelInfo *resultRelInfo, List *mapping);

/* Additions for MPP Slice table utilities defined in execUtils.c */
extern GpExecIdentity getGpExecIdentity(QueryDesc *queryDesc,
										  ScanDirection direction,
										  EState	   *estate);
extern void mppExecutorFinishup(QueryDesc *queryDesc);
extern void mppExecutorCleanup(QueryDesc *queryDesc);


/* prototypes defined in nodeAgg.c for rollup-aware Agg/Group nodes. */
extern int64 tuple_grouping(TupleTableSlot *outerslot, int numGroupCols,
							int input_grouping, bool input_has_grouping,
							int grpingIdx);
extern uint64 get_grouping_groupid(TupleTableSlot *slot,
								   int grping_idx);

extern ResultRelInfo *slot_get_partition(TupleTableSlot *slot, EState *estate);
extern ResultRelInfo *values_get_partition(Datum *values, bool *nulls,
										   TupleDesc desc, EState *estate);

extern void SendAOTupCounts(EState *estate);

#endif   /* EXECUTOR_H  */<|MERGE_RESOLUTION|>--- conflicted
+++ resolved
@@ -4,13 +4,9 @@
  *	  support for the POSTGRES executor module
  *
  *
-<<<<<<< HEAD
  * Portions Copyright (c) 2005-2009, Greenplum inc
  * Portions Copyright (c) 2012-Present Pivotal Software, Inc.
- * Portions Copyright (c) 1996-2010, PostgreSQL Global Development Group
-=======
  * Portions Copyright (c) 1996-2011, PostgreSQL Global Development Group
->>>>>>> a4bebdd9
  * Portions Copyright (c) 1994, Regents of the University of California
  *
  * src/include/executor/executor.h
@@ -71,7 +67,7 @@
 #define ExecEvalExpr(expr, econtext, isNull, isDone) \
 	((*(expr)->evalfunc) (expr, econtext, isNull, isDone))
 
-#define RelinfoGetStorage(relinfo) relinfo->ri_RelationDesc->rd_rel->relstorage
+#define RelinfoGetStorage(relinfo) ((relinfo)->ri_RelationDesc->rd_rel->relstorage)
 
 /*
  * Indicate whether an executor node is running in the slice
@@ -244,6 +240,7 @@
 extern void standard_ExecutorEnd(QueryDesc *queryDesc);
 extern void ExecutorRewind(QueryDesc *queryDesc);
 extern bool ExecCheckRTPerms(List *rangeTable, bool ereport_on_violation);
+extern bool ExecCheckRTEPerms(RangeTblEntry *rte);
 extern void CheckValidResultRel(Relation resultRel, CmdType operation);
 extern void InitResultRelInfo(ResultRelInfo *resultRelInfo,
 				  Relation resultRelationDesc,
@@ -318,8 +315,8 @@
 				  bool *isNull);
 extern Datum GetAttributeByName(HeapTupleHeader tuple, const char *attname,
 				   bool *isNull);
-extern void init_fcache(Oid foid, FuncExprState *fcache,
-						MemoryContext fcacheCxt, bool needDescForSets);
+extern void init_fcache(Oid foid, Oid input_collation, FuncExprState *fcache,
+			MemoryContext fcacheCxt, bool needDescForSets);
 extern ExprDoneCond ExecEvalFuncArgs(FunctionCallInfo fcinfo,
 									 List *argList, 
 									 ExprContext *econtext);
@@ -442,7 +439,7 @@
 extern TupleTableSlot *BitmapTableScanNext(BitmapTableScanState *scanState);
 extern void BitmapTableScanBegin(BitmapTableScanState *scanState, Plan *plan, EState *estate, int eflags);
 extern void BitmapTableScanEnd(BitmapTableScanState *scanState);
-extern void BitmapTableScanReScan(BitmapTableScanState *node, ExprContext *exprCtxt);
+extern void BitmapTableScanReScan(BitmapTableScanState *node);
 extern bool BitmapTableScanRecheckTuple(BitmapTableScanState *scanState, TupleTableSlot *slot);
 
 /*
@@ -491,7 +488,7 @@
  */
 extern EState *CreateExecutorState(void);
 extern void FreeExecutorState(EState *estate);
-extern void ClearPartitionState(EState *estate);
+extern void CloseResultRelInfo(ResultRelInfo *resultRelInfo);
 extern ExprContext *CreateExprContext(EState *estate);
 extern ExprContext *CreateStandaloneExprContext(void);
 extern void FreeExprContext(ExprContext *econtext, bool isCommit);
@@ -577,9 +574,10 @@
 extern uint64 get_grouping_groupid(TupleTableSlot *slot,
 								   int grping_idx);
 
+extern ResultRelInfo *targetid_get_partition(Oid targetid, EState *estate, bool openIndices);
 extern ResultRelInfo *slot_get_partition(TupleTableSlot *slot, EState *estate);
 extern ResultRelInfo *values_get_partition(Datum *values, bool *nulls,
-										   TupleDesc desc, EState *estate);
+					 TupleDesc desc, EState *estate, bool openIndices);
 
 extern void SendAOTupCounts(EState *estate);
 
