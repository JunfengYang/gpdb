/*-------------------------------------------------------------------------
 *
 * nodeSubplan.h
 *
 *
 *
 * Portions Copyright (c) 1996-2019, PostgreSQL Global Development Group
 * Portions Copyright (c) 1994, Regents of the University of California
 *
 * src/include/executor/nodeSubplan.h
 *
 *-------------------------------------------------------------------------
 */
#ifndef NODESUBPLAN_H
#define NODESUBPLAN_H

#include "nodes/execnodes.h"
#include "executor/execdesc.h"

extern SubPlanState *ExecInitSubPlan(SubPlan *subplan, PlanState *parent);

extern AlternativeSubPlanState *ExecInitAlternativeSubPlan(AlternativeSubPlan *asplan, PlanState *parent);

<<<<<<< HEAD
extern Datum ExecAlternativeSubPlan(AlternativeSubPlanState *node,
							 		ExprContext *econtext,
							 		bool *isNull,
							 		ExprDoneCond *isDone);
=======
extern Datum ExecSubPlan(SubPlanState *node, ExprContext *econtext, bool *isNull);

extern Datum ExecAlternativeSubPlan(AlternativeSubPlanState *node, ExprContext *econtext, bool *isNull);
>>>>>>> 9e1c9f95

extern void ExecReScanSetParamPlan(SubPlanState *node, PlanState *parent);

/*
 * MPP Change: Added a parameter (ParamListInfo p) to this function.  See comments in nodeSubplan.cpp
 */
extern void ExecSetParamPlan(SubPlanState *node, ExprContext *econtext, QueryDesc *gbl_queryDesc);

extern void ExecSetParamPlanMulti(const Bitmapset *params, ExprContext *econtext, QueryDesc *gbl_queryDesc);

extern void ExecSetParamPlanMulti(const Bitmapset *params, ExprContext *econtext);

#endif							/* NODESUBPLAN_H */<|MERGE_RESOLUTION|>--- conflicted
+++ resolved
@@ -21,16 +21,9 @@
 
 extern AlternativeSubPlanState *ExecInitAlternativeSubPlan(AlternativeSubPlan *asplan, PlanState *parent);
 
-<<<<<<< HEAD
-extern Datum ExecAlternativeSubPlan(AlternativeSubPlanState *node,
-							 		ExprContext *econtext,
-							 		bool *isNull,
-							 		ExprDoneCond *isDone);
-=======
 extern Datum ExecSubPlan(SubPlanState *node, ExprContext *econtext, bool *isNull);
 
 extern Datum ExecAlternativeSubPlan(AlternativeSubPlanState *node, ExprContext *econtext, bool *isNull);
->>>>>>> 9e1c9f95
 
 extern void ExecReScanSetParamPlan(SubPlanState *node, PlanState *parent);
 
@@ -41,6 +34,4 @@
 
 extern void ExecSetParamPlanMulti(const Bitmapset *params, ExprContext *econtext, QueryDesc *gbl_queryDesc);
 
-extern void ExecSetParamPlanMulti(const Bitmapset *params, ExprContext *econtext);
-
 #endif							/* NODESUBPLAN_H */