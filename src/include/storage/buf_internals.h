/*-------------------------------------------------------------------------
 *
 * buf_internals.h
 *	  Internal definitions for buffer manager and the buffer replacement
 *	  strategy.
 *
 *
 * Portions Copyright (c) 1996-2016, PostgreSQL Global Development Group
 * Portions Copyright (c) 1994, Regents of the University of California
 *
 * src/include/storage/buf_internals.h
 *
 *-------------------------------------------------------------------------
 */
#ifndef BUFMGR_INTERNALS_H
#define BUFMGR_INTERNALS_H

#include "storage/buf.h"
#include "storage/bufmgr.h"
#include "storage/latch.h"
#include "storage/lwlock.h"
#include "storage/shmem.h"
#include "storage/smgr.h"
#include "port/atomics.h"
#include "storage/spin.h"
#include "utils/relcache.h"


/*
 * Buffer state is a single 32-bit variable where following data is combined.
 *
 * - 18 bits refcount
 * - 4 bits usage count
 * - 10 bits of flags
 *
 * Combining these values allows to perform some operations without locking
 * the buffer header, by modifying them together with a CAS loop.
 *
 * The definition of buffer state components is below.
 */
#define BUF_REFCOUNT_ONE 1
#define BUF_REFCOUNT_MASK ((1U << 18) - 1)
#define BUF_USAGECOUNT_MASK 0x003C0000U
#define BUF_USAGECOUNT_ONE (1U << 18)
#define BUF_USAGECOUNT_SHIFT 18
#define BUF_FLAG_MASK 0xFFC00000U

/* Get refcount and usagecount from buffer state */
#define BUF_STATE_GET_REFCOUNT(state) ((state) & BUF_REFCOUNT_MASK)
#define BUF_STATE_GET_USAGECOUNT(state) (((state) & BUF_USAGECOUNT_MASK) >> BUF_USAGECOUNT_SHIFT)

/*
 * Flags for buffer descriptors
 *
 * Note: TAG_VALID essentially means that there is a buffer hashtable
 * entry associated with the buffer's tag.
 */
<<<<<<< HEAD
#define BM_DIRTY				(1 << 0)		/* data needs writing */
#define BM_VALID				(1 << 1)		/* data is valid */
#define BM_TAG_VALID			(1 << 2)		/* tag is assigned */
#define BM_IO_IN_PROGRESS		(1 << 3)		/* read or write in progress */
#define BM_IO_ERROR				(1 << 4)		/* previous I/O failed */
#define BM_JUST_DIRTIED			(1 << 5)		/* dirtied since write started */
#define BM_PIN_COUNT_WAITER		(1 << 6)		/* have waiter for sole pin */
#define BM_CHECKPOINT_NEEDED	(1 << 7)		/* must write for checkpoint */
#define BM_PERMANENT			(1 << 8)		/* permanent relation (neither
												 * unlogged, or init fork) */
#define BM_TEMP					(1 << 9)		/* temporary relation */

typedef bits16 BufFlags;

=======
#define BM_LOCKED				(1U << 22)		/* buffer header is locked */
#define BM_DIRTY				(1U << 23)		/* data needs writing */
#define BM_VALID				(1U << 24)		/* data is valid */
#define BM_TAG_VALID			(1U << 25)		/* tag is assigned */
#define BM_IO_IN_PROGRESS		(1U << 26)		/* read or write in progress */
#define BM_IO_ERROR				(1U << 27)		/* previous I/O failed */
#define BM_JUST_DIRTIED			(1U << 28)		/* dirtied since write started */
#define BM_PIN_COUNT_WAITER		(1U << 29)		/* have waiter for sole pin */
#define BM_CHECKPOINT_NEEDED	(1U << 30)		/* must write for checkpoint */
#define BM_PERMANENT			(1U << 31)		/* permanent relation (not
												 * unlogged) */
>>>>>>> b5bce6c1
/*
 * The maximum allowed value of usage_count represents a tradeoff between
 * accuracy and speed of the clock-sweep buffer management algorithm.  A
 * large value (comparable to NBuffers) would approximate LRU semantics.
 * But it can take as many as BM_MAX_USAGE_COUNT+1 complete cycles of
 * clock sweeps to find a free buffer, so in practice we don't want the
 * value to be very large.
 */
#define BM_MAX_USAGE_COUNT	5

/*
 * Buffer tag identifies which disk block the buffer contains.
 *
 * Note: the BufferTag data must be sufficient to determine where to write the
 * block, without reference to pg_class or pg_tablespace entries.  It's
 * possible that the backend flushing the buffer doesn't even believe the
 * relation is visible yet (its xact may have started before the xact that
 * created the rel).  The storage manager must be able to cope anyway.
 *
 * GPDB_91_MERGE_FIXME: The argument in the previous note doesn't quite hold in
 * GPDB.  Temp tables in GPDB use shared buffers.  But there is no way to
 * distinguish a temp relation's buffers from a non-temp relation's buffers
 * from buffer tag.  The flag BM_TEMP from buffer header is used to identify a
 * temp relation's bufffers.
 *
 * Note: if there's any pad bytes in the struct, INIT_BUFFERTAG will have
 * to be fixed to zero them, since this struct is used as a hash key.
 */
typedef struct buftag
{
	RelFileNode rnode;			/* physical relation identifier */
	ForkNumber	forkNum;
	BlockNumber blockNum;		/* blknum relative to begin of reln */
} BufferTag;

#define CLEAR_BUFFERTAG(a) \
( \
	(a).rnode.spcNode = InvalidOid, \
	(a).rnode.dbNode = InvalidOid, \
	(a).rnode.relNode = InvalidOid, \
	(a).forkNum = InvalidForkNumber, \
	(a).blockNum = InvalidBlockNumber \
)

#define INIT_BUFFERTAG(a,xx_rnode,xx_forkNum,xx_blockNum) \
( \
	(a).rnode = (xx_rnode), \
	(a).forkNum = (xx_forkNum), \
	(a).blockNum = (xx_blockNum) \
)

#define BUFFERTAGS_EQUAL(a,b) \
( \
	RelFileNodeEquals((a).rnode, (b).rnode) && \
	(a).blockNum == (b).blockNum && \
	(a).forkNum == (b).forkNum \
)

/*
 * The shared buffer mapping table is partitioned to reduce contention.
 * To determine which partition lock a given tag requires, compute the tag's
 * hash code with BufTableHashCode(), then apply BufMappingPartitionLock().
 * NB: NUM_BUFFER_PARTITIONS must be a power of 2!
 */
#define BufTableHashPartition(hashcode) \
	((hashcode) % NUM_BUFFER_PARTITIONS)
#define BufMappingPartitionLock(hashcode) \
	(&MainLWLockArray[BUFFER_MAPPING_LWLOCK_OFFSET + \
		BufTableHashPartition(hashcode)].lock)
#define BufMappingPartitionLockByIndex(i) \
	(&MainLWLockArray[BUFFER_MAPPING_LWLOCK_OFFSET + (i)].lock)

/*
 *	BufferDesc -- shared descriptor/state data for a single shared buffer.
 *
 * Note: Buffer header lock (BM_LOCKED flag) must be held to examine or change
 * the tag, state or wait_backend_pid fields.  In general, buffer header lock
 * is a spinlock which is combined with flags, refcount and usagecount into
 * single atomic variable.  This layout allow us to do some operations in a
 * single atomic operation, without actually acquiring and releasing spinlock;
 * for instance, increase or decrease refcount.  buf_id field never changes
 * after initialization, so does not need locking.  freeNext is protected by
 * the buffer_strategy_lock not buffer header lock.  The LWLock can take care
 * of itself.  The buffer header lock is *not* used to control access to the
 * data in the buffer!
 *
 * It's assumed that nobody changes the state field while buffer header lock
 * is held.  Thus buffer header lock holder can do complex updates of the
 * state variable in single write, simultaneously with lock release (cleaning
 * BM_LOCKED flag).  On the other hand, updating of state without holding
 * buffer header lock is restricted to CAS, which insure that BM_LOCKED flag
 * is not set.  Atomic increment/decrement, OR/AND etc. are not allowed.
 *
 * An exception is that if we have the buffer pinned, its tag can't change
 * underneath us, so we can examine the tag without locking the buffer header.
 * Also, in places we do one-time reads of the flags without bothering to
 * lock the buffer header; this is generally for situations where we don't
 * expect the flag bit being tested to be changing.
 *
 * We can't physically remove items from a disk page if another backend has
 * the buffer pinned.  Hence, a backend may need to wait for all other pins
 * to go away.  This is signaled by storing its own PID into
 * wait_backend_pid and setting flag bit BM_PIN_COUNT_WAITER.  At present,
 * there can be only one such waiter per buffer.
 *
 * We use this same struct for local buffer headers, but the locks are not
 * used and not all of the flag bits are useful either. To avoid unnecessary
 * overhead, manipulations of the state field should be done without actual
 * atomic operations (i.e. only pg_atomic_read/write).
 *
 * Be careful to avoid increasing the size of the struct when adding or
 * reordering members.  Keeping it below 64 bytes (the most common CPU
 * cache line size) is fairly important for performance.
 */
typedef struct BufferDesc
{
	BufferTag	tag;			/* ID of page contained in buffer */
	int			buf_id;			/* buffer's index number (from 0) */

	/* state of the tag, containing flags, refcount and usagecount */
	pg_atomic_uint32 state;

	int			wait_backend_pid;		/* backend PID of pin-count waiter */
	int			freeNext;		/* link in freelist chain */

	LWLock		content_lock;	/* to lock access to buffer contents */
} BufferDesc;

/*
 * Concurrent access to buffer headers has proven to be more efficient if
 * they're cache line aligned. So we force the start of the BufferDescriptors
 * array to be on a cache line boundary and force the elements to be cache
 * line sized.
 *
 * XXX: As this is primarily matters in highly concurrent workloads which
 * probably all are 64bit these days, and the space wastage would be a bit
 * more noticeable on 32bit systems, we don't force the stride to be cache
 * line sized on those. If somebody does actual performance testing, we can
 * reevaluate.
 *
 * Note that local buffer descriptors aren't forced to be aligned - as there's
 * no concurrent access to those it's unlikely to be beneficial.
 *
 * We use 64bit as the cache line size here, because that's the most common
 * size. Making it bigger would be a waste of memory. Even if running on a
 * platform with either 32 or 128 byte line sizes, it's good to align to
 * boundaries and avoid false sharing.
 */
#define BUFFERDESC_PAD_TO_SIZE	(SIZEOF_VOID_P == 8 ? 64 : 1)

typedef union BufferDescPadded
{
	BufferDesc	bufferdesc;
	char		pad[BUFFERDESC_PAD_TO_SIZE];
} BufferDescPadded;

#define GetBufferDescriptor(id) (&BufferDescriptors[(id)].bufferdesc)
#define GetLocalBufferDescriptor(id) (&LocalBufferDescriptors[(id)])

#define BufferDescriptorGetBuffer(bdesc) ((bdesc)->buf_id + 1)

#define BufferDescriptorGetIOLock(bdesc) \
	(&(BufferIOLWLockArray[(bdesc)->buf_id]).lock)
#define BufferDescriptorGetContentLock(bdesc) \
	((LWLock*) (&(bdesc)->content_lock))

extern PGDLLIMPORT LWLockMinimallyPadded *BufferIOLWLockArray;

/*
 * The freeNext field is either the index of the next freelist entry,
 * or one of these special values:
 */
#define FREENEXT_END_OF_LIST	(-1)
#define FREENEXT_NOT_IN_LIST	(-2)

/*
 * Functions for acquiring/releasing a shared buffer header's spinlock.  Do
 * not apply these to local buffers!
 */
extern uint32 LockBufHdr(BufferDesc *desc);
#define UnlockBufHdr(desc, s)	\
	do {	\
		pg_write_barrier(); \
		pg_atomic_write_u32(&(desc)->state, (s) & (~BM_LOCKED)); \
	} while (0)


/*
 * The PendingWriteback & WritebackContext structure are used to keep
 * information about pending flush requests to be issued to the OS.
 */
typedef struct PendingWriteback
{
	/* could store different types of pending flushes here */
	BufferTag	tag;
} PendingWriteback;

/* struct forward declared in bufmgr.h */
typedef struct WritebackContext
{
	/* pointer to the max number of writeback requests to coalesce */
	int		   *max_pending;

	/* current number of pending writeback requests */
	int			nr_pending;

	/* pending requests */
	PendingWriteback pending_writebacks[WRITEBACK_MAX_PENDING_FLUSHES];
} WritebackContext;

/* in buf_init.c */
extern PGDLLIMPORT BufferDescPadded *BufferDescriptors;
extern PGDLLIMPORT WritebackContext BackendWritebackContext;

/* in localbuf.c */
extern BufferDesc *LocalBufferDescriptors;

/* in bufmgr.c */

/*
 * Structure to sort buffers per file on checkpoints.
 *
 * This structure is allocated per buffer in shared memory, so it should be
 * kept as small as possible.
 */
typedef struct CkptSortItem
{
	Oid			tsId;
	Oid			relNode;
	ForkNumber	forkNum;
	BlockNumber blockNum;
	int			buf_id;
} CkptSortItem;

extern CkptSortItem *CkptBufferIds;

/*
 * Internal buffer management routines
 */
/* bufmgr.c */
extern void WritebackContextInit(WritebackContext *context, int *max_pending);
extern void IssuePendingWritebacks(WritebackContext *context);
extern void ScheduleBufferTagForWriteback(WritebackContext *context, BufferTag *tag);

/* freelist.c */
extern BufferDesc *StrategyGetBuffer(BufferAccessStrategy strategy,
				  uint32 *buf_state);
extern void StrategyFreeBuffer(BufferDesc *buf);
extern bool StrategyRejectBuffer(BufferAccessStrategy strategy,
					 BufferDesc *buf);

extern int	StrategySyncStart(uint32 *complete_passes, uint32 *num_buf_alloc);
extern void StrategyNotifyBgWriter(int bgwprocno);

extern Size StrategyShmemSize(void);
extern void StrategyInitialize(bool init);

/* buf_table.c */
extern Size BufTableShmemSize(int size);
extern void InitBufTable(int size);
extern uint32 BufTableHashCode(BufferTag *tagPtr);
extern int	BufTableLookup(BufferTag *tagPtr, uint32 hashcode);
extern int	BufTableInsert(BufferTag *tagPtr, uint32 hashcode, int buf_id);
extern void BufTableDelete(BufferTag *tagPtr, uint32 hashcode);

/* localbuf.c */
extern void LocalPrefetchBuffer(SMgrRelation smgr, ForkNumber forkNum,
					BlockNumber blockNum);
extern BufferDesc *LocalBufferAlloc(SMgrRelation smgr, ForkNumber forkNum,
				 BlockNumber blockNum, bool *foundPtr);
extern void MarkLocalBufferDirty(Buffer buffer);
extern void DropRelFileNodeLocalBuffers(RelFileNode rnode, ForkNumber forkNum,
							BlockNumber firstDelBlock);
extern void DropRelFileNodeAllLocalBuffers(RelFileNode rnode);
extern void AtEOXact_LocalBuffers(bool isCommit);

#endif   /* BUFMGR_INTERNALS_H */<|MERGE_RESOLUTION|>--- conflicted
+++ resolved
@@ -29,7 +29,7 @@
 /*
  * Buffer state is a single 32-bit variable where following data is combined.
  *
- * - 18 bits refcount
+ * - 17 bits refcount in GPDB (18 bits in Postgres. We have one extra flag, BM_TEMP)
  * - 4 bits usage count
  * - 10 bits of flags
  *
@@ -39,11 +39,11 @@
  * The definition of buffer state components is below.
  */
 #define BUF_REFCOUNT_ONE 1
-#define BUF_REFCOUNT_MASK ((1U << 18) - 1)
-#define BUF_USAGECOUNT_MASK 0x003C0000U
-#define BUF_USAGECOUNT_ONE (1U << 18)
-#define BUF_USAGECOUNT_SHIFT 18
-#define BUF_FLAG_MASK 0xFFC00000U
+#define BUF_REFCOUNT_MASK ((1U << 17) - 1)
+#define BUF_USAGECOUNT_MASK 0x001E0000U
+#define BUF_USAGECOUNT_ONE (1U << 17)
+#define BUF_USAGECOUNT_SHIFT 17
+#define BUF_FLAG_MASK 0xFFE00000U
 
 /* Get refcount and usagecount from buffer state */
 #define BUF_STATE_GET_REFCOUNT(state) ((state) & BUF_REFCOUNT_MASK)
@@ -55,22 +55,6 @@
  * Note: TAG_VALID essentially means that there is a buffer hashtable
  * entry associated with the buffer's tag.
  */
-<<<<<<< HEAD
-#define BM_DIRTY				(1 << 0)		/* data needs writing */
-#define BM_VALID				(1 << 1)		/* data is valid */
-#define BM_TAG_VALID			(1 << 2)		/* tag is assigned */
-#define BM_IO_IN_PROGRESS		(1 << 3)		/* read or write in progress */
-#define BM_IO_ERROR				(1 << 4)		/* previous I/O failed */
-#define BM_JUST_DIRTIED			(1 << 5)		/* dirtied since write started */
-#define BM_PIN_COUNT_WAITER		(1 << 6)		/* have waiter for sole pin */
-#define BM_CHECKPOINT_NEEDED	(1 << 7)		/* must write for checkpoint */
-#define BM_PERMANENT			(1 << 8)		/* permanent relation (neither
-												 * unlogged, or init fork) */
-#define BM_TEMP					(1 << 9)		/* temporary relation */
-
-typedef bits16 BufFlags;
-
-=======
 #define BM_LOCKED				(1U << 22)		/* buffer header is locked */
 #define BM_DIRTY				(1U << 23)		/* data needs writing */
 #define BM_VALID				(1U << 24)		/* data is valid */
@@ -82,7 +66,8 @@
 #define BM_CHECKPOINT_NEEDED	(1U << 30)		/* must write for checkpoint */
 #define BM_PERMANENT			(1U << 31)		/* permanent relation (not
 												 * unlogged) */
->>>>>>> b5bce6c1
+#define BM_TEMP					(1U << 21)		/* temporary relation */
+
 /*
  * The maximum allowed value of usage_count represents a tradeoff between
  * accuracy and speed of the clock-sweep buffer management algorithm.  A
