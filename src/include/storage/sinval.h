/*-------------------------------------------------------------------------
 *
 * sinval.h
 *	  POSTGRES shared cache invalidation communication definitions.
 *
 *
 * Portions Copyright (c) 1996-2019, PostgreSQL Global Development Group
 * Portions Copyright (c) 1994, Regents of the University of California
 *
 * src/include/storage/sinval.h
 *
 *-------------------------------------------------------------------------
 */
#ifndef SINVAL_H
#define SINVAL_H

#include <signal.h>

#include "storage/relfilenode.h"

/*
 * We support several types of shared-invalidation messages:
 *	* invalidate a specific tuple in a specific catcache
 *	* invalidate all catcache entries from a given system catalog
 *	* invalidate a relcache entry for a specific logical relation
 *	* invalidate all relcache entries
 *	* invalidate an smgr cache entry for a specific physical relation
 *	* invalidate the mapped-relation mapping for a given database
 *	* invalidate any saved snapshot that might be used to scan a given relation
 * More types could be added if needed.  The message type is identified by
 * the first "int8" field of the message struct.  Zero or positive means a
 * specific-catcache inval message (and also serves as the catcache ID field).
 * Negative values identify the other message types, as per codes below.
 *
 * Catcache inval events are initially driven by detecting tuple inserts,
 * updates and deletions in system catalogs (see CacheInvalidateHeapTuple).
 * An update can generate two inval events, one for the old tuple and one for
 * the new, but this is reduced to one event if the tuple's hash key doesn't
 * change.  Note that the inval events themselves don't actually say whether
 * the tuple is being inserted or deleted.  Also, since we transmit only a
 * hash key, there is a small risk of unnecessary invalidations due to chance
 * matches of hash keys.
 *
 * Note that some system catalogs have multiple caches on them (with different
 * indexes).  On detecting a tuple invalidation in such a catalog, separate
 * catcache inval messages must be generated for each of its caches, since
 * the hash keys will generally be different.
 *
 * Catcache, relcache, and snapshot invalidations are transactional, and so
 * are sent to other backends upon commit.  Internally to the generating
 * backend, they are also processed at CommandCounterIncrement so that later
 * commands in the same transaction see the new state.  The generating backend
 * also has to process them at abort, to flush out any cache state it's loaded
 * from no-longer-valid entries.
 *
 * smgr and relation mapping invalidations are non-transactional: they are
 * sent immediately when the underlying file change is made.
 */

typedef struct
{
	int8		id;				/* cache ID --- must be first */
	Oid			dbId;			/* database ID, or 0 if a shared relation */
	uint32		hashValue;		/* hash value of key for this catcache */
} SharedInvalCatcacheMsg;

#define SHAREDINVALCATALOG_ID	(-1)

typedef struct
{
	int8		id;				/* type field --- must be first */
	Oid			dbId;			/* database ID, or 0 if a shared catalog */
	Oid			catId;			/* ID of catalog whose contents are invalid */
} SharedInvalCatalogMsg;

#define SHAREDINVALRELCACHE_ID	(-2)

typedef struct
{
	int8		id;				/* type field --- must be first */
	Oid			dbId;			/* database ID, or 0 if a shared relation */
	Oid			relId;			/* relation ID, or 0 if whole relcache */
} SharedInvalRelcacheMsg;

#define SHAREDINVALSMGR_ID		(-3)

typedef struct
{
	/* note: field layout chosen to pack into 16 bytes */
	int8		id;				/* type field --- must be first */
	int8		backend_hi;		/* high bits of backend ID, if temprel */
	uint16		backend_lo;		/* low bits of backend ID, if temprel */
	RelFileNode rnode;			/* spcNode, dbNode, relNode */
} SharedInvalSmgrMsg;

#define SHAREDINVALRELMAP_ID	(-4)

typedef struct
{
	int8		id;				/* type field --- must be first */
	Oid			dbId;			/* database ID, or 0 for shared catalogs */
} SharedInvalRelmapMsg;

#define SHAREDINVALSNAPSHOT_ID	(-5)

typedef struct
{
	int8		id;				/* type field --- must be first */
	Oid			dbId;			/* database ID, or 0 if a shared relation */
	Oid			relId;			/* relation ID */
} SharedInvalSnapshotMsg;

typedef union
{
	int8		id;				/* type field --- must be first */
	SharedInvalCatcacheMsg cc;
	SharedInvalCatalogMsg cat;
	SharedInvalRelcacheMsg rc;
	SharedInvalSmgrMsg sm;
	SharedInvalRelmapMsg rm;
	SharedInvalSnapshotMsg sn;
} SharedInvalidationMessage;


/* Counter of messages processed; don't worry about overflow. */
extern uint64 SharedInvalidMessageCounter;

extern volatile sig_atomic_t catchupInterruptPending;

extern void SendSharedInvalidMessages(const SharedInvalidationMessage *msgs,
									  int n);
extern void ReceiveSharedInvalidMessages(
										 void (*invalFunction) (SharedInvalidationMessage *msg),
										 void (*resetFunction) (void));

/* signal handler for catchup events (PROCSIG_CATCHUP_INTERRUPT) */
extern void HandleCatchupInterrupt(void);

/*
 * enable/disable processing of catchup events directly from signal handler.
 * The enable routine first performs processing of any catchup events that
 * have occurred since the last disable.
 */
extern void ProcessCatchupInterrupt(void);

<<<<<<< HEAD
extern volatile int in_process_catchup_event;

extern int xactGetCommittedInvalidationMessages(SharedInvalidationMessage **msgs,
									 bool *RelcacheInitFileInval);
=======
extern int	xactGetCommittedInvalidationMessages(SharedInvalidationMessage **msgs,
												 bool *RelcacheInitFileInval);
>>>>>>> 9e1c9f95
extern void ProcessCommittedInvalidationMessages(SharedInvalidationMessage *msgs,
												 int nmsgs, bool RelcacheInitFileInval,
												 Oid dbid, Oid tsid);

extern void LocalExecuteInvalidationMessage(SharedInvalidationMessage *msg);

#endif							/* SINVAL_H */<|MERGE_RESOLUTION|>--- conflicted
+++ resolved
@@ -143,15 +143,10 @@
  */
 extern void ProcessCatchupInterrupt(void);
 
-<<<<<<< HEAD
 extern volatile int in_process_catchup_event;
 
-extern int xactGetCommittedInvalidationMessages(SharedInvalidationMessage **msgs,
-									 bool *RelcacheInitFileInval);
-=======
 extern int	xactGetCommittedInvalidationMessages(SharedInvalidationMessage **msgs,
 												 bool *RelcacheInitFileInval);
->>>>>>> 9e1c9f95
 extern void ProcessCommittedInvalidationMessages(SharedInvalidationMessage *msgs,
 												 int nmsgs, bool RelcacheInitFileInval,
 												 Oid dbid, Oid tsid);
