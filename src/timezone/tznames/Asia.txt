--- conflicted
+++ resolved
@@ -139,11 +139,7 @@
 IDT     10800 D  # Israel Daylight Time
 IRDT    16200 D  # Iran Daylight Time
                  #     (Asia/Tehran)
-<<<<<<< HEAD
 IRKST   32400 D  # Irkutsk Summer Time (obsolete)
-=======
-IRKST   32400 D  # Irkutsk Summer Time
->>>>>>> d13f41d2
                  #     (Asia/Irkutsk)
 IRKT    32400    # Irkutsk Time (caution: this used to mean 28800)
                  #     (Asia/Irkutsk)
@@ -202,11 +198,7 @@
                  #     (Asia/Kamchatka)
 PETT    43200    # Petropavlovsk-Kamchatski Time
                  #     (Asia/Kamchatka)
-<<<<<<< HEAD
 PHT     28800    # Philippine Time (not in zic)
-=======
-PHT     28800    # Phillipine Time (not in zic)
->>>>>>> d13f41d2
 PKT     18000    # Pakistan Time
                  #     (Asia/Karachi)
 PKST    21600 D  # Pakistan Summer Time
