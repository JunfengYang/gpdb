/*-------------------------------------------------------------------------
 *
 * read.c
 *	  routines to convert a string (legal ascii representation of node) back
 *	  to nodes
 *
<<<<<<< HEAD
 * Portions Copyright (c) 2006-2008, Greenplum inc
 * Portions Copyright (c) 2012-Present Pivotal Software, Inc.
 * Portions Copyright (c) 1996-2016, PostgreSQL Global Development Group
=======
 * Portions Copyright (c) 1996-2019, PostgreSQL Global Development Group
>>>>>>> 9e1c9f95
 * Portions Copyright (c) 1994, Regents of the University of California
 *
 *
 * IDENTIFICATION
 *	  src/backend/nodes/read.c
 *
 * HISTORY
 *	  AUTHOR			DATE			MAJOR EVENT
 *	  Andrew Yu			Nov 2, 1994		file creation
 *
 *-------------------------------------------------------------------------
 */
#include "postgres.h"

#include <ctype.h>

#include "common/string.h"
#include "nodes/pg_list.h"
#include "nodes/readfuncs.h"
#include "nodes/value.h"


/* Static state for pg_strtok */
<<<<<<< HEAD
static char *pg_strtok_ptr = NULL;
static char *pg_strtok_begin = NULL;                    /*CDB*/
=======
static const char *pg_strtok_ptr = NULL;

/* State flag that determines how readfuncs.c should treat location fields */
#ifdef WRITE_READ_PARSE_PLAN_TREES
bool		restore_location_fields = false;
#endif
>>>>>>> 9e1c9f95

static void nodeReadSkipThru(char closingDelimiter);    /*CDB*/

/*
 * Helper functions for saving current states and pg_strtok() another string
 *
 * External functions like ExtensibleNodeMethods->nodeRead() uses the
 * pg_strtok_ptr information via pg_strtok() but the context could be binary
 * (readfast.c), set_strtok_states() to pg_strtok() the string.
 */
void
save_strtok_states(char **save_ptr, char **save_begin)
{
	*save_ptr = pg_strtok_ptr;		/* point pg_strtok at the string to read */
	*save_begin = pg_strtok_begin;	/* CDB: save starting position for debug */
}

void
set_strtok_states(char *ptr, char *begin)
{
	pg_strtok_ptr = ptr;		/* point pg_strtok at the string to read */
	pg_strtok_begin = begin;	/* CDB: save starting position for debug */
}

/*
 * stringToNode -
 *	  builds a Node tree from its string representation (assumed valid)
 *
 * restore_loc_fields instructs readfuncs.c whether to restore location
 * fields rather than set them to -1.  This is currently only supported
 * in builds with the WRITE_READ_PARSE_PLAN_TREES debugging flag set.
 */
static void *
stringToNodeInternal(const char *str, bool restore_loc_fields)
{
<<<<<<< HEAD
	char	   *save_strtok;
    char       *save_begin = pg_strtok_begin;
=======
>>>>>>> 9e1c9f95
	void	   *retval;
	const char *save_strtok;
#ifdef WRITE_READ_PARSE_PLAN_TREES
	bool		save_restore_location_fields;
#endif

	/*
	 * We save and restore the pre-existing state of pg_strtok. This makes the
	 * world safe for re-entrant invocation of stringToNode, without incurring
	 * a lot of notational overhead by having to pass the next-character
	 * pointer around through all the readfuncs.c code.
	 */
	save_strtok = pg_strtok_ptr;

    pg_strtok_ptr = str;		/* point pg_strtok at the string to read */
    pg_strtok_begin = str;      /* CDB: save starting position for debug */

	/*
	 * If enabled, likewise save/restore the location field handling flag.
	 */
#ifdef WRITE_READ_PARSE_PLAN_TREES
	save_restore_location_fields = restore_location_fields;
	restore_location_fields = restore_loc_fields;
#endif

	retval = nodeRead(NULL, 0); /* do the reading */

	pg_strtok_ptr = save_strtok;
    pg_strtok_begin = save_begin;

#ifdef WRITE_READ_PARSE_PLAN_TREES
	restore_location_fields = save_restore_location_fields;
#endif

	return retval;
}

/*
 * Externally visible entry points
 */
void *
stringToNode(const char *str)
{
	return stringToNodeInternal(str, false);
}

#ifdef WRITE_READ_PARSE_PLAN_TREES

void *
stringToNodeWithLocations(const char *str)
{
	return stringToNodeInternal(str, true);
}

#endif


/*****************************************************************************
 *
 * the lisp token parser
 *
 *****************************************************************************/

/*
 * pg_strtok --- retrieve next "token" from a string.
 *
 * Works kinda like strtok, except it never modifies the source string.
 * (Instead of storing nulls into the string, the length of the token
 * is returned to the caller.)
 * Also, the rules about what is a token are hard-wired rather than being
 * configured by passing a set of terminating characters.
 *
 * The string is assumed to have been initialized already by stringToNode.
 *
 * The rules for tokens are:
 *	* Whitespace (space, tab, newline) always separates tokens.
 *	* The characters '(', ')', '{', '}' form individual tokens even
 *	  without any whitespace around them.
 *	* Otherwise, a token is all the characters up to the next whitespace
 *	  or occurrence of one of the four special characters.
 *	* A backslash '\' can be used to quote whitespace or one of the four
 *	  special characters, so that it is treated as a plain token character.
 *	  Backslashes themselves must also be backslashed for consistency.
 *	  Any other character can be, but need not be, backslashed as well.
 *	* If the resulting token is '<>' (with no backslash), it is returned
 *	  as a non-NULL pointer to the token but with length == 0.  Note that
 *	  there is no other way to get a zero-length token.
 *
 * Returns a pointer to the start of the next token, and the length of the
 * token (including any embedded backslashes!) in *length.  If there are
 * no more tokens, NULL and 0 are returned.
 *
 * NOTE: this routine doesn't remove backslashes; the caller must do so
 * if necessary (see "debackslash").
 *
 * NOTE: prior to release 7.0, this routine also had a special case to treat
 * a token starting with '"' as extending to the next '"'.  This code was
 * broken, however, since it would fail to cope with a string containing an
 * embedded '"'.  I have therefore removed this special case, and instead
 * introduced rules for using backslashes to quote characters.  Higher-level
 * code should add backslashes to a string constant to ensure it is treated
 * as a single token.
 */
const char *
pg_strtok(int *length)
{
	const char *local_str;		/* working pointer to string */
	const char *ret_str;		/* start of token to return */

	local_str = pg_strtok_ptr;

	while (*local_str == ' ' || *local_str == '\n' || *local_str == '\t')
		local_str++;

	if (*local_str == '\0')
	{
		*length = 0;
		pg_strtok_ptr = local_str;
		return NULL;			/* no more tokens */
	}

	/*
	 * Now pointing at start of next token.
	 */
	ret_str = local_str;

	if (*local_str == '(' || *local_str == ')' ||
		*local_str == '{' || *local_str == '}')
	{
		/* special 1-character token */
		local_str++;
	}
	else
	{
		/* Normal token, possibly containing backslashes */
		while (*local_str != '\0' &&
			   *local_str != ' ' && *local_str != '\n' &&
			   *local_str != '\t' &&
			   *local_str != '(' && *local_str != ')' &&
			   *local_str != '{' && *local_str != '}')
		{
			if (*local_str == '\\' && local_str[1] != '\0')
				local_str += 2;
			else
				local_str++;
		}
	}

	*length = local_str - ret_str;

	/* Recognize special case for "empty" token */
	if (*length == 2 && ret_str[0] == '<' && ret_str[1] == '>')
		*length = 0;

	pg_strtok_ptr = local_str;

	return ret_str;
}

/*
 * debackslash -
 *	  create a palloc'd string holding the given token.
 *	  any protective backslashes in the token are removed.
 */
char *
debackslash(const char *token, int length)
{
	char	   *result = palloc(length + 1);
	char	   *ptr = result;

	while (length > 0)
	{
		if (*token == '\\' && length > 1)
			token++, length--;
		*ptr++ = *token++;
		length--;
	}
	*ptr = '\0';
	return result;
}

#define RIGHT_PAREN (1000000 + 1)
#define LEFT_PAREN	(1000000 + 2)
#define LEFT_BRACE	(1000000 + 3)
#define OTHER_TOKEN (1000000 + 4)

/*
 * nodeTokenType -
 *	  returns the type of the node token contained in token.
 *	  It returns one of the following valid NodeTags:
 *		T_Integer, T_Float, T_String, T_BitString
 *	  and some of its own:
 *		RIGHT_PAREN, LEFT_PAREN, LEFT_BRACE, OTHER_TOKEN
 *
 *	  Assumption: the ascii representation is legal
 */
static NodeTag
nodeTokenType(const char *token, int length)
{
	NodeTag		retval;
	const char *numptr;
	int			numlen;

	/*
	 * Check if the token is a number
	 */
	numptr = token;
	numlen = length;
	if (*numptr == '+' || *numptr == '-')
		numptr++, numlen--;
	if ((numlen > 0 && isdigit((unsigned char) *numptr)) ||
		(numlen > 1 && *numptr == '.' && isdigit((unsigned char) numptr[1])))
	{
		/*
		 * Yes.  Figure out whether it is integral or float; this requires
		 * both a syntax check and a range check. strtoint() can do both for
		 * us. We know the token will end at a character that strtoint will
		 * stop at, so we do not need to modify the string.
		 */
		char	   *endptr;

		errno = 0;
		(void) strtoint(token, &endptr, 10);
		if (endptr != token + length || errno == ERANGE)
			return T_Float;
		return T_Integer;
	}

	/*
	 * these three cases do not need length checks, since pg_strtok() will
	 * always treat them as single-byte tokens
	 */
	else if (*token == '(')
		retval = LEFT_PAREN;
	else if (*token == ')')
		retval = RIGHT_PAREN;
	else if (*token == '{')
		retval = LEFT_BRACE;
	else if (*token == '"' && length > 1 && token[length - 1] == '"')
		retval = T_String;
	else if (*token == 'b')
		retval = T_BitString;
	else
		retval = OTHER_TOKEN;
	return retval;
}

/*
 * nodeRead -
 *	  Slightly higher-level reader.
 *
 * This routine applies some semantic knowledge on top of the purely
 * lexical tokenizer pg_strtok().   It can read
 *	* Value token nodes (integers, floats, or strings);
 *	* General nodes (via parseNodeString() from readfuncs.c);
 *	* Lists of the above;
 *	* Lists of integers or OIDs.
 * The return value is declared void *, not Node *, to avoid having to
 * cast it explicitly in callers that assign to fields of different types.
 *
 * External callers should always pass NULL/0 for the arguments.  Internally
 * a non-NULL token may be passed when the upper recursion level has already
 * scanned the first token of a node's representation.
 *
 * We assume pg_strtok is already initialized with a string to read (hence
 * this should only be invoked from within a stringToNode operation).
 */
void *
nodeRead(const char *token, int tok_len)
{
	Node	   *result;
	NodeTag		type;

	if (token == NULL)			/* need to read a token? */
	{
		token = pg_strtok(&tok_len);

		if (token == NULL)		/* end of input */
			return NULL;
	}

	type = nodeTokenType(token, tok_len);

	switch ((int) type)
	{
		case LEFT_BRACE:
			result = parseNodeString();
			token = pg_strtok(&tok_len);

            /*
             * CDB: Check for extra fields left over following the ones that
             * were consumed by the node reader function.  If this tree was
             * read from the catalog, it might have been stored by a future
             * release which may have added fields that we don't know about.
             */
            while (token &&
                   token[0] == ':')
            {
                /*
                 * Check for special :prereq tag that a future release may have
                 * inserted to tell us that the node's semantics are not
                 * downward compatible.  The node reader function should have
                 * consumed any such tags for features that it supports.  If a
                 * :prereq is left to be seen here, that means its feature isn't
                 * implemented in this release and we must reject the statement.
                 * The tag should be followed by a concise feature name or
                 * release id that can be shown to the user in an error message.
                 */
                if (tok_len == 7 &&
                    memcmp(token, ":prereq", 7) == 0)
                {
        			token = pg_strtok(&tok_len);
                    token = debackslash(token, tok_len);
                    ereport(ERROR, (errcode(ERRCODE_FEATURE_NOT_SUPPORTED),
                                    errmsg("This operation requires a feature "
                                           "called \"%.*s\" which is not "
                                           "supported in this version of %s.", 
                                           tok_len, token, PACKAGE_NAME)
                            ));
                }

                /*
                 * Other extra fields can safely be ignored.  They are assumed
                 * downward compatible unless a :prereq tag tells us otherwise.
                 */
                nodeReadSkip();
                ereport(DEBUG2, (errmsg("nodeRead: unknown option '%.*s' ignored",
                                        tok_len, token),
                                 errdetail("Skipped '%.*s' at offset %d in %s",
                                           (int)(pg_strtok_ptr - token), token,
                                           (int)(token - pg_strtok_begin),
                                           pg_strtok_begin)
                        ));
                token = pg_strtok(&tok_len);
            }

			if (token == NULL )
				elog(ERROR, "did not find '}' at end of input node");
			if (token[0] != '}')
				elog(ERROR, "did not find '}' at end of input node, instead found %s",token);
			break;
		case LEFT_PAREN:
			{
				List	   *l = NIL;

				/*----------
				 * Could be an integer list:	(i int int ...)
				 * or an OID list:				(o int int ...)
				 * or a list of nodes/values:	(node node ...)
				 *----------
				 */
				token = pg_strtok(&tok_len);
				if (token == NULL)
					elog(ERROR, "unterminated List structure");
				if (tok_len == 1 && token[0] == 'i')
				{
					/* List of integers */
					for (;;)
					{
						int			val;
						char	   *endptr;

						token = pg_strtok(&tok_len);
						if (token == NULL)
							elog(ERROR, "unterminated List structure");
						if (token[0] == ')')
							break;
						val = (int) strtol(token, &endptr, 10);
						if (endptr != token + tok_len)
							elog(ERROR, "unrecognized integer: \"%.*s\"",
								 tok_len, token);
						l = lappend_int(l, val);
					}
				}
				else if (tok_len == 1 && token[0] == 'o')
				{
					/* List of OIDs */
					for (;;)
					{
						Oid			val;
						char	   *endptr;

						token = pg_strtok(&tok_len);
						if (token == NULL)
							elog(ERROR, "unterminated List structure");
						if (token[0] == ')')
							break;
						val = (Oid) strtoul(token, &endptr, 10);
						if (endptr != token + tok_len)
							elog(ERROR, "unrecognized OID: \"%.*s\"",
								 tok_len, token);
						l = lappend_oid(l, val);
					}
				}
				else
				{
					/* List of other node types */
					for (;;)
					{
						/* We have already scanned next token... */
						if (token[0] == ')')
							break;
						l = lappend(l, nodeRead(token, tok_len));
						token = pg_strtok(&tok_len);
						if (token == NULL)
							elog(ERROR, "unterminated List structure");
					}
				}
				result = (Node *) l;
				break;
			}
		case RIGHT_PAREN:
			elog(ERROR, "unexpected right parenthesis");
			result = NULL;		/* keep compiler happy */
			break;
		case OTHER_TOKEN:
			if (tok_len == 0)
			{
				/* must be "<>" --- represents a null pointer */
				result = NULL;
			}
			else
			{
				elog(ERROR, "unrecognized token: \"%.*s\"", tok_len, token);
				result = NULL;	/* keep compiler happy */
			}
			break;
		case T_Integer:

			/*
			 * we know that the token terminates on a char atoi will stop at
			 */
			result = (Node *) makeInteger(atoi(token));
			break;
		case T_Float:
			{
				char	   *fval = (char *) palloc(tok_len + 1);

				memcpy(fval, token, tok_len);
				fval[tok_len] = '\0';
				result = (Node *) makeFloat(fval);
			}
			break;
		case T_String:
			/* need to remove leading and trailing quotes, and backslashes */
			result = (Node *) makeString(debackslash(token + 1, tok_len - 2));
			break;
		case T_BitString:
			{
				char	   *val = palloc(tok_len);

				/* skip leading 'b' */
				memcpy(val, token + 1, tok_len - 1);
				val[tok_len - 1] = '\0';
				result = (Node *) makeBitString(val);
				break;
			}
		default:
			elog(ERROR, "unrecognized node type: %d", (int) type);
			result = NULL;		/* keep compiler happy */
			break;
	}

	return (void *) result;
}


/*
 * nodeReadSkip
 *    Skips next item (a token, list or subtree).
 */
void
nodeReadSkip(void)
{
    int     tok_len;
    char   *token = pg_strtok(&tok_len);

    if (!token)
    {
        elog(ERROR, "did not find expected token");
        return;                 /* not reached */
    }

    switch (*token)
    {
        case '{':
            nodeReadSkipThru('}');
            break;

        case '(':
            nodeReadSkipThru(')');
            break;

        case '}':
        case ')':
            elog(ERROR, "did not find expected token, instead found %s", token);
            return;             /* not reached */

        default:
            break;
    }
}                               /* nodeReadSkip */


/*
 * nodeReadSkipThru
 *    Skips one or more tokens, lists or subtrees up to and including
 *    the specified matching delimiter.
 */
void
nodeReadSkipThru(char closingDelimiter)
{
    for (;;)
    {
        int     tok_len;
        char   *token = pg_strtok(&tok_len);

        if (!token)
        {
            elog(ERROR, "did not find '%c' as expected", closingDelimiter);
            return;             /* not reached */
        }

        switch (*token)
        {
            case '{':
                nodeReadSkipThru('}');
                break;

            case '(':
                nodeReadSkipThru(')');
                break;

            case '}':
            case ')':
                if (*token != closingDelimiter)
                    elog(ERROR, "did not find '%c' as expected, instead found %s",
                         closingDelimiter, token);
                return;         /* not reached */

            default:
                break;
        }
    }
}                               /* nodeReadSkipThru */


/*
 * pg_strtok_peek_fldname
 *    Peeks at the token that will be returned by the next call to
 *    pg_strtok and returns true if it is, case-sensitively,
 *          :fldname
 */
bool
pg_strtok_peek_fldname(const char *fldname)
{
    char   *bp = pg_strtok_ptr;
    char   *cp;

    if (!bp)
        return false;

    /* trim leading whitespace */
    if (*bp <= ' ')
    {
        while (*bp == ' ' || *bp == '\n' || *bp == '\t')
		    bp++;
        pg_strtok_ptr = bp;
    }

    if (*bp != ':')
        return false;

    cp = bp+1;
    while (*fldname != '\0' &&
           *fldname == *cp)
    {
        cp++;
        fldname++;
    }

    if (*fldname != '\0')
        return false;

    if (*cp == ' ' ||
        *cp == '\n' ||
        *cp == '\t' ||
        *cp == '(' ||
        *cp == ')' ||
        *cp == '{' ||
        *cp == '}' ||
        *cp == '\0')
        return true;

    return false;
}                                   /* pg_strtok_peek_fldname */<|MERGE_RESOLUTION|>--- conflicted
+++ resolved
@@ -4,13 +4,9 @@
  *	  routines to convert a string (legal ascii representation of node) back
  *	  to nodes
  *
-<<<<<<< HEAD
  * Portions Copyright (c) 2006-2008, Greenplum inc
  * Portions Copyright (c) 2012-Present Pivotal Software, Inc.
- * Portions Copyright (c) 1996-2016, PostgreSQL Global Development Group
-=======
  * Portions Copyright (c) 1996-2019, PostgreSQL Global Development Group
->>>>>>> 9e1c9f95
  * Portions Copyright (c) 1994, Regents of the University of California
  *
  *
@@ -34,17 +30,13 @@
 
 
 /* Static state for pg_strtok */
-<<<<<<< HEAD
-static char *pg_strtok_ptr = NULL;
-static char *pg_strtok_begin = NULL;                    /*CDB*/
-=======
 static const char *pg_strtok_ptr = NULL;
+static const char *pg_strtok_begin = NULL;                    /*CDB*/
 
 /* State flag that determines how readfuncs.c should treat location fields */
 #ifdef WRITE_READ_PARSE_PLAN_TREES
 bool		restore_location_fields = false;
 #endif
->>>>>>> 9e1c9f95
 
 static void nodeReadSkipThru(char closingDelimiter);    /*CDB*/
 
@@ -56,14 +48,14 @@
  * (readfast.c), set_strtok_states() to pg_strtok() the string.
  */
 void
-save_strtok_states(char **save_ptr, char **save_begin)
+save_strtok_states(const char ** save_ptr, const char ** save_begin)
 {
 	*save_ptr = pg_strtok_ptr;		/* point pg_strtok at the string to read */
 	*save_begin = pg_strtok_begin;	/* CDB: save starting position for debug */
 }
 
 void
-set_strtok_states(char *ptr, char *begin)
+set_strtok_states(const char *ptr, const char *begin)
 {
 	pg_strtok_ptr = ptr;		/* point pg_strtok at the string to read */
 	pg_strtok_begin = begin;	/* CDB: save starting position for debug */
@@ -80,13 +72,9 @@
 static void *
 stringToNodeInternal(const char *str, bool restore_loc_fields)
 {
-<<<<<<< HEAD
-	char	   *save_strtok;
-    char       *save_begin = pg_strtok_begin;
-=======
->>>>>>> 9e1c9f95
 	void	   *retval;
 	const char *save_strtok;
+    const char *save_begin = pg_strtok_begin;
 #ifdef WRITE_READ_PARSE_PLAN_TREES
 	bool		save_restore_location_fields;
 #endif
@@ -560,7 +548,7 @@
 nodeReadSkip(void)
 {
     int     tok_len;
-    char   *token = pg_strtok(&tok_len);
+    const char *token = pg_strtok(&tok_len);
 
     if (!token)
     {
@@ -600,7 +588,7 @@
     for (;;)
     {
         int     tok_len;
-        char   *token = pg_strtok(&tok_len);
+        const char   *token = pg_strtok(&tok_len);
 
         if (!token)
         {
@@ -641,8 +629,8 @@
 bool
 pg_strtok_peek_fldname(const char *fldname)
 {
-    char   *bp = pg_strtok_ptr;
-    char   *cp;
+    const char   *bp = pg_strtok_ptr;
+    const char   *cp;
 
     if (!bp)
         return false;
