--- conflicted
+++ resolved
@@ -370,7 +370,6 @@
 }
 
 /*
-<<<<<<< HEAD
  * makeAggrefByOid -
  * 	make a trivial aggregate expression.
  *
@@ -397,7 +396,8 @@
 
 	return aggref;
 }
-=======
+
+/*
  * makeOptionDefElem -
  *	build an OptionDefElem node
  */
@@ -408,5 +408,4 @@
 	res->alter_op = op;
 	res->def = def;
 	return res;
-}
->>>>>>> 38e93482
+}