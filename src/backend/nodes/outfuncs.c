--- conflicted
+++ resolved
@@ -9,12 +9,7 @@
  *
  *
  * IDENTIFICATION
-<<<<<<< HEAD
- *	  $PostgreSQL: pgsql/src/backend/nodes/outfuncs.c,v 1.285.2.4 2007/08/31 01:44:14 tgl Exp $
- *
-=======
  *	  $PostgreSQL: pgsql/src/backend/nodes/outfuncs.c,v 1.286 2006/12/10 22:13:26 tgl Exp $
->>>>>>> 782d68e3
  *
  * NOTES
  *	  Every node type that can appear in stored rules' parsetrees *must*
