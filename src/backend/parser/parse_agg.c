/*-------------------------------------------------------------------------
 *
 * parse_agg.c
 *	  handle aggregates and window functions in parser
 *
 * Portions Copyright (c) 1996-2008, PostgreSQL Global Development Group
 * Portions Copyright (c) 1994, Regents of the University of California
 *
 *
 * IDENTIFICATION
 *	  $PostgreSQL: pgsql/src/backend/parser/parse_agg.c,v 1.85 2008/12/28 18:53:58 tgl Exp $
 *
 *-------------------------------------------------------------------------
 */
#include "postgres.h"

#include "nodes/makefuncs.h"
#include "nodes/nodeFuncs.h"
#include "optimizer/tlist.h"
#include "optimizer/var.h"
#include "optimizer/walkers.h"
#include "parser/parse_agg.h"
#include "parser/parse_clause.h"
#include "parser/parse_expr.h"
#include "parser/parsetree.h"
#include "rewrite/rewriteManip.h"
#include "utils/lsyscache.h"


typedef struct
{
	ParseState *pstate;
	List	   *groupClauses;
	bool		have_non_var_grouping;
	int			sublevels_up;
} check_ungrouped_columns_context;

typedef struct
{
	int sublevels_up;
} checkHasGroupExtFuncs_context;

static void check_ungrouped_columns(Node *node, ParseState *pstate,
						List *groupClauses, bool have_non_var_grouping);
static bool check_ungrouped_columns_walker(Node *node,
							   check_ungrouped_columns_context *context);
static List* get_groupclause_exprs(Node *grpcl, List *targetList);


/*
 * transformAggregateCall -
 *		Finish initial transformation of an aggregate call
 *
 * parse_func.c has recognized the function as an aggregate, and has set
 * up all the fields of the Aggref except agglevelsup.  Here we must
 * determine which query level the aggregate actually belongs to, set
 * agglevelsup accordingly, and mark p_hasAggs true in the corresponding
 * pstate level.
 *
 * GPDB: the passed-in aggorder list hasn't been transformed yet. We
 * do it here.
 */
void
transformAggregateCall(ParseState *pstate, Aggref *agg, List *agg_order)
{
	int			min_varlevel;

	/*
	 * The aggregate's level is the same as the level of the lowest-level
	 * variable or aggregate in its arguments; or if it contains no variables
	 * at all, we presume it to be local.
	 */
	min_varlevel = find_minimum_var_level((Node *) agg->args);

	{
		int			vl;

		vl = find_minimum_var_level((Node *) agg->aggfilter);
		if (vl >= 0 && (min_varlevel < 0 || vl < min_varlevel))
			min_varlevel = vl;
	}

	/*
	 * An aggregate can't directly contain another aggregate call of the same
	 * level (though outer aggs are okay).  We can skip this check if we
	 * didn't find any local vars or aggs.
	 */
	if (min_varlevel == 0)
	{
		if (pstate->p_hasAggs &&
			checkExprHasAggs((Node *) agg->args))
			ereport(ERROR,
					(errcode(ERRCODE_GROUPING_ERROR),
					 errmsg("aggregate function calls cannot be nested"),
					 parser_errposition(pstate,
										locate_agg_of_level((Node *) agg->args, 0))));
	}

	/* It can't contain window functions either */
	if (pstate->p_hasWindowFuncs &&
		checkExprHasWindowFuncs((Node *) agg->args))
		ereport(ERROR,
				(errcode(ERRCODE_GROUPING_ERROR),
				 errmsg("aggregate function calls cannot contain window function calls"),
				 parser_errposition(pstate,
									locate_windowfunc((Node *) agg->args))));

	if (min_varlevel < 0)
		min_varlevel = 0;
	agg->agglevelsup = min_varlevel;

    /*
     * Transform the aggregate order by, if any.
     *
     * This involves transforming a sortlist, which in turn requires
     * maintenace of a targetlist maintained for the purposes of the
     * sort.  This targetlist cannot be the main query targetlist
     * because the rules of which columns are referencable are different
     * for the two targetlists.  This one can reference any column in
     * in the from list, the main targetlist is limitted to expressions
     * that show up in the group by clause.
     *
     * CDB: This is a little different from the postgres implementation.
     * In the postgres implementation the "args" of the aggregate is
     * the targetlist.  In the GP implementation the args are a regular
     * parameter list and we build a separate targetlist for use in
     * the order by.
     */
    if (agg_order)
    {
        AggOrder *aggorder = makeNode(AggOrder);
        List     *tlist    = NIL;
        int       save_next_resno;

        /* transformSortClause will move the parse state resno which can
         * cause problems since this isn't actually modifying the main
         * target list.  To handle this we simply save the current resno and
         * restore it when the transform is complete. */
        save_next_resno = pstate->p_next_resno;
        pstate->p_next_resno = 1;

        aggorder->sortImplicit = false;   /* TODO: implicit ordered aggregates */
        aggorder->sortClause =
            transformSortClause(pstate,
                                agg_order,
                                &tlist,
                                true /* fix unknowns */ ,
                                true /* use SQL99 rules */ );
        aggorder->sortTargets = tlist;

        pstate->p_next_resno = save_next_resno;

        agg->aggorder = aggorder;
    }

	/* Mark the correct pstate as having aggregates */
	while (min_varlevel-- > 0)
		pstate = pstate->parentParseState;
	pstate->p_hasAggs = true;
}

<<<<<<< HEAD
=======
/*
 * transformWindowFuncCall -
 *		Finish initial transformation of a window function call
 *
 * parse_func.c has recognized the function as a window function, and has set
 * up all the fields of the WindowFunc except winref.  Here we must (1) add
 * the WindowDef to the pstate (if not a duplicate of one already present) and
 * set winref to link to it; and (2) mark p_hasWindowFuncs true in the pstate.
 * Unlike aggregates, only the most closely nested pstate level need be
 * considered --- there are no "outer window functions" per SQL spec.
 */
>>>>>>> 95b07bc7
void
transformWindowFuncCall(ParseState *pstate, WindowFunc *wfunc,
						WindowDef *windef)
{
<<<<<<< HEAD
	char	   *name;

	/*
	 * A window function call can't contain another one (but aggs are OK). XXX
	 * is this required by spec, or just an unimplemented feature?
=======
	/*
	 * A window function call can't contain another one (but aggs are OK).
	 * XXX is this required by spec, or just an unimplemented feature?
>>>>>>> 95b07bc7
	 */
	if (pstate->p_hasWindowFuncs &&
		checkExprHasWindowFuncs((Node *) wfunc->args))
		ereport(ERROR,
				(errcode(ERRCODE_WINDOWING_ERROR),
				 errmsg("window function calls cannot be nested"),
				 parser_errposition(pstate,
<<<<<<< HEAD
								  locate_windowfunc((Node *) wfunc->args))));

	/*
	 * If the OVER clause just specifies a window name, find that WINDOW
	 * clause (which had better be present).  Otherwise, try to match all the
	 * properties of the OVER clause, and make a new entry in the p_windowdefs
	 * list if no luck.
	 *
	 * In PostgreSQL, the syntax for this is "agg() OVER w". In GPDB, we also
	 * accept "agg() OVER (w)", with the extra parens.
	 */
	if (windef->name)
	{
		name = windef->name;

		Assert(windef->refname == NULL &&
			   windef->partitionClause == NIL &&
			   windef->orderClause == NIL &&
			   windef->frameOptions == FRAMEOPTION_DEFAULTS);
	}
	else if (windef->refname &&
			 !windef->partitionClause &&
			 !windef->orderClause &&
			 (windef->frameOptions & FRAMEOPTION_NONDEFAULT) == 0)
	{
		/* This is "agg() OVER (w)" */
		name = windef->refname;
	}
	else
		name = NULL;

	if (name)
=======
									locate_windowfunc((Node *) wfunc->args))));

	/*
	 * If the OVER clause just specifies a reference name, find that
	 * WINDOW clause (which had better be present).  Otherwise, try to
	 * match all the properties of the OVER clause, and make a new entry
	 * in the p_windowdefs list if no luck.
	 */
	Assert(!windef->name);
	if (windef->refname &&
		windef->partitionClause == NIL &&
		windef->orderClause == NIL)
>>>>>>> 95b07bc7
	{
		Index		winref = 0;
		ListCell   *lc;

		foreach(lc, pstate->p_windowdefs)
		{
<<<<<<< HEAD
			WindowDef  *refwin = (WindowDef *) lfirst(lc);

			winref++;
			if (refwin->name && strcmp(refwin->name, name) == 0)
=======
			WindowDef *refwin = (WindowDef *) lfirst(lc);

			winref++;
			if (refwin->name && strcmp(refwin->name, windef->refname) == 0)
>>>>>>> 95b07bc7
			{
				wfunc->winref = winref;
				break;
			}
		}
		if (lc == NULL)			/* didn't find it? */
			ereport(ERROR,
					(errcode(ERRCODE_UNDEFINED_OBJECT),
<<<<<<< HEAD
					 errmsg("window \"%s\" does not exist", windef->name),
=======
					 errmsg("window \"%s\" does not exist", windef->refname),
>>>>>>> 95b07bc7
					 parser_errposition(pstate, windef->location)));
	}
	else
	{
		Index		winref = 0;
		ListCell   *lc;

		foreach(lc, pstate->p_windowdefs)
		{
<<<<<<< HEAD
			WindowDef  *refwin = (WindowDef *) lfirst(lc);

			winref++;
			if (refwin->refname && windef->refname &&
				strcmp(refwin->refname, windef->refname) == 0)
				 /* matched on refname */ ;
			else if (!refwin->refname && !windef->refname)
				 /* matched, no refname */ ;
			else
				continue;
			if (equal(refwin->partitionClause, windef->partitionClause) &&
				equal(refwin->orderClause, windef->orderClause) &&
				refwin->frameOptions == windef->frameOptions &&
				equal(refwin->startOffset, windef->startOffset) &&
				equal(refwin->endOffset, windef->endOffset))
=======
			WindowDef *refwin = (WindowDef *) lfirst(lc);

			winref++;
			if (refwin->refname && windef->refname &&
				strcmp(refwin->name, windef->refname) == 0)
				/* matched on refname */ ;
			else if (!refwin->refname && !windef->refname)
				/* matched, no refname */ ;
			else
				continue;
			if (equal(refwin->partitionClause, windef->partitionClause) &&
				equal(refwin->orderClause, windef->orderClause))
>>>>>>> 95b07bc7
			{
				/* found a duplicate window specification */
				wfunc->winref = winref;
				break;
			}
		}
		if (lc == NULL)			/* didn't find it? */
		{
			pstate->p_windowdefs = lappend(pstate->p_windowdefs, windef);
			wfunc->winref = list_length(pstate->p_windowdefs);
		}
	}

	pstate->p_hasWindowFuncs = true;
}

/*
 * parseCheckAggregates
 *	Check for aggregates where they shouldn't be and improper grouping.
 *
 *	Ideally this should be done earlier, but it's difficult to distinguish
 *	aggregates from plain functions at the grammar level.  So instead we
 *	check here.  This function should be called after the target list and
 *	qualifications are finalized.
 */
void
parseCheckAggregates(ParseState *pstate, Query *qry)
{
	List	   *groupClauses = NIL;
	bool		have_non_var_grouping;
	ListCell   *l;
	bool		hasJoinRTEs;
	bool		hasSelfRefRTEs;
	PlannerInfo *root;
	Node	   *clause;

	/* This should only be called if we found aggregates or grouping */
	Assert(pstate->p_hasAggs || qry->groupClause || qry->havingQual);

	/*
	 * Scan the range table to see if there are JOIN or self-reference CTE
	 * entries.  We'll need this info below.
	 */
	hasJoinRTEs = hasSelfRefRTEs = false;
	foreach(l, pstate->p_rtable)
	{
		RangeTblEntry *rte = (RangeTblEntry *) lfirst(l);

		if (rte->rtekind == RTE_JOIN)
			hasJoinRTEs = true;
		else if (rte->rtekind == RTE_CTE && rte->self_reference)
			hasSelfRefRTEs = true;
	}

	/*
	 * Aggregates and window functions must never appear in WHERE or
	 * JOIN/ON clauses.  Window function must never appear in HAVING
	 * clauses.
	 *
	 * (Note this check should appear first to deliver an appropriate error
	 * message; otherwise we are likely to complain about some innocent
	 * variable in the target list, which is outright misleading if the
	 * problem is in WHERE.)
	 */
	if (checkExprHasAggs(qry->jointree->quals))
		ereport(ERROR,
				(errcode(ERRCODE_GROUPING_ERROR),
				 errmsg("aggregates not allowed in WHERE clause"),
				 parser_errposition(pstate,
									locate_agg_of_level(qry->jointree->quals, 0))));
	if (checkExprHasAggs((Node *) qry->jointree->fromlist))
		ereport(ERROR,
				(errcode(ERRCODE_GROUPING_ERROR),
				 errmsg("aggregates not allowed in JOIN conditions"),
				 parser_errposition(pstate,
									locate_agg_of_level((Node *) qry->jointree->fromlist, 0))));

	/*
	 * No aggregates allowed in GROUP BY clauses, either.
	 *
	 * While we are at it, build a list of the acceptable GROUP BY expressions
	 * for use by check_ungrouped_columns().
	 */
	foreach(l, qry->groupClause)
	{
		Node	   *grpcl = lfirst(l);
		List	   *exprs;
		ListCell   *l2;

		if (grpcl == NULL)
			continue;

		Assert(IsA(grpcl, SortGroupClause) || IsA(grpcl, GroupingClause));

		exprs = get_groupclause_exprs(grpcl, qry->targetList);

		foreach(l2, exprs)
		{
			Node	   *expr = (Node *) lfirst(l2);

			if (checkExprHasAggs(expr))
				ereport(ERROR,
						(errcode(ERRCODE_GROUPING_ERROR),
						 errmsg("aggregates not allowed in GROUP BY clause"),
						 parser_errposition(pstate,
											locate_agg_of_level(expr, 0))));

			if (checkExprHasGroupExtFuncs(expr))
				ereport(ERROR,
						(errcode(ERRCODE_GROUPING_ERROR),
						 errmsg("grouping() or group_id() not allowed in GROUP BY clause")));
			groupClauses = lcons(expr, groupClauses);
		}
	}

	/*
	 * If there are join alias vars involved, we have to flatten them to the
	 * underlying vars, so that aliased and unaliased vars will be correctly
	 * taken as equal.	We can skip the expense of doing this if no rangetable
	 * entries are RTE_JOIN kind.
	 * We use the planner's flatten_join_alias_vars routine to do the
	 * flattening; it wants a PlannerInfo root node, which fortunately can be
	 * mostly dummy.
	 */
	if (hasJoinRTEs)
	{
		root = makeNode(PlannerInfo);
		root->parse = qry;
		root->planner_cxt = CurrentMemoryContext;
		root->hasJoinRTEs = true;

		groupClauses = (List *) flatten_join_alias_vars(root,
													  (Node *) groupClauses);
	}
	else
		root = NULL;			/* keep compiler quiet */

	/*
	 * Detect whether any of the grouping expressions aren't simple Vars; if
	 * they're all Vars then we don't have to work so hard in the recursive
	 * scans.  (Note we have to flatten aliases before this.)
	 */
	have_non_var_grouping = false;
	foreach(l, groupClauses)
	{
		if (!IsA((Node *) lfirst(l), Var))
		{
			have_non_var_grouping = true;
			break;
		}
	}

	/*
	 * Check the targetlist and HAVING clause for ungrouped variables.
	 *
	 * Note: because we check resjunk tlist elements as well as regular ones,
	 * this will also find ungrouped variables that came from ORDER BY and
	 * WINDOW clauses.  For that matter, it's also going to examine the
	 * grouping expressions themselves --- but they'll all pass the test ...
	 */
	clause = (Node *) qry->targetList;
	if (hasJoinRTEs)
		clause = flatten_join_alias_vars(root, clause);
	check_ungrouped_columns(clause, pstate,
							groupClauses, have_non_var_grouping);

	clause = (Node *) qry->havingQual;
	if (hasJoinRTEs)
		clause = flatten_join_alias_vars(root, clause);
	check_ungrouped_columns(clause, pstate,
							groupClauses, have_non_var_grouping);

	/*
	 * Unfortunately, percentile functions in CSQ return wrong result
	 * and looks like a big effort to fix.  The issue is that cdbllize tries
	 * to push down Param node to subquery, but it fails to do it in
	 * some circomstances.  The future planner may be able to
	 * handle this case correctly.
	 */
	if (contain_vars_of_level_or_above((Node *) qry, 1))
	{
		if (extract_nodes(NULL, (Node *) qry->targetList, T_PercentileExpr) ||
			extract_nodes(NULL, qry->havingQual, T_PercentileExpr))
			ereport(ERROR,
					(errcode(ERRCODE_FEATURE_NOT_SUPPORTED),
					 errmsg("correlated subquery cannot contain percentile functions")));
	}

	/*
	 * Per spec, aggregates can't appear in a recursive term.
	 */
	if (pstate->p_hasAggs && hasSelfRefRTEs)
		ereport(ERROR,
				(errcode(ERRCODE_INVALID_RECURSION),
				 errmsg("aggregate functions not allowed in a recursive query's recursive term"),
				 parser_errposition(pstate,
									locate_agg_of_level((Node *) qry, 0))));
}

/*
 * parseCheckWindowFuncs
 *	Check for window functions where they shouldn't be.
 *
 *	We have to forbid window functions in WHERE, JOIN/ON, HAVING, GROUP BY,
 *	and window specifications.  (Other clauses, such as RETURNING and LIMIT,
 *	have already been checked.)  Transformation of all these clauses must
 *	be completed already.
 */
void
parseCheckWindowFuncs(ParseState *pstate, Query *qry)
{
<<<<<<< HEAD
	ListCell   *l;
=======
	ListCell	   *l;
>>>>>>> 95b07bc7

	/* This should only be called if we found window functions */
	Assert(pstate->p_hasWindowFuncs);

	if (checkExprHasWindowFuncs(qry->jointree->quals))
		ereport(ERROR,
				(errcode(ERRCODE_WINDOWING_ERROR),
				 errmsg("window functions not allowed in WHERE clause"),
				 parser_errposition(pstate,
<<<<<<< HEAD
								  locate_windowfunc(qry->jointree->quals))));
=======
									locate_windowfunc(qry->jointree->quals))));
>>>>>>> 95b07bc7
	if (checkExprHasWindowFuncs((Node *) qry->jointree->fromlist))
		ereport(ERROR,
				(errcode(ERRCODE_WINDOWING_ERROR),
				 errmsg("window functions not allowed in JOIN conditions"),
				 parser_errposition(pstate,
<<<<<<< HEAD
					  locate_windowfunc((Node *) qry->jointree->fromlist))));
=======
									locate_windowfunc((Node *) qry->jointree->fromlist))));
>>>>>>> 95b07bc7
	if (checkExprHasWindowFuncs(qry->havingQual))
		ereport(ERROR,
				(errcode(ERRCODE_WINDOWING_ERROR),
				 errmsg("window functions not allowed in HAVING clause"),
				 parser_errposition(pstate,
									locate_windowfunc(qry->havingQual))));

	foreach(l, qry->groupClause)
	{
<<<<<<< HEAD
		Node	   *grpcl = lfirst(l);
		Node	   *expr;

		Assert(IsA(grpcl, SortGroupClause) || IsA(grpcl, GroupingClause));

		expr = (Node *) get_groupclause_exprs(grpcl, qry->targetList);

		if (checkExprHasWindowFuncs(expr))
			ereport(ERROR,
					(errcode(ERRCODE_WINDOWING_ERROR),
				   errmsg("window functions not allowed in GROUP BY clause"),
					 parser_errposition(pstate,
										locate_windowfunc(expr))));
	}
=======
		SortGroupClause *grpcl = (SortGroupClause *) lfirst(l);
		Node	   *expr;

		expr = get_sortgroupclause_expr(grpcl, qry->targetList);
		if (checkExprHasWindowFuncs(expr))
			ereport(ERROR,
					(errcode(ERRCODE_WINDOWING_ERROR),
					 errmsg("window functions not allowed in GROUP BY clause"),
					 parser_errposition(pstate,
										locate_windowfunc(expr))));
	}

	foreach(l, qry->windowClause)
	{
		WindowClause   *wc = (WindowClause *) lfirst(l);
		ListCell   *l2;

		foreach(l2, wc->partitionClause)
		{
			SortGroupClause *grpcl = (SortGroupClause *) lfirst(l2);
			Node	   *expr;

			expr = get_sortgroupclause_expr(grpcl, qry->targetList);
			if (checkExprHasWindowFuncs(expr))
				ereport(ERROR,
						(errcode(ERRCODE_WINDOWING_ERROR),
						 errmsg("window functions not allowed in window definition"),
						 parser_errposition(pstate,
											locate_windowfunc(expr))));
		}
		foreach(l2, wc->orderClause)
		{
			SortGroupClause *grpcl = (SortGroupClause *) lfirst(l2);
			Node	   *expr;

			expr = get_sortgroupclause_expr(grpcl, qry->targetList);
			if (checkExprHasWindowFuncs(expr))
				ereport(ERROR,
						(errcode(ERRCODE_WINDOWING_ERROR),
						 errmsg("window functions not allowed in window definition"),
						 parser_errposition(pstate,
											locate_windowfunc(expr))));
		}
	}
>>>>>>> 95b07bc7
}

/*
 * check_ungrouped_columns -
 *	  Scan the given expression tree for ungrouped variables (variables
 *	  that are not listed in the groupClauses list and are not within
 *	  the arguments of aggregate functions).  Emit a suitable error message
 *	  if any are found.
 *
 * NOTE: we assume that the given clause has been transformed suitably for
 * parser output.  This means we can use expression_tree_walker.
 *
 * NOTE: we recognize grouping expressions in the main query, but only
 * grouping Vars in subqueries.  For example, this will be rejected,
 * although it could be allowed:
 *		SELECT
 *			(SELECT x FROM bar where y = (foo.a + foo.b))
 *		FROM foo
 *		GROUP BY a + b;
 * The difficulty is the need to account for different sublevels_up.
 * This appears to require a whole custom version of equal(), which is
 * way more pain than the feature seems worth.
 */
static void
check_ungrouped_columns(Node *node, ParseState *pstate,
						List *groupClauses, bool have_non_var_grouping)
{
	check_ungrouped_columns_context context;

	context.pstate = pstate;
	context.groupClauses = groupClauses;
	context.have_non_var_grouping = have_non_var_grouping;
	context.sublevels_up = 0;
	check_ungrouped_columns_walker(node, &context);
}

static bool
check_ungrouped_columns_walker(Node *node,
							   check_ungrouped_columns_context *context)
{
	ListCell   *gl;

	if (node == NULL)
		return false;
	if (IsA(node, Const) ||
		IsA(node, Param))
		return false;			/* constants are always acceptable */

	/*
	 * If we find an aggregate call of the original level, do not recurse into
	 * its arguments or filter; ungrouped vars there are not an error. We can
	 * also skip looking at aggregates of higher levels, since they could not
	 * possibly contain Vars of concern to us (see transformAggregateCall).
	 * We do need to look at aggregates of lower levels, however.
	 */
	if (IsA(node, Aggref) &&
		(int) ((Aggref *) node)->agglevelsup >= context->sublevels_up)
		return false;

	/*
	 * PercentileExpr's levelsup is zero.
	 */
	if (IsA(node, PercentileExpr) &&
		0 >= context->sublevels_up)
		return false;

	/*
	 * If we have any GROUP BY items that are not simple Vars, check to see if
	 * subexpression as a whole matches any GROUP BY item. We need to do this
	 * at every recursion level so that we recognize GROUPed-BY expressions
	 * before reaching variables within them. But this only works at the outer
	 * query level, as noted above.
	 */
	if (context->have_non_var_grouping && context->sublevels_up == 0)
	{
		foreach(gl, context->groupClauses)
		{
			if (equal(node, lfirst(gl)))
				return false;	/* acceptable, do not descend more */
		}
	}

	/*
	 * If we have an ungrouped Var of the original query level, we have a
	 * failure.  Vars below the original query level are not a problem, and
	 * neither are Vars from above it.	(If such Vars are ungrouped as far as
	 * their own query level is concerned, that's someone else's problem...)
	 */
	if (IsA(node, Var))
	{
		Var		   *var = (Var *) node;
		RangeTblEntry *rte;
		const char *attname;

		if (var->varlevelsup != context->sublevels_up)
			return false;		/* it's not local to my query, ignore */

		/*
		 * Check for a match, if we didn't do it above.
		 */
		if (!context->have_non_var_grouping || context->sublevels_up != 0)
		{
			foreach(gl, context->groupClauses)
			{
				Var		   *gvar = (Var *) lfirst(gl);

				if (IsA(gvar, Var) &&
					gvar->varno == var->varno &&
					gvar->varattno == var->varattno &&
					gvar->varlevelsup == 0)
					return false;		/* acceptable, we're okay */
			}
		}

		/* Found an ungrouped local variable; generate error message */
		Assert(var->varno > 0 &&
			   (int) var->varno <= list_length(context->pstate->p_rtable));
		rte = rt_fetch(var->varno, context->pstate->p_rtable);
		attname = get_rte_attribute_name(rte, var->varattno);
		if (context->sublevels_up == 0)
			ereport(ERROR,
					(errcode(ERRCODE_GROUPING_ERROR),
					 errmsg("column \"%s.%s\" must appear in the GROUP BY clause or be used in an aggregate function",
							rte->eref->aliasname, attname),
					 parser_errposition(context->pstate, var->location)));
		else
			ereport(ERROR,
					(errcode(ERRCODE_GROUPING_ERROR),
					 errmsg("subquery uses ungrouped column \"%s.%s\" from outer query",
							rte->eref->aliasname, attname),
					 parser_errposition(context->pstate, var->location)));
	}

	if (IsA(node, Query))
	{
		/* Recurse into subselects */
		bool		result;

		context->sublevels_up++;
		result = query_tree_walker((Query *) node,
								   check_ungrouped_columns_walker,
								   (void *) context,
								   0);
		context->sublevels_up--;
		return result;
	}
	return expression_tree_walker(node, check_ungrouped_columns_walker,
								  (void *) context);
}

/*
 * Create expression trees for the transition and final functions
 * of an aggregate.  These are needed so that polymorphic functions
 * can be used within an aggregate --- without the expression trees,
 * such functions would not know the datatypes they are supposed to use.
 * (The trees will never actually be executed, however, so we can skimp
 * a bit on correctness.)
 *
 * agg_input_types, agg_state_type, agg_result_type identify the input,
 * transition, and result types of the aggregate.  These should all be
 * resolved to actual types (ie, none should ever be ANYELEMENT etc).
 *
 * transfn_oid and finalfn_oid identify the funcs to be called; the latter
 * may be InvalidOid.
 *
 * Pointers to the constructed trees are returned into *transfnexpr and
 * *finalfnexpr.  The latter is set to NULL if there's no finalfn.
 */
void
build_aggregate_fnexprs(Oid *agg_input_types,
						int agg_num_inputs,
						Oid agg_state_type,
						Oid agg_result_type,
						Oid transfn_oid,
						Oid finalfn_oid,
						Oid prelimfn_oid,
						Oid invtransfn_oid,
						Oid invprelimfn_oid,
						Expr **transfnexpr,
						Expr **finalfnexpr,
						Expr **prelimfnexpr,
						Expr **invtransfnexpr,
						Expr **invprelimfnexpr)
{
	Param	   *argp;
	List	   *args;
	int			i;

	/*
	 * Build arg list to use in the transfn FuncExpr node. We really only care
	 * that transfn can discover the actual argument types at runtime using
	 * get_fn_expr_argtype(), so it's okay to use Param nodes that don't
	 * correspond to any real Param.
	 */
	argp = makeNode(Param);
	argp->paramkind = PARAM_EXEC;
	argp->paramid = -1;
	argp->paramtype = agg_state_type;
	argp->paramtypmod = -1;
	argp->location = -1;

	args = list_make1(argp);

	for (i = 0; i < agg_num_inputs; i++)
	{
		argp = makeNode(Param);
		argp->paramkind = PARAM_EXEC;
		argp->paramid = -1;
		argp->paramtype = agg_input_types[i];
		argp->paramtypmod = -1;
		argp->location = -1;
		args = lappend(args, argp);
	}

	*transfnexpr = (Expr *) makeFuncExpr(transfn_oid,
										 agg_state_type,
										 args,
										 COERCE_DONTCARE);

	/* see if we have a final function */
	if (!OidIsValid(finalfn_oid))
	{
		*finalfnexpr = NULL;
	}
	else
	{
		/*
		 * Build expr tree for final function
		 */
		argp = makeNode(Param);
		argp->paramkind = PARAM_EXEC;
		argp->paramid = -1;
		argp->paramtype = agg_state_type;
		argp->paramtypmod = -1;
		argp->location = -1;
		args = list_make1(argp);

		*finalfnexpr = (Expr *) makeFuncExpr(finalfn_oid,
											 agg_result_type,
											 args,
											 COERCE_DONTCARE);
	}

	/* prelim function */
	if (OidIsValid(prelimfn_oid))
	{
		/*
		 * Build expr tree for inverse transition function
		 */
		argp = makeNode(Param);
		argp->paramkind = PARAM_EXEC;
		argp->paramid = -1;
		argp->paramtype = agg_state_type;
		argp->paramtypmod = -1;
		argp->location = -1;
		args = list_make1(argp);

		/* XXX: is agg_state_type correct here? */
		*prelimfnexpr = (Expr *) makeFuncExpr(prelimfn_oid, agg_state_type,
											  args, COERCE_DONTCARE);
	}

	/* inverse functions */
	if (OidIsValid(invtransfn_oid))
	{
		/*
		 * Build expr tree for inverse transition function
		 */
		argp = makeNode(Param);
		argp->paramkind = PARAM_EXEC;
		argp->paramid = -1;
		argp->paramtype = agg_state_type;
		argp->paramtypmod = -1;
		argp->location = -1;
		args = list_make1(argp);

		*invtransfnexpr = (Expr *) makeFuncExpr(invtransfn_oid,
											 agg_state_type,
											 args,
											 COERCE_DONTCARE);
	}

	if (OidIsValid(invprelimfn_oid))
	{
		/*
		 * Build expr tree for inverse prelim function
		 */
		argp = makeNode(Param);
		argp->paramkind = PARAM_EXEC;
		argp->paramid = -1;
		argp->paramtype = agg_state_type;
		argp->paramtypmod = -1;
		argp->location = -1;
		args = list_make1(argp);

		*invprelimfnexpr = (Expr *) makeFuncExpr(invprelimfn_oid,
											 agg_state_type,
											 args,
											 COERCE_DONTCARE);
	}
}

/*
 * get_groupclause_exprs -
 *     Return a list of expressions appeared in a given GroupClause or
 *     GroupingClause.
 */
List*
get_groupclause_exprs(Node *grpcl, List *targetList)
{
	List *result = NIL;

	if ( !grpcl )
		return result;

	Assert(IsA(grpcl, SortGroupClause) ||
		   IsA(grpcl, GroupingClause) ||
		   IsA(grpcl, List));

	if (IsA(grpcl, SortGroupClause))
	{
		Node *node = get_sortgroupclause_expr((SortGroupClause *) grpcl, targetList);
		result = lappend(result, node);
	}

	else if (IsA(grpcl, GroupingClause))
	{
		ListCell* l;
		GroupingClause *gc = (GroupingClause*)grpcl;

		foreach(l, gc->groupsets)
		{
			result = list_concat(result,
								 get_groupclause_exprs((Node*)lfirst(l), targetList));
		}
	}

	else
	{
		List *exprs = (List *)grpcl;
		ListCell *lc;

		foreach (lc, exprs)
		{
			result = list_concat(result, get_groupclause_exprs((Node *)lfirst(lc),
															   targetList));
		}
	}

	return result;
}

static bool
checkExprHasGroupExtFuncs_walker(Node *node, checkHasGroupExtFuncs_context *context)
{
	if (node == NULL)
		return false;
	if (IsA(node, GroupingFunc) || IsA(node, GroupId))
	{
		/* XXX do GroupingFunc or GroupId need 'levelsup'? */
		return true;		/* abort the tree traversal and return true */
	}
	if (IsA(node, Query))
	{
		/* Recurse into subselects */
		bool		result;

		context->sublevels_up++;
		result = query_tree_walker((Query *) node,
								   checkExprHasGroupExtFuncs_walker,
								   (void *) context, 0);
		context->sublevels_up--;
		return result;
	}
	return expression_tree_walker(node, checkExprHasGroupExtFuncs_walker,
								  (void *) context);
}

/*
 * checkExprHasGroupExtFuncs -
 *  Check if an expression contains a grouping() or group_id() call.
 *
 *
 * The objective of this routine is to detect whether there are window functions
 * belonging to the initial query level. Window functions belonging to
 * subqueries or outer queries do NOT cause a true result.  We must recurse into
 * subqueries to detect outer-reference window functions that logically belong
 * to the initial query level.
 *
 * Compare this function to checkExprHasAggs().
 */
bool
checkExprHasGroupExtFuncs(Node *node)
{
	checkHasGroupExtFuncs_context context;
	context.sublevels_up = 0;

	/*
	 * Must be prepared to start with a Query or a bare expression tree; if
	 * it's a Query, we don't want to increment sublevels_up.
	 */
	return query_or_expression_tree_walker(node,
										   checkExprHasGroupExtFuncs_walker,
										   (void *) &context, 0);
}<|MERGE_RESOLUTION|>--- conflicted
+++ resolved
@@ -1,19 +1,22 @@
 /*-------------------------------------------------------------------------
  *
  * parse_agg.c
- *	  handle aggregates and window functions in parser
+ *	  handle aggregates in parser
  *
  * Portions Copyright (c) 1996-2008, PostgreSQL Global Development Group
  * Portions Copyright (c) 1994, Regents of the University of California
  *
  *
  * IDENTIFICATION
- *	  $PostgreSQL: pgsql/src/backend/parser/parse_agg.c,v 1.85 2008/12/28 18:53:58 tgl Exp $
+ *	  $PostgreSQL: pgsql/src/backend/parser/parse_agg.c,v 1.84 2008/10/04 21:56:54 tgl Exp $
  *
  *-------------------------------------------------------------------------
  */
 #include "postgres.h"
 
+#include "catalog/pg_aggregate.h"
+#include "catalog/pg_constraint.h"
+#include "catalog/pg_type.h"
 #include "nodes/makefuncs.h"
 #include "nodes/nodeFuncs.h"
 #include "optimizer/tlist.h"
@@ -21,11 +24,23 @@
 #include "optimizer/walkers.h"
 #include "parser/parse_agg.h"
 #include "parser/parse_clause.h"
+#include "parser/parse_coerce.h"
 #include "parser/parse_expr.h"
 #include "parser/parsetree.h"
 #include "rewrite/rewriteManip.h"
+#include "utils/builtins.h"
 #include "utils/lsyscache.h"
 
+#include "optimizer/walkers.h"
+
+
+typedef struct
+{
+	ParseState *pstate;
+	int			min_varlevel;
+	int			min_agglevel;
+	int			sublevels_up;
+} check_agg_arguments_context;
 
 typedef struct
 {
@@ -33,12 +48,20 @@
 	List	   *groupClauses;
 	bool		have_non_var_grouping;
 	int			sublevels_up;
+	bool		in_agg_direct_args;
 } check_ungrouped_columns_context;
 
 typedef struct
 {
 	int sublevels_up;
 } checkHasGroupExtFuncs_context;
+
+static int check_agg_arguments(ParseState *pstate,
+					List *directargs,
+					List *args,
+					Expr *filter);
+static bool check_agg_arguments_walker(Node *node,
+						   check_agg_arguments_context *context);
 
 static void check_ungrouped_columns(Node *node, ParseState *pstate,
 						List *groupClauses, bool have_non_var_grouping);
@@ -51,152 +74,617 @@
  * transformAggregateCall -
  *		Finish initial transformation of an aggregate call
  *
- * parse_func.c has recognized the function as an aggregate, and has set
- * up all the fields of the Aggref except agglevelsup.  Here we must
- * determine which query level the aggregate actually belongs to, set
- * agglevelsup accordingly, and mark p_hasAggs true in the corresponding
+ * parse_func.c has recognized the function as an aggregate, and has set up
+ * all the fields of the Aggref except aggdirectargs, args, aggorder,
+ * aggdistinct and agglevelsup.  The passed-in args list has been through
+ * standard expression transformation and type coercion to match the agg's
+ * declared arg types, while the passed-in aggorder list hasn't been
+ * transformed at all.
+ *
+ * Here we separate the args list into direct and aggregated args, storing the
+ * former in agg->aggdirectargs and the latter in agg->args.  The regular
+ * args, but not the direct args, are converted into a targetlist by inserting
+ * TargetEntry nodes.  We then transform the aggorder and agg_distinct
+ * specifications to produce lists of SortGroupClause nodes for agg->aggorder
+ * and agg->aggdistinct.  (For a regular aggregate, this might result in
+ * adding resjunk expressions to the targetlist; but for ordered-set
+ * aggregates the aggorder list will always be one-to-one with the aggregated
+ * args.)
+ *
+ * We must also determine which query level the aggregate actually belongs to,
+ * set agglevelsup accordingly, and mark p_hasAggs true in the corresponding
  * pstate level.
- *
- * GPDB: the passed-in aggorder list hasn't been transformed yet. We
- * do it here.
  */
 void
-transformAggregateCall(ParseState *pstate, Aggref *agg, List *agg_order)
-{
+transformAggregateCall(ParseState *pstate, Aggref *agg,
+					   List *args, List *aggorder, bool agg_distinct)
+{
+	List	   *tlist = NIL;
+	List	   *torder = NIL;
+	List	   *tdistinct = NIL;
+	AttrNumber	attno = 1;
+	int			save_next_resno;
 	int			min_varlevel;
-
-	/*
-	 * The aggregate's level is the same as the level of the lowest-level
-	 * variable or aggregate in its arguments; or if it contains no variables
-	 * at all, we presume it to be local.
-	 */
-	min_varlevel = find_minimum_var_level((Node *) agg->args);
-
-	{
-		int			vl;
-
-		vl = find_minimum_var_level((Node *) agg->aggfilter);
-		if (vl >= 0 && (min_varlevel < 0 || vl < min_varlevel))
-			min_varlevel = vl;
-	}
-
-	/*
-	 * An aggregate can't directly contain another aggregate call of the same
-	 * level (though outer aggs are okay).  We can skip this check if we
-	 * didn't find any local vars or aggs.
-	 */
-	if (min_varlevel == 0)
-	{
-		if (pstate->p_hasAggs &&
-			checkExprHasAggs((Node *) agg->args))
+	ListCell   *lc;
+	const char *err;
+	bool		errkind;
+
+	if (AGGKIND_IS_ORDERED_SET(agg->aggkind))
+	{
+		/*
+		 * For an ordered-set agg, the args list includes direct args and
+		 * aggregated args; we must split them apart.
+		 */
+		int			numDirectArgs = list_length(args) - list_length(aggorder);
+		List	   *aargs;
+		ListCell   *lc2;
+
+		Assert(numDirectArgs >= 0);
+
+		aargs = list_copy_tail(args, numDirectArgs);
+		agg->aggdirectargs = list_truncate(args, numDirectArgs);
+
+		/*
+		 * Build a tlist from the aggregated args, and make a sortlist entry
+		 * for each one.  Note that the expressions in the SortBy nodes are
+		 * ignored (they are the raw versions of the transformed args); we are
+		 * just looking at the sort information in the SortBy nodes.
+		 */
+		forboth(lc, aargs, lc2, aggorder)
+		{
+			Expr	   *arg = (Expr *) lfirst(lc);
+			SortBy	   *sortby = (SortBy *) lfirst(lc2);
+			TargetEntry *tle;
+
+			/* We don't bother to assign column names to the entries */
+			tle = makeTargetEntry(arg, attno++, NULL, false);
+			tlist = lappend(tlist, tle);
+
+			torder = addTargetToSortList(pstate, tle,
+										 torder, tlist, sortby,
+										 true /* fix unknowns */ );
+		}
+
+		/* Never any DISTINCT in an ordered-set agg */
+		Assert(!agg_distinct);
+	}
+	else
+	{
+		/* Regular aggregate, so it has no direct args */
+		agg->aggdirectargs = NIL;
+
+		/*
+		 * Transform the plain list of Exprs into a targetlist.
+		 */
+		foreach(lc, args)
+		{
+			Expr	   *arg = (Expr *) lfirst(lc);
+			TargetEntry *tle;
+
+			/* We don't bother to assign column names to the entries */
+			tle = makeTargetEntry(arg, attno++, NULL, false);
+			tlist = lappend(tlist, tle);
+		}
+
+		/*
+		 * If we have an ORDER BY, transform it.  This will add columns to the
+		 * tlist if they appear in ORDER BY but weren't already in the arg
+		 * list.  They will be marked resjunk = true so we can tell them apart
+		 * from regular aggregate arguments later.
+		 *
+		 * We need to mess with p_next_resno since it will be used to number
+		 * any new targetlist entries.
+		 */
+		save_next_resno = pstate->p_next_resno;
+		pstate->p_next_resno = attno;
+
+		torder = transformSortClause(pstate,
+									 aggorder,
+									 &tlist,
+									 EXPR_KIND_ORDER_BY,
+									 true /* fix unknowns */ ,
+									 true /* force SQL99 rules */ );
+
+		/*
+		 * If we have DISTINCT, transform that to produce a distinctList.
+		 */
+		if (agg_distinct)
+		{
+			tdistinct = transformDistinctClause(pstate, &tlist, torder, true);
+
+			/*
+			 * Remove this check if executor support for hashed distinct for
+			 * aggregates is ever added.
+			 */
+			foreach(lc, tdistinct)
+			{
+				SortGroupClause *sortcl = (SortGroupClause *) lfirst(lc);
+
+				if (!OidIsValid(sortcl->sortop))
+				{
+					Node	   *expr = get_sortgroupclause_expr(sortcl, tlist);
+
+					ereport(ERROR,
+							(errcode(ERRCODE_UNDEFINED_FUNCTION),
+							 errmsg("could not identify an ordering operator for type %s",
+									format_type_be(exprType(expr))),
+							 errdetail("Aggregates with DISTINCT must be able to sort their inputs."),
+							 parser_errposition(pstate, exprLocation(expr))));
+				}
+			}
+		}
+
+		pstate->p_next_resno = save_next_resno;
+	}
+
+	/* Update the Aggref with the transformation results */
+	agg->args = tlist;
+	agg->aggorder = torder;
+	agg->aggdistinct = tdistinct;
+
+	/*
+	 * Check the arguments to compute the aggregate's level and detect
+	 * improper nesting.
+	 */
+	min_varlevel = check_agg_arguments(pstate,
+									   agg->aggdirectargs,
+									   agg->args,
+									   agg->aggfilter);
+	agg->agglevelsup = min_varlevel;
+
+	/* Mark the correct pstate level as having aggregates */
+	while (min_varlevel-- > 0)
+		pstate = pstate->parentParseState;
+	pstate->p_hasAggs = true;
+
+	/*
+	 * Check to see if the aggregate function is in an invalid place within
+	 * its aggregation query.
+	 *
+	 * For brevity we support two schemes for reporting an error here: set
+	 * "err" to a custom message, or set "errkind" true if the error context
+	 * is sufficiently identified by what ParseExprKindName will return, *and*
+	 * what it will return is just a SQL keyword.  (Otherwise, use a custom
+	 * message to avoid creating translation problems.)
+	 */
+	err = NULL;
+	errkind = false;
+	switch (pstate->p_expr_kind)
+	{
+		case EXPR_KIND_NONE:
+			Assert(false);		/* can't happen */
+			break;
+		case EXPR_KIND_OTHER:
+			/* Accept aggregate here; caller must throw error if wanted */
+			break;
+		case EXPR_KIND_JOIN_ON:
+		case EXPR_KIND_JOIN_USING:
+			err = _("aggregate functions are not allowed in JOIN conditions");
+			break;
+		case EXPR_KIND_FROM_SUBSELECT:
+			/* Should only be possible in a LATERAL subquery */
+			//Assert(pstate->p_lateral_active);
+			/* Aggregate scope rules make it worth being explicit here */
+			err = _("aggregate functions are not allowed in FROM clause of their own query level");
+			break;
+		case EXPR_KIND_FROM_FUNCTION:
+			err = _("aggregate functions are not allowed in functions in FROM");
+			break;
+		case EXPR_KIND_WHERE:
+			errkind = true;
+			break;
+		case EXPR_KIND_HAVING:
+			/* okay */
+			break;
+		case EXPR_KIND_FILTER:
+			errkind = true;
+			break;
+		case EXPR_KIND_WINDOW_PARTITION:
+			/* okay */
+			break;
+		case EXPR_KIND_WINDOW_ORDER:
+			/* okay */
+			break;
+		case EXPR_KIND_WINDOW_FRAME_RANGE:
+			err = _("aggregate functions are not allowed in window RANGE");
+			break;
+		case EXPR_KIND_WINDOW_FRAME_ROWS:
+			err = _("aggregate functions are not allowed in window ROWS");
+			break;
+		case EXPR_KIND_SELECT_TARGET:
+			/* okay */
+			break;
+		case EXPR_KIND_INSERT_TARGET:
+		case EXPR_KIND_UPDATE_SOURCE:
+		case EXPR_KIND_UPDATE_TARGET:
+			errkind = true;
+			break;
+		case EXPR_KIND_GROUP_BY:
+			errkind = true;
+			break;
+		case EXPR_KIND_ORDER_BY:
+			/* okay */
+			break;
+		case EXPR_KIND_DISTINCT_ON:
+			/* okay */
+			break;
+		case EXPR_KIND_LIMIT:
+		case EXPR_KIND_OFFSET:
+			errkind = true;
+			break;
+		case EXPR_KIND_RETURNING:
+			errkind = true;
+			break;
+		case EXPR_KIND_VALUES:
+			errkind = true;
+			break;
+		case EXPR_KIND_CHECK_CONSTRAINT:
+		case EXPR_KIND_DOMAIN_CHECK:
+			err = _("aggregate functions are not allowed in check constraints");
+			break;
+		case EXPR_KIND_COLUMN_DEFAULT:
+		case EXPR_KIND_FUNCTION_DEFAULT:
+			err = _("aggregate functions are not allowed in DEFAULT expressions");
+			break;
+		case EXPR_KIND_INDEX_EXPRESSION:
+			err = _("aggregate functions are not allowed in index expressions");
+			break;
+		case EXPR_KIND_INDEX_PREDICATE:
+			err = _("aggregate functions are not allowed in index predicates");
+			break;
+		case EXPR_KIND_ALTER_COL_TRANSFORM:
+			err = _("aggregate functions are not allowed in transform expressions");
+			break;
+		case EXPR_KIND_EXECUTE_PARAMETER:
+			err = _("aggregate functions are not allowed in EXECUTE parameters");
+			break;
+		case EXPR_KIND_TRIGGER_WHEN:
+			err = _("aggregate functions are not allowed in trigger WHEN conditions");
+			break;
+		case EXPR_KIND_PARTITION_EXPRESSION:
+			err = _("aggregate functions are not allowed in partition key expression");
+
+		case EXPR_KIND_SCATTER_BY:
+			/* okay */
+			break;
+
+			/*
+			 * There is intentionally no default: case here, so that the
+			 * compiler will warn if we add a new ParseExprKind without
+			 * extending this switch.  If we do see an unrecognized value at
+			 * runtime, the behavior will be the same as for EXPR_KIND_OTHER,
+			 * which is sane anyway.
+			 */
+	}
+	if (err)
+		ereport(ERROR,
+				(errcode(ERRCODE_GROUPING_ERROR),
+				 errmsg_internal("%s", err),
+				 parser_errposition(pstate, agg->location)));
+	if (errkind)
+		ereport(ERROR,
+				(errcode(ERRCODE_GROUPING_ERROR),
+		/* translator: %s is name of a SQL construct, eg GROUP BY */
+				 errmsg("aggregate functions are not allowed in %s",
+						ParseExprKindName(pstate->p_expr_kind)),
+				 parser_errposition(pstate, agg->location)));
+}
+
+/*
+ * check_agg_arguments
+ *	  Scan the arguments of an aggregate function to determine the
+ *	  aggregate's semantic level (zero is the current select's level,
+ *	  one is its parent, etc).
+ *
+ * The aggregate's level is the same as the level of the lowest-level variable
+ * or aggregate in its arguments; or if it contains no variables at all, we
+ * presume it to be local.
+ *
+ * We also take this opportunity to detect any aggregates or window functions
+ * nested within the arguments.  We can throw error immediately if we find
+ * a window function.  Aggregates are a bit trickier because it's only an
+ * error if the inner aggregate is of the same semantic level as the outer,
+ * which we can't know until we finish scanning the arguments.
+ */
+static int
+check_agg_arguments(ParseState *pstate,
+					List *directargs,
+					List *args,
+					Expr *filter)
+{
+	int			agglevel;
+	check_agg_arguments_context context;
+
+	context.pstate = pstate;
+	context.min_varlevel = -1;	/* signifies nothing found yet */
+	context.min_agglevel = -1;
+	context.sublevels_up = 0;
+
+	(void) expression_tree_walker((Node *) args,
+								  check_agg_arguments_walker,
+								  (void *) &context);
+
+	(void) expression_tree_walker((Node *) filter,
+								  check_agg_arguments_walker,
+								  (void *) &context);
+
+	/*
+	 * If we found no vars nor aggs at all, it's a level-zero aggregate;
+	 * otherwise, its level is the minimum of vars or aggs.
+	 */
+	if (context.min_varlevel < 0)
+	{
+		if (context.min_agglevel < 0)
+			agglevel = 0;
+		else
+			agglevel = context.min_agglevel;
+	}
+	else if (context.min_agglevel < 0)
+		agglevel = context.min_varlevel;
+	else
+		agglevel = Min(context.min_varlevel, context.min_agglevel);
+
+	/*
+	 * If there's a nested aggregate of the same semantic level, complain.
+	 */
+	if (agglevel == context.min_agglevel)
+	{
+		int			aggloc;
+
+		aggloc = locate_agg_of_level((Node *) args, agglevel);
+		if (aggloc < 0)
+			aggloc = locate_agg_of_level((Node *) filter, agglevel);
+		ereport(ERROR,
+				(errcode(ERRCODE_GROUPING_ERROR),
+				 errmsg("aggregate function calls cannot be nested"),
+				 parser_errposition(pstate, aggloc)));
+	}
+
+	/*
+	 * Now check for vars/aggs in the direct arguments, and throw error if
+	 * needed.  Note that we allow a Var of the agg's semantic level, but not
+	 * an Agg of that level.  In principle such Aggs could probably be
+	 * supported, but it would create an ordering dependency among the
+	 * aggregates at execution time.  Since the case appears neither to be
+	 * required by spec nor particularly useful, we just treat it as a
+	 * nested-aggregate situation.
+	 */
+	if (directargs)
+	{
+		context.min_varlevel = -1;
+		context.min_agglevel = -1;
+		(void) expression_tree_walker((Node *) directargs,
+									  check_agg_arguments_walker,
+									  (void *) &context);
+		if (context.min_varlevel >= 0 && context.min_varlevel < agglevel)
+			ereport(ERROR,
+					(errcode(ERRCODE_GROUPING_ERROR),
+					 errmsg("outer-level aggregate cannot contain a lower-level variable in its direct arguments"),
+					 parser_errposition(pstate,
+									 locate_var_of_level((Node *) directargs,
+													context.min_varlevel))));
+		if (context.min_agglevel >= 0 && context.min_agglevel <= agglevel)
 			ereport(ERROR,
 					(errcode(ERRCODE_GROUPING_ERROR),
 					 errmsg("aggregate function calls cannot be nested"),
 					 parser_errposition(pstate,
-										locate_agg_of_level((Node *) agg->args, 0))));
-	}
-
-	/* It can't contain window functions either */
-	if (pstate->p_hasWindowFuncs &&
-		checkExprHasWindowFuncs((Node *) agg->args))
+									 locate_agg_of_level((Node *) directargs,
+													context.min_agglevel))));
+	}
+
+	return agglevel;
+}
+
+static bool
+check_agg_arguments_walker(Node *node,
+						   check_agg_arguments_context *context)
+{
+	if (node == NULL)
+		return false;
+	if (IsA(node, Var))
+	{
+		int			varlevelsup = ((Var *) node)->varlevelsup;
+
+		/* convert levelsup to frame of reference of original query */
+		varlevelsup -= context->sublevels_up;
+		/* ignore local vars of subqueries */
+		if (varlevelsup >= 0)
+		{
+			if (context->min_varlevel < 0 ||
+				context->min_varlevel > varlevelsup)
+				context->min_varlevel = varlevelsup;
+		}
+		return false;
+	}
+	if (IsA(node, Aggref))
+	{
+		int			agglevelsup = ((Aggref *) node)->agglevelsup;
+
+		/* convert levelsup to frame of reference of original query */
+		agglevelsup -= context->sublevels_up;
+		/* ignore local aggs of subqueries */
+		if (agglevelsup >= 0)
+		{
+			if (context->min_agglevel < 0 ||
+				context->min_agglevel > agglevelsup)
+				context->min_agglevel = agglevelsup;
+		}
+		/* no need to examine args of the inner aggregate */
+		return false;
+	}
+	/* We can throw error on sight for a window function */
+	if (IsA(node, WindowFunc) && context->sublevels_up == 0)
 		ereport(ERROR,
 				(errcode(ERRCODE_GROUPING_ERROR),
 				 errmsg("aggregate function calls cannot contain window function calls"),
-				 parser_errposition(pstate,
-									locate_windowfunc((Node *) agg->args))));
-
-	if (min_varlevel < 0)
-		min_varlevel = 0;
-	agg->agglevelsup = min_varlevel;
-
-    /*
-     * Transform the aggregate order by, if any.
-     *
-     * This involves transforming a sortlist, which in turn requires
-     * maintenace of a targetlist maintained for the purposes of the
-     * sort.  This targetlist cannot be the main query targetlist
-     * because the rules of which columns are referencable are different
-     * for the two targetlists.  This one can reference any column in
-     * in the from list, the main targetlist is limitted to expressions
-     * that show up in the group by clause.
-     *
-     * CDB: This is a little different from the postgres implementation.
-     * In the postgres implementation the "args" of the aggregate is
-     * the targetlist.  In the GP implementation the args are a regular
-     * parameter list and we build a separate targetlist for use in
-     * the order by.
-     */
-    if (agg_order)
-    {
-        AggOrder *aggorder = makeNode(AggOrder);
-        List     *tlist    = NIL;
-        int       save_next_resno;
-
-        /* transformSortClause will move the parse state resno which can
-         * cause problems since this isn't actually modifying the main
-         * target list.  To handle this we simply save the current resno and
-         * restore it when the transform is complete. */
-        save_next_resno = pstate->p_next_resno;
-        pstate->p_next_resno = 1;
-
-        aggorder->sortImplicit = false;   /* TODO: implicit ordered aggregates */
-        aggorder->sortClause =
-            transformSortClause(pstate,
-                                agg_order,
-                                &tlist,
-                                true /* fix unknowns */ ,
-                                true /* use SQL99 rules */ );
-        aggorder->sortTargets = tlist;
-
-        pstate->p_next_resno = save_next_resno;
-
-        agg->aggorder = aggorder;
-    }
-
-	/* Mark the correct pstate as having aggregates */
-	while (min_varlevel-- > 0)
-		pstate = pstate->parentParseState;
-	pstate->p_hasAggs = true;
+				 parser_errposition(context->pstate,
+									((WindowFunc *) node)->location)));
+	if (IsA(node, Query))
+	{
+		/* Recurse into subselects */
+		bool		result;
+
+		context->sublevels_up++;
+		result = query_tree_walker((Query *) node,
+								   check_agg_arguments_walker,
+								   (void *) context,
+								   0);
+		context->sublevels_up--;
+		return result;
+	}
+	return expression_tree_walker(node,
+								  check_agg_arguments_walker,
+								  (void *) context);
 }
 
-<<<<<<< HEAD
-=======
-/*
- * transformWindowFuncCall -
- *		Finish initial transformation of a window function call
- *
- * parse_func.c has recognized the function as a window function, and has set
- * up all the fields of the WindowFunc except winref.  Here we must (1) add
- * the WindowDef to the pstate (if not a duplicate of one already present) and
- * set winref to link to it; and (2) mark p_hasWindowFuncs true in the pstate.
- * Unlike aggregates, only the most closely nested pstate level need be
- * considered --- there are no "outer window functions" per SQL spec.
- */
->>>>>>> 95b07bc7
 void
 transformWindowFuncCall(ParseState *pstate, WindowFunc *wfunc,
 						WindowDef *windef)
 {
-<<<<<<< HEAD
+	const char *err;
+	bool		errkind;
 	char	   *name;
 
 	/*
 	 * A window function call can't contain another one (but aggs are OK). XXX
 	 * is this required by spec, or just an unimplemented feature?
-=======
-	/*
-	 * A window function call can't contain another one (but aggs are OK).
-	 * XXX is this required by spec, or just an unimplemented feature?
->>>>>>> 95b07bc7
+	 *
+	 * Note: we don't need to check the filter expression here, because the
+	 * context checks done below and in transformAggregateCall would have
+	 * already rejected any window funcs or aggs within the filter.
 	 */
 	if (pstate->p_hasWindowFuncs &&
-		checkExprHasWindowFuncs((Node *) wfunc->args))
+		contain_windowfuncs((Node *) wfunc->args))
 		ereport(ERROR,
 				(errcode(ERRCODE_WINDOWING_ERROR),
 				 errmsg("window function calls cannot be nested"),
 				 parser_errposition(pstate,
-<<<<<<< HEAD
 								  locate_windowfunc((Node *) wfunc->args))));
+
+	/*
+	 * Check to see if the window function is in an invalid place within the
+	 * query.
+	 *
+	 * For brevity we support two schemes for reporting an error here: set
+	 * "err" to a custom message, or set "errkind" true if the error context
+	 * is sufficiently identified by what ParseExprKindName will return, *and*
+	 * what it will return is just a SQL keyword.  (Otherwise, use a custom
+	 * message to avoid creating translation problems.)
+	 */
+	err = NULL;
+	errkind = false;
+	switch (pstate->p_expr_kind)
+	{
+		case EXPR_KIND_NONE:
+			Assert(false);		/* can't happen */
+			break;
+		case EXPR_KIND_OTHER:
+			/* Accept window func here; caller must throw error if wanted */
+			break;
+		case EXPR_KIND_JOIN_ON:
+		case EXPR_KIND_JOIN_USING:
+			err = _("window functions are not allowed in JOIN conditions");
+			break;
+		case EXPR_KIND_FROM_SUBSELECT:
+			/* can't get here, but just in case, throw an error */
+			errkind = true;
+			break;
+		case EXPR_KIND_FROM_FUNCTION:
+			err = _("window functions are not allowed in functions in FROM");
+			break;
+		case EXPR_KIND_WHERE:
+			errkind = true;
+			break;
+		case EXPR_KIND_HAVING:
+			errkind = true;
+			break;
+		case EXPR_KIND_FILTER:
+			errkind = true;
+			break;
+		case EXPR_KIND_WINDOW_PARTITION:
+		case EXPR_KIND_WINDOW_ORDER:
+		case EXPR_KIND_WINDOW_FRAME_RANGE:
+		case EXPR_KIND_WINDOW_FRAME_ROWS:
+			err = _("window functions are not allowed in window definitions");
+			break;
+		case EXPR_KIND_SELECT_TARGET:
+			/* okay */
+			break;
+		case EXPR_KIND_INSERT_TARGET:
+		case EXPR_KIND_UPDATE_SOURCE:
+		case EXPR_KIND_UPDATE_TARGET:
+			errkind = true;
+			break;
+		case EXPR_KIND_GROUP_BY:
+			errkind = true;
+			break;
+		case EXPR_KIND_ORDER_BY:
+			/* okay */
+			break;
+		case EXPR_KIND_DISTINCT_ON:
+			/* okay */
+			break;
+		case EXPR_KIND_LIMIT:
+		case EXPR_KIND_OFFSET:
+			errkind = true;
+			break;
+		case EXPR_KIND_RETURNING:
+			errkind = true;
+			break;
+		case EXPR_KIND_VALUES:
+			errkind = true;
+			break;
+		case EXPR_KIND_CHECK_CONSTRAINT:
+		case EXPR_KIND_DOMAIN_CHECK:
+			err = _("window functions are not allowed in check constraints");
+			break;
+		case EXPR_KIND_COLUMN_DEFAULT:
+		case EXPR_KIND_FUNCTION_DEFAULT:
+			err = _("window functions are not allowed in DEFAULT expressions");
+			break;
+		case EXPR_KIND_INDEX_EXPRESSION:
+			err = _("window functions are not allowed in index expressions");
+			break;
+		case EXPR_KIND_INDEX_PREDICATE:
+			err = _("window functions are not allowed in index predicates");
+			break;
+		case EXPR_KIND_ALTER_COL_TRANSFORM:
+			err = _("window functions are not allowed in transform expressions");
+			break;
+		case EXPR_KIND_EXECUTE_PARAMETER:
+			err = _("window functions are not allowed in EXECUTE parameters");
+			break;
+		case EXPR_KIND_TRIGGER_WHEN:
+			err = _("window functions are not allowed in trigger WHEN conditions");
+			break;
+		case EXPR_KIND_PARTITION_EXPRESSION:
+			err = _("window functions are not allowed in partition key expression");
+			break;
+
+		case EXPR_KIND_SCATTER_BY:
+			/* okay */
+			break;
+
+			/*
+			 * There is intentionally no default: case here, so that the
+			 * compiler will warn if we add a new ParseExprKind without
+			 * extending this switch.  If we do see an unrecognized value at
+			 * runtime, the behavior will be the same as for EXPR_KIND_OTHER,
+			 * which is sane anyway.
+			 */
+	}
+	if (err)
+		ereport(ERROR,
+				(errcode(ERRCODE_WINDOWING_ERROR),
+				 errmsg_internal("%s", err),
+				 parser_errposition(pstate, wfunc->location)));
+	if (errkind)
+		ereport(ERROR,
+				(errcode(ERRCODE_WINDOWING_ERROR),
+		/* translator: %s is name of a SQL construct, eg GROUP BY */
+				 errmsg("window functions are not allowed in %s",
+						ParseExprKindName(pstate->p_expr_kind)),
+				 parser_errposition(pstate, wfunc->location)));
 
 	/*
 	 * If the OVER clause just specifies a window name, find that WINDOW
@@ -228,37 +716,16 @@
 		name = NULL;
 
 	if (name)
-=======
-									locate_windowfunc((Node *) wfunc->args))));
-
-	/*
-	 * If the OVER clause just specifies a reference name, find that
-	 * WINDOW clause (which had better be present).  Otherwise, try to
-	 * match all the properties of the OVER clause, and make a new entry
-	 * in the p_windowdefs list if no luck.
-	 */
-	Assert(!windef->name);
-	if (windef->refname &&
-		windef->partitionClause == NIL &&
-		windef->orderClause == NIL)
->>>>>>> 95b07bc7
 	{
 		Index		winref = 0;
 		ListCell   *lc;
 
 		foreach(lc, pstate->p_windowdefs)
 		{
-<<<<<<< HEAD
 			WindowDef  *refwin = (WindowDef *) lfirst(lc);
 
 			winref++;
 			if (refwin->name && strcmp(refwin->name, name) == 0)
-=======
-			WindowDef *refwin = (WindowDef *) lfirst(lc);
-
-			winref++;
-			if (refwin->name && strcmp(refwin->name, windef->refname) == 0)
->>>>>>> 95b07bc7
 			{
 				wfunc->winref = winref;
 				break;
@@ -267,11 +734,7 @@
 		if (lc == NULL)			/* didn't find it? */
 			ereport(ERROR,
 					(errcode(ERRCODE_UNDEFINED_OBJECT),
-<<<<<<< HEAD
 					 errmsg("window \"%s\" does not exist", windef->name),
-=======
-					 errmsg("window \"%s\" does not exist", windef->refname),
->>>>>>> 95b07bc7
 					 parser_errposition(pstate, windef->location)));
 	}
 	else
@@ -281,7 +744,6 @@
 
 		foreach(lc, pstate->p_windowdefs)
 		{
-<<<<<<< HEAD
 			WindowDef  *refwin = (WindowDef *) lfirst(lc);
 
 			winref++;
@@ -297,20 +759,6 @@
 				refwin->frameOptions == windef->frameOptions &&
 				equal(refwin->startOffset, windef->startOffset) &&
 				equal(refwin->endOffset, windef->endOffset))
-=======
-			WindowDef *refwin = (WindowDef *) lfirst(lc);
-
-			winref++;
-			if (refwin->refname && windef->refname &&
-				strcmp(refwin->name, windef->refname) == 0)
-				/* matched on refname */ ;
-			else if (!refwin->refname && !windef->refname)
-				/* matched, no refname */ ;
-			else
-				continue;
-			if (equal(refwin->partitionClause, windef->partitionClause) &&
-				equal(refwin->orderClause, windef->orderClause))
->>>>>>> 95b07bc7
 			{
 				/* found a duplicate window specification */
 				wfunc->winref = winref;
@@ -330,11 +778,14 @@
 /*
  * parseCheckAggregates
  *	Check for aggregates where they shouldn't be and improper grouping.
- *
- *	Ideally this should be done earlier, but it's difficult to distinguish
- *	aggregates from plain functions at the grammar level.  So instead we
- *	check here.  This function should be called after the target list and
- *	qualifications are finalized.
+ *	This function should be called after the target list and qualifications
+ *	are finalized.
+ *
+ *	Misplaced aggregates are now mostly detected in transformAggregateCall,
+ *	but it seems more robust to check for aggregates in recursive queries
+ *	only after everything is finalized.  In any case it's hard to detect
+ *	improper grouping on-the-fly, so we have to make another pass over the
+ *	query for that.
  */
 void
 parseCheckAggregates(ParseState *pstate, Query *qry)
@@ -366,33 +817,8 @@
 	}
 
 	/*
-	 * Aggregates and window functions must never appear in WHERE or
-	 * JOIN/ON clauses.  Window function must never appear in HAVING
-	 * clauses.
-	 *
-	 * (Note this check should appear first to deliver an appropriate error
-	 * message; otherwise we are likely to complain about some innocent
-	 * variable in the target list, which is outright misleading if the
-	 * problem is in WHERE.)
-	 */
-	if (checkExprHasAggs(qry->jointree->quals))
-		ereport(ERROR,
-				(errcode(ERRCODE_GROUPING_ERROR),
-				 errmsg("aggregates not allowed in WHERE clause"),
-				 parser_errposition(pstate,
-									locate_agg_of_level(qry->jointree->quals, 0))));
-	if (checkExprHasAggs((Node *) qry->jointree->fromlist))
-		ereport(ERROR,
-				(errcode(ERRCODE_GROUPING_ERROR),
-				 errmsg("aggregates not allowed in JOIN conditions"),
-				 parser_errposition(pstate,
-									locate_agg_of_level((Node *) qry->jointree->fromlist, 0))));
-
-	/*
-	 * No aggregates allowed in GROUP BY clauses, either.
-	 *
-	 * While we are at it, build a list of the acceptable GROUP BY expressions
-	 * for use by check_ungrouped_columns().
+	 * Build a list of the acceptable GROUP BY expressions for use by
+	 * check_ungrouped_columns().
 	 */
 	foreach(l, qry->groupClause)
 	{
@@ -411,13 +837,7 @@
 		{
 			Node	   *expr = (Node *) lfirst(l2);
 
-			if (checkExprHasAggs(expr))
-				ereport(ERROR,
-						(errcode(ERRCODE_GROUPING_ERROR),
-						 errmsg("aggregates not allowed in GROUP BY clause"),
-						 parser_errposition(pstate,
-											locate_agg_of_level(expr, 0))));
-
+			// FIXME: Should this go into check_agg_arguments now?
 			if (checkExprHasGroupExtFuncs(expr))
 				ereport(ERROR,
 						(errcode(ERRCODE_GROUPING_ERROR),
@@ -465,11 +885,6 @@
 
 	/*
 	 * Check the targetlist and HAVING clause for ungrouped variables.
-	 *
-	 * Note: because we check resjunk tlist elements as well as regular ones,
-	 * this will also find ungrouped variables that came from ORDER BY and
-	 * WINDOW clauses.  For that matter, it's also going to examine the
-	 * grouping expressions themselves --- but they'll all pass the test ...
 	 */
 	clause = (Node *) qry->targetList;
 	if (hasJoinRTEs)
@@ -484,143 +899,14 @@
 							groupClauses, have_non_var_grouping);
 
 	/*
-	 * Unfortunately, percentile functions in CSQ return wrong result
-	 * and looks like a big effort to fix.  The issue is that cdbllize tries
-	 * to push down Param node to subquery, but it fails to do it in
-	 * some circomstances.  The future planner may be able to
-	 * handle this case correctly.
-	 */
-	if (contain_vars_of_level_or_above((Node *) qry, 1))
-	{
-		if (extract_nodes(NULL, (Node *) qry->targetList, T_PercentileExpr) ||
-			extract_nodes(NULL, qry->havingQual, T_PercentileExpr))
-			ereport(ERROR,
-					(errcode(ERRCODE_FEATURE_NOT_SUPPORTED),
-					 errmsg("correlated subquery cannot contain percentile functions")));
-	}
-
-	/*
 	 * Per spec, aggregates can't appear in a recursive term.
 	 */
 	if (pstate->p_hasAggs && hasSelfRefRTEs)
 		ereport(ERROR,
 				(errcode(ERRCODE_INVALID_RECURSION),
-				 errmsg("aggregate functions not allowed in a recursive query's recursive term"),
+				 errmsg("aggregate functions are not allowed in a recursive query's recursive term"),
 				 parser_errposition(pstate,
 									locate_agg_of_level((Node *) qry, 0))));
-}
-
-/*
- * parseCheckWindowFuncs
- *	Check for window functions where they shouldn't be.
- *
- *	We have to forbid window functions in WHERE, JOIN/ON, HAVING, GROUP BY,
- *	and window specifications.  (Other clauses, such as RETURNING and LIMIT,
- *	have already been checked.)  Transformation of all these clauses must
- *	be completed already.
- */
-void
-parseCheckWindowFuncs(ParseState *pstate, Query *qry)
-{
-<<<<<<< HEAD
-	ListCell   *l;
-=======
-	ListCell	   *l;
->>>>>>> 95b07bc7
-
-	/* This should only be called if we found window functions */
-	Assert(pstate->p_hasWindowFuncs);
-
-	if (checkExprHasWindowFuncs(qry->jointree->quals))
-		ereport(ERROR,
-				(errcode(ERRCODE_WINDOWING_ERROR),
-				 errmsg("window functions not allowed in WHERE clause"),
-				 parser_errposition(pstate,
-<<<<<<< HEAD
-								  locate_windowfunc(qry->jointree->quals))));
-=======
-									locate_windowfunc(qry->jointree->quals))));
->>>>>>> 95b07bc7
-	if (checkExprHasWindowFuncs((Node *) qry->jointree->fromlist))
-		ereport(ERROR,
-				(errcode(ERRCODE_WINDOWING_ERROR),
-				 errmsg("window functions not allowed in JOIN conditions"),
-				 parser_errposition(pstate,
-<<<<<<< HEAD
-					  locate_windowfunc((Node *) qry->jointree->fromlist))));
-=======
-									locate_windowfunc((Node *) qry->jointree->fromlist))));
->>>>>>> 95b07bc7
-	if (checkExprHasWindowFuncs(qry->havingQual))
-		ereport(ERROR,
-				(errcode(ERRCODE_WINDOWING_ERROR),
-				 errmsg("window functions not allowed in HAVING clause"),
-				 parser_errposition(pstate,
-									locate_windowfunc(qry->havingQual))));
-
-	foreach(l, qry->groupClause)
-	{
-<<<<<<< HEAD
-		Node	   *grpcl = lfirst(l);
-		Node	   *expr;
-
-		Assert(IsA(grpcl, SortGroupClause) || IsA(grpcl, GroupingClause));
-
-		expr = (Node *) get_groupclause_exprs(grpcl, qry->targetList);
-
-		if (checkExprHasWindowFuncs(expr))
-			ereport(ERROR,
-					(errcode(ERRCODE_WINDOWING_ERROR),
-				   errmsg("window functions not allowed in GROUP BY clause"),
-					 parser_errposition(pstate,
-										locate_windowfunc(expr))));
-	}
-=======
-		SortGroupClause *grpcl = (SortGroupClause *) lfirst(l);
-		Node	   *expr;
-
-		expr = get_sortgroupclause_expr(grpcl, qry->targetList);
-		if (checkExprHasWindowFuncs(expr))
-			ereport(ERROR,
-					(errcode(ERRCODE_WINDOWING_ERROR),
-					 errmsg("window functions not allowed in GROUP BY clause"),
-					 parser_errposition(pstate,
-										locate_windowfunc(expr))));
-	}
-
-	foreach(l, qry->windowClause)
-	{
-		WindowClause   *wc = (WindowClause *) lfirst(l);
-		ListCell   *l2;
-
-		foreach(l2, wc->partitionClause)
-		{
-			SortGroupClause *grpcl = (SortGroupClause *) lfirst(l2);
-			Node	   *expr;
-
-			expr = get_sortgroupclause_expr(grpcl, qry->targetList);
-			if (checkExprHasWindowFuncs(expr))
-				ereport(ERROR,
-						(errcode(ERRCODE_WINDOWING_ERROR),
-						 errmsg("window functions not allowed in window definition"),
-						 parser_errposition(pstate,
-											locate_windowfunc(expr))));
-		}
-		foreach(l2, wc->orderClause)
-		{
-			SortGroupClause *grpcl = (SortGroupClause *) lfirst(l2);
-			Node	   *expr;
-
-			expr = get_sortgroupclause_expr(grpcl, qry->targetList);
-			if (checkExprHasWindowFuncs(expr))
-				ereport(ERROR,
-						(errcode(ERRCODE_WINDOWING_ERROR),
-						 errmsg("window functions not allowed in window definition"),
-						 parser_errposition(pstate,
-											locate_windowfunc(expr))));
-		}
-	}
->>>>>>> 95b07bc7
 }
 
 /*
@@ -654,6 +940,7 @@
 	context.groupClauses = groupClauses;
 	context.have_non_var_grouping = have_non_var_grouping;
 	context.sublevels_up = 0;
+	context.in_agg_direct_args = false;
 	check_ungrouped_columns_walker(node, &context);
 }
 
@@ -669,23 +956,39 @@
 		IsA(node, Param))
 		return false;			/* constants are always acceptable */
 
-	/*
-	 * If we find an aggregate call of the original level, do not recurse into
-	 * its arguments or filter; ungrouped vars there are not an error. We can
-	 * also skip looking at aggregates of higher levels, since they could not
-	 * possibly contain Vars of concern to us (see transformAggregateCall).
-	 * We do need to look at aggregates of lower levels, however.
-	 */
-	if (IsA(node, Aggref) &&
-		(int) ((Aggref *) node)->agglevelsup >= context->sublevels_up)
-		return false;
-
-	/*
-	 * PercentileExpr's levelsup is zero.
-	 */
-	if (IsA(node, PercentileExpr) &&
-		0 >= context->sublevels_up)
-		return false;
+	if (IsA(node, Aggref))
+	{
+		Aggref	   *agg = (Aggref *) node;
+
+		if ((int) agg->agglevelsup == context->sublevels_up)
+		{
+			/*
+			 * If we find an aggregate call of the original level, do not
+			 * recurse into its normal arguments, ORDER BY arguments, or
+			 * filter; ungrouped vars there are not an error.  But we should
+			 * check direct arguments as though they weren't in an aggregate.
+			 * We set a special flag in the context to help produce a useful
+			 * error message for ungrouped vars in direct arguments.
+			 */
+			bool		result;
+
+			Assert(!context->in_agg_direct_args);
+			context->in_agg_direct_args = true;
+			result = check_ungrouped_columns_walker((Node *) agg->aggdirectargs,
+													context);
+			context->in_agg_direct_args = false;
+			return result;
+		}
+
+		/*
+		 * We can skip recursing into aggregates of higher levels altogether,
+		 * since they could not possibly contain Vars of concern to us (see
+		 * transformAggregateCall).  We do need to look at aggregates of lower
+		 * levels, however.
+		 */
+		if ((int) agg->agglevelsup > context->sublevels_up)
+			return false;
+	}
 
 	/*
 	 * If we have any GROUP BY items that are not simple Vars, check to see if
@@ -745,6 +1048,8 @@
 					(errcode(ERRCODE_GROUPING_ERROR),
 					 errmsg("column \"%s.%s\" must appear in the GROUP BY clause or be used in an aggregate function",
 							rte->eref->aliasname, attname),
+					 context->in_agg_direct_args ?
+					 errdetail("Direct arguments of an ordered-set aggregate must use only grouped columns.") : 0,
 					 parser_errposition(context->pstate, var->location)));
 		else
 			ereport(ERROR,
@@ -772,6 +1077,93 @@
 }
 
 /*
+ * get_aggregate_argtypes
+ *	Identify the specific datatypes passed to an aggregate call.
+ *
+ * Given an Aggref, extract the actual datatypes of the input arguments.
+ * The input datatypes are reported in a way that matches up with the
+ * aggregate's declaration, ie, any ORDER BY columns attached to a plain
+ * aggregate are ignored, but we report both direct and aggregated args of
+ * an ordered-set aggregate.
+ *
+ * Datatypes are returned into inputTypes[], which must reference an array
+ * of length FUNC_MAX_ARGS.
+ *
+ * The function result is the number of actual arguments.
+ */
+int
+get_aggregate_argtypes(Aggref *aggref, Oid *inputTypes)
+{
+	int			numArguments = 0;
+	ListCell   *lc;
+
+	/* Any direct arguments of an ordered-set aggregate come first */
+	foreach(lc, aggref->aggdirectargs)
+	{
+		Node	   *expr = (Node *) lfirst(lc);
+
+		inputTypes[numArguments] = exprType(expr);
+		numArguments++;
+	}
+
+	/* Now get the regular (aggregated) arguments */
+	foreach(lc, aggref->args)
+	{
+		TargetEntry *tle = (TargetEntry *) lfirst(lc);
+
+		/* Ignore ordering columns of a plain aggregate */
+		if (tle->resjunk)
+			continue;
+
+		inputTypes[numArguments] = exprType((Node *) tle->expr);
+		numArguments++;
+	}
+
+	return numArguments;
+}
+
+/*
+ * resolve_aggregate_transtype
+ *	Identify the transition state value's datatype for an aggregate call.
+ *
+ * This function resolves a polymorphic aggregate's state datatype.
+ * It must be passed the aggtranstype from the aggregate's catalog entry,
+ * as well as the actual argument types extracted by get_aggregate_argtypes.
+ * (We could fetch these values internally, but for all existing callers that
+ * would just duplicate work the caller has to do too, so we pass them in.)
+ */
+Oid
+resolve_aggregate_transtype(Oid aggfuncid,
+							Oid aggtranstype,
+							Oid *inputTypes,
+							int numArguments)
+{
+	/* resolve actual type of transition state, if polymorphic */
+	if (IsPolymorphicType(aggtranstype))
+	{
+		/* have to fetch the agg's declared input types... */
+		Oid		   *declaredArgTypes;
+		int			agg_nargs;
+
+		(void) get_func_signature(aggfuncid, &declaredArgTypes, &agg_nargs);
+
+		/*
+		 * VARIADIC ANY aggs could have more actual than declared args, but
+		 * such extra args can't affect polymorphic type resolution.
+		 */
+		Assert(agg_nargs <= numArguments);
+
+		aggtranstype = enforce_generic_type_consistency(inputTypes,
+														declaredArgTypes,
+														agg_nargs,
+														aggtranstype,
+														false);
+		pfree(declaredArgTypes);
+	}
+	return aggtranstype;
+}
+
+/*
  * Create expression trees for the transition and final functions
  * of an aggregate.  These are needed so that polymorphic functions
  * can be used within an aggregate --- without the expression trees,
@@ -783,6 +1175,9 @@
  * transition, and result types of the aggregate.  These should all be
  * resolved to actual types (ie, none should ever be ANYELEMENT etc).
  *
+ * For an ordered-set aggregate, remember that agg_input_types describes
+ * the direct arguments followed by the aggregated arguments.
+ *
  * transfn_oid and finalfn_oid identify the funcs to be called; the latter
  * may be InvalidOid.
  *
@@ -792,6 +1187,9 @@
 void
 build_aggregate_fnexprs(Oid *agg_input_types,
 						int agg_num_inputs,
+						int agg_num_direct_inputs,
+						int num_finalfn_inputs,
+						bool agg_variadic,
 						Oid agg_state_type,
 						Oid agg_result_type,
 						Oid transfn_oid,
@@ -807,6 +1205,7 @@
 {
 	Param	   *argp;
 	List	   *args;
+	FuncExpr   *fexpr;
 	int			i;
 
 	/*
@@ -824,7 +1223,7 @@
 
 	args = list_make1(argp);
 
-	for (i = 0; i < agg_num_inputs; i++)
+	for (i = agg_num_direct_inputs; i < agg_num_inputs; i++)
 	{
 		argp = makeNode(Param);
 		argp->paramkind = PARAM_EXEC;
@@ -835,10 +1234,12 @@
 		args = lappend(args, argp);
 	}
 
-	*transfnexpr = (Expr *) makeFuncExpr(transfn_oid,
-										 agg_state_type,
-										 args,
-										 COERCE_DONTCARE);
+	fexpr = makeFuncExpr(transfn_oid,
+						 agg_state_type,
+						 args,
+						 COERCE_DONTCARE);
+	fexpr->funcvariadic = agg_variadic;
+	*transfnexpr = (Expr *) fexpr;
 
 	/* see if we have a final function */
 	if (!OidIsValid(finalfn_oid))
@@ -858,6 +1259,18 @@
 		argp->location = -1;
 		args = list_make1(argp);
 
+		/* finalfn may take additional args, which match agg's input types */
+		for (i = 0; i < num_finalfn_inputs - 1; i++)
+		{
+			argp = makeNode(Param);
+			argp->paramkind = PARAM_EXEC;
+			argp->paramid = -1;
+			argp->paramtype = agg_input_types[i];
+			argp->paramtypmod = -1;
+			argp->location = -1;
+			args = lappend(args, argp);
+		}
+
 		*finalfnexpr = (Expr *) makeFuncExpr(finalfn_oid,
 											 agg_result_type,
 											 args,
