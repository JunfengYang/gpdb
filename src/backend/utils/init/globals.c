--- conflicted
+++ resolved
@@ -121,12 +121,7 @@
  * MaxBackends is computed by PostmasterMain after modules have had a chance to
  * register background workers.
  */
-<<<<<<< HEAD
 int			NBuffers = 4096;
-int			MaxBackends = 200;
-=======
-int			NBuffers = 1000;
->>>>>>> e472b921
 int			MaxConnections = 90;
 int			MaxBackends = 0;
 
@@ -145,7 +140,6 @@
 int			VacuumCostBalance = 0;		/* working state for vacuum */
 bool		VacuumCostActive = false;
 
-<<<<<<< HEAD
 int			GinFuzzySearchLimit = 0;
 
 /* gpperfmon port number */
@@ -162,13 +156,4 @@
 
 /* Memory protection GUCs*/
 int gp_vmem_protect_limit = 8192;
-int gp_vmem_protect_gang_cache_limit = 500;
-
-/*
- * Hook on object accesses.  This is intended as infrastructure for security
- * and logging plugins.
- */
-object_access_hook_type object_access_hook = NULL;
-=======
-int			GinFuzzySearchLimit = 0;
->>>>>>> e472b921
+int gp_vmem_protect_gang_cache_limit = 500;