/*-------------------------------------------------------------------------
 *
 * globals.c
 *	  global variable declarations
 *
 * Portions Copyright (c) 1996-2008, PostgreSQL Global Development Group
 * Portions Copyright (c) 1994, Regents of the University of California
 *
 *
 * IDENTIFICATION
<<<<<<< HEAD
 *	  $PostgreSQL: pgsql/src/backend/utils/init/globals.c,v 1.101 2007/04/16 18:29:54 alvherre Exp $
=======
 *	  $PostgreSQL: pgsql/src/backend/utils/init/globals.c,v 1.104 2008/01/01 19:45:53 momjian Exp $
>>>>>>> d13f41d2
 *
 * NOTES
 *	  Globals used all over the place should be declared here and not
 *	  in other modules.
 *
 *-------------------------------------------------------------------------
 */
#include "postgres.h"

#include "pgtime.h"
#include "libpq/pqcomm.h"
#include "miscadmin.h"
#include "storage/backendid.h"


ProtocolVersion FrontendProtocol = PG_PROTOCOL_LATEST;

volatile bool InterruptPending = false;
volatile bool QueryCancelPending = false;
volatile bool QueryCancelCleanup = false;
volatile bool QueryFinishPending = false;
volatile bool ProcDiePending = false;
volatile bool ClientConnectionLost = false;
volatile bool ImmediateInterruptOK = false;
volatile bool ImmediateDieOK = false;
volatile bool TermSignalReceived = false;

// Make these signed integers (instead of uint32) to detect garbage negative values.
volatile int32 InterruptHoldoffCount = 0;
volatile int32 CritSectionCount = 0;

int			MyProcPid;
<<<<<<< HEAD
pg_time_t	MyStartTime;
=======
time_t		MyStartTime;
>>>>>>> d13f41d2
struct Port *MyProcPort;
long		MyCancelKey;
int			MyPMChildSlot = -1;

/*
 * DataDir is the absolute path to the top level of the PGDATA directory tree.
 * Except during early startup, this is also the server's working directory;
 * most code therefore can simply use relative paths and not reference DataDir
 * explicitly.
 */
char	   *DataDir = NULL;

char		OutputFileName[MAXPGPATH];	/* debugging output file */

char		my_exec_path[MAXPGPATH];	/* full path to my executable */
char		pkglib_path[MAXPGPATH];		/* full path to lib directory */

#ifdef EXEC_BACKEND
char		postgres_exec_path[MAXPGPATH];		/* full path to backend */

/* note: currently this is not valid in backend processes */
#endif

BackendId	MyBackendId = InvalidBackendId;

Oid			MyDatabaseId = InvalidOid;

Oid			MyDatabaseTableSpace = InvalidOid;

/*
 * DatabasePath is the path (relative to DataDir) of my database's
 * primary directory, ie, its directory in the default tablespace.
 */
char	   *DatabasePath = NULL;

pid_t		PostmasterPid = 0;

/*
 * IsPostmasterEnvironment is true in a postmaster process and any postmaster
 * child process; it is false in a standalone process (bootstrap or
 * standalone backend).  IsUnderPostmaster is true in postmaster child
 * processes.  Note that "child process" includes all children, not only
 * regular backends.  These should be set correctly as early as possible
 * in the execution of a process, so that error handling will do the right
 * things if an error should occur during process initialization.
 *
 * These are initialized for the bootstrap/standalone case.
 */
bool		IsPostmasterEnvironment = false;
bool		IsUnderPostmaster = false;

bool		ExitOnAnyError = false;

int			DateStyle = USE_ISO_DATES;
int			DateOrder = DATEORDER_MDY;
int			IntervalStyle = INTSTYLE_POSTGRES;
bool		HasCTZSet = false;
int			CTimeZone = 0;

bool		enableFsync = true;
bool		allowSystemTableModsDDL = false;
bool		allowSystemTableModsDML = false;
int			planner_work_mem = 32768;
int			work_mem = 32768;
int			max_work_mem = 1024000;
int			statement_mem = 256000;
int			max_statement_mem = 2048000;
/*
 * gp_vmem_limit_per_query set to 0 means we
 * do not enforce per-query memory limit
 */
int			gp_vmem_limit_per_query = 0;
int			maintenance_work_mem = 65536;

/* 
 * Primary determinants of sizes of shared-memory structures.  MaxBackends is
 * MaxConnections + autovacuum_max_workers (it is computed by the GUC assign
 * hook):
 */
int			NBuffers = 4096;
int			MaxBackends = 200;
int			MaxConnections = 90;

<<<<<<< HEAD
int			gp_workfile_max_entries = 8192; /* Number of unique entries we can hold in the workfile directory */
=======
/*
 * Primary determinants of sizes of shared-memory structures.  MaxBackends is
 * MaxConnections + autovacuum_max_workers (it is computed by the GUC assign
 * hook):
 */
int			NBuffers = 1000;
int			MaxBackends = 100;
int			MaxConnections = 90;
>>>>>>> d13f41d2

int			VacuumCostPageHit = 1;		/* GUC parameters for vacuum */
int			VacuumCostPageMiss = 10;
int			VacuumCostPageDirty = 20;
int			VacuumCostLimit = 200;
int			VacuumCostDelay = 0;

int			VacuumCostBalance = 0;		/* working state for vacuum */
bool		VacuumCostActive = false;

int			GinFuzzySearchLimit = 0;

/* gpperfmon port number */
int 	gpperfmon_port = 8888;

/* for pljava */
char*	pljava_vmoptions = NULL;
char*	pljava_classpath = NULL;
int		pljava_statement_cache_size 	= 512;
bool	pljava_release_lingering_savepoints = false;
bool	pljava_debug = false;


/* Memory protection GUCs*/
#ifdef __darwin__
int gp_vmem_protect_limit = 0; 
#else
int gp_vmem_protect_limit = 8192;
#endif
int gp_vmem_protect_gang_cache_limit = 500;
<|MERGE_RESOLUTION|>--- conflicted
+++ resolved
@@ -8,11 +8,7 @@
  *
  *
  * IDENTIFICATION
-<<<<<<< HEAD
- *	  $PostgreSQL: pgsql/src/backend/utils/init/globals.c,v 1.101 2007/04/16 18:29:54 alvherre Exp $
-=======
  *	  $PostgreSQL: pgsql/src/backend/utils/init/globals.c,v 1.104 2008/01/01 19:45:53 momjian Exp $
->>>>>>> d13f41d2
  *
  * NOTES
  *	  Globals used all over the place should be declared here and not
@@ -45,11 +41,7 @@
 volatile int32 CritSectionCount = 0;
 
 int			MyProcPid;
-<<<<<<< HEAD
 pg_time_t	MyStartTime;
-=======
-time_t		MyStartTime;
->>>>>>> d13f41d2
 struct Port *MyProcPort;
 long		MyCancelKey;
 int			MyPMChildSlot = -1;
@@ -124,7 +116,7 @@
 int			gp_vmem_limit_per_query = 0;
 int			maintenance_work_mem = 65536;
 
-/* 
+/*
  * Primary determinants of sizes of shared-memory structures.  MaxBackends is
  * MaxConnections + autovacuum_max_workers (it is computed by the GUC assign
  * hook):
@@ -133,18 +125,7 @@
 int			MaxBackends = 200;
 int			MaxConnections = 90;
 
-<<<<<<< HEAD
 int			gp_workfile_max_entries = 8192; /* Number of unique entries we can hold in the workfile directory */
-=======
-/*
- * Primary determinants of sizes of shared-memory structures.  MaxBackends is
- * MaxConnections + autovacuum_max_workers (it is computed by the GUC assign
- * hook):
- */
-int			NBuffers = 1000;
-int			MaxBackends = 100;
-int			MaxConnections = 90;
->>>>>>> d13f41d2
 
 int			VacuumCostPageHit = 1;		/* GUC parameters for vacuum */
 int			VacuumCostPageMiss = 10;
