/*--------------------------------------------------------------------
 * guc.c
 *
 * Support for grand unified configuration scheme, including SET
 * command, configuration file, and command line options.
 * See src/backend/utils/misc/README for more information.
 *
 *
 * Portions Copyright (c) 2005-2010, Greenplum inc
 * Copyright (c) 2000-2009, PostgreSQL Global Development Group
 * Written by Peter Eisentraut <peter_e@gmx.net>.
 *
 * IDENTIFICATION
<<<<<<< HEAD
 *	  $PostgreSQL: pgsql/src/backend/utils/misc/guc.c,v 1.385 2007/04/16 18:29:55 alvherre Exp $
=======
 *	  $PostgreSQL: pgsql/src/backend/utils/misc/guc.c,v 1.376 2007/02/16 17:07:00 tgl Exp $
>>>>>>> 37a22932
 *
 *--------------------------------------------------------------------
 */
#include "postgres.h"

#include <ctype.h>
#include <float.h>
#include <limits.h>
#include <unistd.h>
#include <sys/stat.h>
#ifdef HAVE_SYSLOG
#include <syslog.h>
#endif


#include "access/gin.h"
#include "access/transam.h"
#include "access/twophase.h"
#include "access/xact.h"
#include "catalog/namespace.h"
#include "commands/async.h"
#include "commands/vacuum.h"
#include "commands/variable.h"
#include "funcapi.h"
#include "libpq/auth.h"
#include "libpq/pqformat.h"
#include "miscadmin.h"
#include "optimizer/cost.h"
#include "optimizer/paths.h"
#include "optimizer/planmain.h"
#include "parser/gramparse.h"
#include "parser/parse_expr.h"
#include "parser/parse_relation.h"
#include "parser/parse_type.h"
#include "parser/scansup.h"
#include "pgstat.h"
#include "postmaster/autovacuum.h"
#include "postmaster/bgwriter.h"
#include "postmaster/checkpoint.h"
#include "postmaster/postmaster.h"
#include "postmaster/syslogger.h"
#include "replication/walsender.h"
#include "replication/walreceiver.h"
#include "storage/fd.h"
#include "storage/freespace.h"
#include "tcop/tcopprot.h"
#include "utils/builtins.h"
#include "utils/guc_tables.h"
#include "utils/memutils.h"
#include "utils/pg_locale.h"
#include "utils/ps_status.h"
#include "utils/tzparser.h"
#include "utils/xml.h"
#include "cdb/cdbdisp.h"
#include "cdb/cdbvars.h"

#ifdef USE_SSL
#include <openssl/crypto.h>
#include <openssl/err.h>
#endif

#ifndef PG_KRB_SRVTAB
#define PG_KRB_SRVTAB ""
#endif
#ifndef PG_KRB_SRVNAM
#define PG_KRB_SRVNAM ""
#endif

#define CONFIG_FILENAME "postgresql.conf"
#define HBA_FILENAME	"pg_hba.conf"
#define IDENT_FILENAME	"pg_ident.conf"

#ifdef EXEC_BACKEND
#define CONFIG_EXEC_PARAMS "global/config_exec_params"
#define CONFIG_EXEC_PARAMS_NEW "global/config_exec_params.new"
#endif

#define KB_PER_MB (1024)
#define KB_PER_GB (1024*1024)

#define MS_PER_S 1000
#define S_PER_MIN 60
#define MS_PER_MIN (1000 * 60)
#define MIN_PER_H 60
#define S_PER_H (60 * 60)
#define MS_PER_H (1000 * 60 * 60)
#define MIN_PER_D (60 * 24)
#define S_PER_D (60 * 60 * 24)
#define MS_PER_D (1000 * 60 * 60 * 24)

/* XXX these should appear in other modules' header files */
extern bool Log_disconnections;
extern int	CommitDelay;
extern int	CommitSiblings;
extern char *default_tablespace;
extern bool fullPageWrites;

#ifdef USE_SSL
extern char *SSLCipherSuites;
#endif

#ifdef USE_SSL
extern char *SSLCipherSuites;
#endif


static const char *assign_log_destination(const char *value,
					   bool doit, GucSource source);

#ifdef HAVE_SYSLOG
static int	syslog_facility = LOG_LOCAL0;

static const char *assign_syslog_facility(const char *facility,
					   bool doit, GucSource source);
static const char *assign_syslog_ident(const char *ident,
					bool doit, GucSource source);
#endif

static const char *assign_defaultxactisolevel(const char *newval, bool doit,
						   GucSource source);
static const char *assign_log_min_messages(const char *newval, bool doit,
						GucSource source);
static const char *assign_client_min_messages(const char *newval,
						   bool doit, GucSource source);
static const char *assign_min_error_statement(const char *newval, bool doit,
						   GucSource source);
static const char *assign_IntervalStyle(const char *newval, bool doit,
						   GucSource source);
static const char *assign_log_error_verbosity(const char *newval, bool doit,
						   GucSource source);
static const char *assign_log_statement(const char *newval, bool doit,
					 GucSource source);
static const char *show_num_temp_buffers(void);
static bool assign_phony_autocommit(bool newval, bool doit, GucSource source);
static const char *assign_custom_variable_classes(const char *newval, bool doit,
							   GucSource source);
static bool assign_debug_assertions(bool newval, bool doit, GucSource source);
static bool assign_ssl(bool newval, bool doit, GucSource source);
static bool assign_stage_log_stats(bool newval, bool doit, GucSource source);
static bool assign_log_stats(bool newval, bool doit, GucSource source);
static bool assign_transaction_read_only(bool newval, bool doit, GucSource source);
static const char *assign_canonical_path(const char *newval, bool doit, GucSource source);
static const char *assign_backslash_quote(const char *newval, bool doit, GucSource source);
static const char *assign_timezone_abbreviations(const char *newval, bool doit, GucSource source);
static const char *assign_xmlbinary(const char *newval, bool doit, GucSource source);
static const char *assign_xmloption(const char *newval, bool doit, GucSource source);

static bool assign_tcp_keepalives_idle(int newval, bool doit, GucSource source);
static bool assign_tcp_keepalives_interval(int newval, bool doit, GucSource source);
static bool assign_tcp_keepalives_count(int newval, bool doit, GucSource source);
static const char *assign_pgstat_temp_directory(const char *newval, bool doit, GucSource source);
static const char *show_IntervalStyle(void);
static const char *show_tcp_keepalives_idle(void);
static const char *show_tcp_keepalives_interval(void);
static const char *show_tcp_keepalives_count(void);
static bool assign_autovacuum_max_workers(int newval, bool doit, GucSource source);
static bool assign_maxconnections(int newval, bool doit, GucSource source);

static const char *assign_application_name(const char *newval, bool doit, GucSource source);
static bool assign_autovacuum_warning(bool newval, bool doit, GucSource source);

static int	defunct_int = 0;
static bool	defunct_bool = false;
static double defunct_double = 0;

static bool dummy_autovac = false;

/*
 * GUC option variables that are exported from this module
 */
#ifdef USE_ASSERT_CHECKING
bool		assert_enabled = true;
#else
bool		assert_enabled = false;
#endif
bool		log_duration = false;
bool		Debug_print_plan = false;
bool		Debug_print_parse = false;
bool		Debug_print_rewritten = false;
bool		Debug_pretty_print = false;
bool		Explain_pretty_print = true;

bool		log_parser_stats = false;
bool		log_planner_stats = false;
bool		log_executor_stats = false;
bool		log_statement_stats = false;		/* this is sort of all three
												 * above together */
bool		log_btree_build_stats = false;

bool		check_function_bodies = true;
bool		default_with_oids = false;
bool		SQL_inheritance = true;

bool		Password_encryption = true;

int			log_min_error_statement = ERROR;
int			log_min_messages = WARNING;
int			client_min_messages = NOTICE;
int			log_min_duration_statement = -1;
int			log_temp_files = -1;

int			num_temp_buffers = 1000;

char	   *ConfigFileName;
char	   *HbaFileName;
char	   *IdentFileName;
char	   *external_pid_file;

char	   *pgstat_temp_directory;

char	   *application_name;

int			tcp_keepalives_idle;
int			tcp_keepalives_interval;
int			tcp_keepalives_count;

/*
 * These variables are all dummies that don't do anything, except in some
 * cases provide the value for SHOW to display.  The real state is elsewhere
 * and is kept in sync by assign_hooks.
 */
static char *client_min_messages_str;
static char *log_min_messages_str;
static char *log_error_verbosity_str;
static char *log_statement_str;
static char *log_min_error_statement_str;
static char *log_destination_string;

#ifdef HAVE_SYSLOG
static char *syslog_facility_str;
static char *syslog_ident_str;
#endif
static bool phony_autocommit;
static bool session_auth_is_superuser;
static double phony_random_seed;
static char *backslash_quote_string;
static char *client_encoding_string;
static char *IntervalStyle_string;
static char *datestyle_string;
static char *default_iso_level_string;
static char *locale_ctype;
static char *regex_flavor_string;
static char *server_encoding_string;
static char *server_version_string;
static int	server_version_num;
static char *timezone_string;
static char *log_timezone_string;
static char *timezone_abbreviations_string;
static char *XactIsoLevel_string;
static char *custom_variable_classes;
static char *xmlbinary_string;
static char *xmloption_string;
static int	max_function_args;
static int	max_index_keys;
static int	max_identifier_length;
static int	block_size;
static bool integer_datetimes;
//static bool standard_conforming_strings;
static char *allow_system_table_mods_str;

/* should be static, but commands/variable.c needs to get at these */
char	   *role_string;
char	   *session_authorization_string;

static const char *
assign_allow_system_table_mods(const char *newval,
							   bool doit,
							   GucSource source);

static const char *
show_allow_system_table_mods(void);


/*
 * Displayable names for context types (enum GucContext)
 *
 * Note: these strings are deliberately not localized.
 */
const char *const GucContext_Names[] =
{
	 /* PGC_INTERNAL */ "internal",
	 /* PGC_POSTMASTER */ "postmaster",
	 /* PGC_SIGHUP */ "sighup",
	 /* PGC_BACKEND */ "backend",
	 /* PGC_SUSET */ "superuser",
	 /* PGC_USERSET */ "user"
};

/*
 * Displayable names for source types (enum GucSource)
 *
 * Note: these strings are deliberately not localized.
 */
const char *const GucSource_Names[] =
{
	 /* PGC_S_DEFAULT */ "default",
	 /* PGC_S_ENV_VAR */ "environment variable",
	 /* PGC_S_FILE */ "configuration file",
	 /* PGC_S_ARGV */ "command line",
	 /* PGC_S_DATABASE */ "database",
	 /* PGC_S_USER */ "user",
	 /* PGC_S_CLIENT */ "client",
	 /* PGC_S_OVERRIDE */ "override",
	 /* PGC_S_INTERACTIVE */ "interactive",
	 /* PGC_S_TEST */ "test",
	 /* PGC_S_SESSION */ "session"
};

/*
 * Displayable names for the groupings defined in enum config_group
 */
const char *const config_group_names[] =
{
	/* UNGROUPED */
	gettext_noop("Ungrouped"),
	/* FILE_LOCATIONS */
	gettext_noop("File Locations"),
	/* CONN_AUTH */
	gettext_noop("Connections and Authentication"),
	/* CONN_AUTH_SETTINGS */
	gettext_noop("Connections and Authentication / Connection Settings"),
	/* CONN_AUTH_SECURITY */
	gettext_noop("Connections and Authentication / Security and Authentication"),
	/* EXTERNAL_TABLES */
	gettext_noop("External Tables"),
	/* APPENDONLY_TABLES */
	gettext_noop("Append-Only Tables"),
	/* RESOURCES */
	gettext_noop("Resource Usage"),
	/* RESOURCES_MEM */
	gettext_noop("Resource Usage / Memory"),
	/* RESOURCES_FSM */
	gettext_noop("Resource Usage / Free Space Map"),
	/* RESOURCES_KERNEL */
	gettext_noop("Resource Usage / Kernel Resources"),
	/* RESOURCES_MGM */
	gettext_noop("Resource Usage / Resources Management"),
	/* WAL */
	gettext_noop("Write-Ahead Log"),
	/* WAL_SETTINGS */
	gettext_noop("Write-Ahead Log / Settings"),
	/* WAL_CHECKPOINTS */
	gettext_noop("Write-Ahead Log / Checkpoints"),
	/* WAL based REPLICATION */
	gettext_noop("WAL Replication"),
	/* QUERY_TUNING */
	gettext_noop("Query Tuning"),
	/* QUERY_TUNING_METHOD */
	gettext_noop("Query Tuning / Planner Method Configuration"),
	/* QUERY_TUNING_COST */
	gettext_noop("Query Tuning / Planner Cost Constants"),
	/* QUERY_TUNING_OTHER */
	gettext_noop("Query Tuning / Other Planner Options"),
	/* LOGGING */
	gettext_noop("Reporting and Logging"),
	/* LOGGING_WHERE */
	gettext_noop("Reporting and Logging / Where to Log"),
	/* LOGGING_WHEN */
	gettext_noop("Reporting and Logging / When to Log"),
	/* LOGGING_WHAT */
	gettext_noop("Reporting and Logging / What to Log"),
	/* STATS */
	gettext_noop("Statistics"),
	/* STATS_ANALYZE */
	gettext_noop("Statistics / ANALYZE Database Contents"),
	/* STATS_MONITORING */
	gettext_noop("Statistics / Monitoring"),
	/* STATS_COLLECTOR */
	gettext_noop("Statistics / Query and Index Statistics Collector"),
	/* AUTOVACUUM */
	gettext_noop("Autovacuum"),
	/* CLIENT_CONN */
	gettext_noop("Client Connection Defaults"),
	/* CLIENT_CONN_STATEMENT */
	gettext_noop("Client Connection Defaults / Statement Behavior"),
	/* CLIENT_CONN_LOCALE */
	gettext_noop("Client Connection Defaults / Locale and Formatting"),
	/* CLIENT_CONN_OTHER */
	gettext_noop("Client Connection Defaults / Other Defaults"),
	/* LOCK_MANAGEMENT */
	gettext_noop("Lock Management"),
	/* COMPAT_OPTIONS */
	gettext_noop("Version and Platform Compatibility"),
	/* COMPAT_OPTIONS_PREVIOUS */
	gettext_noop("Version and Platform Compatibility / Previous PostgreSQL Versions"),
	/* COMPAT_OPTIONS_CLIENT */
	gettext_noop("Version and Platform Compatibility / Other Platforms and Clients"),
    /* COMPAT_OPTIONS_IGNORED */
    gettext_noop("Version and Platform Compatibility / Ignored"),
    /* GP_ARRAY_CONFIGURATION */
    gettext_noop(PACKAGE_NAME " / Array Configuration"),
    /* GP_ARRAY_TUNING */
    gettext_noop(PACKAGE_NAME " / Array Tuning"),
    /* GP_WORKER_IDENTITY */
    gettext_noop(PACKAGE_NAME " / Worker Process Identity"),
	/* GP_ERROR_HANDLING */
	gettext_noop("GPDB Error Handling"),
	/* PRESET_OPTIONS */
	gettext_noop("Preset Options"),
	/* CUSTOM_OPTIONS */
	gettext_noop("Customized Options"),
	/* DEVELOPER_OPTIONS */
	gettext_noop("Developer Options"),

	/* DEPRECATED_OPTIONS */
	gettext_noop("Deprecated Options"),
	/* DEFUNCT_OPTIONS */
	gettext_noop("Defunct Options"),

	/* help_config wants this array to be null-terminated */
	NULL
};

/*
 * Displayable names for GUC variable types (enum config_type)
 *
 * Note: these strings are deliberately not localized.
 */
const char *const config_type_names[] =
{
	 /* PGC_BOOL */ "bool",
	 /* PGC_INT */ "integer",
	 /* PGC_REAL */ "real",
	 /* PGC_STRING */ "string"
};


/*
 * Contents of GUC tables
 *
 * See src/backend/utils/misc/README for design notes.
 *
 * TO ADD AN OPTION:
 *
 * 1. Declare a global variable of type bool, int, double, or char*
 *	  and make use of it.
 *
 * 2. Decide at what times it's safe to set the option. See guc.h for
 *	  details.
 *
 * 3. Decide on a name, a default value, upper and lower bounds (if
 *	  applicable), etc.
 *
 * 4. Add a record below.
 *
 * 5. Add it to src/backend/utils/misc/postgresql.conf.sample, if
 *	  appropriate.
 *
 * 6. Add it to src/bin/psql/tab-complete.c, if it's a USERSET option.
 *
 * 7. Don't forget to document the option.
 *
 * 8. If it's a new GUC_LIST option you must edit pg_dumpall.c to ensure
 *	  it is not single quoted at dump time.
 */


/******** option records follow ********/

static struct config_bool ConfigureNamesBool[] =
{
	{
		{"enable_seqscan", PGC_USERSET, QUERY_TUNING_METHOD,
			gettext_noop("Enables the planner's use of sequential-scan plans."),
			NULL
		},
		&enable_seqscan,
		true, NULL, NULL
	},
	{
		{"enable_indexscan", PGC_USERSET, QUERY_TUNING_METHOD,
			gettext_noop("Enables the planner's use of index-scan plans."),
			NULL
		},
		&enable_indexscan,
		true, NULL, NULL
	},
	{
		{"enable_bitmapscan", PGC_USERSET, QUERY_TUNING_METHOD,
			gettext_noop("Enables the planner's use of bitmap-scan plans."),
			NULL
		},
		&enable_bitmapscan,
		true, NULL, NULL
	},
	{
		{"enable_tidscan", PGC_USERSET, QUERY_TUNING_METHOD,
			gettext_noop("Enables the planner's use of TID scan plans."),
			NULL
		},
		&enable_tidscan,
		true, NULL, NULL
	},
	{
		{"enable_sort", PGC_USERSET, QUERY_TUNING_METHOD,
			gettext_noop("Enables the planner's use of explicit sort steps."),
			NULL
		},
		&enable_sort,
		true, NULL, NULL
	},
	{
		{"enable_hashagg", PGC_USERSET, QUERY_TUNING_METHOD,
			gettext_noop("Enables the planner's use of hashed aggregation plans."),
			NULL
		},
		&enable_hashagg,
		true, NULL, NULL
	},
	{
		{"enable_nestloop", PGC_USERSET, QUERY_TUNING_METHOD,
			gettext_noop("Enables the planner's use of nested-loop join plans."),
			NULL
		},
		&enable_nestloop,
		false, NULL, NULL
	},
	{
		{"enable_mergejoin", PGC_USERSET, QUERY_TUNING_METHOD,
			gettext_noop("Enables the planner's use of merge join plans."),
			NULL
		},
		&enable_mergejoin,
		false, NULL, NULL
	},
	{
		{"enable_hashjoin", PGC_USERSET, QUERY_TUNING_METHOD,
			gettext_noop("Enables the planner's use of hash join plans."),
			NULL
		},
		&enable_hashjoin,
		true, NULL, NULL
	},
	{
		{"constraint_exclusion", PGC_USERSET, QUERY_TUNING_OTHER,
			gettext_noop("Enables the planner to use constraints to optimize queries."),
			gettext_noop("Child table scans will be skipped if their "
						 "constraints guarantee that no rows match the query."),
			GUC_NO_SHOW_ALL | GUC_NOT_IN_SAMPLE
		},
		&constraint_exclusion,
		true, NULL, NULL
	},
	{
		{"geqo", PGC_USERSET, DEFUNCT_OPTIONS,
			gettext_noop("Unused. Syntax check only for PostgreSQL compatibility."),
            NULL,
			GUC_NO_SHOW_ALL | GUC_NOT_IN_SAMPLE
		},
		&defunct_bool,
		false, NULL, NULL
	},

	{
		/* Not for general use --- used by SET SESSION AUTHORIZATION */
		{"is_superuser", PGC_INTERNAL, UNGROUPED,
			gettext_noop("Shows whether the current user is a superuser."),
			NULL,
			GUC_REPORT | GUC_NO_SHOW_ALL | GUC_NO_RESET_ALL | GUC_NOT_IN_SAMPLE | GUC_DISALLOW_IN_FILE
		},
		&session_auth_is_superuser,
		false, NULL, NULL
	},
	{
		{"ssl", PGC_POSTMASTER, CONN_AUTH_SECURITY,
			gettext_noop("Enables SSL connections."),
			NULL
		},
		&EnableSSL,
		false, assign_ssl, NULL
	},
	{
		{"fsync", PGC_SIGHUP, WAL_SETTINGS,
			gettext_noop("Forces synchronization of updates to disk."),
			gettext_noop("The server will use the fsync() system call in several places to make "
			"sure that updates are physically written to disk. This insures "
						 "that a database cluster will recover to a consistent state after "
						 "an operating system or hardware crash."),
		  GUC_NOT_IN_SAMPLE | GUC_NO_SHOW_ALL | GUC_DISALLOW_USER_SET
		},
		&enableFsync,
		true, NULL, NULL
	},
	{
		{"zero_damaged_pages", PGC_SUSET, DEVELOPER_OPTIONS,
			gettext_noop("Continues processing past damaged page headers."),
			gettext_noop("Detection of a damaged page header normally causes PostgreSQL to "
				"report an error, aborting the current transaction. Setting "
						 "zero_damaged_pages to true causes the system to instead report a "
						 "warning, zero out the damaged page, and continue processing. This "
						 "behavior will destroy data, namely all the rows on the damaged page."),
			GUC_NOT_IN_SAMPLE | GUC_NO_SHOW_ALL
		},
		&zero_damaged_pages,
		false, NULL, NULL
	},
	{
		{"full_page_writes", PGC_SIGHUP, WAL_SETTINGS,
			gettext_noop("Writes full pages to WAL when first modified after a checkpoint."),
			gettext_noop("A page write in process during an operating system crash might be "
						 "only partially written to disk.  During recovery, the row changes "
			  "stored in WAL are not enough to recover.  This option writes "
						 "pages when first modified after a checkpoint to WAL so full recovery "
						 "is possible."),
			 GUC_NOT_IN_SAMPLE | GUC_NO_SHOW_ALL
		},
		&fullPageWrites,
		true, NULL, NULL
	},
	{
		{"silent_mode", PGC_POSTMASTER, LOGGING_WHEN,
			gettext_noop("Runs the server silently."),
			gettext_noop("If this parameter is set, the server will automatically run in the "
				 "background and any controlling terminals are dissociated."),
			GUC_NOT_IN_SAMPLE | GUC_NO_SHOW_ALL
		},
		&SilentMode,
		false, NULL, NULL
	},
	{
		{"log_connections", PGC_BACKEND, LOGGING_WHAT,
			gettext_noop("Logs each successful connection."),
			NULL
		},
		&Log_connections,
		false, NULL, NULL
	},
	{
		{"log_disconnections", PGC_BACKEND, LOGGING_WHAT,
			gettext_noop("Logs end of a session, including duration."),
			NULL
		},
		&Log_disconnections,
		false, NULL, NULL
	},
	{
		{"debug_assertions", PGC_USERSET, DEVELOPER_OPTIONS,
			gettext_noop("Turns on various assertion checks."),
			gettext_noop("This is a debugging aid."),
			GUC_NOT_IN_SAMPLE
		},
		&assert_enabled,
#ifdef USE_ASSERT_CHECKING
		true,
#else
		false,
#endif
		assign_debug_assertions, NULL
	},
	{
		/* currently undocumented, so don't show in SHOW ALL */
		{"exit_on_error", PGC_USERSET, UNGROUPED,
			gettext_noop("No description available."),
			NULL,
			GUC_NO_SHOW_ALL | GUC_NOT_IN_SAMPLE
		},
		&ExitOnAnyError,
		false, NULL, NULL
	},
	{
		{"log_duration", PGC_SUSET, LOGGING_WHAT,
			gettext_noop("Logs the duration of each completed SQL statement."),
			NULL,
			GUC_GPDB_ADDOPT
		},
		&log_duration,
		false, NULL, NULL
	},
	{
		{"debug_print_parse", PGC_USERSET, LOGGING_WHAT,
			gettext_noop("Prints the parse tree to the server log."),
			NULL
		},
		&Debug_print_parse,
		false, NULL, NULL
	},
	{
		{"debug_print_rewritten", PGC_USERSET, LOGGING_WHAT,
			gettext_noop("Prints the parse tree after rewriting to server log."),
			NULL
		},
		&Debug_print_rewritten,
		false, NULL, NULL
	},
	{
		{"debug_print_plan", PGC_USERSET, LOGGING_WHAT,
			gettext_noop("Prints the execution plan to server log."),
			NULL
		},
		&Debug_print_plan,
		false, NULL, NULL
	},
	{
		{"debug_pretty_print", PGC_USERSET, LOGGING_WHAT,
			gettext_noop("Indents parse and plan tree displays."),
			NULL
		},
		&Debug_pretty_print,
		false, NULL, NULL
	},
	{
		{"log_parser_stats", PGC_SUSET, STATS_MONITORING,
			gettext_noop("Writes parser performance statistics to the server log."),
			NULL
		},
		&log_parser_stats,
		false, assign_stage_log_stats, NULL
	},
	{
		{"log_planner_stats", PGC_SUSET, STATS_MONITORING,
			gettext_noop("Writes planner performance statistics to the server log."),
			NULL
		},
		&log_planner_stats,
		false, assign_stage_log_stats, NULL
	},
	{
		{"log_executor_stats", PGC_SUSET, STATS_MONITORING,
			gettext_noop("Writes executor performance statistics to the server log."),
			NULL,
			GUC_GPDB_ADDOPT
		},
		&log_executor_stats,
		false, assign_stage_log_stats, NULL
	},
	{
		{"log_statement_stats", PGC_SUSET, STATS_MONITORING,
			gettext_noop("Writes cumulative performance statistics to the server log."),
			NULL,
			GUC_GPDB_ADDOPT
		},
		&log_statement_stats,
		false, assign_log_stats, NULL
	},
#ifdef BTREE_BUILD_STATS
	{
		{"log_btree_build_stats", PGC_SUSET, DEVELOPER_OPTIONS,
			gettext_noop("No description available."),
			NULL,
			GUC_NOT_IN_SAMPLE
		},
		&log_btree_build_stats,
		false, NULL, NULL
	},
#endif

	{
		{"explain_pretty_print", PGC_USERSET, CLIENT_CONN_OTHER,
			gettext_noop("Uses the indented output format for EXPLAIN VERBOSE."),
			NULL
		},
		&Explain_pretty_print,
		true, NULL, NULL
	},
	{
		{"track_activities", PGC_SUSET, STATS_COLLECTOR,
			gettext_noop("Collects information about executing commands."),
			gettext_noop("Enables the collection of information on the currently "
						 "executing command of each session, along with "
						 "the time at which that command began execution.")
		},
		&pgstat_track_activities,
		true, NULL, NULL
	},
	{
		{"track_counts", PGC_SUSET, STATS_COLLECTOR,
			gettext_noop("Collects statistics on database activity."),
			NULL
		},
		&pgstat_track_counts,
		false, NULL, NULL
	},

	{
		{"stats_queue_level", PGC_SUSET, STATS_COLLECTOR,
			gettext_noop("Collects resource queue-level statistics on database activity."),
			NULL
		},
		&pgstat_collect_queuelevel,
		false, NULL, NULL
	},

	{
		{"update_process_title", PGC_SUSET, CLIENT_CONN_OTHER,
			gettext_noop("Updates the process title to show the active SQL command."),
			gettext_noop("Enables updating of the process title every time a new SQL command is received by the server.")
		},
		&update_process_title,
		true, NULL, NULL
	},

	{
		{"autovacuum", PGC_SIGHUP, DEFUNCT_OPTIONS,
			gettext_noop("Starts the autovacuum subprocess."),
			NULL,
			GUC_NOT_IN_SAMPLE | GUC_NO_SHOW_ALL
		},
		&dummy_autovac,
		false, assign_autovacuum_warning, NULL
	},

	{
		{"trace_notify", PGC_USERSET, DEVELOPER_OPTIONS,
			gettext_noop("Generates debugging output for LISTEN and NOTIFY."),
			NULL,
			GUC_NOT_IN_SAMPLE | GUC_NO_SHOW_ALL
		},
		&Trace_notify,
		false, NULL, NULL
	},

#ifdef LOCK_DEBUG
	{
		{"trace_locks", PGC_SUSET, DEVELOPER_OPTIONS,
			gettext_noop("No description available."),
			NULL,
			GUC_NOT_IN_SAMPLE
		},
		&Trace_locks,
		false, NULL, NULL
	},
	{
		{"trace_userlocks", PGC_SUSET, DEVELOPER_OPTIONS,
			gettext_noop("No description available."),
			NULL,
			GUC_NOT_IN_SAMPLE
		},
		&Trace_userlocks,
		false, NULL, NULL
	},
	{
		{"trace_lwlocks", PGC_SUSET, DEVELOPER_OPTIONS,
			gettext_noop("No description available."),
			NULL,
			GUC_NOT_IN_SAMPLE
		},
		&Trace_lwlocks,
		false, NULL, NULL
	},
	{
		{"debug_deadlocks", PGC_SUSET, DEVELOPER_OPTIONS,
			gettext_noop("No description available."),
			NULL,
			GUC_NOT_IN_SAMPLE
		},
		&Debug_deadlocks,
		false, NULL, NULL
	},
#endif

	{
		{"log_hostname", PGC_SIGHUP, LOGGING_WHAT,
			gettext_noop("Logs the host name in the connection logs."),
			gettext_noop("By default, connection logs only show the IP address "
						 "of the connecting host. If you want them to show the host name you "
			  "can turn this on, but depending on your host name resolution "
			   "setup it might impose a non-negligible performance penalty.")
		},
		&log_hostname,
		false, NULL, NULL
	},
	{
		{"sql_inheritance", PGC_USERSET, COMPAT_OPTIONS_PREVIOUS,
			gettext_noop("Causes subtables to be included by default in various commands."),
			NULL,
			GUC_NO_SHOW_ALL | GUC_NOT_IN_SAMPLE
		},
		&SQL_inheritance,
		true, NULL, NULL
	},
	{
		{"password_encryption", PGC_USERSET, CONN_AUTH_SECURITY,
			gettext_noop("Encrypt passwords."),
			gettext_noop("When a password is specified in CREATE USER or "
			   "ALTER USER without writing either ENCRYPTED or UNENCRYPTED, "
						 "this parameter determines whether the password is to be encrypted.")
		},
		&Password_encryption,
		true, NULL, NULL
	},
	{
		{"transform_null_equals", PGC_USERSET, COMPAT_OPTIONS_CLIENT,
			gettext_noop("Treats \"expr=NULL\" as \"expr IS NULL\"."),
			gettext_noop("When turned on, expressions of the form expr = NULL "
			   "(or NULL = expr) are treated as expr IS NULL, that is, they "
				"return true if expr evaluates to the null value, and false "
			   "otherwise. The correct behavior of expr = NULL is to always "
						 "return null (unknown).")
		},
		&Transform_null_equals,
		false, NULL, NULL
	},
	{
		{"db_user_namespace", PGC_SIGHUP, CONN_AUTH_SECURITY,
			gettext_noop("Enables per-database user names."),
			NULL
		},
		&Db_user_namespace,
		false, NULL, NULL
	},
	{
		/* only here for backwards compatibility */
		{"autocommit", PGC_USERSET, COMPAT_OPTIONS_IGNORED,
			gettext_noop("This parameter doesn't do anything."),
			gettext_noop("It's just here so that we won't choke on SET AUTOCOMMIT TO ON from 7.3-vintage clients."),
			GUC_NO_SHOW_ALL | GUC_NOT_IN_SAMPLE
		},
		&phony_autocommit,
		true, assign_phony_autocommit, NULL
	},
	{
		{"default_transaction_read_only", PGC_USERSET, CLIENT_CONN_STATEMENT,
			gettext_noop("Sets the default read-only status of new transactions."),
			NULL
		},
		&DefaultXactReadOnly,
		false, NULL, NULL
	},
	{
		{"transaction_read_only", PGC_USERSET, CLIENT_CONN_STATEMENT,
			gettext_noop("Sets the current transaction's read-only status."),
			NULL,
			GUC_NO_RESET_ALL | GUC_NOT_IN_SAMPLE | GUC_DISALLOW_IN_FILE
		},
		&XactReadOnly,
		false, assign_transaction_read_only, NULL
	},
	{
		{"add_missing_from", PGC_USERSET, COMPAT_OPTIONS_PREVIOUS,
			gettext_noop("Automatically adds missing table references to FROM clauses."),
			NULL
		},
		&add_missing_from,
		false, NULL, NULL
	},
	{
		{"check_function_bodies", PGC_USERSET, CLIENT_CONN_STATEMENT,
			gettext_noop("Check function bodies during CREATE FUNCTION."),
			NULL
		},
		&check_function_bodies,
		true, NULL, NULL
	},
	{
		{"array_nulls", PGC_USERSET, COMPAT_OPTIONS_PREVIOUS,
			gettext_noop("Enable input of NULL elements in arrays."),
			gettext_noop("When turned on, unquoted NULL in an array input "
						 "value means a null value; "
						 "otherwise it is taken literally.")
		},
		&Array_nulls,
		true, NULL, NULL
	},
	{
		{"default_with_oids", PGC_USERSET, COMPAT_OPTIONS_PREVIOUS,
			gettext_noop("Create new tables with OIDs by default."),
			NULL,
			GUC_NO_SHOW_ALL | GUC_NOT_IN_SAMPLE
		},
		&default_with_oids,
		false, NULL, NULL
	},
	{
		{"redirect_stderr", PGC_POSTMASTER, DEFUNCT_OPTIONS,
			gettext_noop("Defunct: start a subprocess to capture stderr output into log files."),
		 	NULL,
		 	GUC_NO_SHOW_ALL
		},
		&Redirect_stderr,
		true, NULL, NULL
	},
	{
		{"log_truncate_on_rotation", PGC_SIGHUP, LOGGING_WHERE,
			gettext_noop("Truncate existing log files of same name during log rotation."),
			NULL
		},
		&Log_truncate_on_rotation,
		false, NULL, NULL
	},

	{
		{"trace_sort", PGC_USERSET, DEVELOPER_OPTIONS,
			gettext_noop("Emit information about resource usage in sorting."),
			NULL,
			GUC_NOT_IN_SAMPLE | GUC_NO_SHOW_ALL
		},
		&trace_sort,
		false, NULL, NULL
	},

#ifdef WAL_DEBUG
	{
		{"wal_debug", PGC_SUSET, DEVELOPER_OPTIONS,
			gettext_noop("Emit WAL-related debugging output."),
			NULL,
			GUC_NOT_IN_SAMPLE
		},
		&XLOG_DEBUG,
		false, NULL, NULL
	},
#endif

	{
		{"integer_datetimes", PGC_INTERNAL, PRESET_OPTIONS,
			gettext_noop("Datetimes are integer based."),
			NULL,
			GUC_REPORT | GUC_NOT_IN_SAMPLE | GUC_DISALLOW_IN_FILE
		},
		&integer_datetimes,
#ifdef HAVE_INT64_TIMESTAMP
		true, NULL, NULL
#else
		false, NULL, NULL
#endif
	},

	{
		{"krb_caseins_users", PGC_POSTMASTER, CONN_AUTH_SECURITY,
			gettext_noop("Sets whether Kerberos user names should be treated as case-insensitive."),
			NULL
		},
		&pg_krb_caseins_users,
		false, NULL, NULL
	},

	{
		{"escape_string_warning", PGC_USERSET, COMPAT_OPTIONS_PREVIOUS,
			gettext_noop("Warn about backslash escapes in ordinary string literals."),
			NULL
		},
		&escape_string_warning,
		true, NULL, NULL
	},

	{
		{"standard_conforming_strings", PGC_USERSET, COMPAT_OPTIONS_PREVIOUS,
			gettext_noop("Causes '...' strings to treat backslashes literally."),
			NULL,
			GUC_REPORT
		},
		&standard_conforming_strings,
		false, NULL, NULL
	},

	{
		{"ignore_system_indexes", PGC_BACKEND, DEVELOPER_OPTIONS,
			gettext_noop("Disables reading from system indexes."),
			gettext_noop("It does not prevent updating the indexes, so it is safe "
						 "to use.  The worst consequence is slowness."),
			GUC_NOT_IN_SAMPLE | GUC_NO_SHOW_ALL
		},
		&IgnoreSystemIndexes,
		false, NULL, NULL
	},

	/* End-of-list marker */
	{
		{NULL, 0, 0, NULL, NULL}, NULL, false, NULL, NULL
	}
};


static struct config_int ConfigureNamesInt[] =
{
	{
		{"archive_timeout", PGC_SIGHUP, WAL_SETTINGS,
			gettext_noop("Forces a switch to the next xlog file if a "
						 "new file has not been started within N seconds."),
			NULL,
			GUC_UNIT_S | GUC_NOT_IN_SAMPLE | GUC_NO_SHOW_ALL
		},
		&XLogArchiveTimeout,
		0, 0, INT_MAX, NULL, NULL
	},
	{
		{"post_auth_delay", PGC_BACKEND, DEVELOPER_OPTIONS,
			gettext_noop("Waits N seconds on connection startup after authentication."),
			gettext_noop("This allows attaching a debugger to the process."),
			GUC_NOT_IN_SAMPLE | GUC_NO_SHOW_ALL | GUC_UNIT_S
		},
		&PostAuthDelay,
		0, 0, INT_MAX, NULL, NULL
	},
	{
		{"default_statistics_target", PGC_USERSET, STATS_ANALYZE,
			gettext_noop("Sets the default statistics target."),
			gettext_noop("This applies to table columns that have not had a "
				"column-specific target set via ALTER TABLE SET STATISTICS.")
		},
		&default_statistics_target,
		25, 1, 1000, NULL, NULL
	},
	{
		{"from_collapse_limit", PGC_USERSET, QUERY_TUNING_OTHER,
			gettext_noop("Sets the FROM-list size beyond which subqueries "
						 "are not collapsed."),
			gettext_noop("The planner will merge subqueries into upper "
				"queries if the resulting FROM list would have no more than "
						 "this many items.")
		},
		&from_collapse_limit,
		20, 1, INT_MAX, NULL, NULL
	},
	{
		{"join_collapse_limit", PGC_USERSET, QUERY_TUNING_OTHER,
			gettext_noop("Sets the FROM-list size beyond which JOIN "
						 "constructs are not flattened."),
			gettext_noop("The planner will flatten explicit JOIN "
						 "constructs into lists of FROM items whenever a "
						 "list of no more than this many items would result.")
		},
		&join_collapse_limit,
		20, 1, INT_MAX, NULL, NULL
	},
	{
		{"geqo_threshold", PGC_USERSET, DEFUNCT_OPTIONS,
			gettext_noop("Unused. Syntax check only for PostgreSQL compatibility."),
            NULL,
			GUC_NO_SHOW_ALL | GUC_NOT_IN_SAMPLE
		},
		&defunct_int,
		12, 2, INT_MAX, NULL, NULL
	},
	{
		{"geqo_effort", PGC_USERSET, DEFUNCT_OPTIONS,
			gettext_noop("Unused. Syntax check only for PostgreSQL compatibility."),
            NULL,
			GUC_NO_SHOW_ALL | GUC_NOT_IN_SAMPLE
		},
		&defunct_int,
		//DEFAULT_GEQO_EFFORT, MIN_GEQO_EFFORT, MAX_GEQO_EFFORT, NULL, NULL
		0, 0, INT_MAX, NULL, NULL
	},
	{
		{"geqo_pool_size", PGC_USERSET, DEFUNCT_OPTIONS,
			gettext_noop("Unused. Syntax check only for PostgreSQL compatibility."),
            NULL,
			GUC_NO_SHOW_ALL | GUC_NOT_IN_SAMPLE
		},
		&defunct_int,
		0, 0, INT_MAX, NULL, NULL
	},
	{
		{"geqo_generations", PGC_USERSET, DEFUNCT_OPTIONS,
			gettext_noop("Unused. Syntax check only for PostgreSQL compatibility."),
            NULL,
			GUC_NO_SHOW_ALL | GUC_NOT_IN_SAMPLE
		},
		&defunct_int,
		0, 0, INT_MAX, NULL, NULL
	},

	{
		{"deadlock_timeout", PGC_SIGHUP, LOCK_MANAGEMENT,
			gettext_noop("Sets the time to wait on a lock before checking for deadlock."),
			NULL,
			GUC_UNIT_MS
		},
		&DeadlockTimeout,
		1000, 0, INT_MAX, NULL, NULL
	},

	/*
	 * Note: There is some postprocessing done in PostmasterMain() to make
	 * sure the buffers are at least twice the number of backends, so the
	 * constraints here are partially unused. Similarly, the superuser
	 * reserved number is checked to ensure it is less than the max backends
	 * number.
	 *
	 * MaxBackends is limited to INT_MAX/4 because some places compute
	 * 4*MaxBackends without any overflow check.  This check is made on
	 * assign_maxconnections, since MaxBackends is computed as MaxConnections +
	 * autovacuum_max_workers.
	 *
	 * Likewise we have to limit NBuffers to INT_MAX/2.
	 */
	{
		{"max_connections", PGC_POSTMASTER, CONN_AUTH_SETTINGS,
			gettext_noop("Sets the maximum number of concurrent connections."),
			NULL
		},
		&MaxConnections,
		200, 10, MAX_MAX_BACKENDS, assign_maxconnections, NULL
	},

	{
		{"superuser_reserved_connections", PGC_POSTMASTER, CONN_AUTH_SETTINGS,
			gettext_noop("Sets the number of connection slots reserved for superusers."),
			NULL
		},
		&ReservedBackends,
		3, 0, INT_MAX / 4, NULL, NULL
	},

	{
		{"shared_buffers", PGC_POSTMASTER, RESOURCES_MEM,
			gettext_noop("Sets the number of shared memory buffers used by the server."),
			NULL,
			GUC_UNIT_BLOCKS
		},
		&NBuffers,
		4096, 16, INT_MAX / 2, NULL, NULL
	},

	{
		{"temp_buffers", PGC_USERSET, RESOURCES_MEM,
			gettext_noop("Sets the maximum number of temporary buffers used by each session."),
			NULL,
			GUC_UNIT_BLOCKS | GUC_GPDB_ADDOPT
		},
		&num_temp_buffers,
		1024, 100, INT_MAX / 2, NULL, show_num_temp_buffers
	},

	{
		{"port", PGC_POSTMASTER, CONN_AUTH_SETTINGS,
			gettext_noop("Sets the TCP port the server listens on."),
			NULL
		},
		&PostPortNumber,
		DEF_PGPORT, 1, 65535, NULL, NULL
	},

	{
		{"unix_socket_permissions", PGC_POSTMASTER, CONN_AUTH_SETTINGS,
			gettext_noop("Sets the access permissions of the Unix-domain socket."),
			gettext_noop("Unix-domain sockets use the usual Unix file system "
						 "permission set. The parameter value is expected to be an numeric mode "
						 "specification in the form accepted by the chmod and umask system "
						 "calls. (To use the customary octal format the number must start with "
						 "a 0 (zero).)")
		},
		&Unix_socket_permissions,
		0777, 0000, 0777, NULL, NULL
	},

	{
		{"work_mem", PGC_USERSET, DEPRECATED_OPTIONS,
			gettext_noop("Sets the maximum memory to be used for query workspaces."),
			gettext_noop("This much memory can be used by each internal "
						 "sort operation and hash table before switching to "
						 "temporary disk files."),
			GUC_UNIT_KB | GUC_GPDB_ADDOPT
		},
		&work_mem,
#ifdef USE_ASSERT_CHECKING      /* allow executor testing with low memory */
        32768, 2 * BLCKSZ / 1024, MAX_KILOBYTES, NULL, NULL
#else
		32768, 8 * BLCKSZ / 1024, MAX_KILOBYTES, NULL, NULL
#endif
	},

	{
		{"maintenance_work_mem", PGC_USERSET, RESOURCES_MEM,
			gettext_noop("Sets the maximum memory to be used for maintenance operations."),
			gettext_noop("This includes operations such as VACUUM and CREATE INDEX."),
			GUC_UNIT_KB | GUC_GPDB_ADDOPT
		},
		&maintenance_work_mem,
		65536, 1024, MAX_KILOBYTES, NULL, NULL
	},

	{
		{"max_stack_depth", PGC_SUSET, RESOURCES_MEM,
			gettext_noop("Sets the maximum stack depth, in kilobytes."),
			NULL,
			GUC_UNIT_KB
		},
		&max_stack_depth,
		100, 100, MAX_KILOBYTES, assign_max_stack_depth, NULL
	},

	{
		{"vacuum_cost_page_hit", PGC_USERSET, RESOURCES,
			gettext_noop("Vacuum cost for a page found in the buffer cache."),
			NULL
		},
		&VacuumCostPageHit,
		1, 0, 10000, NULL, NULL
	},

	{
		{"vacuum_cost_page_miss", PGC_USERSET, RESOURCES,
			gettext_noop("Vacuum cost for a page not found in the buffer cache."),
			NULL
		},
		&VacuumCostPageMiss,
		10, 0, 10000, NULL, NULL
	},

	{
		{"vacuum_cost_page_dirty", PGC_USERSET, RESOURCES,
			gettext_noop("Vacuum cost for a page dirtied by vacuum."),
			NULL
		},
		&VacuumCostPageDirty,
		20, 0, 10000, NULL, NULL
	},

	{
		{"vacuum_cost_limit", PGC_USERSET, RESOURCES,
			gettext_noop("Vacuum cost amount available before napping."),
			NULL
		},
		&VacuumCostLimit,
		200, 1, 10000, NULL, NULL
	},

	{
		{"vacuum_cost_delay", PGC_USERSET, RESOURCES,
			gettext_noop("Vacuum cost delay in milliseconds."),
			NULL,
			GUC_UNIT_MS
		},
		&VacuumCostDelay,
		0, 0, 1000, NULL, NULL
	},

	{
		{"autovacuum_vacuum_cost_delay", PGC_SIGHUP, DEFUNCT_OPTIONS,
			gettext_noop("Vacuum cost delay in milliseconds, for autovacuum."),
			NULL,
			GUC_UNIT_MS | GUC_NOT_IN_SAMPLE | GUC_NO_SHOW_ALL
		},
		&autovacuum_vac_cost_delay,
		-1, -1, 1000, NULL, NULL
	},

	{
		{"autovacuum_vacuum_cost_limit", PGC_SIGHUP, DEFUNCT_OPTIONS,
			gettext_noop("Vacuum cost amount available before napping, for autovacuum."),
			NULL,
			GUC_NOT_IN_SAMPLE | GUC_NO_SHOW_ALL
		},
		&autovacuum_vac_cost_limit,
		-1, -1, 10000, NULL, NULL
	},

	{
		{"max_files_per_process", PGC_POSTMASTER, RESOURCES_KERNEL,
			gettext_noop("Sets the maximum number of simultaneously open files for each server process."),
			NULL
		},
		&max_files_per_process,
		1000, 25, INT_MAX, NULL, NULL
	},

	{
		{"max_prepared_transactions", PGC_POSTMASTER, RESOURCES,
			gettext_noop("Sets the maximum number of simultaneously prepared transactions."),
            NULL
		},
		&max_prepared_xacts,
		50, 1, 1000, NULL, NULL
	},

#ifdef LOCK_DEBUG
	{
		{"trace_lock_oidmin", PGC_SUSET, DEVELOPER_OPTIONS,
			gettext_noop("No description available."),
			NULL,
			GUC_NOT_IN_SAMPLE
		},
		&Trace_lock_oidmin,
		FirstNormalObjectId, 0, INT_MAX, NULL, NULL
	},
	{
		{"trace_lock_table", PGC_SUSET, DEVELOPER_OPTIONS,
			gettext_noop("No description available."),
			NULL,
			GUC_NOT_IN_SAMPLE
		},
		&Trace_lock_table,
		0, 0, INT_MAX, NULL, NULL
	},
#endif

	{
		{"statement_timeout", PGC_USERSET, CLIENT_CONN_STATEMENT,
			gettext_noop("Sets the maximum allowed duration of any statement."),
			gettext_noop("A value of 0 turns off the timeout."),
			GUC_UNIT_MS | GUC_GPDB_ADDOPT
		},
		&StatementTimeout,
		0, 0, INT_MAX, NULL, NULL
	},

	{
		{"vacuum_freeze_min_age", PGC_USERSET, CLIENT_CONN_STATEMENT,
			gettext_noop("Minimum age at which VACUUM should freeze a table row."),
			NULL
		},
		&vacuum_freeze_min_age,
		100000000, 0, 1000000000, NULL, NULL
	},

	{
		{"max_fsm_relations", PGC_POSTMASTER, RESOURCES_FSM,
			gettext_noop("Sets the maximum number of tables and indexes for which free space is tracked."),
			NULL
		},
		&MaxFSMRelations,
		1000, 100, INT_MAX, NULL, NULL
	},
	{
		{"max_fsm_pages", PGC_POSTMASTER, RESOURCES_FSM,
			gettext_noop("Sets the maximum number of disk pages for which free space is tracked."),
			NULL
		},
		&MaxFSMPages,
		20000, 1000, INT_MAX, NULL, NULL
	},

	{
		{"max_locks_per_transaction", PGC_POSTMASTER, LOCK_MANAGEMENT,
			gettext_noop("Sets the maximum number of locks per transaction."),
			gettext_noop("The shared lock table is sized on the assumption that "
			  "at most max_locks_per_transaction * max_connections distinct "
						 "objects will need to be locked at any one time.")
		},
		&max_locks_per_xact,
		128, 10, INT_MAX, NULL, NULL
	},

	{
		{"authentication_timeout", PGC_SIGHUP, CONN_AUTH_SECURITY,
			gettext_noop("Sets the maximum allowed time to complete client authentication."),
			NULL,
			GUC_UNIT_S
		},
		&AuthenticationTimeout,
		60, 1, 600, NULL, NULL
	},

	{
		/* Not for general use */
		{"pre_auth_delay", PGC_SIGHUP, DEVELOPER_OPTIONS,
			gettext_noop("Waits N seconds on connection startup before authentication."),
			gettext_noop("This allows attaching a debugger to the process."),
			GUC_NOT_IN_SAMPLE | GUC_NO_SHOW_ALL | GUC_UNIT_S
		},
		&PreAuthDelay,
		0, 0, 60, NULL, NULL
	},

	{
		{"checkpoint_segments", PGC_SIGHUP, WAL_CHECKPOINTS,
			gettext_noop("Sets the maximum distance in log segments between automatic WAL checkpoints."),
			NULL,
			GUC_NOT_IN_SAMPLE | GUC_NO_SHOW_ALL
		},
		&CheckPointSegments,
		8, 1, INT_MAX, NULL, NULL
	},

	{
		{"checkpoint_timeout", PGC_SIGHUP, WAL_CHECKPOINTS,
			gettext_noop("Sets the maximum time between automatic WAL checkpoints."),
			NULL,
			GUC_UNIT_S | GUC_NOT_IN_SAMPLE | GUC_NO_SHOW_ALL | GUC_DISALLOW_USER_SET
		},
		&CheckPointTimeout,
		300, 30, 3600, NULL, NULL
	},

	{
		{"checkpoint_warning", PGC_SIGHUP, WAL_CHECKPOINTS,
			gettext_noop("Enables warnings if checkpoint segments are filled more "
						 "frequently than this."),
			gettext_noop("Write a message to the server log if checkpoints "
			"caused by the filling of checkpoint segment files happens more "
						 "frequently than this number of seconds. Zero turns off the warning."),
			GUC_UNIT_S | GUC_NOT_IN_SAMPLE | GUC_NO_SHOW_ALL
		},
		&CheckPointWarning,
		30, 0, INT_MAX, NULL, NULL
	},

	{
		{"wal_buffers", PGC_POSTMASTER, WAL_SETTINGS,
			gettext_noop("Sets the number of disk-page buffers in shared memory for WAL."),
			NULL,
			GUC_UNIT_XBLOCKS | GUC_NOT_IN_SAMPLE
		},
		&XLOGbuffers,
		8, 4, INT_MAX, NULL, NULL
	},

	{
		{"commit_delay", PGC_USERSET, WAL_CHECKPOINTS,
			gettext_noop("Sets the delay in microseconds between transaction commit and "
						 "flushing WAL to disk."),
			NULL,
			GUC_GPDB_ADDOPT | GUC_NOT_IN_SAMPLE | GUC_NO_SHOW_ALL | GUC_DISALLOW_USER_SET
		},
		&CommitDelay,
		0, 0, 100000, NULL, NULL
	},

	{
		{"commit_siblings", PGC_USERSET, WAL_CHECKPOINTS,
			gettext_noop("Sets the minimum concurrent open transactions before performing "
						 "commit_delay."),
			NULL,
			GUC_GPDB_ADDOPT | GUC_NOT_IN_SAMPLE | GUC_NO_SHOW_ALL | GUC_DISALLOW_USER_SET
		},
		&CommitSiblings,
		5, 1, 1000, NULL, NULL
	},

	{
		{"extra_float_digits", PGC_USERSET, CLIENT_CONN_LOCALE,
			gettext_noop("Sets the number of digits displayed for floating-point values."),
			gettext_noop("This affects real, double precision, and geometric data types. "
			 "The parameter value is added to the standard number of digits "
						 "(FLT_DIG or DBL_DIG as appropriate).")
		},
		&extra_float_digits,
		0, -15, 2, NULL, NULL
	},

	{
		{"log_min_duration_statement", PGC_SUSET, LOGGING_WHEN,
			gettext_noop("Sets the minimum execution time above which statements will "
						 "be logged."),
			gettext_noop("Zero prints all queries. The default is -1 (turning this feature off)."),
			GUC_UNIT_MS | GUC_GPDB_ADDOPT
		},
		&log_min_duration_statement,
		-1, -1, INT_MAX / 1000, NULL, NULL
	},

	{
		{"bgwriter_delay", PGC_SIGHUP, RESOURCES,
			gettext_noop("Background writer sleep time between rounds."),
			NULL,
			GUC_UNIT_MS | GUC_NOT_IN_SAMPLE | GUC_NO_SHOW_ALL
		},
		&BgWriterDelay,
		200, 10, 10000, NULL, NULL
	},

	{
		{"bgwriter_lru_maxpages", PGC_SIGHUP, RESOURCES,
			gettext_noop("Background writer maximum number of LRU pages to flush per round."),
			NULL,
			GUC_NOT_IN_SAMPLE | GUC_NO_SHOW_ALL
		},
		&bgwriter_lru_maxpages,
		5, 0, 1000, NULL, NULL
	},

	{
		{"bgwriter_all_maxpages", PGC_SIGHUP, RESOURCES,
			gettext_noop("Background writer maximum number of all pages to flush per round."),
			NULL,
			GUC_NOT_IN_SAMPLE | GUC_NO_SHOW_ALL
		},
		&bgwriter_all_maxpages,
		5, 0, 1000, NULL, NULL
	},

	{
		{"log_rotation_age", PGC_SIGHUP, LOGGING_WHERE,
			gettext_noop("Automatic log file rotation will occur after N minutes."),
			NULL,
			GUC_UNIT_MIN
		},
		&Log_RotationAge,
		HOURS_PER_DAY * MINS_PER_HOUR, 0, INT_MAX / MINS_PER_HOUR, NULL, NULL
	},

	{
		{"log_rotation_size", PGC_SIGHUP, LOGGING_WHERE,
			gettext_noop("Automatic log file rotation will occur after N kilobytes."),
			NULL,
			GUC_UNIT_KB
		},
		&Log_RotationSize,
		0, 0, INT_MAX / 1024, NULL, NULL
	},

	{
		{"max_function_args", PGC_INTERNAL, PRESET_OPTIONS,
			gettext_noop("Shows the maximum number of function arguments."),
			NULL,
			GUC_NOT_IN_SAMPLE | GUC_DISALLOW_IN_FILE
		},
		&max_function_args,
		FUNC_MAX_ARGS, FUNC_MAX_ARGS, FUNC_MAX_ARGS, NULL, NULL
	},

	{
		{"max_index_keys", PGC_INTERNAL, PRESET_OPTIONS,
			gettext_noop("Shows the maximum number of index keys."),
			NULL,
			GUC_NOT_IN_SAMPLE | GUC_DISALLOW_IN_FILE
		},
		&max_index_keys,
		INDEX_MAX_KEYS, INDEX_MAX_KEYS, INDEX_MAX_KEYS, NULL, NULL
	},

	{
		{"max_identifier_length", PGC_INTERNAL, PRESET_OPTIONS,
			gettext_noop("Shows the maximum identifier length."),
			NULL,
			GUC_NOT_IN_SAMPLE | GUC_DISALLOW_IN_FILE
		},
		&max_identifier_length,
		NAMEDATALEN - 1, NAMEDATALEN - 1, NAMEDATALEN - 1, NULL, NULL
	},

	{
		{"block_size", PGC_INTERNAL, PRESET_OPTIONS,
			gettext_noop("Shows the size of a disk block."),
			NULL,
			GUC_NOT_IN_SAMPLE | GUC_DISALLOW_IN_FILE
		},
		&block_size,
		BLCKSZ, BLCKSZ, BLCKSZ, NULL, NULL
	},
	{
		/* see max_connections */
		{"autovacuum_max_workers", PGC_POSTMASTER, AUTOVACUUM,
			gettext_noop("Sets the maximum number of simultaneously running autovacuum worker processes."),
			NULL
		},
		&autovacuum_max_workers,
		3, 1, INT_MAX / 4, assign_autovacuum_max_workers, NULL
	},

	{
		{"autovacuum_naptime", PGC_SIGHUP, DEFUNCT_OPTIONS,
			gettext_noop("Time to sleep between autovacuum runs."),
			NULL,
			GUC_UNIT_S | GUC_NOT_IN_SAMPLE | GUC_NO_SHOW_ALL
		},
		&autovacuum_naptime,
		60, 1, INT_MAX, NULL, NULL
	},
	{
		{"autovacuum_vacuum_threshold", PGC_SIGHUP, DEFUNCT_OPTIONS,
			gettext_noop("Minimum number of tuple updates or deletes prior to vacuum."),
			NULL,
			GUC_NOT_IN_SAMPLE | GUC_NO_SHOW_ALL
		},
		&autovacuum_vac_thresh,
		500, 0, INT_MAX, NULL, NULL
	},
	{
		{"autovacuum_analyze_threshold", PGC_SIGHUP, DEFUNCT_OPTIONS,
			gettext_noop("Minimum number of tuple inserts, updates or deletes prior to analyze."),
			NULL,
			GUC_NOT_IN_SAMPLE | GUC_NO_SHOW_ALL
		},
		&autovacuum_anl_thresh,
		250, 0, INT_MAX, NULL, NULL
	},
	{
		/* see varsup.c for why this is PGC_POSTMASTER not PGC_SIGHUP */
		{"autovacuum_freeze_max_age", PGC_POSTMASTER, DEFUNCT_OPTIONS,
			gettext_noop("Age at which to autovacuum a table to prevent transaction ID wraparound."),
			NULL,
			GUC_NOT_IN_SAMPLE | GUC_NO_SHOW_ALL
		},
		&autovacuum_freeze_max_age,
		200000000, 1000, 2000000000, NULL, NULL
	},

	{
		{"tcp_keepalives_idle", PGC_USERSET, CLIENT_CONN_OTHER,
			gettext_noop("Time between issuing TCP keepalives."),
			gettext_noop("A value of 0 uses the system default."),
			GUC_UNIT_S
		},
		&tcp_keepalives_idle,
		0, 0, INT_MAX, assign_tcp_keepalives_idle, show_tcp_keepalives_idle
	},

	{
		{"tcp_keepalives_interval", PGC_USERSET, CLIENT_CONN_OTHER,
			gettext_noop("Time between TCP keepalive retransmits."),
			gettext_noop("A value of 0 uses the system default."),
			GUC_UNIT_S
		},
		&tcp_keepalives_interval,
		0, 0, INT_MAX, assign_tcp_keepalives_interval, show_tcp_keepalives_interval
	},

	{
		{"tcp_keepalives_count", PGC_USERSET, CLIENT_CONN_OTHER,
			gettext_noop("Maximum number of TCP keepalive retransmits."),
			gettext_noop("This controls the number of consecutive keepalive retransmits that can be "
						 "lost before a connection is considered dead. A value of 0 uses the "
						 "system default."),
		},
		&tcp_keepalives_count,
		0, 0, INT_MAX, assign_tcp_keepalives_count, show_tcp_keepalives_count
	},

	/* MPP-9413: gin indexes are disabled */
	{
		{"gin_fuzzy_search_limit", PGC_USERSET, CLIENT_CONN_OTHER,
			gettext_noop("Sets the maximum allowed result for exact search by GIN."),
			NULL,
            GUC_NO_SHOW_ALL | GUC_NOT_IN_SAMPLE
		},
		&GinFuzzySearchLimit,
		0, 0, INT_MAX, NULL, NULL
	},

	{
		{"effective_cache_size", PGC_USERSET, QUERY_TUNING_COST,
			gettext_noop("Sets the planner's assumption about the size of the disk cache."),
			gettext_noop("That is, the portion of the kernel's disk cache that "
						 "will be used for PostgreSQL data files. This is measured in disk "
						 "pages, which are normally 8 kB each."),
			GUC_UNIT_BLOCKS,
		},
		&effective_cache_size,
		DEFAULT_EFFECTIVE_CACHE_SIZE, 1, INT_MAX, NULL, NULL
	},

	{
		/* Can't be set in postgresql.conf */
		{"server_version_num", PGC_INTERNAL, PRESET_OPTIONS,
			gettext_noop("Shows the server version as an integer."),
			NULL,
			GUC_NOT_IN_SAMPLE | GUC_DISALLOW_IN_FILE
		},
		&server_version_num,
		PG_VERSION_NUM, PG_VERSION_NUM, PG_VERSION_NUM, NULL, NULL
	},
				
	{
		{"log_temp_files", PGC_USERSET, LOGGING_WHAT,
			gettext_noop("Log the use of temporary files larger than this number of kilobytes."),
			gettext_noop("Zero logs all files. The default is -1 (turning this feature off)."),
			GUC_UNIT_KB
		},
		&log_temp_files,
		-1, -1, INT_MAX, NULL, NULL
	},

	{
		{"pgstat_track_activity_query_size", PGC_POSTMASTER, UNGROUPED,
		gettext_noop("Maximum length of the query to be displayed in pg_stat_activity"),
		NULL,
		GUC_NOT_IN_SAMPLE
		},
		&pgstat_track_activity_query_size,
		1024, 1024, INT_MAX,
		NULL, NULL
	},

	{
		{"keep_wal_segments", PGC_SIGHUP, WAL_SETTINGS,
			gettext_noop("Sets the number of WAL files held for standby servers."),
			NULL,
			GUC_NO_SHOW_ALL | GUC_NOT_IN_SAMPLE
		},
		&keep_wal_segments,
		5, 0, INT_MAX, NULL, NULL
	},

	{
		{"wal_receiver_status_interval", PGC_SUSET, WAL_REPLICATION,
			gettext_noop("Sets the maximum interval between WAL receiver "
						 "status reports to the primary. (Master Mirroring)"),
			NULL,
			GUC_UNIT_S
		},
		&wal_receiver_status_interval,
		10, 0, INT_MAX / 1000, NULL, NULL
	},

	{
		{"replication_timeout", PGC_SUSET, WAL_REPLICATION,
			gettext_noop("Sets the maximum time to wait for WAL replication (Master Mirroring)"),
			NULL,
			GUC_UNIT_MS | GUC_SUPERUSER_ONLY
		},
		&replication_timeout,
		60 * 1000, 0, INT_MAX, NULL, NULL
	},

	/* End-of-list marker */
	{
		{NULL, 0, 0, NULL, NULL}, NULL, 0, 0, 0, NULL, NULL
	}
};


static struct config_real ConfigureNamesReal[] =
{
	{
		{"seq_page_cost", PGC_USERSET, QUERY_TUNING_COST,
			gettext_noop("Sets the planner's estimate of the cost of a "
						 "sequentially fetched disk page."),
			NULL
		},
		&seq_page_cost,
		DEFAULT_SEQ_PAGE_COST, 0, DBL_MAX, NULL, NULL
	},
	{
		{"random_page_cost", PGC_USERSET, QUERY_TUNING_COST,
			gettext_noop("Sets the planner's estimate of the cost of a "
						 "nonsequentially fetched disk page."),
			NULL
		},
		&random_page_cost,
		DEFAULT_RANDOM_PAGE_COST, 0, DBL_MAX, NULL, NULL
	},
	{
		{"cpu_tuple_cost", PGC_USERSET, QUERY_TUNING_COST,
			gettext_noop("Sets the planner's estimate of the cost of "
						 "processing each tuple (row)."),
			NULL
		},
		&cpu_tuple_cost,
		DEFAULT_CPU_TUPLE_COST, 0, DBL_MAX, NULL, NULL
	},
	{
		{"cpu_index_tuple_cost", PGC_USERSET, QUERY_TUNING_COST,
			gettext_noop("Sets the planner's estimate of the cost of "
						 "processing each index entry during an index scan."),
			NULL
		},
		&cpu_index_tuple_cost,
		DEFAULT_CPU_INDEX_TUPLE_COST, 0, DBL_MAX, NULL, NULL
	},
	{
		{"cpu_operator_cost", PGC_USERSET, QUERY_TUNING_COST,
			gettext_noop("Sets the planner's estimate of the cost of "
						 "processing each operator or function call."),
			NULL
		},
		&cpu_operator_cost,
		DEFAULT_CPU_OPERATOR_COST, 0, DBL_MAX, NULL, NULL
	},

	{
		{"geqo_selection_bias", PGC_USERSET, DEFUNCT_OPTIONS,
			gettext_noop("Unused. Syntax check only for PostgreSQL compatibility."),
            NULL,
			GUC_NO_SHOW_ALL | GUC_NOT_IN_SAMPLE
		},
		&defunct_double,
		1.0, 0.0, 100.0, NULL, NULL
	},
	{
		{"bgwriter_lru_percent", PGC_SIGHUP, RESOURCES,
			gettext_noop("Background writer percentage of LRU buffers to flush per round."),
			NULL,
			GUC_NOT_IN_SAMPLE | GUC_NO_SHOW_ALL
		},
		&bgwriter_lru_percent,
		1.0, 0.0, 100.0, NULL, NULL
	},

	{
		{"bgwriter_all_percent", PGC_SIGHUP, RESOURCES,
			gettext_noop("Background writer percentage of all buffers to flush per round."),
			NULL,
			GUC_NOT_IN_SAMPLE | GUC_NO_SHOW_ALL
		},
		&bgwriter_all_percent,
		0.333, 0.0, 100.0, NULL, NULL
	},

	{
		{"seed", PGC_USERSET, UNGROUPED,
			gettext_noop("Sets the seed for random-number generation."),
			NULL,
			GUC_NO_SHOW_ALL | GUC_NO_RESET_ALL | GUC_NOT_IN_SAMPLE | GUC_DISALLOW_IN_FILE
		},
		&phony_random_seed,
		0.5, 0.0, 1.0, assign_random_seed, show_random_seed
	},

	{
		{"autovacuum_vacuum_scale_factor", PGC_SIGHUP, DEFUNCT_OPTIONS,
			gettext_noop("Number of tuple updates or deletes prior to vacuum as a fraction of reltuples."),
			NULL,
			GUC_NOT_IN_SAMPLE | GUC_NO_SHOW_ALL
		},
		&autovacuum_vac_scale,
		0.2, 0.0, 100.0, NULL, NULL
	},
	{
		{"autovacuum_analyze_scale_factor", PGC_SIGHUP, DEFUNCT_OPTIONS,
			gettext_noop("Number of tuple inserts, updates or deletes prior to analyze as a fraction of reltuples."),
			NULL,
			GUC_NOT_IN_SAMPLE | GUC_NO_SHOW_ALL
		},
		&autovacuum_anl_scale,
		0.1, 0.0, 100.0, NULL, NULL
	},

	/* End-of-list marker */
	{
		{NULL, 0, 0, NULL, NULL}, NULL, 0.0, 0.0, 0.0, NULL, NULL
	}
};


static struct config_string ConfigureNamesString[] =
{
	{
		{"allow_system_table_mods", PGC_USERSET, CUSTOM_OPTIONS,
			gettext_noop("Allows ddl/dml modifications of system tables."),
			gettext_noop("Valid values are \"NONE\", \"DDL\", \"DML\", \"ALL\". " ),
			GUC_NOT_IN_SAMPLE | GUC_NO_SHOW_ALL
		},
		&allow_system_table_mods_str,
		"none", assign_allow_system_table_mods, show_allow_system_table_mods
	},

	{
		{"archive_command", PGC_SIGHUP, WAL_SETTINGS,
			gettext_noop("Sets the shell command that will be called to archive a WAL file."),
			NULL,
			GUC_NOT_IN_SAMPLE | GUC_NO_SHOW_ALL
		},
		&XLogArchiveCommand,
		"", NULL, NULL
	},

	{
		{"backslash_quote", PGC_USERSET, COMPAT_OPTIONS_PREVIOUS,
			gettext_noop("Sets whether \"\\'\" is allowed in string literals."),
			gettext_noop("Valid values are ON, OFF, and SAFE_ENCODING.")
		},
		&backslash_quote_string,
		"safe_encoding", assign_backslash_quote, NULL
	},

	{
		{"client_encoding", PGC_USERSET, CLIENT_CONN_LOCALE,
			gettext_noop("Sets the client's character set encoding."),
			NULL,
			GUC_IS_NAME | GUC_REPORT
		},
		&client_encoding_string,
		"SQL_ASCII", assign_client_encoding, NULL
	},

	{
		{"client_min_messages", PGC_USERSET, LOGGING_WHEN,
			gettext_noop("Sets the message levels that are sent to the client."),
			gettext_noop("Valid values are DEBUG5, DEBUG4, DEBUG3, DEBUG2, "
						 "DEBUG1, LOG, NOTICE, WARNING, and ERROR. Each level includes all the "
						 "levels that follow it. The later the level, the fewer messages are "
						 "sent."),
			GUC_GPDB_ADDOPT
		},
		&client_min_messages_str,
		"notice", assign_client_min_messages, NULL
	},

	{
		{"log_min_messages", PGC_SUSET, LOGGING_WHEN,
			gettext_noop("Sets the message levels that are logged."),
			gettext_noop("Valid values are DEBUG5, DEBUG4, DEBUG3, DEBUG2, DEBUG1, "
			"INFO, NOTICE, WARNING, ERROR, LOG, FATAL, and PANIC. Each level "
						 "includes all the levels that follow it."),
			GUC_GPDB_ADDOPT
		},
		&log_min_messages_str,
		"warning", assign_log_min_messages, NULL
	},

	{
		{"IntervalStyle", PGC_USERSET, CLIENT_CONN_LOCALE,
			gettext_noop("Sets the display format for interval values."),
			NULL,
			GUC_REPORT
		},
		&IntervalStyle_string,
		"postgres", assign_IntervalStyle, show_IntervalStyle
	},

	{
		{"log_error_verbosity", PGC_SUSET, LOGGING_WHEN,
			gettext_noop("Sets the verbosity of logged messages."),
			gettext_noop("Valid values are \"terse\", \"default\", and \"verbose\"."),
			GUC_GPDB_ADDOPT
		},
		&log_error_verbosity_str,
		"default", assign_log_error_verbosity, NULL
	},
	{
		{"log_statement", PGC_SUSET, LOGGING_WHAT,
			gettext_noop("Sets the type of statements logged."),
			gettext_noop("Valid values are \"none\", \"ddl\", \"mod\", and \"all\".")
		},
		&log_statement_str,
		"none", assign_log_statement, NULL
	},

	{
		{"log_min_error_statement", PGC_SUSET, LOGGING_WHEN,
			gettext_noop("Causes all statements generating error at or above this level to be logged."),
			gettext_noop("All SQL statements that cause an error of the "
						 "specified level or a higher level are logged."),
			GUC_GPDB_ADDOPT
		},
		&log_min_error_statement_str,
		"error", assign_min_error_statement, NULL
	},

	{
		{"log_line_prefix", PGC_SIGHUP, DEFUNCT_OPTIONS,
			gettext_noop("Controls information prefixed to each log line."),
			gettext_noop("If blank, no prefix is used."),
			GUC_NO_SHOW_ALL
		},
		&Log_line_prefix,
		"%m|%u|%d|%p|%I|%X|:-", NULL, NULL
	},

	{
		{"log_timezone", PGC_SIGHUP, LOGGING_WHAT,
			gettext_noop("Sets the time zone to use in log messages."),
			NULL
		},
		&log_timezone_string,
		"UNKNOWN", assign_log_timezone, show_log_timezone
	},

	{
		{"DateStyle", PGC_USERSET, CLIENT_CONN_LOCALE,
			gettext_noop("Sets the display format for date and time values."),
			gettext_noop("Also controls interpretation of ambiguous "
						 "date inputs."),
			GUC_LIST_INPUT | GUC_REPORT | GUC_GPDB_ADDOPT
		},
		&datestyle_string,
		"ISO, MDY", assign_datestyle, NULL
	},

	{
		{"default_tablespace", PGC_USERSET, CLIENT_CONN_STATEMENT,
			gettext_noop("Sets the default tablespace to create tables and indexes in."),
			gettext_noop("An empty string selects the database's default tablespace."),
			GUC_IS_NAME
		},
		&default_tablespace,
		"", assign_default_tablespace, NULL
	},

	{
		{"default_transaction_isolation", PGC_USERSET, CLIENT_CONN_STATEMENT,
			gettext_noop("Sets the transaction isolation level of each new transaction."),
			gettext_noop("Each SQL transaction has an isolation level, which "
						 "can be either \"read uncommitted\", \"read committed\", \"repeatable read\", or \"serializable\"."),
		},
		&default_iso_level_string,
		"read committed", assign_defaultxactisolevel, NULL
	},

	{
		{"dynamic_library_path", PGC_SUSET, CLIENT_CONN_OTHER,
			gettext_noop("Sets the path for dynamically loadable modules."),
			gettext_noop("If a dynamically loadable module needs to be opened and "
						 "the specified name does not have a directory component (i.e., the "
						 "name does not contain a slash), the system will search this path for "
						 "the specified file."),
			GUC_SUPERUSER_ONLY
		},
		&Dynamic_library_path,
		"$libdir", NULL, NULL
	},

	{
		{"krb_server_keyfile", PGC_SIGHUP, CONN_AUTH_SECURITY,
			gettext_noop("Sets the location of the Kerberos server key file."),
			NULL,
			GUC_SUPERUSER_ONLY
		},
		&pg_krb_server_keyfile,
		PG_KRB_SRVTAB, NULL, NULL
	},

	{
		{"krb_srvname", PGC_SIGHUP, CONN_AUTH_SECURITY,
			gettext_noop("Sets the name of the Kerberos service."),
			NULL
		},
		&pg_krb_srvnam,
		PG_KRB_SRVNAM, NULL, NULL
	},

	{
		{"bonjour_name", PGC_POSTMASTER, CONN_AUTH_SETTINGS,
			gettext_noop("Sets the Bonjour broadcast service name."),
			NULL
		},
		&bonjour_name,
		"", NULL, NULL
	},

	/* See main.c about why defaults for LC_foo are not all alike */

	{
		{"lc_collate", PGC_INTERNAL, CLIENT_CONN_LOCALE,
			gettext_noop("Shows the collation order locale."),
			NULL,
			GUC_NOT_IN_SAMPLE | GUC_DISALLOW_IN_FILE
		},
		&locale_collate,
		"C", NULL, NULL
	},

	{
		{"lc_ctype", PGC_INTERNAL, CLIENT_CONN_LOCALE,
			gettext_noop("Shows the character classification and case conversion locale."),
			NULL,
			GUC_NOT_IN_SAMPLE | GUC_DISALLOW_IN_FILE
		},
		&locale_ctype,
		"C", NULL, NULL
	},

	{
		{"lc_messages", PGC_SUSET, CLIENT_CONN_LOCALE,
			gettext_noop("Sets the language in which messages are displayed."),
			NULL
		},
		&locale_messages,
		"", locale_messages_assign, NULL
	},

	{
		{"lc_monetary", PGC_USERSET, CLIENT_CONN_LOCALE,
			gettext_noop("Sets the locale for formatting monetary amounts."),
			NULL
		},
		&locale_monetary,
		"C", locale_monetary_assign, NULL
	},

	{
		{"lc_numeric", PGC_USERSET, CLIENT_CONN_LOCALE,
			gettext_noop("Sets the locale for formatting numbers."),
			NULL
		},
		&locale_numeric,
		"C", locale_numeric_assign, NULL
	},

	{
		{"lc_time", PGC_USERSET, CLIENT_CONN_LOCALE,
			gettext_noop("Sets the locale for formatting date and time values."),
			NULL
		},
		&locale_time,
		"C", locale_time_assign, NULL
	},

	{
		{"shared_preload_libraries", PGC_POSTMASTER, RESOURCES_KERNEL,
			gettext_noop("Lists shared libraries to preload into server."),
			NULL,
			GUC_LIST_INPUT | GUC_LIST_QUOTE | GUC_SUPERUSER_ONLY
		},
		&shared_preload_libraries_string,
		"", NULL, NULL
	},

	{
		{"local_preload_libraries", PGC_BACKEND, CLIENT_CONN_OTHER,
			gettext_noop("Lists shared libraries to preload into each backend."),
			NULL,
			GUC_LIST_INPUT | GUC_LIST_QUOTE
		},
		&local_preload_libraries_string,
		"", NULL, NULL
	},

	{
		{"regex_flavor", PGC_USERSET, COMPAT_OPTIONS_PREVIOUS,
			gettext_noop("Sets the regular expression \"flavor\"."),
			gettext_noop("This can be set to advanced, extended, or basic.")
		},
		&regex_flavor_string,
		"advanced", assign_regex_flavor, NULL
	},

	{
		{"search_path", PGC_USERSET, CLIENT_CONN_STATEMENT,
			gettext_noop("Sets the schema search order for names that are not schema-qualified."),
			NULL,
			GUC_LIST_INPUT | GUC_LIST_QUOTE | GUC_GPDB_ADDOPT
		},
		&namespace_search_path,
		"\"$user\",public", assign_search_path, NULL
	},

	{
		/* Can't be set in postgresql.conf */
		{"server_encoding", PGC_INTERNAL, CLIENT_CONN_LOCALE,
			gettext_noop("Sets the server (database) character set encoding."),
			NULL,
			GUC_IS_NAME | GUC_REPORT | GUC_NOT_IN_SAMPLE | GUC_DISALLOW_IN_FILE
		},
		&server_encoding_string,
		"SQL_ASCII", NULL, NULL
	},

	{
		/* Can't be set in postgresql.conf */
		{"server_version", PGC_INTERNAL, PRESET_OPTIONS,
			gettext_noop("Shows the server version."),
			NULL,
			GUC_REPORT | GUC_NOT_IN_SAMPLE | GUC_DISALLOW_IN_FILE
		},
		&server_version_string,
		PG_VERSION, NULL, NULL
	},

	{
		/* Not for general use --- used by SET ROLE */
		{"role", PGC_USERSET, UNGROUPED,
			gettext_noop("Sets the current role."),
			NULL,
			GUC_IS_NAME | GUC_NO_SHOW_ALL | GUC_NO_RESET_ALL | GUC_NOT_IN_SAMPLE | GUC_DISALLOW_IN_FILE | GUC_NOT_WHILE_SEC_REST
		},
		&role_string,
		"none", assign_role, show_role
	},

	{
		/* Not for general use --- used by SET SESSION AUTHORIZATION */
		{"session_authorization", PGC_USERSET, UNGROUPED,
			gettext_noop("Sets the session user name."),
			NULL,
			GUC_IS_NAME | GUC_REPORT | GUC_NO_SHOW_ALL | GUC_NO_RESET_ALL | GUC_NOT_IN_SAMPLE | GUC_DISALLOW_IN_FILE | GUC_NOT_WHILE_SEC_REST
		},
		&session_authorization_string,
		NULL, assign_session_authorization, show_session_authorization
	},

	{
		{"log_destination", PGC_SIGHUP, DEFUNCT_OPTIONS,
			gettext_noop("Defunct: Sets the destination for server log output."),
			gettext_noop("Valid values are combinations of \"stderr\", \"syslog\", "
						 "and \"eventlog\", depending on the platform."),
			GUC_LIST_INPUT | GUC_NO_SHOW_ALL
		},
		&log_destination_string,
		"stderr", assign_log_destination, NULL
	},
	{
		{"log_directory", PGC_SIGHUP, DEFUNCT_OPTIONS,
			gettext_noop("Defunct: Sets the destination directory for log files."),
			gettext_noop("Can be specified as relative to the data directory "
						 "or as absolute path."),
			GUC_SUPERUSER_ONLY | GUC_NO_SHOW_ALL
		},
		&Log_directory,
		"pg_log", assign_canonical_path, NULL
	},
	{
		{"log_filename", PGC_SIGHUP, LOGGING_WHERE,
			gettext_noop("Sets the file name pattern for log files."),
			NULL,
			GUC_SUPERUSER_ONLY | GUC_NO_SHOW_ALL | GUC_NOT_IN_SAMPLE
		},
		&Log_filename,
		"gpdb-%Y-%m-%d_%H%M%S.csv", NULL, NULL
	},

#ifdef HAVE_SYSLOG
	{
		{"syslog_facility", PGC_SIGHUP, DEFUNCT_OPTIONS,
			gettext_noop("Sets the syslog \"facility\" to be used when syslog enabled."),
			gettext_noop("Valid values are LOCAL0, LOCAL1, LOCAL2, LOCAL3, "
						 "LOCAL4, LOCAL5, LOCAL6, LOCAL7."),
			GUC_NO_SHOW_ALL | GUC_NOT_IN_SAMPLE
		},
		&syslog_facility_str,
		"LOCAL0", assign_syslog_facility, NULL
	},
	{
		{"syslog_ident", PGC_SIGHUP, DEFUNCT_OPTIONS,
			gettext_noop("Sets the program name used to identify PostgreSQL "
						 "messages in syslog."),
			NULL,
			GUC_NO_SHOW_ALL | GUC_NOT_IN_SAMPLE
		},
		&syslog_ident_str,
		"postgres", assign_syslog_ident, NULL
	},
#endif

	{
		{"TimeZone", PGC_USERSET, CLIENT_CONN_LOCALE,
			gettext_noop("Sets the time zone for displaying and interpreting time stamps."),
			NULL,
			GUC_REPORT | GUC_GPDB_ADDOPT
		},
		&timezone_string,
		"UNKNOWN", assign_timezone, show_timezone
	},
	{
		{"timezone_abbreviations", PGC_USERSET, CLIENT_CONN_LOCALE,
			gettext_noop("Selects a file of time zone abbreviations."),
			NULL,
		},
		&timezone_abbreviations_string,
		"UNKNOWN", assign_timezone_abbreviations, NULL
	},

	{
		{"transaction_isolation", PGC_USERSET, CLIENT_CONN_STATEMENT,
			gettext_noop("Sets the current transaction's isolation level."),
			NULL,
			GUC_NO_RESET_ALL | GUC_NOT_IN_SAMPLE | GUC_DISALLOW_IN_FILE
		},
		&XactIsoLevel_string,
		NULL, assign_XactIsoLevel, show_XactIsoLevel
	},

	{
		{"unix_socket_group", PGC_POSTMASTER, CONN_AUTH_SETTINGS,
			gettext_noop("Sets the owning group of the Unix-domain socket."),
			gettext_noop("The owning user of the socket is always the user "
						 "that starts the server.")
		},
		&Unix_socket_group,
		"", NULL, NULL
	},

	{
		{"unix_socket_directory", PGC_POSTMASTER, CONN_AUTH_SETTINGS,
			gettext_noop("Sets the directory where the Unix-domain socket will be created."),
			NULL,
			GUC_SUPERUSER_ONLY
		},
		&UnixSocketDir,
		"", assign_canonical_path, NULL
	},

	{
		{"listen_addresses", PGC_POSTMASTER, CONN_AUTH_SETTINGS,
			gettext_noop("Sets the host name or IP address(es) to listen to."),
			NULL,
			GUC_LIST_INPUT
		},
		&ListenAddresses,
		"localhost", NULL, NULL
	},

	{
		{"wal_sync_method", PGC_SIGHUP, WAL_SETTINGS,
			gettext_noop("Selects the method used for forcing WAL updates to disk."),
			NULL,
			GUC_NOT_IN_SAMPLE | GUC_NO_SHOW_ALL | GUC_DISALLOW_USER_SET
		},
		&XLOG_sync_method,
		XLOG_sync_method_default, assign_xlog_sync_method, NULL
	},

	{
		{"custom_variable_classes", PGC_SIGHUP, CUSTOM_OPTIONS,
			gettext_noop("Sets the list of known custom variable classes."),
			NULL,
			GUC_LIST_INPUT | GUC_LIST_QUOTE
		},
		&custom_variable_classes,
		NULL, assign_custom_variable_classes, NULL
	},

	{
		{"data_directory", PGC_POSTMASTER, FILE_LOCATIONS,
			gettext_noop("Sets the server's data directory."),
			NULL,
			GUC_SUPERUSER_ONLY | GUC_NO_SHOW_ALL | GUC_NOT_IN_SAMPLE
		},
		&data_directory,
		NULL, NULL, NULL
	},

	{
		{"config_file", PGC_POSTMASTER, FILE_LOCATIONS,
			gettext_noop("Sets the server's main configuration file."),
			NULL,
			GUC_DISALLOW_IN_FILE | GUC_SUPERUSER_ONLY | GUC_NO_SHOW_ALL | GUC_NOT_IN_SAMPLE
		},
		&ConfigFileName,
		NULL, NULL, NULL
	},

	{
		{"hba_file", PGC_POSTMASTER, FILE_LOCATIONS,
			gettext_noop("Sets the server's \"hba\" configuration file."),
			NULL,
			GUC_SUPERUSER_ONLY | GUC_NO_SHOW_ALL | GUC_NOT_IN_SAMPLE
		},
		&HbaFileName,
		NULL, NULL, NULL
	},

	{
		{"ident_file", PGC_POSTMASTER, FILE_LOCATIONS,
			gettext_noop("Sets the server's \"ident\" configuration file."),
			NULL,
			GUC_SUPERUSER_ONLY | GUC_NO_SHOW_ALL | GUC_NOT_IN_SAMPLE
		},
		&IdentFileName,
		NULL, NULL, NULL
	},

	{
		{"xmlbinary", PGC_USERSET, CLIENT_CONN_STATEMENT,
			gettext_noop("Sets how binary values are to be encoded in XML."),
			gettext_noop("Valid values are BASE64 and HEX.")
		},
		&xmlbinary_string,
		"base64", assign_xmlbinary, NULL
	},

	{
		{"xmloption", PGC_USERSET, CLIENT_CONN_STATEMENT,
			gettext_noop("Sets whether XML data in implicit parsing and serialization "
						 "operations is to be considered as documents or content fragments."),
			gettext_noop("Valid values are DOCUMENT and CONTENT.")
		},
		&xmloption_string,
		"content", assign_xmloption, NULL
	},

	{
		{"stats_temp_directory", PGC_SIGHUP, STATS_COLLECTOR,
			gettext_noop("Writes temporary statistics files to the specified directory."),
			NULL,
			GUC_SUPERUSER_ONLY | GUC_NO_SHOW_ALL | GUC_NOT_IN_SAMPLE
		},
		&pgstat_temp_directory,
		"pg_stat_tmp", assign_pgstat_temp_directory, NULL
	},

#ifdef USE_SSL
	{
		{"ssl_ciphers", PGC_POSTMASTER, CONN_AUTH_SECURITY,
			gettext_noop("Sets the list of allowed SSL ciphers."),
			NULL,
			GUC_SUPERUSER_ONLY
		},
		&SSLCipherSuites,
		"ALL:!ADH:!LOW:!EXP:!MD5:@STRENGTH", NULL, NULL
	},
<<<<<<< HEAD
#endif   /* USE_SSL */

	{
		{"application_name", PGC_USERSET, LOGGING_WHAT,
			gettext_noop("Sets the application name to be reported in statistics and logs."),
			NULL,
			GUC_IS_NAME | GUC_REPORT | GUC_NOT_IN_SAMPLE
		},
		&application_name,
		"", assign_application_name, NULL
	},

	{
		{"external_pid_file", PGC_POSTMASTER, FILE_LOCATIONS,
			gettext_noop("Writes the postmaster PID to the specified file."),
			NULL,
			GUC_SUPERUSER_ONLY | GUC_NO_SHOW_ALL | GUC_NOT_IN_SAMPLE
		},
		&external_pid_file,
		NULL, assign_canonical_path, NULL
	},
			
=======
#endif /* USE_SSL */

>>>>>>> 37a22932
	/* End-of-list marker */
	{
		{NULL, 0, 0, NULL, NULL}, NULL, NULL, NULL, NULL
	}
};


/******** end of options list ********/


/*
 * To allow continued support of obsolete names for GUC variables, we apply
 * the following mappings to any unrecognized name.  Note that an old name
 * should be mapped to a new one only if the new variable has very similar
 * semantics to the old.
 */
static const char *const map_old_guc_names[] = {
	"sort_mem", "work_mem",
	"vacuum_mem", "maintenance_work_mem",
	NULL
};


/*
 * Actual lookup of variables is done through this single, sorted array.
 */
static struct config_generic **guc_variables;

/* Current number of variables contained in the vector */
static int	num_guc_variables;

/* Vector capacity */
static int	size_guc_variables;


static bool guc_dirty;			/* TRUE if need to do commit/abort work */

static bool guc_cannotprepare;                        /* TRUE if this transaction cannot be prepared for 2PC */

static bool reporting_enabled;	/* TRUE to enable GUC_REPORT */

static int	GUCNestLevel = 0;	/* 1 when in main transaction */


static int	guc_var_compare(const void *a, const void *b);
static int	guc_name_compare(const char *namea, const char *nameb);
static void push_old_value(struct config_generic * gconf);
static void ReportGUCOption(struct config_generic * record);
static void ShowGUCConfigOption(const char *name, DestReceiver *dest);
static void ShowAllGUCConfig(DestReceiver *dest);
static char *_ShowOption(struct config_generic * record, bool use_units);
static bool is_newvalue_equal(struct config_generic * record, const char *newvalue);


/*
 * Some infrastructure for checking malloc/strdup/realloc calls
 */
static void *
guc_malloc(int elevel, size_t size)
{
	void	   *data;

	data = malloc(size);
	if (data == NULL)
		ereport(elevel,
				(errcode(ERRCODE_OUT_OF_MEMORY),
				 errmsg("out of memory")));
	return data;
}

static void *
guc_realloc(int elevel, void *old, size_t size)
{
	void	   *data;

	data = realloc(old, size);
	if (data == NULL)
		ereport(elevel,
				(errcode(ERRCODE_OUT_OF_MEMORY),
				 errmsg("out of memory")));
	return data;
}

static char *
guc_strdup(int elevel, const char *src)
{
	char	   *data;

	data = strdup(src);
	if (data == NULL)
		ereport(elevel,
				(errcode(ERRCODE_OUT_OF_MEMORY),
				 errmsg("out of memory")));
	return data;
}


/*
 * Support for assigning to a field of a string GUC item.  Free the prior
 * value if it's not referenced anywhere else in the item (including stacked
 * states).
 */
static void
set_string_field(struct config_string * conf, char **field, char *newval)
{
	char	   *oldval = *field;
	GucStack   *stack;

	/* Do the assignment */
	*field = newval;

	/* Exit if any duplicate references, or if old value was NULL anyway */
	if (oldval == NULL ||
		oldval == *(conf->variable) ||
		oldval == conf->reset_val ||
		oldval == conf->tentative_val)
		return;
	for (stack = conf->gen.stack; stack; stack = stack->prev)
	{
		if (oldval == stack->tentative_val.stringval ||
			oldval == stack->value.stringval)
			return;
	}

	/* Not used anymore, so free it */
	free(oldval);
}

/*
 * Detect whether strval is referenced anywhere in a GUC string item
 */
static bool
string_field_used(struct config_string * conf, char *strval)
{
	GucStack   *stack;

	if (strval == *(conf->variable) ||
		strval == conf->reset_val ||
		strval == conf->tentative_val)
		return true;
	for (stack = conf->gen.stack; stack; stack = stack->prev)
	{
		if (strval == stack->tentative_val.stringval ||
			strval == stack->value.stringval)
			return true;
	}
	return false;
}


struct config_generic **
get_guc_variables(void)
{
	return guc_variables;
}
int get_num_guc_variables(void)
{
	return num_guc_variables;
}


/*
 * gp_guc_list_init
 *
 * Builds global lists of interesting GUCs for use with gp_guc_list_show()...
 *
 * - gp_guc_list_for_explain: consists of planner GUCs, plus 'work_mem'
 * - gp_guc_list_for_no_plan: planner method enables for cdb_no_plan_for_query().
 */
static void
gp_guc_list_init(void)
{
    int         i;

    if (gp_guc_list_for_explain)
    {
        list_free(gp_guc_list_for_explain);
        gp_guc_list_for_explain = NIL;
    }
    if (gp_guc_list_for_no_plan)
    {
        list_free(gp_guc_list_for_no_plan);
        gp_guc_list_for_no_plan = NIL;
    }

	for (i = 0; i < num_guc_variables; i++)
	{
		struct config_generic  *gconf = guc_variables[i];
        bool    explain = false;
        bool    no_plan = false;

        switch (gconf->group)
        {
            case QUERY_TUNING:
            case QUERY_TUNING_COST:
            case QUERY_TUNING_OTHER:
                explain = true;
                break;

            case QUERY_TUNING_METHOD:
                explain = true;
                no_plan = true;
                break;

            case RESOURCES_MEM:
                if (0 == guc_name_compare(gconf->name, "work_mem"))
                    explain = true;
                break;

            default:
                break;
        }

        if (explain)
            gp_guc_list_for_explain = lappend(gp_guc_list_for_explain, gconf);
        if (no_plan)
            gp_guc_list_for_no_plan = lappend(gp_guc_list_for_no_plan, gconf);
	}
}                               /* gp_guc_list_init */


/*
 * gp_guc_list_show
 *
 * Given a list of GUCs (a List of struct config_generic), appends the
 * option names and values to caller's buffer, skipping any whose
 * source <= 'excluding'.  The 'pfx' string is inserted at the
 * beginning.  The 'fmt' string must contain two occurrences of "%s",
 * which are expanded to the GUC name and value, respectively.
 *
 * Returns the length of the string appended to the buffer.
 */
int
gp_guc_list_show(struct StringInfoData    *buf,
                  const char               *pfx,
                  const char               *fmt,
                  GucSource                 excluding,
                  List                     *guclist)
{
    int         oldlen = buf->len;
    ListCell   *cell;
    char       *value;
    struct config_generic  *gconf;

	foreach(cell, guclist)
	{
		gconf = (struct config_generic *)lfirst(cell);
		if (gconf->source > excluding)
        {
            if (pfx)
            {
                appendStringInfoString(buf, pfx);
                pfx = NULL;
            }
            value = _ShowOption(gconf, true);
            appendStringInfo(buf, fmt, gconf->name, value);
            pfree(value);
        }
	}
    return buf->len - oldlen;
}                               /* gp_guc_list_show */


/*
 * Build the sorted array.	This is split out so that it could be
 * re-executed after startup (eg, we could allow loadable modules to
 * add vars, and then we'd need to re-sort).
 */
void
build_guc_variables(void)
{
	int			size_vars;
	int			num_vars = 0;
	struct config_generic **guc_vars;
	int			i;

	/* validate that the config_group array has same # of elements as config_group enumeration */
	for ( i = 0; i < ___CONFIG_GROUP_COUNT; i++)
	{
	    Assert(config_group_names[i] != NULL);
	}
	Assert(config_group_names[___CONFIG_GROUP_COUNT] == NULL);

	for (i = 0; ConfigureNamesBool[i].gen.name; i++)
	{
		struct config_bool *conf = &ConfigureNamesBool[i];

		/* Rather than requiring vartype to be filled in by hand, do this: */
		conf->gen.vartype = PGC_BOOL;
		num_vars++;
	}

	for (i = 0; ConfigureNamesBool_gp[i].gen.name; i++)
	{
		struct config_bool *conf = &ConfigureNamesBool_gp[i];

		conf->gen.vartype = PGC_BOOL;
		num_vars++;
	}

	for (i = 0; ConfigureNamesInt[i].gen.name; i++)
	{
		struct config_int *conf = &ConfigureNamesInt[i];

		conf->gen.vartype = PGC_INT;
		num_vars++;
	}

	for (i = 0; ConfigureNamesInt_gp[i].gen.name; i++)
	{
		struct config_int *conf = &ConfigureNamesInt_gp[i];

		conf->gen.vartype = PGC_INT;
		num_vars++;
	}

	for (i = 0; ConfigureNamesReal[i].gen.name; i++)
	{
		struct config_real *conf = &ConfigureNamesReal[i];

		conf->gen.vartype = PGC_REAL;
		num_vars++;
	}

	for (i = 0; ConfigureNamesReal_gp[i].gen.name; i++)
	{
		struct config_real *conf = &ConfigureNamesReal_gp[i];

		conf->gen.vartype = PGC_REAL;
		num_vars++;
	}

	for (i = 0; ConfigureNamesString[i].gen.name; i++)
	{
		struct config_string *conf = &ConfigureNamesString[i];

		conf->gen.vartype = PGC_STRING;
		num_vars++;
	}

	for (i = 0; ConfigureNamesString_gp[i].gen.name; i++)
	{
		struct config_string *conf = &ConfigureNamesString_gp[i];

		conf->gen.vartype = PGC_STRING;
		num_vars++;
	}

	/*
	 * Create table with 20% slack
	 */
	size_vars = num_vars + num_vars / 4;

	guc_vars = (struct config_generic **)
		guc_malloc(FATAL, size_vars * sizeof(struct config_generic *));

	num_vars = 0;

	for (i = 0; ConfigureNamesBool[i].gen.name; i++)
		guc_vars[num_vars++] = &ConfigureNamesBool[i].gen;

	for (i = 0; ConfigureNamesBool_gp[i].gen.name; i++)
		guc_vars[num_vars++] = &ConfigureNamesBool_gp[i].gen;

	for (i = 0; ConfigureNamesInt[i].gen.name; i++)
		guc_vars[num_vars++] = &ConfigureNamesInt[i].gen;

	for (i = 0; ConfigureNamesInt_gp[i].gen.name; i++)
		guc_vars[num_vars++] = &ConfigureNamesInt_gp[i].gen;

	for (i = 0; ConfigureNamesReal[i].gen.name; i++)
		guc_vars[num_vars++] = &ConfigureNamesReal[i].gen;

	for (i = 0; ConfigureNamesReal_gp[i].gen.name; i++)
		guc_vars[num_vars++] = &ConfigureNamesReal_gp[i].gen;

	for (i = 0; ConfigureNamesString[i].gen.name; i++)
		guc_vars[num_vars++] = &ConfigureNamesString[i].gen;

	for (i = 0; ConfigureNamesString_gp[i].gen.name; i++)
		guc_vars[num_vars++] = &ConfigureNamesString_gp[i].gen;

	if (guc_variables)
		free(guc_variables);
	guc_variables = guc_vars;
	num_guc_variables = num_vars;
	size_guc_variables = size_vars;
	qsort((void *) guc_variables, num_guc_variables,
		  sizeof(struct config_generic *), guc_var_compare);
}

static bool
is_custom_class(const char *name, int dotPos)
{
	/*
	 * assign_custom_variable_classes() has made sure no empty identifiers or
	 * whitespace exists in the variable
	 */
	bool		result = false;
	const char *ccs = GetConfigOption("custom_variable_classes");

	if (ccs != NULL)
	{
		const char *start = ccs;

		for (;; ++ccs)
		{
			int			c = *ccs;

			if (c == 0 || c == ',')
			{
				if (dotPos == ccs - start && strncmp(start, name, dotPos) == 0)
				{
					result = true;
					break;
				}
				if (c == 0)
					break;
				start = ccs + 1;
			}
		}
	}
	return result;
}

/*
 * Add a new GUC variable to the list of known variables. The
 * list is expanded if needed.
 */
static bool
add_guc_variable(struct config_generic * var, int elevel)
{
	if (num_guc_variables + 1 >= size_guc_variables)
	{
		/*
		 * Increase the vector by 25%
		 */
		int			size_vars = size_guc_variables + size_guc_variables / 4;
		struct config_generic **guc_vars;

		if (size_vars == 0)
		{
			size_vars = 100;
			guc_vars = (struct config_generic **)
				guc_malloc(elevel, size_vars * sizeof(struct config_generic *));
		}
		else
		{
			guc_vars = (struct config_generic **)
				guc_realloc(elevel, guc_variables, size_vars * sizeof(struct config_generic *));
		}

		if (guc_vars == NULL)
			return false;		/* out of memory */

		guc_variables = guc_vars;
		size_guc_variables = size_vars;
	}
	guc_variables[num_guc_variables++] = var;
	qsort((void *) guc_variables, num_guc_variables,
		  sizeof(struct config_generic *), guc_var_compare);
	return true;
}

/*
 * Create and add a placeholder variable. It's presumed to belong
 * to a valid custom variable class at this point.
 */
static struct config_string *
add_placeholder_variable(const char *name, int elevel)
{
	size_t		sz = sizeof(struct config_string) + sizeof(char *);
	struct config_string *var;
	struct config_generic *gen;

	var = (struct config_string *) guc_malloc(elevel, sz);
	if (var == NULL)
		return NULL;

	gen = &var->gen;
	memset(var, 0, sz);

	gen->name = guc_strdup(elevel, name);
	if (gen->name == NULL)
	{
		free(var);
		return NULL;
	}

	gen->context = PGC_USERSET;
	gen->group = CUSTOM_OPTIONS;
	gen->short_desc = "GUC placeholder variable";
	gen->flags = GUC_NO_SHOW_ALL | GUC_NOT_IN_SAMPLE | GUC_CUSTOM_PLACEHOLDER;
	gen->vartype = PGC_STRING;

	/*
	 * The char* is allocated at the end of the struct since we have no
	 * 'static' place to point to.
	 */
	var->variable = (char **) (var + 1);

	if (!add_guc_variable((struct config_generic *) var, elevel))
	{
		free((void *) gen->name);
		free(var);
		return NULL;
	}

	return var;
}

/*
 * Look up option NAME. If it exists, return a pointer to its record,
 * else return NULL.
 */
static struct config_generic *
find_option(const char *name, int elevel)
{
	const char *dot;
	const char **key = &name;
	struct config_generic **res;
	int			i;

	Assert(name);

	/*
	 * By equating const char ** with struct config_generic *, we are assuming
	 * the name field is first in config_generic.
	 */
	res = (struct config_generic **) bsearch((void *) &key,
											 (void *) guc_variables,
											 num_guc_variables,
											 sizeof(struct config_generic *),
											 guc_var_compare);
	if (res)
		return *res;

	/*
	 * See if the name is an obsolete name for a variable.	We assume that the
	 * set of supported old names is short enough that a brute-force search is
	 * the best way.
	 */
	for (i = 0; map_old_guc_names[i] != NULL; i += 2)
	{
		if (guc_name_compare(name, map_old_guc_names[i]) == 0)
			return find_option(map_old_guc_names[i + 1], elevel);
	}

	/*
	 * Check if the name is qualified, and if so, check if the qualifier maps
	 * to a custom variable class.
	 */
	dot = strchr(name, GUC_QUALIFIER_SEPARATOR);
	if (dot != NULL && is_custom_class(name, dot - name))
		/* Add a placeholder variable for this name */
		return (struct config_generic *) add_placeholder_variable(name, elevel);

	/* Unknown name */
	return NULL;
}


/*
 * comparator for qsorting and bsearching guc_variables array
 */
static int
guc_var_compare(const void *a, const void *b)
{
	struct config_generic *confa = *(struct config_generic **) a;
	struct config_generic *confb = *(struct config_generic **) b;

	return guc_name_compare(confa->name, confb->name);
}

/*
 * the bare comparison function for GUC names
 */
static int
guc_name_compare(const char *namea, const char *nameb)
{
	/*
	 * The temptation to use strcasecmp() here must be resisted, because the
	 * array ordering has to remain stable across setlocale() calls. So, build
	 * our own with a simple ASCII-only downcasing.
	 */
	while (*namea && *nameb)
	{
		char		cha = *namea++;
		char		chb = *nameb++;

		if (cha >= 'A' && cha <= 'Z')
			cha += 'a' - 'A';
		if (chb >= 'A' && chb <= 'Z')
			chb += 'a' - 'A';
		if (cha != chb)
			return cha - chb;
	}
	if (*namea)
		return 1;				/* a is longer */
	if (*nameb)
		return -1;				/* b is longer */
	return 0;
}


/*
 * Initialize GUC options during program startup.
 *
 * Note that we cannot read the config file yet, since we have not yet
 * processed command-line switches.
 */
void
InitializeGUCOptions(void)
{
	int			i;
	char	   *env;
	long		stack_rlimit;
	/*
	 * Before log_line_prefix could possibly receive a nonempty setting, make
	 * sure that timezone processing is minimally alive (see elog.c).
	 */
	pg_timezone_pre_initialize();

	/*
	 * Build sorted array of all GUC variables.
	 */
	build_guc_variables();

	/*
	 * Load all variables with their compiled-in defaults, and initialize
	 * status fields as needed.
	 */
	for (i = 0; i < num_guc_variables; i++)
	{
		struct config_generic *gconf = guc_variables[i];

		gconf->status = 0;
		gconf->reset_source = PGC_S_DEFAULT;
		gconf->tentative_source = PGC_S_DEFAULT;
		gconf->source = PGC_S_DEFAULT;
		gconf->stack = NULL;

		switch (gconf->vartype)
		{
			case PGC_BOOL:
				{
					struct config_bool *conf = (struct config_bool *) gconf;

					if (conf->assign_hook)
						if (!(*conf->assign_hook) (conf->reset_val, true,
												   PGC_S_DEFAULT))
							elog(FATAL, "failed to initialize %s to %d",
								 conf->gen.name, (int) conf->reset_val);
					*conf->variable = conf->reset_val;
					break;
				}
			case PGC_INT:
				{
					struct config_int *conf = (struct config_int *) gconf;

					Assert(conf->reset_val >= conf->min);
					Assert(conf->reset_val <= conf->max);
					if (conf->assign_hook)
						if (!(*conf->assign_hook) (conf->reset_val, true,
												   PGC_S_DEFAULT))
							elog(FATAL, "failed to initialize %s to %d",
								 conf->gen.name, conf->reset_val);
					*conf->variable = conf->reset_val;
					break;
				}
			case PGC_REAL:
				{
					struct config_real *conf = (struct config_real *) gconf;

					Assert(conf->reset_val >= conf->min);
					Assert(conf->reset_val <= conf->max);
					if (conf->assign_hook)
						if (!(*conf->assign_hook) (conf->reset_val, true,
												   PGC_S_DEFAULT))
							elog(FATAL, "failed to initialize %s to %g",
								 conf->gen.name, conf->reset_val);
					*conf->variable = conf->reset_val;
					break;
				}
			case PGC_STRING:
				{
					struct config_string *conf = (struct config_string *) gconf;
					char	   *str;

					*conf->variable = NULL;
					conf->reset_val = NULL;
					conf->tentative_val = NULL;

					if (conf->boot_val == NULL)
					{
						/* Cannot set value yet */
						break;
					}

					str = guc_strdup(FATAL, conf->boot_val);
					conf->reset_val = str;

					if (conf->assign_hook)
					{
						const char *newstr;

						newstr = (*conf->assign_hook) (str, true,
													   PGC_S_DEFAULT);
						if (newstr == NULL)
						{
							elog(FATAL, "failed to initialize %s to \"%s\"",
								 conf->gen.name, str);
						}
						else if (newstr != str)
						{
							free(str);

							/*
							 * See notes in set_config_option about casting
							 */
							str = (char *) newstr;
							conf->reset_val = str;
						}
					}
					*conf->variable = str;
					break;
				}
		}
	}

	guc_dirty = false;
	guc_cannotprepare = false;

	reporting_enabled = false;

	/*
	 * Prevent any attempt to override the transaction modes from
	 * non-interactive sources.
	 */
	SetConfigOption("transaction_isolation", "default",
					PGC_POSTMASTER, PGC_S_OVERRIDE);
	SetConfigOption("transaction_read_only", "no",
					PGC_POSTMASTER, PGC_S_OVERRIDE);

	/*
	 * For historical reasons, some GUC parameters can receive defaults from
	 * environment variables.  Process those settings.
	 */

	env = getenv("PGPORT");
	if (env != NULL)
		SetConfigOption("port", env, PGC_POSTMASTER, PGC_S_ENV_VAR);

	env = getenv("PGDATESTYLE");
	if (env != NULL)
		SetConfigOption("datestyle", env, PGC_POSTMASTER, PGC_S_ENV_VAR);

	env = getenv("PGCLIENTENCODING");
	if (env != NULL)
		SetConfigOption("client_encoding", env, PGC_POSTMASTER, PGC_S_ENV_VAR);

	/*
	 * rlimit isn't exactly an "environment variable", but it behaves about
	 * the same.  If we can identify the platform stack depth rlimit, increase
	 * default stack depth setting up to whatever is safe (but at most 2MB).
	 */
	stack_rlimit = get_stack_depth_rlimit();
	if (stack_rlimit > 0)
	{
		int		new_limit = (stack_rlimit - STACK_DEPTH_SLOP) / 1024L;

		if (new_limit > 100)
		{
			char	limbuf[16];

			new_limit = Min(new_limit, 2048);
			sprintf(limbuf, "%d", new_limit);
			SetConfigOption("max_stack_depth", limbuf,
							PGC_POSTMASTER, PGC_S_ENV_VAR);
		}
	}
}


/*
 * Select the configuration files and data directory to be used, and
 * do the initial read of postgresql.conf.
 *
 * This is called after processing command-line switches.
 *		userDoption is the -D switch value if any (NULL if unspecified).
 *		progname is just for use in error messages.
 *
 * Returns true on success; on failure, prints a suitable error message
 * to stderr and returns false.
 */
bool
SelectConfigFiles(const char *userDoption, const char *progname)
{
	char	   *configdir = NULL;
	char	   *fname;
	struct stat stat_buf;

	/* configdir is -D option, or $PGDATA if no -D */
	if (userDoption)
		configdir = make_absolute_path(userDoption);
	else
		configdir = make_absolute_path(getenv("PGDATA"));

	/*
	 * Find the configuration file: if config_file was specified on the
	 * command line, use it, else use configdir/postgresql.conf.  In any case
	 * ensure the result is an absolute path, so that it will be interpreted
	 * the same way by future backends.
	 */
	if (ConfigFileName)
		fname = make_absolute_path(ConfigFileName);
	else if (configdir)
	{
		fname = guc_malloc(FATAL,
						   strlen(configdir) + strlen(CONFIG_FILENAME) + 2);
		sprintf(fname, "%s/%s", configdir, CONFIG_FILENAME);
	}
	else
	{
		write_stderr("%s does not know where to find the server configuration file.\n"
					 "You must specify the --config-file or -D invocation "
					 "option or set the PGDATA environment variable.\n",
					 progname);
		return false;
	}

	/*
	 * Set the ConfigFileName GUC variable to its final value, ensuring that
	 * it can't be overridden later.
	 */
	SetConfigOption("config_file", fname, PGC_POSTMASTER, PGC_S_OVERRIDE);
	free(fname);

	/*
	 * Now read the config file for the first time.
	 */
	if (stat(ConfigFileName, &stat_buf) != 0)
	{
		write_stderr("%s cannot access the server configuration file \"%s\": %s\n",
					 progname, ConfigFileName, strerror(errno));
		return false;
	}

	ProcessConfigFile(PGC_POSTMASTER);

	/*
	 * If the data_directory GUC variable has been set, use that as DataDir;
	 * otherwise use configdir if set; else punt.
	 *
	 * Note: SetDataDir will copy and absolute-ize its argument, so we don't
	 * have to.
	 */
	if (data_directory)
		SetDataDir(data_directory);
	else if (configdir)
		SetDataDir(configdir);
	else
	{
		write_stderr("%s does not know where to find the database system data.\n"
					 "This can be specified as \"data_directory\" in \"%s\", "
					 "or by the -D invocation option, or by the "
					 "PGDATA environment variable.\n",
					 progname, ConfigFileName);
		return false;
	}

	/*
	 * Reflect the final DataDir value back into the data_directory GUC var.
	 * (If you are wondering why we don't just make them a single variable,
	 * it's because the EXEC_BACKEND case needs DataDir to be transmitted to
	 * child backends specially.  XXX is that still true?  Given that we now
	 * chdir to DataDir, EXEC_BACKEND can read the config file without knowing
	 * DataDir in advance.)
	 */
	SetConfigOption("data_directory", DataDir, PGC_POSTMASTER, PGC_S_OVERRIDE);

	/*
	 * Figure out where pg_hba.conf is, and make sure the path is absolute.
	 */
	if (HbaFileName)
		fname = make_absolute_path(HbaFileName);
	else if (configdir)
	{
		fname = guc_malloc(FATAL,
						   strlen(configdir) + strlen(HBA_FILENAME) + 2);
		sprintf(fname, "%s/%s", configdir, HBA_FILENAME);
	}
	else
	{
		write_stderr("%s does not know where to find the \"hba\" configuration file.\n"
					 "This can be specified as \"hba_file\" in \"%s\", "
					 "or by the -D invocation option, or by the "
					 "PGDATA environment variable.\n",
					 progname, ConfigFileName);
		return false;
	}
	SetConfigOption("hba_file", fname, PGC_POSTMASTER, PGC_S_OVERRIDE);
	free(fname);

	/*
	 * Likewise for pg_ident.conf.
	 */
	if (IdentFileName)
		fname = make_absolute_path(IdentFileName);
	else if (configdir)
	{
		fname = guc_malloc(FATAL,
						   strlen(configdir) + strlen(IDENT_FILENAME) + 2);
		sprintf(fname, "%s/%s", configdir, IDENT_FILENAME);
	}
	else
	{
		write_stderr("%s does not know where to find the \"ident\" configuration file.\n"
					 "This can be specified as \"ident_file\" in \"%s\", "
					 "or by the -D invocation option, or by the "
					 "PGDATA environment variable.\n",
					 progname, ConfigFileName);
		return false;
	}
	SetConfigOption("ident_file", fname, PGC_POSTMASTER, PGC_S_OVERRIDE);
	free(fname);

	free(configdir);

	return true;
}


/*
 * Reset all options to their saved default values (implements RESET ALL)
 */
void
ResetAllOptions(void)
{
	int			i;

	for (i = 0; i < num_guc_variables; i++)
	{
		struct config_generic *gconf = guc_variables[i];

		/* Don't reset non-SET-able values */
		if (gconf->context != PGC_SUSET &&
			gconf->context != PGC_USERSET)
			continue;
		/* Don't reset if special exclusion from RESET ALL */
		if (gconf->flags & GUC_NO_RESET_ALL)
			continue;
		/* No need to reset if wasn't SET */
		if (gconf->source <= PGC_S_OVERRIDE)
			continue;

		/* Save old value to support transaction abort */
		push_old_value(gconf);

		switch (gconf->vartype)
		{
			case PGC_BOOL:
				{
					struct config_bool *conf = (struct config_bool *) gconf;

					if (conf->assign_hook)
						if (!(*conf->assign_hook) (conf->reset_val, true,
												   PGC_S_SESSION))
							elog(ERROR, "failed to reset %s", conf->gen.name);
					*conf->variable = conf->reset_val;
					conf->tentative_val = conf->reset_val;
					conf->gen.source = conf->gen.reset_source;
					conf->gen.tentative_source = conf->gen.reset_source;
					conf->gen.status |= GUC_HAVE_TENTATIVE;
					guc_dirty = true;
					guc_cannotprepare = true;
					break;
				}
			case PGC_INT:
				{
					struct config_int *conf = (struct config_int *) gconf;

					if (conf->assign_hook)
						if (!(*conf->assign_hook) (conf->reset_val, true,
												   PGC_S_SESSION))
							elog(ERROR, "failed to reset %s", conf->gen.name);
					*conf->variable = conf->reset_val;
					conf->tentative_val = conf->reset_val;
					conf->gen.source = conf->gen.reset_source;
					conf->gen.tentative_source = conf->gen.reset_source;
					conf->gen.status |= GUC_HAVE_TENTATIVE;
					guc_dirty = true;
					guc_cannotprepare = true;
					break;
				}
			case PGC_REAL:
				{
					struct config_real *conf = (struct config_real *) gconf;

					if (conf->assign_hook)
						if (!(*conf->assign_hook) (conf->reset_val, true,
												   PGC_S_SESSION))
							elog(ERROR, "failed to reset %s", conf->gen.name);
					*conf->variable = conf->reset_val;
					conf->tentative_val = conf->reset_val;
					conf->gen.source = conf->gen.reset_source;
					conf->gen.tentative_source = conf->gen.reset_source;
					conf->gen.status |= GUC_HAVE_TENTATIVE;
					guc_dirty = true;
					guc_cannotprepare = true;
					break;
				}
			case PGC_STRING:
				{
					struct config_string *conf = (struct config_string *) gconf;
					char	   *str;

					if (conf->reset_val == NULL)
					{
						/* Nothing to reset to, as yet; so do nothing */
						break;
					}

					/* We need not strdup here */
					str = conf->reset_val;

					if (conf->assign_hook)
					{
						const char *newstr;

						newstr = (*conf->assign_hook) (str, true,
													   PGC_S_SESSION);
						if (newstr == NULL)
							elog(ERROR, "failed to reset %s", conf->gen.name);
						else if (newstr != str)
						{
							/*
							 * See notes in set_config_option about casting
							 */
							str = (char *) newstr;
						}
					}

					set_string_field(conf, conf->variable, str);
					set_string_field(conf, &conf->tentative_val, str);
					conf->gen.source = conf->gen.reset_source;
					conf->gen.tentative_source = conf->gen.reset_source;
					conf->gen.status |= GUC_HAVE_TENTATIVE;
					guc_dirty = true;
					guc_cannotprepare = true;
					break;
				}
		}

		if (gconf->flags & GUC_REPORT)
			ReportGUCOption(gconf);
	}
}


/*
 * push_old_value
 *		Push previous state during first assignment to a GUC variable
 *		within a particular transaction.
 *
 * We have to be willing to "back-fill" the state stack if the first
 * assignment occurs within a subtransaction nested several levels deep.
 * This ensures that if an intermediate transaction aborts, it will have
 * the proper value available to restore the setting to.
 */
static void
push_old_value(struct config_generic * gconf)
{
	GucStack   *stack;

	/* If we're not inside a transaction, do nothing */
	if (GUCNestLevel == 0)
		return;

	for (;;)
	{
		/* Done if we already pushed it at this nesting depth */
		if (gconf->stack && gconf->stack->nest_level >= GUCNestLevel)
			return;

		/*
		 * We keep all the stack entries in TopTransactionContext so as to
		 * avoid allocation problems when a subtransaction back-fills stack
		 * entries for upper transaction levels.
		 */
		stack = (GucStack *) MemoryContextAlloc(TopTransactionContext,
												sizeof(GucStack));

		stack->prev = gconf->stack;
		stack->nest_level = stack->prev ? stack->prev->nest_level + 1 : 1;
		stack->status = gconf->status;
		stack->tentative_source = gconf->tentative_source;
		stack->source = gconf->source;

		switch (gconf->vartype)
		{
			case PGC_BOOL:
				stack->tentative_val.boolval =
					((struct config_bool *) gconf)->tentative_val;
				stack->value.boolval =
					*((struct config_bool *) gconf)->variable;
				break;

			case PGC_INT:
				stack->tentative_val.intval =
					((struct config_int *) gconf)->tentative_val;
				stack->value.intval =
					*((struct config_int *) gconf)->variable;
				break;

			case PGC_REAL:
				stack->tentative_val.realval =
					((struct config_real *) gconf)->tentative_val;
				stack->value.realval =
					*((struct config_real *) gconf)->variable;
				break;

			case PGC_STRING:
				stack->tentative_val.stringval =
					((struct config_string *) gconf)->tentative_val;
				stack->value.stringval =
					*((struct config_string *) gconf)->variable;
				break;
		}

		gconf->stack = stack;

		/* Set state to indicate nothing happened yet within this level */
		gconf->status = GUC_HAVE_STACK;

		/* Ensure we remember to pop at end of xact */
		guc_dirty = true;
	}
}

/*
 * Do GUC processing at main transaction start.
 */
void
AtStart_GUC(void)
{
	/*
	 * The nest level should be 0 between transactions; if it isn't,
	 * somebody didn't call AtEOXact_GUC, or called it with the wrong
	 * nestLevel.  We throw a warning but make no other effort to clean up.
	 */
	if (GUCNestLevel != 0)
		elog(WARNING, "GUC nest level = %d at transaction start",
			 GUCNestLevel);
	GUCNestLevel = 1;
}

/*
 * Enter a new nesting level for GUC values.  This is called at subtransaction
 * start and when entering a function that has proconfig settings.  NOTE that
 * we must not risk error here, else subtransaction start will be unhappy.
 */
int
NewGUCNestLevel(void)
{
	return ++GUCNestLevel;
}

/*
 * Do GUC processing at transaction or subtransaction commit or abort, or
 * when exiting a function that has proconfig settings.  (The name is thus
 * a bit of a misnomer; perhaps it should be ExitGUCNestLevel or some such.)
 * During abort, we discard all GUC settings that were applied at nesting
 * levels >= nestLevel.  nestLevel == 1 corresponds to the main transaction.
 */
void
AtEOXact_GUC(bool isCommit, int nestLevel)
{
	int			i;

	/*
	 * Note: it's possible to get here with GUCNestLevel == nestLevel-1 during
	 * abort, if there is a failure during transaction start before
	 * AtStart_GUC is called.
	 */
	Assert(nestLevel > 0 &&
		   (nestLevel <= GUCNestLevel ||
			(nestLevel == GUCNestLevel + 1 && !isCommit)));

	/* Quick exit if nothing's changed in this transaction */
	if (!guc_dirty)
	{
		GUCNestLevel = nestLevel - 1;
		return;
	}

	for (i = 0; i < num_guc_variables; i++)
	{
		struct config_generic *gconf = guc_variables[i];
		int			my_status = gconf->status;
		GucStack   *stack = gconf->stack;
		bool		useTentative;
		bool		changed;

		/*
		 * Skip if nothing's happened to this var in this transaction
		 */
		if (my_status == 0)
		{
			Assert(stack == NULL);
			continue;
		}
		/* Assert that we stacked old value before changing it */
		Assert(stack != NULL && (my_status & GUC_HAVE_STACK));
		/* However, the last change may have been at an outer xact level */
		if (stack->nest_level < nestLevel)
			continue;
		Assert(stack->nest_level == nestLevel);

		/*
		 * We will pop the stack entry.  Start by restoring outer xact status
		 * (since we may want to modify it below).	Be careful to use
		 * my_status to reference the inner xact status below this point...
		 */
		gconf->status = stack->status;

		/*
		 * We have two cases:
		 *
		 * If commit and HAVE_TENTATIVE, set actual value to tentative (this
		 * is to override a SET LOCAL if one occurred later than SET). We keep
		 * the tentative value and propagate HAVE_TENTATIVE to the parent
		 * status, allowing the SET's effect to percolate up. (But if we're
		 * exiting the outermost transaction, we'll drop the HAVE_TENTATIVE
		 * bit below.)
		 *
		 * Otherwise, we have a transaction that aborted or executed only SET
		 * LOCAL (or no SET at all).  In either case it should have no further
		 * effect, so restore both tentative and actual values from the stack
		 * entry.
		 */

		useTentative = isCommit && (my_status & GUC_HAVE_TENTATIVE) != 0;
		changed = false;

		switch (gconf->vartype)
		{
			case PGC_BOOL:
				{
					struct config_bool *conf = (struct config_bool *) gconf;
					bool		newval;
					GucSource	newsource;

					if (useTentative)
					{
						newval = conf->tentative_val;
						newsource = conf->gen.tentative_source;
						conf->gen.status |= GUC_HAVE_TENTATIVE;
					}
					else
					{
						newval = stack->value.boolval;
						newsource = stack->source;
						conf->tentative_val = stack->tentative_val.boolval;
						conf->gen.tentative_source = stack->tentative_source;
					}

					if (*conf->variable != newval)
					{
						if (conf->assign_hook)
							if (!(*conf->assign_hook) (newval,
													   true, PGC_S_OVERRIDE))
								elog(LOG, "failed to commit %s",
									 conf->gen.name);
						*conf->variable = newval;
						changed = true;
					}
					conf->gen.source = newsource;
					break;
				}
			case PGC_INT:
				{
					struct config_int *conf = (struct config_int *) gconf;
					int			newval;
					GucSource	newsource;

					if (useTentative)
					{
						newval = conf->tentative_val;
						newsource = conf->gen.tentative_source;
						conf->gen.status |= GUC_HAVE_TENTATIVE;
					}
					else
					{
						newval = stack->value.intval;
						newsource = stack->source;
						conf->tentative_val = stack->tentative_val.intval;
						conf->gen.tentative_source = stack->tentative_source;
					}

					if (*conf->variable != newval)
					{
						if (conf->assign_hook)
							if (!(*conf->assign_hook) (newval,
													   true, PGC_S_OVERRIDE))
								elog(LOG, "failed to commit %s",
									 conf->gen.name);
						*conf->variable = newval;
						changed = true;
					}
					conf->gen.source = newsource;
					break;
				}
			case PGC_REAL:
				{
					struct config_real *conf = (struct config_real *) gconf;
					double		newval;
					GucSource	newsource;

					if (useTentative)
					{
						newval = conf->tentative_val;
						newsource = conf->gen.tentative_source;
						conf->gen.status |= GUC_HAVE_TENTATIVE;
					}
					else
					{
						newval = stack->value.realval;
						newsource = stack->source;
						conf->tentative_val = stack->tentative_val.realval;
						conf->gen.tentative_source = stack->tentative_source;
					}

					if (*conf->variable != newval)
					{
						if (conf->assign_hook)
							if (!(*conf->assign_hook) (newval,
													   true, PGC_S_OVERRIDE))
								elog(LOG, "failed to commit %s",
									 conf->gen.name);
						*conf->variable = newval;
						changed = true;
					}
					conf->gen.source = newsource;
					break;
				}
			case PGC_STRING:
				{
					struct config_string *conf = (struct config_string *) gconf;
					char	   *newval;
					GucSource	newsource;

					if (useTentative)
					{
						newval = conf->tentative_val;
						newsource = conf->gen.tentative_source;
						conf->gen.status |= GUC_HAVE_TENTATIVE;
					}
					else
					{
						newval = stack->value.stringval;
						newsource = stack->source;
						set_string_field(conf, &conf->tentative_val,
										 stack->tentative_val.stringval);
						conf->gen.tentative_source = stack->tentative_source;
					}

					if (*conf->variable != newval)
					{
						if (conf->assign_hook)
						{
							const char *newstr;

							newstr = (*conf->assign_hook) (newval, true,
														   PGC_S_OVERRIDE);
							if (newstr == NULL)
								elog(LOG, "failed to commit %s",
									 conf->gen.name);
							else if (newstr != newval)
							{
								/*
								 * If newval should now be freed, it'll be
								 * taken care of below.
								 *
								 * See notes in set_config_option about
								 * casting
								 */
								newval = (char *) newstr;
							}
						}

						set_string_field(conf, conf->variable, newval);
						changed = true;
					}
					conf->gen.source = newsource;
					/* Release stacked values if not used anymore */
					set_string_field(conf, &stack->value.stringval,
									 NULL);
					set_string_field(conf, &stack->tentative_val.stringval,
									 NULL);
					/* Don't store tentative value separately after commit */
					if (nestLevel == 1)
						set_string_field(conf, &conf->tentative_val, NULL);
					break;
				}
		}

		/* Finish popping the state stack */
		gconf->stack = stack->prev;
		pfree(stack);

		/*
		 * If we're now out of all xact levels, forget TENTATIVE status bit;
		 * there's nothing tentative about the value anymore.
		 */
		if (nestLevel == 1)
		{
			Assert(gconf->stack == NULL);
			gconf->status = 0;
		}

		/* Report new value if we changed it */
		if (changed && (gconf->flags & GUC_REPORT))
			ReportGUCOption(gconf);
	}

	/*
	 * If we're now out of all xact levels, we can clear guc_dirty. (Note: we
	 * cannot reset guc_dirty when exiting a subtransaction, because we know
	 * that all outer transaction levels will have stacked values to deal
	 * with.)
	 */
	if (nestLevel == 1)
		guc_dirty = false;

	/* Update nesting level */
	GUCNestLevel = nestLevel - 1;
}


/*
 * Start up automatic reporting of changes to variables marked GUC_REPORT.
 * This is executed at completion of backend startup.
 */
void
BeginReportingGUCOptions(void)
{
	int			i;

    /* Build global lists of GUCs for use by callers of gp_guc_list_show(). */
    gp_guc_list_init();

	/*
	 * Don't do anything unless talking to an interactive frontend of protocol
	 * 3.0 or later.
	 */
	if (whereToSendOutput != DestRemote ||
		PG_PROTOCOL_MAJOR(FrontendProtocol) < 3)
		return;

	reporting_enabled = true;

	/* Transmit initial values of interesting variables */
	for (i = 0; i < num_guc_variables; i++)
	{
		struct config_generic *conf = guc_variables[i];

		if (conf->flags & GUC_REPORT)
			ReportGUCOption(conf);
	}
}

/*
 * ReportGUCOption: if appropriate, transmit option value to frontend
 */
static void
ReportGUCOption(struct config_generic * record)
{
	if (reporting_enabled && (record->flags & GUC_REPORT))
	{
		char	   *val = _ShowOption(record, false);
		StringInfoData msgbuf;

		pq_beginmessage(&msgbuf, 'S');
		pq_sendstring(&msgbuf, record->name);
		pq_sendstring(&msgbuf, val);
		pq_endmessage(&msgbuf);

		pfree(val);
	}
}


/*
 * Try to parse value as an integer.  The accepted formats are the
 * usual decimal, octal, or hexadecimal formats, optionally followed by
 * a unit name if "flags" indicates a unit is allowed.
 *
 * If the string parses okay, return true, else false.
 * If okay and result is not NULL, return the value in *result.
 * If not okay and hintmsg is not NULL, *hintmsg is set to a suitable
 *	HINT message, or NULL if no hint provided.
 */
bool
parse_int(const char *value, int *result, int flags, const char **hintmsg)
{
	int64		val;
	char	   *endptr;

	/* To suppress compiler warnings, always set output params */
	if (result)
		*result = 0;
	if (hintmsg)
		*hintmsg = NULL;

	/* We assume here that int64 is at least as wide as long */
	errno = 0;
	val = strtol(value, &endptr, 0);

	if (endptr == value)
		return false;			/* no HINT for integer syntax error */

	if (errno == ERANGE || val != (int64) ((int32) val))
	{
		if (hintmsg)
			*hintmsg = gettext_noop("Value exceeds integer range.");
		return false;
	}

	/* allow whitespace between integer and unit */
	while (isspace((unsigned char) *endptr))
		endptr++;

	/* Handle possible unit */
	if (*endptr != '\0')
	{
		/*
		 * Note: the multiple-switch coding technique here is a bit tedious,
		 * but seems necessary to avoid intermediate-value overflows.
		 *
		 * If INT64_IS_BUSTED (ie, it's really int32) we will fail to detect
		 * overflow due to units conversion, but there are few enough such
		 * machines that it does not seem worth trying to be smarter.
		 */
		if (flags & GUC_UNIT_MEMORY)
		{
			/* Set hint for use if no match or trailing garbage */
			if (hintmsg)
				*hintmsg = gettext_noop("Valid units for this parameter are \"kB\", \"MB\", and \"GB\".");

#if BLCKSZ < 1024 || BLCKSZ > (1024*1024)
#error BLCKSZ must be between 1KB and 1MB
#endif
#if XLOG_BLCKSZ < 1024 || XLOG_BLCKSZ > (1024*1024)
#error XLOG_BLCKSZ must be between 1KB and 1MB
#endif

			if (strncmp(endptr, "kB", 2) == 0)
			{
				endptr += 2;
				switch (flags & GUC_UNIT_MEMORY)
				{
					case GUC_UNIT_BLOCKS:
						val /= (BLCKSZ / 1024);
						break;
					case GUC_UNIT_XBLOCKS:
						val /= (XLOG_BLCKSZ / 1024);
						break;
				}
			}
			else if (strncmp(endptr, "MB", 2) == 0)
			{
				endptr += 2;
				switch (flags & GUC_UNIT_MEMORY)
				{
					case GUC_UNIT_KB:
						val *= KB_PER_MB;
						break;
					case GUC_UNIT_BLOCKS:
						val *= KB_PER_MB / (BLCKSZ / 1024);
						break;
					case GUC_UNIT_XBLOCKS:
						val *= KB_PER_MB / (XLOG_BLCKSZ / 1024);
						break;
				}
			}
			else if (strncmp(endptr, "GB", 2) == 0)
			{
				endptr += 2;
				switch (flags & GUC_UNIT_MEMORY)
				{
					case GUC_UNIT_KB:
						val *= KB_PER_GB;
						break;
					case GUC_UNIT_BLOCKS:
						val *= KB_PER_GB / (BLCKSZ / 1024);
						break;
					case GUC_UNIT_XBLOCKS:
						val *= KB_PER_GB / (XLOG_BLCKSZ / 1024);
						break;
				}
			}
		}
		else if (flags & GUC_UNIT_TIME)
		{
			/* Set hint for use if no match or trailing garbage */
			if (hintmsg)
				*hintmsg = gettext_noop("Valid units for this parameter are \"ms\", \"s\", \"min\", \"h\", and \"d\".");

			if (strncmp(endptr, "ms", 2) == 0)
			{
				endptr += 2;
				switch (flags & GUC_UNIT_TIME)
				{
					case GUC_UNIT_S:
						val /= MS_PER_S;
						break;
					case GUC_UNIT_MIN:
						val /= MS_PER_MIN;
						break;
				}
			}
			else if (strncmp(endptr, "s", 1) == 0)
			{
				endptr += 1;
				switch (flags & GUC_UNIT_TIME)
				{
					case GUC_UNIT_MS:
						val *= MS_PER_S;
						break;
					case GUC_UNIT_MIN:
						val /= S_PER_MIN;
						break;
				}
			}
			else if (strncmp(endptr, "min", 3) == 0)
			{
				endptr += 3;
				switch (flags & GUC_UNIT_TIME)
				{
					case GUC_UNIT_MS:
						val *= MS_PER_MIN;
						break;
					case GUC_UNIT_S:
						val *= S_PER_MIN;
						break;
				}
			}
			else if (strncmp(endptr, "h", 1) == 0)
			{
				endptr += 1;
				switch (flags & GUC_UNIT_TIME)
				{
					case GUC_UNIT_MS:
						val *= MS_PER_H;
						break;
					case GUC_UNIT_S:
						val *= S_PER_H;
						break;
					case GUC_UNIT_MIN:
						val *= MIN_PER_H;
						break;
				}
			}
			else if (strncmp(endptr, "d", 1) == 0)
			{
				endptr += 1;
				switch (flags & GUC_UNIT_TIME)
				{
					case GUC_UNIT_MS:
						val *= MS_PER_D;
						break;
					case GUC_UNIT_S:
						val *= S_PER_D;
						break;
					case GUC_UNIT_MIN:
						val *= MIN_PER_D;
						break;
				}
			}
		}

		/* allow whitespace after unit */
		while (isspace((unsigned char) *endptr))
			endptr++;

		if (*endptr != '\0')
			return false;		/* appropriate hint, if any, already set */

		/* Check for overflow due to units conversion */
		if (val != (int64) ((int32) val))
		{
			if (hintmsg)
				*hintmsg = gettext_noop("Value exceeds integer range.");
			return false;
		}
	}

	if (result)
		*result = (int) val;
	return true;
}



/*
 * Try to parse value as a floating point constant in the usual
 * format.	If the value parsed okay return true, else false.  If
 * result is not NULL, return the semantic value there.
 */
static bool
parse_real(const char *value, double *result, int flags)
{
	double		val;
	char	   *endptr;

	errno = 0;
	val = strtod(value, &endptr);

	if ((flags & GUC_UNIT_MEMORY) && endptr != value)
	{
		bool		used = false;

		while (*endptr == ' ')
			endptr++;

		if (strcmp(endptr, "kB") == 0)
		{
			used = true;
			endptr += 2;
		}
		else if (strcmp(endptr, "MB") == 0)
		{
			val *= KB_PER_MB;
			used = true;
			endptr += 2;
		}
		else if (strcmp(endptr, "GB") == 0)
		{
			val *= KB_PER_GB;
			used = true;
			endptr += 2;
		}

		if (used)
		{
			switch (flags & GUC_UNIT_MEMORY)
			{
				case GUC_UNIT_BLOCKS:
					val /= (BLCKSZ / 1024);
					break;
				case GUC_UNIT_XBLOCKS:
					val /= (XLOG_BLCKSZ / 1024);
					break;
			}
		}
	}

    if (endptr == value || *endptr != '\0' || errno == ERANGE)
	{
		if (result)
			*result = 0;		/* suppress compiler warning */
		return false;
	}
	if (result)
		*result = val;
	return true;
}


/*
 * Call a GucStringAssignHook function, being careful to free the
 * "newval" string if the hook ereports.
 *
 * This is split out of set_config_option just to avoid the "volatile"
 * qualifiers that would otherwise have to be plastered all over.
 */
static const char *
call_string_assign_hook(GucStringAssignHook assign_hook,
						char *newval, bool doit, GucSource source)
{
	const char *result = NULL;

	PG_TRY();
	{
		result = (*assign_hook) (newval, doit, source);
	}
	PG_CATCH();
	{
		free(newval);
		PG_RE_THROW();
	}
	PG_END_TRY();

	return result;
}


/*
 * Sets option `name' to given value. The value should be a string
 * which is going to be parsed and converted to the appropriate data
 * type.  The context and source parameters indicate in which context this
 * function is being called so it can apply the access restrictions
 * properly.
 *
 * If value is NULL, set the option to its default value (normally the
 * reset_val, but if source == PGC_S_DEFAULT we instead use the boot_val).
 *
 * action indicates whether to set the value globally in the session, locally
 * to the current top transaction, or just for the duration of a function call.
 *
 * If changeVal is false then don't really set the option but do all
 * the checks to see if it would work.
 *
 * If there is an error (non-existing option, invalid value) then an
 * ereport(ERROR) is thrown *unless* this is called in a context where we
 * don't want to ereport (currently, startup or SIGHUP config file reread).
 * In that case we write a suitable error message via ereport(LOG) and
 * return false. This is working around the deficiencies in the ereport
 * mechanism, so don't blame me.  In all other cases, the function
 * returns true, including cases where the input is valid but we chose
 * not to apply it because of context or source-priority considerations.
 *
 * See also SetConfigOption for an external interface.
 */
bool
set_config_option(const char *name, const char *value,
				  GucContext context, GucSource source,
				  bool isLocal, bool changeVal)
{
	struct config_generic *record;
	int			elevel;
	bool		makeDefault;

	if (context == PGC_SIGHUP || context == PGC_POSTMASTER || source == PGC_S_DEFAULT)
	{
		/*
		 * To avoid cluttering the log, only the postmaster bleats loudly
		 * about problems with the config file.
		 */
		elevel = IsUnderPostmaster ? DEBUG3 : LOG;
	}
	else if (source == PGC_S_DATABASE || source == PGC_S_USER)
		elevel = WARNING;
	else
		elevel = ERROR;

	record = find_option(name, elevel);
	if (record == NULL)
	{
		ereport(elevel,
				(errcode(ERRCODE_UNDEFINED_OBJECT),
			   errmsg("unrecognized configuration parameter \"%s\"", name),
			   errSendAlert(false)));
		return false;
	}

        /*
         * Check if option can be set by the user.
         */
        if (record->flags & GUC_DISALLOW_USER_SET)
 	{
              /* Only print a warning in the dispatch or utility mode */
          if (changeVal)
  	          if (Gp_role == GP_ROLE_DISPATCH || Gp_role == GP_ROLE_UTILITY)
	              elog(WARNING, "\"%s\": can not be set by the user and will be ignored.", name);
	      return true;
        }  /* end if (record->flags & GUC_DISALLOW_USER_SET) */

	/*
	 * Check if the option can be set at this time. See guc.h for the precise
	 * rules. Note that we don't want to throw errors if we're in the SIGHUP
	 * context. In that case we just ignore the attempt and return true.
	 */
	switch (record->context)
	{
		case PGC_INTERNAL:
			if (context == PGC_SIGHUP)
				return true;
			if (context != PGC_INTERNAL)
			{
				ereport(elevel,
						(errcode(ERRCODE_CANT_CHANGE_RUNTIME_PARAM),
						 errmsg("parameter \"%s\" cannot be changed",
								name)));
				return false;
			}
			break;
		case PGC_POSTMASTER:
			if (context == PGC_SIGHUP)
			{
				/*
				 * We are reading a PGC_POSTMASTER var from postgresql.conf.
				 * We can't change the setting, so give a warning if the DBA
				 * tries to change it.	(Throwing an error would be more
				 * consistent, but seems overly rigid.)
				 */
				if (changeVal && !is_newvalue_equal(record, value))
					ereport(elevel,
							(errcode(ERRCODE_CANT_CHANGE_RUNTIME_PARAM),
					   errmsg("attempted change of parameter \"%s\" ignored",
							  name),
							 errdetail("This parameter cannot be changed after server start.")));
				return true;
			}
			if (context != PGC_POSTMASTER)
			{
				ereport(elevel,
						(errcode(ERRCODE_CANT_CHANGE_RUNTIME_PARAM),
					   errmsg("attempted change of parameter \"%s\" ignored",
							  name),
						 errdetail("This parameter cannot be changed after server start.")));
				return false;
			}
			break;
		case PGC_SIGHUP:
			if (context != PGC_SIGHUP && context != PGC_POSTMASTER)
			{
				ereport(elevel,
						(errcode(ERRCODE_CANT_CHANGE_RUNTIME_PARAM),
						 errmsg("parameter \"%s\" cannot be changed now",
								name)));
				return false;
			}

			/*
			 * Hmm, the idea of the SIGHUP context is "ought to be global, but
			 * can be changed after postmaster start". But there's nothing
			 * that prevents a crafty administrator from sending SIGHUP
			 * signals to individual backends only.
			 */
			break;
		case PGC_BACKEND:
			if (context == PGC_SIGHUP)
			{
				/*
				 * If a PGC_BACKEND parameter is changed in the config file,
				 * we want to accept the new value in the postmaster (whence
				 * it will propagate to subsequently-started backends), but
				 * ignore it in existing backends.	This is a tad klugy, but
				 * necessary because we don't re-read the config file during
				 * backend start.
				 */
				if (IsUnderPostmaster)
					return true;
			}
			else if (context != PGC_BACKEND && context != PGC_POSTMASTER &&
					 source != PGC_S_CLIENT)
			{
				ereport(elevel,
						(errcode(ERRCODE_CANT_CHANGE_RUNTIME_PARAM),
						 errmsg("parameter \"%s\" cannot be set after connection start",
								name)));
				return false;
			}
			break;
		case PGC_SUSET:
			if (context == PGC_USERSET || context == PGC_BACKEND)
			{
				ereport(elevel,
						(errcode(ERRCODE_INSUFFICIENT_PRIVILEGE),
						 errmsg("permission denied to set parameter \"%s\"",
								name)));
				return false;
			}
			break;
		case PGC_USERSET:
			/* always okay */
			break;
	}

	/* Print out warnings for the attempt to set the GUC in DEPRECATED_OPTIONS. */
	if (record->group == DEPRECATED_OPTIONS)
	{
		/* Only print a warning in the dispatch or utility mode */
		if (Gp_role == GP_ROLE_DISPATCH || Gp_role == GP_ROLE_UTILITY)
			elog(WARNING, "\"%s\": setting is deprecated, and may be removed"
				 " in a future release.", name);
	}

	/* Ignore attempted set if the config_group is DEFUNCT_OPTIONS.*/
	if (record->group == DEFUNCT_OPTIONS)
	{
		/* Only print a warning in the dispatch or utility mode */
		if (Gp_role == GP_ROLE_DISPATCH || Gp_role == GP_ROLE_UTILITY)
			elog(WARNING, "\"%s\": setting is ignored because it is defunct",
				 name);
		return true;
	}

	/*
	 * Disallow changing GUC_NOT_WHILE_SEC_REST values if we are inside a
	 * security restriction context.  We can reject this regardless of
	 * the GUC context or source, mainly because sources that it might be
	 * reasonable to override for won't be seen while inside a function.
	 *
	 * Note: variables marked GUC_NOT_WHILE_SEC_REST should usually be marked
	 * GUC_NO_RESET_ALL as well, because ResetAllOptions() doesn't check this.
	 * An exception might be made if the reset value is assumed to be "safe".
	 *
	 * Note: this flag is currently used for "session_authorization" and
	 * "role".  We need to prohibit changing these inside a local userid
	 * context because when we exit it, GUC won't be notified, leaving things
	 * out of sync.  (This could be fixed by forcing a new GUC nesting level,
	 * but that would change behavior in possibly-undesirable ways.)  Also,
	 * we prohibit changing these in a security-restricted operation because
	 * otherwise RESET could be used to regain the session user's privileges.
	 */
	if (record->flags & GUC_NOT_WHILE_SEC_REST)
	{
		if (InLocalUserIdChange())
		{
			/*
			 * Phrasing of this error message is historical, but it's the
			 * most common case.
			 */
			ereport(elevel,
					(errcode(ERRCODE_INSUFFICIENT_PRIVILEGE),
					 errmsg("cannot set parameter \"%s\" within security-definer function",
							name)));
			return false;
		}
		if (InSecurityRestrictedOperation())
		{
			ereport(elevel,
					(errcode(ERRCODE_INSUFFICIENT_PRIVILEGE),
					 errmsg("cannot set parameter \"%s\" within security-restricted operation",
							name)));
			return false;
		}
	}

	/*
	 * Should we set reset/stacked values?	(If so, the behavior is not
	 * transactional.)	This is done either when we get a default value from
	 * the database's/user's/client's default settings or when we reset a
	 * value to its default.
	 */
	makeDefault = changeVal && (source <= PGC_S_OVERRIDE) &&
	    (value != NULL);

	/*
	 * Ignore attempted set if overridden by previously processed setting.
	 * However, if changeVal is false then plow ahead anyway since we are
	 * trying to find out if the value is potentially good, not actually use
	 * it. Also keep going if makeDefault is true, since we may want to set
	 * the reset/stacked values even if we can't set the variable itself.
	 */
	if (record->source > source)
	{
		if (changeVal && !makeDefault)
		{
			elog(DEBUG3, "\"%s\": setting ignored because previous source is higher priority",
				 name);
			return true;
		}
		changeVal = false;
	}

	/*
	 * Evaluate value and set variable.
	 */
	switch (record->vartype)
	{
		case PGC_BOOL:
			{
				struct config_bool *conf = (struct config_bool *) record;
				bool		newval;

				if (value)
				{
					if (!parse_bool(value, &newval))
					{
						ereport(elevel,
								(errcode(ERRCODE_INVALID_PARAMETER_VALUE),
						  errmsg("parameter \"%s\" requires a Boolean value",
								 name)));
						return false;
					}
				}
				else
				{
					newval = conf->reset_val;
					source = conf->gen.reset_source;
				}

				/* Save old value to support transaction abort */
				if (changeVal && !makeDefault)
					push_old_value(&conf->gen);

				if (conf->assign_hook)
					if (!(*conf->assign_hook) (newval, changeVal, source))
					{
						ereport(elevel,
								(errcode(ERRCODE_INVALID_PARAMETER_VALUE),
							 errmsg("invalid value for parameter \"%s\": %d",
									name, (int) newval)));
						return false;
					}

				if (changeVal || makeDefault)
				{
					if (changeVal)
					{
						*conf->variable = newval;
						conf->gen.source = source;
					}
					if (makeDefault)
					{
						GucStack   *stack;

						if (conf->gen.reset_source <= source)
						{
							conf->reset_val = newval;
							conf->gen.reset_source = source;
						}
						for (stack = conf->gen.stack; stack; stack = stack->prev)
						{
							if (stack->source <= source)
							{
								stack->value.boolval = newval;
								stack->source = source;
							}
						}
					}
					else if (isLocal)
					{
						conf->gen.status |= GUC_HAVE_LOCAL;
						guc_dirty = true;
					}
					else
					{
						conf->tentative_val = newval;
						conf->gen.tentative_source = source;
						conf->gen.status |= GUC_HAVE_TENTATIVE;
						guc_dirty = true;
					}
				}
				break;
			}

		case PGC_INT:
			{
				struct config_int *conf = (struct config_int *) record;
				int			newval;

				if (value)
				{
					const char *hintmsg;

					if (!parse_int(value, &newval, conf->gen.flags, &hintmsg))
					{
						ereport(elevel,
								(errcode(ERRCODE_INVALID_PARAMETER_VALUE),
						 		 errmsg("invalid value for parameter \"%s\": \"%s\"",
										name, value),
						 		 hintmsg ? errhint("%s", hintmsg) : 0));
						return false;
					}
					if (newval < conf->min || newval > conf->max)
					{
						ereport(elevel,
								(errcode(ERRCODE_INVALID_PARAMETER_VALUE),
								 errmsg("%d is outside the valid range for parameter \"%s\" (%d .. %d)",
										newval, name, conf->min, conf->max)));
						return false;
					}

					/*
					 * If this is for "work_mem", its value also has to be smaller than or equal to
					 * max_work_mem setting.
					 */
					if (strcmp(conf->gen.name, "work_mem") == 0 &&
						newval > max_work_mem)
					{
						ereport(elevel,
								(errcode(ERRCODE_INVALID_PARAMETER_VALUE),
								 errmsg("%d is outside the valid range for parameter \"%s\" (%d .. %d)",
										newval, name, conf->min, max_work_mem)));
						return false;
					}

					/*
					 * If this is for "max_work_mem", its value has to be greater than or equal to
					 * current work_mem setting.
					 */
					if (strcmp(conf->gen.name, "max_work_mem") == 0 &&
						newval < work_mem)
					{
						ereport(elevel,
								(errcode(ERRCODE_INVALID_PARAMETER_VALUE),
								 errmsg("%d is outside the valid range for parameter \"%s\" (%d .. %d)",
										newval, name, work_mem, conf->max)));
						return false;
					}
				}
				else
				{
					newval = conf->reset_val;
					source = conf->gen.reset_source;
				}

				/* Save old value to support transaction abort */
				if (changeVal && !makeDefault)
					push_old_value(&conf->gen);

				if (conf->assign_hook)
					if (!(*conf->assign_hook) (newval, changeVal, source))
					{
						ereport(elevel,
								(errcode(ERRCODE_INVALID_PARAMETER_VALUE),
							 errmsg("invalid value for parameter \"%s\": %d",
									name, newval)));
						return false;
					}

				if (changeVal || makeDefault)
				{
					if (changeVal)
					{
						*conf->variable = newval;
						conf->gen.source = source;
					}
					if (makeDefault)
					{
						GucStack   *stack;

						if (conf->gen.reset_source <= source)
						{
							conf->reset_val = newval;
							conf->gen.reset_source = source;
						}
						for (stack = conf->gen.stack; stack; stack = stack->prev)
						{
							if (stack->source <= source)
							{
								stack->value.intval = newval;
								stack->source = source;
							}
						}
					}
					else if (isLocal)
					{
						conf->gen.status |= GUC_HAVE_LOCAL;
						guc_dirty = true;
					}
					else
					{
						conf->tentative_val = newval;
						conf->gen.tentative_source = source;
						conf->gen.status |= GUC_HAVE_TENTATIVE;
						guc_dirty = true;
					}
				}
				break;
			}

		case PGC_REAL:
			{
				struct config_real *conf = (struct config_real *) record;
				double		newval;

				if (value)
				{
					if (!parse_real(value, &newval, conf->gen.flags))
					{
						ereport(elevel,
								(errcode(ERRCODE_INVALID_PARAMETER_VALUE),
						  errmsg("parameter \"%s\" requires a numeric value",
								 name)));
						return false;
					}
					if (newval < conf->min || newval > conf->max)
					{
						ereport(elevel,
								(errcode(ERRCODE_INVALID_PARAMETER_VALUE),
								 errmsg("%g is outside the valid range for parameter \"%s\" (%g .. %g)",
										newval, name, conf->min, conf->max)));
						return false;
					}
				}
				else
				{
					newval = conf->reset_val;
					source = conf->gen.reset_source;
				}

				/* Save old value to support transaction abort */
				if (changeVal && !makeDefault)
					push_old_value(&conf->gen);

				if (conf->assign_hook)
					if (!(*conf->assign_hook) (newval, changeVal, source))
					{
						ereport(elevel,
								(errcode(ERRCODE_INVALID_PARAMETER_VALUE),
							 errmsg("invalid value for parameter \"%s\": %g",
									name, newval)));
						return false;
					}

				if (changeVal || makeDefault)
				{
					if (changeVal)
					{
						*conf->variable = newval;
						conf->gen.source = source;
					}
					if (makeDefault)
					{
						GucStack   *stack;

						if (conf->gen.reset_source <= source)
						{
							conf->reset_val = newval;
							conf->gen.reset_source = source;
						}
						for (stack = conf->gen.stack; stack; stack = stack->prev)
						{
							if (stack->source <= source)
							{
								stack->value.realval = newval;
								stack->source = source;
							}
						}
					}
					else if (isLocal)
					{
						conf->gen.status |= GUC_HAVE_LOCAL;
						guc_dirty = true;
					}
					else
					{
						conf->tentative_val = newval;
						conf->gen.tentative_source = source;
						conf->gen.status |= GUC_HAVE_TENTATIVE;
						guc_dirty = true;
					}
				}
				break;
			}

		case PGC_STRING:
			{
				struct config_string *conf = (struct config_string *) record;
				char	   *newval;

				if (value)
				{
					newval = guc_strdup(elevel, value);
					if (newval == NULL)
						return false;

					/*
					 * The only sort of "parsing" check we need to do is apply
					 * truncation if GUC_IS_NAME.
					 */
					if (conf->gen.flags & GUC_IS_NAME)
						truncate_identifier(newval, strlen(newval), true);
				}
				else if (conf->reset_val)
				{
					/*
					 * We could possibly avoid strdup here, but easier to make
					 * this case work the same as the normal assignment case.
					 */
					newval = guc_strdup(elevel, conf->reset_val);
					if (newval == NULL)
						return false;
					source = conf->gen.reset_source;
				}
				else
				{
					/* Nothing to reset to, as yet; so do nothing */
					break;
				}

				/* Save old value to support transaction abort */
				if (changeVal && !makeDefault)
					push_old_value(&conf->gen);

				if (conf->assign_hook)
				{
					const char *hookresult;

					/*
					 * If the hook ereports, we have to make sure we free
					 * newval, else it will be a permanent memory leak.
					 */
					hookresult = call_string_assign_hook(conf->assign_hook,
														 newval,
														 changeVal,
														 source);
					if (hookresult == NULL)
					{
						free(newval);
						ereport(elevel,
								(errcode(ERRCODE_INVALID_PARAMETER_VALUE),
						 errmsg("invalid value for parameter \"%s\": \"%s\"",
								name, value ? value : "")));
						return false;
					}
					else if (hookresult != newval)
					{
						free(newval);

						/*
						 * Having to cast away const here is annoying, but the
						 * alternative is to declare assign_hooks as returning
						 * char*, which would mean they'd have to cast away
						 * const, or as both taking and returning char*, which
						 * doesn't seem attractive either --- we don't want
						 * them to scribble on the passed str.
						 */
						newval = (char *) hookresult;
					}
				}

				if (changeVal || makeDefault)
				{
					if (changeVal)
					{
						set_string_field(conf, conf->variable, newval);
						conf->gen.source = source;
					}
					if (makeDefault)
					{
						GucStack   *stack;

						if (conf->gen.reset_source <= source)
						{
							set_string_field(conf, &conf->reset_val, newval);
							conf->gen.reset_source = source;
						}
						for (stack = conf->gen.stack; stack; stack = stack->prev)
						{
							if (stack->source <= source)
							{
								set_string_field(conf, &stack->value.stringval,
												 newval);
								stack->source = source;
							}
						}
						/* Perhaps we didn't install newval anywhere */
						if (!string_field_used(conf, newval))
							free(newval);
					}
					else if (isLocal)
					{
						conf->gen.status |= GUC_HAVE_LOCAL;
						guc_dirty = true;
					}
					else
					{
						set_string_field(conf, &conf->tentative_val, newval);
						conf->gen.tentative_source = source;
						conf->gen.status |= GUC_HAVE_TENTATIVE;
						guc_dirty = true;
					}
				}
				else
					free(newval);
				break;
			}
	}

	if (changeVal && (record->flags & GUC_REPORT))
		ReportGUCOption(record);

	return true;
}


/*
 * Set a config option to the given value. See also set_config_option,
 * this is just the wrapper to be called from outside GUC.	NB: this
 * is used only for non-transactional operations.
 */
void
SetConfigOption(const char *name, const char *value,
				GucContext context, GucSource source)
{
	(void) set_config_option(name, value, context, source, false, true);
}



/*
 * Fetch the current value of the option `name'. If the option doesn't exist,
 * throw an ereport and don't return.
 *
 * The string is *not* allocated for modification and is really only
 * valid until the next call to configuration related functions.
 */
const char *
GetConfigOption(const char *name)
{
	struct config_generic *record;
	static char buffer[256];

	record = find_option(name, ERROR);
	if (record == NULL)
		ereport(ERROR,
				(errcode(ERRCODE_UNDEFINED_OBJECT),
			   errmsg("unrecognized configuration parameter \"%s\"", name)));
	if ((record->flags & GUC_SUPERUSER_ONLY) && !superuser())
		ereport(ERROR,
				(errcode(ERRCODE_INSUFFICIENT_PRIVILEGE),
				 errmsg("must be superuser to examine \"%s\"", name)));

	switch (record->vartype)
	{
		case PGC_BOOL:
			return *((struct config_bool *) record)->variable ? "on" : "off";

		case PGC_INT:
			snprintf(buffer, sizeof(buffer), "%d",
					 *((struct config_int *) record)->variable);
			return buffer;

		case PGC_REAL:
			snprintf(buffer, sizeof(buffer), "%g",
					 *((struct config_real *) record)->variable);
			return buffer;

		case PGC_STRING:
			return *((struct config_string *) record)->variable;
	}
	return NULL;
}

/*
 * Get the RESET value associated with the given option.
 */
const char *
GetConfigOptionResetString(const char *name)
{
	struct config_generic *record;
	static char buffer[256];

	record = find_option(name, ERROR);
	if (record == NULL)
		ereport(ERROR,
				(errcode(ERRCODE_UNDEFINED_OBJECT),
			   errmsg("unrecognized configuration parameter \"%s\"", name)));
	if ((record->flags & GUC_SUPERUSER_ONLY) && !superuser())
		ereport(ERROR,
				(errcode(ERRCODE_INSUFFICIENT_PRIVILEGE),
				 errmsg("must be superuser to examine \"%s\"", name)));

	switch (record->vartype)
	{
		case PGC_BOOL:
			return ((struct config_bool *) record)->reset_val ? "on" : "off";

		case PGC_INT:
			snprintf(buffer, sizeof(buffer), "%d",
					 ((struct config_int *) record)->reset_val);
			return buffer;

		case PGC_REAL:
			snprintf(buffer, sizeof(buffer), "%g",
					 ((struct config_real *) record)->reset_val);
			return buffer;

		case PGC_STRING:
			return ((struct config_string *) record)->reset_val;
	}
	return NULL;
}

/*
 * Detect whether the given configuration option can only be set by
 * a superuser.
 */
bool
IsSuperuserConfigOption(const char *name)
{
	struct config_generic *record;

	record = find_option(name, ERROR);
	/* On an unrecognized name, don't error, just return false. */
	if (record == NULL)
		return false;
	return (record->context == PGC_SUSET);
}


/*
 * flatten_set_variable_args
 *		Given a parsenode List as emitted by the grammar for SET,
 *		convert to the flat string representation used by GUC.
 *
 * We need to be told the name of the variable the args are for, because
 * the flattening rules vary (ugh).
 *
 * The result is NULL if input is NIL (ie, SET ... TO DEFAULT), otherwise
 * a palloc'd string.
 */
char *
flatten_set_variable_args(const char *name, List *args)
{
	struct config_generic *record;
	int			flags;
	StringInfoData buf;
	ListCell   *l;

	/*
	 * Fast path if just DEFAULT.  We do not check the variable name in this
	 * case --- necessary for RESET ALL to work correctly.
	 */
	if (args == NIL)
		return NULL;

	/* Else get flags for the variable */
	record = find_option(name, ERROR);
	if (record == NULL)
		ereport(ERROR,
				(errcode(ERRCODE_UNDEFINED_OBJECT),
			   errmsg("unrecognized configuration parameter \"%s\"", name)));

	flags = record->flags;

	/* Complain if list input and non-list variable */
	if ((flags & GUC_LIST_INPUT) == 0 &&
		list_length(args) != 1)
		ereport(ERROR,
				(errcode(ERRCODE_INVALID_PARAMETER_VALUE),
				 errmsg("SET %s takes only one argument", name)));

	initStringInfo(&buf);

	foreach(l, args)
	{
		A_Const    *arg = (A_Const *) lfirst(l);
		char	   *val;

		if (l != list_head(args))
			appendStringInfo(&buf, ", ");

		if (!IsA(arg, A_Const))
			elog(ERROR, "unrecognized node type: %d", (int) nodeTag(arg));

		switch (nodeTag(&arg->val))
		{
			case T_Integer:
				appendStringInfo(&buf, "%ld", intVal(&arg->val));
				break;
			case T_Float:
				/* represented as a string, so just copy it */
				appendStringInfoString(&buf, strVal(&arg->val));
				break;
			case T_String:
				val = strVal(&arg->val);
				if (arg->typname != NULL)
				{
					/*
					 * Must be a ConstInterval argument for TIME ZONE. Coerce
					 * to interval and back to normalize the value and account
					 * for any typmod.
					 */
					int32		typmod;
					Datum		interval;
					char	   *intervalout;

					typmod = typenameTypeMod(NULL, arg->typname, INTERVALOID);

					interval =
						DirectFunctionCall3(interval_in,
											CStringGetDatum(val),
											ObjectIdGetDatum(InvalidOid),
											Int32GetDatum(typmod));

					intervalout =
						DatumGetCString(DirectFunctionCall1(interval_out,
															interval));
					appendStringInfo(&buf, "INTERVAL '%s'", intervalout);
				}
				else
				{
					/*
					 * Plain string literal or identifier.	For quote mode,
					 * quote it if it's not a vanilla identifier.
					 */
					if (flags & GUC_LIST_QUOTE)
						appendStringInfoString(&buf, quote_identifier(val));
					else
						appendStringInfoString(&buf, val);
				}
				break;
			default:
				elog(ERROR, "unrecognized node type: %d",
					 (int) nodeTag(&arg->val));
				break;
		}
	}

	return buf.data;
}


/*
 * SET command
 */
void
SetPGVariable(const char *name, List *args, bool is_local, bool gp_dispatch)
{
	char	   *argstring = flatten_set_variable_args(name, args);

	/* Note SET DEFAULT (argstring == NULL) is equivalent to RESET */
	set_config_option(name,
					  argstring,
					  (superuser() ? PGC_SUSET : PGC_USERSET),
					  PGC_S_SESSION,
					  is_local,
					  true);

	if (Gp_role == GP_ROLE_DISPATCH && !IsBootstrapProcessingMode() &&
			strcmp(name,"gp_use_dispatch_agent")!=0)
	{

		ListCell * l;
		StringInfoData buffer;

		initStringInfo( &buffer );

        if (argstring == NULL)
        {
            appendStringInfo(&buffer, "RESET %s", name);
            args = NIL;
        }
        else
        {
            appendStringInfo(&buffer, "SET ");
		    if (is_local)
			    appendStringInfo(&buffer, "LOCAL ");

		    appendStringInfo(&buffer, "%s TO ", name);
        }

		foreach(l, args)
		{
			A_Const    *arg = (A_Const *) lfirst(l);
			char	   *val;

			if (l != list_head(args))
				appendStringInfo(&buffer, ", ");

			if (!IsA(arg, A_Const))
				elog(ERROR, "unrecognized node type: %d", (int) nodeTag(arg));

			switch (nodeTag(&arg->val))
			{
				case T_Integer:
					appendStringInfo(&buffer, "%ld", intVal(&arg->val));
					break;
				case T_Float:
					/* represented as a string, so just copy it */
					appendStringInfoString(&buffer, strVal(&arg->val));
					break;
				case T_String:
					val = strVal(&arg->val);

						/*
						 * Plain string literal or identifier., quote it
						 */

					if (val[0] != '\'')
						appendStringInfo(&buffer, "%s", quote_literal_internal(val));
					else
						appendStringInfo(&buffer, "%s",val);


					break;
				default:
					elog(ERROR, "unrecognized node type: %d",
						 (int) nodeTag(&arg->val));
					break;
			}
		}

		if (gp_dispatch)
		{
			CdbSetGucOnAllGangs( buffer.data, false, /*no txn*/ false );
		}
	}
}

/*
 * SET command wrapped as a SQL callable function.
 */
Datum
set_config_by_name(PG_FUNCTION_ARGS)
{
	char	   *name;
	char	   *value;
	char	   *new_value;
	bool		is_local;
	text	   *result_text;

	if (PG_ARGISNULL(0))
		ereport(ERROR,
				(errcode(ERRCODE_NULL_VALUE_NOT_ALLOWED),
				 errmsg("SET requires parameter name")));

	/* Get the GUC variable name */
	name = DatumGetCString(DirectFunctionCall1(textout, PG_GETARG_DATUM(0)));

	/* Get the desired value or set to NULL for a reset request */
	if (PG_ARGISNULL(1))
		value = NULL;
	else
		value = DatumGetCString(DirectFunctionCall1(textout, PG_GETARG_DATUM(1)));

	/*
	 * Get the desired state of is_local. Default to false if provided value
	 * is NULL
	 */
	if (PG_ARGISNULL(2))
		is_local = false;
	else
		is_local = PG_GETARG_BOOL(2);

	/* Note SET DEFAULT (argstring == NULL) is equivalent to RESET */
	set_config_option(name,
					  value,
					  (superuser() ? PGC_SUSET : PGC_USERSET),
					  PGC_S_SESSION,
					  is_local,
					  true);

    if (Gp_role == GP_ROLE_DISPATCH && !IsBootstrapProcessingMode() &&
        strcmp(name, "gp_use_dispatch_agent") != 0)
    {
			StringInfoData buffer;
			initStringInfo(&buffer);
			appendStringInfo(&buffer, "SET ");
			if (is_local)
					appendStringInfo(&buffer, "LOCAL ");
			appendStringInfo(&buffer, "%s TO '%s'", name, value);
			CdbSetGucOnAllGangs(buffer.data,
								   false /* cancelOnError */,
								   false /* no two phase commit */);
    }

	/* get the new current value */
	new_value = GetConfigOptionByName(name, NULL);

	/* Convert return string to text */
	result_text = DatumGetTextP(DirectFunctionCall1(textin, CStringGetDatum(new_value)));

	/* return it */
	PG_RETURN_TEXT_P(result_text);
}

static void
define_custom_variable(struct config_generic * variable)
{
	const char *name = variable->name;
	const char **nameAddr = &name;
	const char *value;
	struct config_string *pHolder;
	struct config_generic **res = (struct config_generic **) bsearch(
														  (void *) &nameAddr,
													  (void *) guc_variables,
														   num_guc_variables,
											 sizeof(struct config_generic *),
															guc_var_compare);

	if (res == NULL)
	{
		add_guc_variable(variable, ERROR);
		return;
	}

	/*
	 * This better be a placeholder
	 */
	if (((*res)->flags & GUC_CUSTOM_PLACEHOLDER) == 0)
		ereport(ERROR,
				(errcode(ERRCODE_INTERNAL_ERROR),
				 errmsg("attempt to redefine parameter \"%s\"", name)));

	Assert((*res)->vartype == PGC_STRING);
	pHolder = (struct config_string *) * res;

	/* We have the same name, no sorting is necessary */
	*res = variable;

	value = *pHolder->variable;

	/*
	 * Assign the string value stored in the placeholder to the real variable.
	 *
	 * XXX this is not really good enough --- it should be a nontransactional
	 * assignment, since we don't want it to roll back if the current xact
	 * fails later.
	 */
	set_config_option(name, value,
					  pHolder->gen.context, pHolder->gen.source,
					  false, true);

	/*
	 * Free up as much as we conveniently can of the placeholder structure
	 * (this neglects any stack items...)
	 */
	set_string_field(pHolder, pHolder->variable, NULL);
	set_string_field(pHolder, &pHolder->reset_val, NULL);
	set_string_field(pHolder, &pHolder->tentative_val, NULL);

	free(pHolder);
}

static void
init_custom_variable(struct config_generic * gen,
					 const char *name,
					 const char *short_desc,
					 const char *long_desc,
					 GucContext context,
					 enum config_type type)
{
	gen->name = guc_strdup(ERROR, name);
	gen->context = context;
	gen->group = CUSTOM_OPTIONS;
	gen->short_desc = short_desc;
	gen->long_desc = long_desc;
	gen->vartype = type;
}

void
DefineCustomBoolVariable(const char *name,
						 const char *short_desc,
						 const char *long_desc,
						 bool *valueAddr,
						 GucContext context,
						 GucBoolAssignHook assign_hook,
						 GucShowHook show_hook)
{
	size_t		sz = sizeof(struct config_bool);
	struct config_bool *var = (struct config_bool *) guc_malloc(ERROR, sz);

	memset(var, 0, sz);
	init_custom_variable(&var->gen, name, short_desc, long_desc, context, PGC_BOOL);

	var->variable = valueAddr;
	var->reset_val = *valueAddr;
	var->assign_hook = assign_hook;
	var->show_hook = show_hook;
	define_custom_variable(&var->gen);
}

void
DefineCustomIntVariable(const char *name,
						const char *short_desc,
						const char *long_desc,
						int *valueAddr,
						int minValue,
						int maxValue,
						GucContext context,
						GucIntAssignHook assign_hook,
						GucShowHook show_hook)
{
	size_t		sz = sizeof(struct config_int);
	struct config_int *var = (struct config_int *) guc_malloc(ERROR, sz);

	memset(var, 0, sz);
	init_custom_variable(&var->gen, name, short_desc, long_desc, context, PGC_INT);

	var->variable = valueAddr;
	var->reset_val = *valueAddr;
	var->min = minValue;
	var->max = maxValue;
	var->assign_hook = assign_hook;
	var->show_hook = show_hook;
	define_custom_variable(&var->gen);
}

void
DefineCustomRealVariable(const char *name,
						 const char *short_desc,
						 const char *long_desc,
						 double *valueAddr,
						 double minValue,
						 double maxValue,
						 GucContext context,
						 GucRealAssignHook assign_hook,
						 GucShowHook show_hook)
{
	size_t		sz = sizeof(struct config_real);
	struct config_real *var = (struct config_real *) guc_malloc(ERROR, sz);

	memset(var, 0, sz);
	init_custom_variable(&var->gen, name, short_desc, long_desc, context, PGC_REAL);

	var->variable = valueAddr;
	var->reset_val = *valueAddr;
	var->min = minValue;
	var->max = maxValue;
	var->assign_hook = assign_hook;
	var->show_hook = show_hook;
	define_custom_variable(&var->gen);
}

void
DefineCustomStringVariable(const char *name,
						   const char *short_desc,
						   const char *long_desc,
						   char **valueAddr,
						   GucContext context,
						   GucStringAssignHook assign_hook,
						   GucShowHook show_hook)
{
	size_t		sz = sizeof(struct config_string);
	struct config_string *var = (struct config_string *) guc_malloc(ERROR, sz);

	memset(var, 0, sz);
	init_custom_variable(&var->gen, name, short_desc, long_desc, context, PGC_STRING);

	var->variable = valueAddr;
	var->reset_val = *valueAddr;
	var->assign_hook = assign_hook;
	var->show_hook = show_hook;
	define_custom_variable(&var->gen);
}

void
EmitWarningsOnPlaceholders(const char *className)
{
	struct config_generic **vars = guc_variables;
	struct config_generic **last = vars + num_guc_variables;

	int			nameLen = strlen(className);

	while (vars < last)
	{
		struct config_generic *var = *vars++;

		if ((var->flags & GUC_CUSTOM_PLACEHOLDER) != 0 &&
			strncmp(className, var->name, nameLen) == 0 &&
			var->name[nameLen] == GUC_QUALIFIER_SEPARATOR)
		{
			if (Gp_role != GP_ROLE_EXECUTE)
			ereport(INFO,
					(errcode(ERRCODE_UNDEFINED_OBJECT),
					 errmsg("unrecognized configuration parameter \"%s\"", var->name)));
		}
	}
}


/*
 * SHOW command
 */
void
GetPGVariable(const char *name, DestReceiver *dest)
{
	if (pg_strcasecmp(name, "all") == 0)
		ShowAllGUCConfig(dest);
	else
		ShowGUCConfigOption(name, dest);
}

TupleDesc
GetPGVariableResultDesc(const char *name)
{
	TupleDesc	tupdesc;

	if (pg_strcasecmp(name, "all") == 0)
	{
		/* need a tuple descriptor representing three TEXT columns */
		tupdesc = CreateTemplateTupleDesc(3, false);
		TupleDescInitEntry(tupdesc, (AttrNumber) 1, "name",
						   TEXTOID, -1, 0);
		TupleDescInitEntry(tupdesc, (AttrNumber) 2, "setting",
						   TEXTOID, -1, 0);
		TupleDescInitEntry(tupdesc, (AttrNumber) 3, "description",
						   TEXTOID, -1, 0);

	}
	else
	{
		const char *varname;

		/* Get the canonical spelling of name */
		(void) GetConfigOptionByName(name, &varname);

		/* need a tuple descriptor representing a single TEXT column */
		tupdesc = CreateTemplateTupleDesc(1, false);
		TupleDescInitEntry(tupdesc, (AttrNumber) 1, varname,
						   TEXTOID, -1, 0);
	}
	return tupdesc;
}

/*
 * RESET command
 */
void
ResetPGVariable(const char *name)
{
	if (pg_strcasecmp(name, "all") == 0)
		ResetAllOptions();
	else
		set_config_option(name,
						  NULL,
						  (superuser() ? PGC_SUSET : PGC_USERSET),
						  PGC_S_SESSION,
						  false,
						  true);
}


/*
 * SHOW command
 */
static void
ShowGUCConfigOption(const char *name, DestReceiver *dest)
{
	TupOutputState *tstate;
	TupleDesc	tupdesc;
	const char *varname;
	char	   *value;

	/* Get the value and canonical spelling of name */
	value = GetConfigOptionByName(name, &varname);

	/* need a tuple descriptor representing a single TEXT column */
	tupdesc = CreateTemplateTupleDesc(1, false);
	TupleDescInitEntry(tupdesc, (AttrNumber) 1, varname,
					   TEXTOID, -1, 0);

	/* prepare for projection of tuples */
	tstate = begin_tup_output_tupdesc(dest, tupdesc);

	/* Send it */
	do_text_output_oneline(tstate, value);

	end_tup_output(tstate);
}

/*
 * SHOW ALL command
 */
static void
ShowAllGUCConfig(DestReceiver *dest)
{
	bool		am_superuser = superuser();
	int			i;
	TupOutputState *tstate;
	TupleDesc	tupdesc;
	char	   *values[3];

	/* need a tuple descriptor representing three TEXT columns */
	tupdesc = CreateTemplateTupleDesc(3, false);
	TupleDescInitEntry(tupdesc, (AttrNumber) 1, "name",
					   TEXTOID, -1, 0);
	TupleDescInitEntry(tupdesc, (AttrNumber) 2, "setting",
					   TEXTOID, -1, 0);
	TupleDescInitEntry(tupdesc, (AttrNumber) 3, "description",
					   TEXTOID, -1, 0);


	/* prepare for projection of tuples */
	tstate = begin_tup_output_tupdesc(dest, tupdesc);

	for (i = 0; i < num_guc_variables; i++)
	{
		struct config_generic *conf = guc_variables[i];

		if ((conf->flags & GUC_NO_SHOW_ALL) ||
			((conf->flags & GUC_SUPERUSER_ONLY) && !am_superuser))
			continue;

		/* assign to the values array */
		values[0] = (char *) conf->name;
		values[1] = _ShowOption(conf, true);
		values[2] = (char *) conf->short_desc;

		/* send it to dest */
		do_tup_output(tstate, values);

		/* clean up */
		if (values[1] != NULL)
			pfree(values[1]);
	}

	end_tup_output(tstate);
}

/*
 * Return GUC variable value by name; optionally return canonical
 * form of name.  Return value is palloc'd.
 */
char *
GetConfigOptionByName(const char *name, const char **varname)
{
	struct config_generic *record;

	record = find_option(name, ERROR);
	if (record == NULL)
		ereport(ERROR,
				(errcode(ERRCODE_UNDEFINED_OBJECT),
			   errmsg("unrecognized configuration parameter \"%s\"", name)));
	if ((record->flags & GUC_SUPERUSER_ONLY) && !superuser())
		ereport(ERROR,
				(errcode(ERRCODE_INSUFFICIENT_PRIVILEGE),
				 errmsg("must be superuser to examine \"%s\"", name)));

	if (varname)
		*varname = record->name;

	return _ShowOption(record, true);
}

/*
 * Return GUC variable value by variable number; optionally return canonical
 * form of name.  Return value is palloc'd.
 */
void
GetConfigOptionByNum(int varnum, const char **values, bool *noshow)
{
	char		buffer[256];
	struct config_generic *conf;

	/* check requested variable number valid */
	Assert((varnum >= 0) && (varnum < num_guc_variables));

	conf = guc_variables[varnum];

	if (noshow)
	{
		if ((conf->flags & GUC_NO_SHOW_ALL) ||
			((conf->flags & GUC_SUPERUSER_ONLY) && !superuser()))
			*noshow = true;
		else
			*noshow = false;
	}

	/* first get the generic attributes */

	/* name */
	values[0] = conf->name;

	/* setting : use _ShowOption in order to avoid duplicating the logic */
	values[1] = _ShowOption(conf, false);

	/* unit */
	if (conf->vartype == PGC_INT)
	{
		static char buf[8];

		switch (conf->flags & (GUC_UNIT_MEMORY | GUC_UNIT_TIME))
		{
			case GUC_UNIT_KB:
				values[2] = "kB";
				break;
			case GUC_UNIT_BLOCKS:
				snprintf(buf, sizeof(buf), "%dkB", BLCKSZ / 1024);
				values[2] = buf;
				break;
			case GUC_UNIT_XBLOCKS:
				snprintf(buf, sizeof(buf), "%dkB", XLOG_BLCKSZ / 1024);
				values[2] = buf;
				break;
			case GUC_UNIT_MS:
				values[2] = "ms";
				break;
			case GUC_UNIT_S:
				values[2] = "s";
				break;
			case GUC_UNIT_MIN:
				values[2] = "min";
				break;
			default:
				values[2] = "";
				break;
		}
	}
	else
		values[2] = NULL;

	/* group */
	values[3] = config_group_names[conf->group];

	/* short_desc */
	values[4] = conf->short_desc;

	/* extra_desc */
	values[5] = conf->long_desc;

	/* context */
	values[6] = GucContext_Names[conf->context];

	/* vartype */
	values[7] = config_type_names[conf->vartype];

	/* source */
	values[8] = GucSource_Names[conf->source];

	/* now get the type specifc attributes */
	switch (conf->vartype)
	{
		case PGC_BOOL:
			{
				/* min_val */
				values[9] = NULL;

				/* max_val */
				values[10] = NULL;
			}
			break;

		case PGC_INT:
			{
				struct config_int *lconf = (struct config_int *) conf;

				/* min_val */
				snprintf(buffer, sizeof(buffer), "%d", lconf->min);
				values[9] = pstrdup(buffer);

				/* max_val */
				snprintf(buffer, sizeof(buffer), "%d", lconf->max);
				values[10] = pstrdup(buffer);
			}
			break;

		case PGC_REAL:
			{
				struct config_real *lconf = (struct config_real *) conf;

				/* min_val */
				snprintf(buffer, sizeof(buffer), "%g", lconf->min);
				values[9] = pstrdup(buffer);

				/* max_val */
				snprintf(buffer, sizeof(buffer), "%g", lconf->max);
				values[10] = pstrdup(buffer);
			}
			break;

		case PGC_STRING:
			{
				/* min_val */
				values[9] = NULL;

				/* max_val */
				values[10] = NULL;
			}
			break;

		default:
			{
				/*
				 * should never get here, but in case we do, set 'em to NULL
				 */

				/* min_val */
				values[9] = NULL;

				/* max_val */
				values[10] = NULL;
			}
			break;
	}
}

/*
 * Return the total number of GUC variables
 */
int
GetNumConfigOptions(void)
{
	return num_guc_variables;
}

/*
 * show_config_by_name - equiv to SHOW X command but implemented as
 * a function.
 */
Datum
show_config_by_name(PG_FUNCTION_ARGS)
{
	char	   *varname;
	char	   *varval;
	text	   *result_text;

	/* Get the GUC variable name */
	varname = DatumGetCString(DirectFunctionCall1(textout, PG_GETARG_DATUM(0)));

	/* Get the value */
	varval = GetConfigOptionByName(varname, NULL);

	/* Convert to text */
	result_text = DatumGetTextP(DirectFunctionCall1(textin, CStringGetDatum(varval)));

	/* return it */
	PG_RETURN_TEXT_P(result_text);
}

/*
 * show_all_settings - equiv to SHOW ALL command but implemented as
 * a Table Function.
 */
#define NUM_PG_SETTINGS_ATTS	11

Datum
show_all_settings(PG_FUNCTION_ARGS)
{
	FuncCallContext *funcctx;
	TupleDesc	tupdesc;
	int			call_cntr;
	int			max_calls;
	AttInMetadata *attinmeta;
	MemoryContext oldcontext;

	/* stuff done only on the first call of the function */
	if (SRF_IS_FIRSTCALL())
	{
		/* create a function context for cross-call persistence */
		funcctx = SRF_FIRSTCALL_INIT();

		/*
		 * switch to memory context appropriate for multiple function calls
		 */
		oldcontext = MemoryContextSwitchTo(funcctx->multi_call_memory_ctx);

		/*
		 * need a tuple descriptor representing NUM_PG_SETTINGS_ATTS columns
		 * of the appropriate types
		 */
		tupdesc = CreateTemplateTupleDesc(NUM_PG_SETTINGS_ATTS, false);
		TupleDescInitEntry(tupdesc, (AttrNumber) 1, "name",
						   TEXTOID, -1, 0);
		TupleDescInitEntry(tupdesc, (AttrNumber) 2, "setting",
						   TEXTOID, -1, 0);
		TupleDescInitEntry(tupdesc, (AttrNumber) 3, "unit",
						   TEXTOID, -1, 0);
		TupleDescInitEntry(tupdesc, (AttrNumber) 4, "category",
						   TEXTOID, -1, 0);
		TupleDescInitEntry(tupdesc, (AttrNumber) 5, "short_desc",
						   TEXTOID, -1, 0);
		TupleDescInitEntry(tupdesc, (AttrNumber) 6, "extra_desc",
						   TEXTOID, -1, 0);
		TupleDescInitEntry(tupdesc, (AttrNumber) 7, "context",
						   TEXTOID, -1, 0);
		TupleDescInitEntry(tupdesc, (AttrNumber) 8, "vartype",
						   TEXTOID, -1, 0);
		TupleDescInitEntry(tupdesc, (AttrNumber) 9, "source",
						   TEXTOID, -1, 0);
		TupleDescInitEntry(tupdesc, (AttrNumber) 10, "min_val",
						   TEXTOID, -1, 0);
		TupleDescInitEntry(tupdesc, (AttrNumber) 11, "max_val",
						   TEXTOID, -1, 0);

		/*
		 * Generate attribute metadata needed later to produce tuples from raw
		 * C strings
		 */
		attinmeta = TupleDescGetAttInMetadata(tupdesc);
		funcctx->attinmeta = attinmeta;

		/* total number of tuples to be returned */
		funcctx->max_calls = GetNumConfigOptions();

		MemoryContextSwitchTo(oldcontext);
	}

	/* stuff done on every call of the function */
	funcctx = SRF_PERCALL_SETUP();

	call_cntr = funcctx->call_cntr;
	max_calls = funcctx->max_calls;
	attinmeta = funcctx->attinmeta;

	if (call_cntr < max_calls)	/* do when there is more left to send */
	{
		char	   *values[NUM_PG_SETTINGS_ATTS];
		bool		noshow;
		HeapTuple	tuple;
		Datum		result;

		/*
		 * Get the next visible GUC variable name and value
		 */
		do
		{
			GetConfigOptionByNum(call_cntr, (const char **) values, &noshow);
			if (noshow)
			{
				/* bump the counter and get the next config setting */
				call_cntr = ++funcctx->call_cntr;

				/* make sure we haven't gone too far now */
				if (call_cntr >= max_calls)
					SRF_RETURN_DONE(funcctx);
			}
		} while (noshow);

		/* build a tuple */
		tuple = BuildTupleFromCStrings(attinmeta, values);

		/* make the tuple into a datum */
		result = HeapTupleGetDatum(tuple);

		SRF_RETURN_NEXT(funcctx, result);
	}
	else
	{
		/* do when there is no more left */
		SRF_RETURN_DONE(funcctx);
	}
}

static char *
_ShowOption(struct config_generic * record, bool use_units)
{
	char		buffer[256];
	const char *val;

	switch (record->vartype)
	{
		case PGC_BOOL:
			{
				struct config_bool *conf = (struct config_bool *) record;

				if (conf->show_hook)
					val = (*conf->show_hook) ();
				else
					val = *conf->variable ? "on" : "off";
			}
			break;

		case PGC_INT:
			{
				struct config_int *conf = (struct config_int *) record;

				if (conf->show_hook)
					val = (*conf->show_hook) ();
				else
				{
					/*
					 * Use int64 arithmetic to avoid overflows in units
					 * conversion.  If INT64_IS_BUSTED we might overflow
					 * anyway and print bogus answers, but there are few
					 * enough such machines that it doesn't seem worth
					 * trying harder.
					 */
					int64		result = *conf->variable;
					const char *unit;

					if (use_units && result > 0 &&
						(record->flags & GUC_UNIT_MEMORY))
					{
						switch (record->flags & GUC_UNIT_MEMORY)
						{
							case GUC_UNIT_BLOCKS:
								result *= BLCKSZ / 1024;
								break;
							case GUC_UNIT_XBLOCKS:
								result *= XLOG_BLCKSZ / 1024;
								break;
						}

						if (result % KB_PER_GB == 0)
						{
							result /= KB_PER_GB;
							unit = "GB";
						}
						else if (result % KB_PER_MB == 0)
						{
							result /= KB_PER_MB;
							unit = "MB";
						}
						else
						{
							unit = "kB";
						}
					}
					else if (use_units && result > 0 &&
							 (record->flags & GUC_UNIT_TIME))
					{
						switch (record->flags & GUC_UNIT_TIME)
						{
							case GUC_UNIT_S:
								result *= MS_PER_S;
								break;
							case GUC_UNIT_MIN:
								result *= MS_PER_MIN;
								break;
						}

						if (result % MS_PER_D == 0)
						{
							result /= MS_PER_D;
							unit = "d";
						}
						else if (result % MS_PER_H == 0)
						{
							result /= MS_PER_H;
							unit = "h";
						}
						else if (result % MS_PER_MIN == 0)
						{
							result /= MS_PER_MIN;
							unit = "min";
						}
						else if (result % MS_PER_S == 0)
						{
							result /= MS_PER_S;
							unit = "s";
						}
						else
						{
							unit = "ms";
						}
					}
					else
						unit = "";

					snprintf(buffer, sizeof(buffer), INT64_FORMAT "%s",
							 result, unit);
					val = buffer;
				}
			}
			break;

		case PGC_REAL:
			{
				struct config_real *conf = (struct config_real *) record;

				if (conf->show_hook)
					val = (*conf->show_hook) ();
				else
				{
					char		unit[4];
					double		result = *conf->variable;

					if (use_units && result > 0 && (record->flags & GUC_UNIT_MEMORY))
					{
                        double result_gb;
                        double result_mb;

                        switch (record->flags & GUC_UNIT_MEMORY)
						{
							case GUC_UNIT_BLOCKS:
								result *= BLCKSZ / 1024;
								break;
							case GUC_UNIT_XBLOCKS:
								result *= XLOG_BLCKSZ / 1024;
								break;
						}

                        result_gb = result / KB_PER_GB;
                        result_mb = result / KB_PER_MB;

						if (result_gb >= 1.0 &&
                            result_gb * KB_PER_GB == result)
						{
							result = result_gb;
							strcpy(unit, "GB");
						}
						else if (result_mb >= 1.0 &&
                                 result_mb * KB_PER_MB == result)
						{
							result = result_mb;
							strcpy(unit, "MB");
						}
						else
							strcpy(unit, "kB");
					}
					else
						strcpy(unit, "");

					snprintf(buffer, sizeof(buffer), "%g%s", result, unit);
					val = buffer;
				}
			}
			break;

		case PGC_STRING:
			{
				struct config_string *conf = (struct config_string *) record;

				if (conf->show_hook)
					val = (*conf->show_hook) ();
				else if (*conf->variable && **conf->variable)
					val = *conf->variable;
				else
					val = "";
			}
			break;

		default:
			/* just to keep compiler quiet */
			val = "???";
			break;
	}

	return pstrdup(val);
}


static bool
is_newvalue_equal(struct config_generic * record, const char *newvalue)
{
	switch (record->vartype)
	{
		case PGC_BOOL:
			{
				struct config_bool *conf = (struct config_bool *) record;
				bool		newval;

				return parse_bool(newvalue, &newval) &&
					*conf->variable == newval;
			}
		case PGC_INT:
			{
				struct config_int *conf = (struct config_int *) record;
				int			newval;

				return parse_int(newvalue, &newval, record->flags, NULL)
					&& *conf->variable == newval;
			}
		case PGC_REAL:
			{
				struct config_real *conf = (struct config_real *) record;
				double		newval;

				return parse_real(newvalue, &newval, record->flags)
					&& *conf->variable == newval;
			}
		case PGC_STRING:
			{
				struct config_string *conf = (struct config_string *) record;

				return strcmp(*conf->variable, newvalue) == 0;
			}
	}

	return false;
}


#ifdef EXEC_BACKEND

/*
 *	This routine dumps out all non-default GUC options into a binary
 *	file that is read by all exec'ed backends.  The format is:
 *
 *		variable name, string, null terminated
 *		variable value, string, null terminated
 *		variable source, integer
 */
void
write_nondefault_variables(GucContext context)
{
	int			i;
	int			elevel;
	FILE	   *fp;

	Assert(context == PGC_POSTMASTER || context == PGC_SIGHUP);

	elevel = (context == PGC_SIGHUP) ? LOG : ERROR;

	/*
	 * Open file
	 */
	fp = AllocateFile(CONFIG_EXEC_PARAMS_NEW, "w");
	if (!fp)
	{
		ereport(elevel,
				(errcode_for_file_access(),
				 errmsg("could not write to file \"%s\": %m",
						CONFIG_EXEC_PARAMS_NEW)));
		return;
	}

	for (i = 0; i < num_guc_variables; i++)
	{
		struct config_generic *gconf = guc_variables[i];

		if (gconf->source != PGC_S_DEFAULT)
		{
			fprintf(fp, "%s", gconf->name);
			fputc(0, fp);

			switch (gconf->vartype)
			{
				case PGC_BOOL:
					{
						struct config_bool *conf = (struct config_bool *) gconf;

						if (*conf->variable == 0)
							fprintf(fp, "false");
						else
							fprintf(fp, "true");
					}
					break;

				case PGC_INT:
					{
						struct config_int *conf = (struct config_int *) gconf;

						fprintf(fp, "%d", *conf->variable);
					}
					break;

				case PGC_REAL:
					{
						struct config_real *conf = (struct config_real *) gconf;

						/* Could lose precision here? */
						fprintf(fp, "%f", *conf->variable);
					}
					break;

				case PGC_STRING:
					{
						struct config_string *conf = (struct config_string *) gconf;

						fprintf(fp, "%s", *conf->variable);
					}
					break;
			}

			fputc(0, fp);

			fwrite(&gconf->source, sizeof(gconf->source), 1, fp);
		}
	}

	if (FreeFile(fp))
	{
		ereport(elevel,
				(errcode_for_file_access(),
				 errmsg("could not write to file \"%s\": %m",
						CONFIG_EXEC_PARAMS_NEW)));
		return;
	}

	/*
	 * Put new file in place.  This could delay on Win32, but we don't hold
	 * any exclusive locks.
	 */
	rename(CONFIG_EXEC_PARAMS_NEW, CONFIG_EXEC_PARAMS);
}


/*
 *	Read string, including null byte from file
 *
 *	Return NULL on EOF and nothing read
 */
static char *
read_string_with_null(FILE *fp)
{
	int			i = 0,
				ch,
				maxlen = 256;
	char	   *str = NULL;

	do
	{
		if ((ch = fgetc(fp)) == EOF)
		{
			if (i == 0)
				return NULL;
			else
				elog(FATAL, "invalid format of exec config params file");
		}
		if (i == 0)
			str = guc_malloc(FATAL, maxlen);
		else if (i == maxlen)
			str = guc_realloc(FATAL, str, maxlen *= 2);
		str[i++] = ch;
	} while (ch != 0);

	return str;
}


/*
 *	This routine loads a previous postmaster dump of its non-default
 *	settings.
 */
void
read_nondefault_variables(void)
{
	FILE	   *fp;
	char	   *varname,
			   *varvalue;
	int			varsource;

	/*
	 * Open file
	 */
	fp = AllocateFile(CONFIG_EXEC_PARAMS, "r");
	if (!fp)
	{
		/* File not found is fine */
		if (errno != ENOENT)
			ereport(FATAL,
					(errcode_for_file_access(),
					 errmsg("could not read from file \"%s\": %m",
							CONFIG_EXEC_PARAMS)));
		return;
	}

	for (;;)
	{
		struct config_generic *record;

		if ((varname = read_string_with_null(fp)) == NULL)
			break;

		if ((record = find_option(varname, FATAL)) == NULL)
			elog(FATAL, "failed to locate variable %s in exec config params file", varname);
		if ((varvalue = read_string_with_null(fp)) == NULL)
			elog(FATAL, "invalid format of exec config params file");
		if (fread(&varsource, sizeof(varsource), 1, fp) == 0)
			elog(FATAL, "invalid format of exec config params file");

		(void) set_config_option(varname, varvalue, record->context,
								 varsource, false, true);
		free(varname);
		free(varvalue);
	}

	FreeFile(fp);
}
#endif   /* EXEC_BACKEND */


/*
 * A little "long argument" simulation, although not quite GNU
 * compliant. Takes a string of the form "some-option=some value" and
 * returns name = "some_option" and value = "some value" in malloc'ed
 * storage. Note that '-' is converted to '_' in the option name. If
 * there is no '=' in the input string then value will be NULL.
 */
void
ParseLongOption(const char *string, char **name, char **value)
{
	size_t		equal_pos;
	char	   *cp;

	AssertArg(string);
	AssertArg(name);
	AssertArg(value);

	equal_pos = strcspn(string, "=");

	if (string[equal_pos] == '=')
	{
		*name = guc_malloc(FATAL, equal_pos + 1);
		strlcpy(*name, string, equal_pos + 1);

		*value = guc_strdup(FATAL, &string[equal_pos + 1]);
	}
	else
	{
		/* no equal sign in string */
		*name = guc_strdup(FATAL, string);
		*value = NULL;
	}

	for (cp = *name; *cp; cp++)
		if (*cp == '-')
			*cp = '_';
}

/*
 * Handle options fetched from pg_database.datconfig or pg_authid.rolconfig.
 * The array parameter must be an array of TEXT (it must not be NULL).
 */
void
ProcessGUCArray(ArrayType *array, GucSource source)
{
	int			i;

	Assert(array != NULL);
	Assert(ARR_ELEMTYPE(array) == TEXTOID);
	Assert(ARR_NDIM(array) == 1);
	Assert(ARR_LBOUND(array)[0] == 1);
	Assert(source == PGC_S_DATABASE || source == PGC_S_USER);

	for (i = 1; i <= ARR_DIMS(array)[0]; i++)
	{
		Datum		d;
		bool		isnull;
		char	   *s;
		char	   *name;
		char	   *value;

		d = array_ref(array, 1, &i,
					  -1 /* varlenarray */ ,
					  -1 /* TEXT's typlen */ ,
					  false /* TEXT's typbyval */ ,
					  'i' /* TEXT's typalign */ ,
					  &isnull);

		if (isnull)
			continue;

		s = DatumGetCString(DirectFunctionCall1(textout, d));

		ParseLongOption(s, &name, &value);
		if (!value)
		{
			ereport(WARNING,
					(errcode(ERRCODE_SYNTAX_ERROR),
			  errmsg("could not parse setting for parameter \"%s\"", name)));
			free(name);
			continue;
		}

		/*
		 * We process all these options at SUSET level.  We assume that the
		 * right to insert an option into pg_database or pg_authid was checked
		 * when it was inserted.
		 */
		SetConfigOption(name, value, PGC_SUSET, source);

		free(name);
		if (value)
			free(value);
		pfree(s);
	}
}


/*
 * Add an entry to an option array.  The array parameter may be NULL
 * to indicate the current table entry is NULL.
 */
ArrayType *
GUCArrayAdd(ArrayType *array, const char *name, const char *value)
{
	const char *varname;
	Datum		datum;
	char	   *newval;
	ArrayType  *a;

	Assert(name);
	Assert(value);

	/* test if the option is valid */
	set_config_option(name, value,
					  superuser() ? PGC_SUSET : PGC_USERSET,
					  PGC_S_TEST, false, false);

	/* convert name to canonical spelling, so we can use plain strcmp */
	(void) GetConfigOptionByName(name, &varname);
	name = varname;

	newval = palloc(strlen(name) + 1 + strlen(value) + 1);
	sprintf(newval, "%s=%s", name, value);
	datum = DirectFunctionCall1(textin, CStringGetDatum(newval));

	if (array)
	{
		int			index;
		bool		isnull;
		int			i;

		Assert(ARR_ELEMTYPE(array) == TEXTOID);
		Assert(ARR_NDIM(array) == 1);
		Assert(ARR_LBOUND(array)[0] == 1);

		index = ARR_DIMS(array)[0] + 1; /* add after end */

		for (i = 1; i <= ARR_DIMS(array)[0]; i++)
		{
			Datum		d;
			char	   *current;

			d = array_ref(array, 1, &i,
						  -1 /* varlenarray */ ,
						  -1 /* TEXT's typlen */ ,
						  false /* TEXT's typbyval */ ,
						  'i' /* TEXT's typalign */ ,
						  &isnull);
			if (isnull)
				continue;
			current = DatumGetCString(DirectFunctionCall1(textout, d));
			if (strncmp(current, newval, strlen(name) + 1) == 0)
			{
				index = i;
				break;
			}
		}

		a = array_set(array, 1, &index,
					  datum,
					  false,
					  -1 /* varlena array */ ,
					  -1 /* TEXT's typlen */ ,
					  false /* TEXT's typbyval */ ,
					  'i' /* TEXT's typalign */ );
	}
	else
		a = construct_array(&datum, 1,
							TEXTOID,
							-1, false, 'i');

	return a;
}


/*
 * Delete an entry from an option array.  The array parameter may be NULL
 * to indicate the current table entry is NULL.  Also, if the return value
 * is NULL then a null should be stored.
 */
ArrayType *
GUCArrayDelete(ArrayType *array, const char *name)
{
	const char *varname;
	ArrayType  *newarray;
	int			i;
	int			index;

	Assert(name);

	/* test if the option is valid */
	set_config_option(name, NULL,
					  superuser() ? PGC_SUSET : PGC_USERSET,
					  PGC_S_TEST, false, false);

	/* convert name to canonical spelling, so we can use plain strcmp */
	(void) GetConfigOptionByName(name, &varname);
	name = varname;

	/* if array is currently null, then surely nothing to delete */
	if (!array)
		return NULL;

	newarray = NULL;
	index = 1;

	for (i = 1; i <= ARR_DIMS(array)[0]; i++)
	{
		Datum		d;
		char	   *val;
		bool		isnull;

		d = array_ref(array, 1, &i,
					  -1 /* varlenarray */ ,
					  -1 /* TEXT's typlen */ ,
					  false /* TEXT's typbyval */ ,
					  'i' /* TEXT's typalign */ ,
					  &isnull);
		if (isnull)
			continue;
		val = DatumGetCString(DirectFunctionCall1(textout, d));

		/* ignore entry if it's what we want to delete */
		if (strncmp(val, name, strlen(name)) == 0
			&& val[strlen(name)] == '=')
			continue;

		/* else add it to the output array */
		if (newarray)
		{
			newarray = array_set(newarray, 1, &index,
								 d,
								 false,
								 -1 /* varlenarray */ ,
								 -1 /* TEXT's typlen */ ,
								 false /* TEXT's typbyval */ ,
								 'i' /* TEXT's typalign */ );
		}
		else
			newarray = construct_array(&d, 1,
									   TEXTOID,
									   -1, false, 'i');

		index++;
	}

	return newarray;
}

/*
 * Given a GUC array, delete all settings from it that our permission
 * level allows: if superuser, delete them all; if regular user, only
 * those that are PGC_USERSET
 */
ArrayType *
GUCArrayReset(ArrayType *array)
{
	ArrayType  *newarray;
	int			i;
	int			index;

	/* if array is currently null, nothing to do */
	if (!array)
		return NULL;

	/* if we're superuser, we can delete everything */
	if (superuser())
		return NULL;

	newarray = NULL;
	index = 1;

	for (i = 1; i <= ARR_DIMS(array)[0]; i++)
	{
		Datum		d;
		char	   *val;
		char	   *eqsgn;
		bool		isnull;
		struct config_generic *gconf;

		d = array_ref(array, 1, &i,
					  -1 /* varlenarray */ ,
					  -1 /* TEXT's typlen */ ,
					  false /* TEXT's typbyval */ ,
					  'i' /* TEXT's typalign */ ,
					  &isnull);

		if (isnull)
			continue;
		val = DatumGetCString(DirectFunctionCall1(textout, d));

		eqsgn = strchr(val, '=');
		*eqsgn = '\0';

		gconf = find_option(val, WARNING);
		if (!gconf)
			continue;

		/* note: superuser-ness was already checked above */
		/* skip entry if OK to delete */
		if (gconf->context == PGC_USERSET)
			continue;

		/* XXX do we need to worry about database owner? */

		/* else add it to the output array */
		if (newarray)
		{
			newarray = array_set(newarray, 1, &index,
								 d,
								 false,
								 -1 /* varlenarray */ ,
								 -1 /* TEXT's typlen */ ,
								 false /* TEXT's typbyval */ ,
								 'i' /* TEXT's typalign */ );
		}
		else
			newarray = construct_array(&d, 1,
									   TEXTOID,
									   -1, false, 'i');

		index++;
		pfree(val);
	}

	return newarray;
}

static bool
assign_maxconnections(int newval, bool doit, GucSource source)
{
	if (doit)
	{
		if (newval + autovacuum_max_workers > INT_MAX / 4)
			return false;

		MaxBackends = newval + autovacuum_max_workers;
	}

	return true;
}

static bool
assign_autovacuum_max_workers(int newval, bool doit, GucSource source)
{
	if (doit)
	{
		if (newval + MaxConnections > INT_MAX / 4)
			return false;

		MaxBackends = newval + MaxConnections;
	}

	return true;
}

/*
 * assign_hook subroutines
 */

static const char *
assign_log_destination(const char *value, bool doit, GucSource source)
{
	char	   *rawstring;
	List	   *elemlist;
	ListCell   *l;
	int			newlogdest = 0;

	/* Need a modifiable copy of string */
	rawstring = pstrdup(value);

	/* Parse string into list of identifiers */
	if (!SplitIdentifierString(rawstring, ',', &elemlist))
	{
		/* syntax error in list */
		pfree(rawstring);
		list_free(elemlist);
		if (source >= PGC_S_INTERACTIVE)
			ereport(ERROR,
					(errcode(ERRCODE_INVALID_PARAMETER_VALUE),
			errmsg("invalid list syntax for parameter \"log_destination\"")));
		return NULL;
	}

	foreach(l, elemlist)
	{
		char	   *tok = (char *) lfirst(l);

		if (pg_strcasecmp(tok, "stderr") == 0)
			newlogdest |= LOG_DESTINATION_STDERR;
#ifdef HAVE_SYSLOG
		else if (pg_strcasecmp(tok, "syslog") == 0)
			newlogdest |= LOG_DESTINATION_SYSLOG;
#endif
#ifdef WIN32
		else if (pg_strcasecmp(tok, "eventlog") == 0)
			newlogdest |= LOG_DESTINATION_EVENTLOG;
#endif
		else
		{
			if (source >= PGC_S_INTERACTIVE)
				ereport(ERROR,
						(errcode(ERRCODE_INVALID_PARAMETER_VALUE),
				  errmsg("unrecognized \"log_destination\" key word: \"%s\"",
						 tok)));
			pfree(rawstring);
			list_free(elemlist);
			return NULL;
		}
	}

	if (doit)
		Log_destination = newlogdest;

	pfree(rawstring);
	list_free(elemlist);

	return value;
}

#ifdef HAVE_SYSLOG

static const char *
assign_syslog_facility(const char *facility, bool doit, GucSource source)
{
	int			syslog_fac;

	if (pg_strcasecmp(facility, "LOCAL0") == 0)
		syslog_fac = LOG_LOCAL0;
	else if (pg_strcasecmp(facility, "LOCAL1") == 0)
		syslog_fac = LOG_LOCAL1;
	else if (pg_strcasecmp(facility, "LOCAL2") == 0)
		syslog_fac = LOG_LOCAL2;
	else if (pg_strcasecmp(facility, "LOCAL3") == 0)
		syslog_fac = LOG_LOCAL3;
	else if (pg_strcasecmp(facility, "LOCAL4") == 0)
		syslog_fac = LOG_LOCAL4;
	else if (pg_strcasecmp(facility, "LOCAL5") == 0)
		syslog_fac = LOG_LOCAL5;
	else if (pg_strcasecmp(facility, "LOCAL6") == 0)
		syslog_fac = LOG_LOCAL6;
	else if (pg_strcasecmp(facility, "LOCAL7") == 0)
		syslog_fac = LOG_LOCAL7;
	else
		return NULL;			/* reject */

	if (doit)
	{
		syslog_facility = syslog_fac;
		set_syslog_parameters(syslog_ident_str ? syslog_ident_str : "postgres",
							  syslog_facility);
	}

	return facility;
}

static const char *
assign_syslog_ident(const char *ident, bool doit, GucSource source)
{
	if (doit)
		set_syslog_parameters(ident, syslog_facility);

	return ident;
}
#endif   /* HAVE_SYSLOG */


static const char *
assign_defaultxactisolevel(const char *newval, bool doit, GucSource source)
{
	if (pg_strcasecmp(newval, "serializable") == 0)
	{
		if (doit)
			DefaultXactIsoLevel = XACT_SERIALIZABLE;
	}
	else if (pg_strcasecmp(newval, "repeatable read") == 0)
	{
		if (doit)
			DefaultXactIsoLevel = XACT_REPEATABLE_READ;
	}
	else if (pg_strcasecmp(newval, "read committed") == 0)
	{
		if (doit)
			DefaultXactIsoLevel = XACT_READ_COMMITTED;
	}
	else if (pg_strcasecmp(newval, "read uncommitted") == 0)
	{
		if (doit)
			DefaultXactIsoLevel = XACT_READ_UNCOMMITTED;
	}
	else
		return NULL;
	return newval;
}

static const char *
assign_log_min_messages(const char *newval,
						bool doit, GucSource source)
{
	return (assign_msglvl(&log_min_messages, newval, doit, source));
}

static const char *
assign_client_min_messages(const char *newval, bool doit, GucSource source)
{
	return (assign_msglvl(&client_min_messages, newval, doit, source));
}

static const char *
assign_min_error_statement(const char *newval, bool doit, GucSource source)
{
	return (assign_msglvl(&log_min_error_statement, newval, doit, source));
}

const char *
assign_msglvl(int *var, const char *newval, bool doit, GucSource source)
{
	if (pg_strcasecmp(newval, "debug") == 0)
	{
		if (doit)
			(*var) = DEBUG2;
	}
	else if (pg_strcasecmp(newval, "debug5") == 0)
	{
		if (doit)
			(*var) = DEBUG5;
	}
	else if (pg_strcasecmp(newval, "debug4") == 0)
	{
		if (doit)
			(*var) = DEBUG4;
	}
	else if (pg_strcasecmp(newval, "debug3") == 0)
	{
		if (doit)
			(*var) = DEBUG3;
	}
	else if (pg_strcasecmp(newval, "debug2") == 0)
	{
		if (doit)
			(*var) = DEBUG2;
	}
	else if (pg_strcasecmp(newval, "debug1") == 0)
	{
		if (doit)
			(*var) = DEBUG1;
	}
	else if (pg_strcasecmp(newval, "log") == 0)
	{
		if (doit)
			(*var) = LOG;
	}

	/*
	 * Client_min_messages always prints 'info', but we allow it as a value
	 * anyway.
	 */
	else if (pg_strcasecmp(newval, "info") == 0)
	{
		if (doit)
			(*var) = INFO;
	}
	else if (pg_strcasecmp(newval, "notice") == 0)
	{
		if (doit)
			(*var) = NOTICE;
	}
	else if (pg_strcasecmp(newval, "warning") == 0)
	{
		if (doit)
			(*var) = WARNING;
	}
	else if (pg_strcasecmp(newval, "error") == 0)
	{
		if (doit)
			(*var) = ERROR;
	}
	/* We allow FATAL/PANIC for client-side messages too. */
	else if (pg_strcasecmp(newval, "fatal") == 0)
	{
		if (doit)
			(*var) = FATAL;
	}
	else if (pg_strcasecmp(newval, "panic") == 0)
	{
		if (doit)
			(*var) = PANIC;
	}
	else
		return NULL;			/* fail */
	return newval;				/* OK */
}

static const char *
assign_IntervalStyle(const char *newval, bool doit, GucSource source)
{
	if (pg_strcasecmp(newval, "postgres")==0)
	{
		if (doit)
			IntervalStyle = INTSTYLE_POSTGRES;
	}
	else if (pg_strcasecmp(newval, "postgres_verbose")==0)
	{
		if (doit)
			IntervalStyle = INTSTYLE_POSTGRES_VERBOSE;
	}
	else if (pg_strcasecmp(newval, "sql_standard")==0)
	{
		if (doit)
			IntervalStyle = INTSTYLE_SQL_STANDARD;
	}
	else if (pg_strcasecmp(newval, "ISO_8601")==0)
	{
		if (doit)
			IntervalStyle = INTSTYLE_ISO_8601;
	}
	else
		return NULL;
	return newval;

}

static const char *
show_IntervalStyle(void)
{
	switch(IntervalStyle)
	{
	case INTSTYLE_POSTGRES:  return "postgres";
	case INTSTYLE_POSTGRES_VERBOSE:  return "postgres_verbose";
	case INTSTYLE_SQL_STANDARD:  return "sql_standard";
	case INTSTYLE_ISO_8601:  return "ISO_8601";
	};
	return NULL;

}

static const char *
assign_log_error_verbosity(const char *newval, bool doit, GucSource source)
{
	if (pg_strcasecmp(newval, "terse") == 0)
	{
		if (doit)
			Log_error_verbosity = PGERROR_TERSE;
	}
	else if (pg_strcasecmp(newval, "default") == 0)
	{
		if (doit)
			Log_error_verbosity = PGERROR_DEFAULT;
	}
	else if (pg_strcasecmp(newval, "verbose") == 0)
	{
		if (doit)
			Log_error_verbosity = PGERROR_VERBOSE;
	}
	else
		return NULL;			/* fail */
	return newval;				/* OK */
}

static const char *
assign_log_statement(const char *newval, bool doit, GucSource source)
{
	if (pg_strcasecmp(newval, "none") == 0)
	{
		if (doit)
			log_statement = LOGSTMT_NONE;
	}
	else if (pg_strcasecmp(newval, "ddl") == 0)
	{
		if (doit)
			log_statement = LOGSTMT_DDL;
	}
	else if (pg_strcasecmp(newval, "mod") == 0)
	{
		if (doit)
			log_statement = LOGSTMT_MOD;
	}
	else if (pg_strcasecmp(newval, "all") == 0)
	{
		if (doit)
			log_statement = LOGSTMT_ALL;
	}
	else
		return NULL;			/* fail */
	return newval;				/* OK */
}

static const char *
show_num_temp_buffers(void)
{
	/*
	 * We show the GUC var until local buffers have been initialized, and
	 * NLocBuffer afterwards.
	 */
	static char nbuf[32];

	sprintf(nbuf, "%d", NLocBuffer ? NLocBuffer : num_temp_buffers);
	return nbuf;
}

static bool
assign_phony_autocommit(bool newval, bool doit, GucSource source)
{
	if (!newval)
	{
		if (doit && source >= PGC_S_INTERACTIVE)
			ereport(ERROR,
					(errcode(ERRCODE_FEATURE_NOT_SUPPORTED),
					 errmsg("SET AUTOCOMMIT TO OFF is no longer supported")));
		return false;
	}
	return true;
}

static const char *
assign_custom_variable_classes(const char *newval, bool doit, GucSource source)
{
	/*
	 * Check syntax. newval must be a comma separated list of identifiers.
	 * Whitespace is allowed but removed from the result.
	 */
	bool		hasSpaceAfterToken = false;
	const char *cp = newval;
	int			symLen = 0;
	int			c;
	StringInfoData buf;

	initStringInfo(&buf);
	while ((c = *cp++) != 0)
	{
		if (isspace((unsigned char) c))
		{
			if (symLen > 0)
				hasSpaceAfterToken = true;
			continue;
		}

		if (c == ',')
		{
			hasSpaceAfterToken = false;
			if (symLen > 0)
			{
				symLen = 0;
				appendStringInfoChar(&buf, ',');
			}
			continue;
		}

		if (hasSpaceAfterToken || !isalnum((unsigned char) c))
		{
			/*
			 * Syntax error due to token following space after token or non
			 * alpha numeric character
			 */
			ereport(LOG,
					(errcode(ERRCODE_SYNTAX_ERROR),
					 errmsg("invalid syntax for \"custom_variable_classes\": \"%s\"", newval)));
			pfree(buf.data);
			return NULL;
		}
		symLen++;
		appendStringInfoChar(&buf, (char) c);
	}

	/* Remove stray ',' at end */
	if (symLen == 0 && buf.len > 0)
		buf.data[--buf.len] = '\0';

	if (buf.len == 0)
		newval = NULL;
	else if (doit)
		newval = strdup(buf.data);

	pfree(buf.data);
	return newval;
}

static bool
assign_debug_assertions(bool newval, bool doit, GucSource source)
{
#ifndef USE_ASSERT_CHECKING
	if (newval)
		ereport(ERROR,
				(errcode(ERRCODE_INVALID_PARAMETER_VALUE),
			   errmsg("assertion checking is not supported by this build")));
#endif
	return true;
}

static bool
assign_autovacuum_warning(bool newval, bool doit, GucSource source)
{
	if (newval)
		elog(WARNING, "Autovacuum is not supported in GPDB.");

	return true;
}

static bool
assign_ssl(bool newval, bool doit, GucSource source)
{
#ifndef USE_SSL
	if (newval)
		ereport(ERROR,
				(errcode(ERRCODE_INVALID_PARAMETER_VALUE),
				 errmsg("SSL is not supported by this build")));
#endif
	return true;
}

static bool
assign_stage_log_stats(bool newval, bool doit, GucSource source)
{
	if (newval && log_statement_stats)
	{
		if (source >= PGC_S_INTERACTIVE)
			ereport(ERROR,
					(errcode(ERRCODE_INVALID_PARAMETER_VALUE),
					 errmsg("cannot enable parameter when \"log_statement_stats\" is true")));
		/* source == PGC_S_OVERRIDE means do it anyway, eg at xact abort */
		else if (source != PGC_S_OVERRIDE)
			return false;
	}
	return true;
}

static bool
assign_log_stats(bool newval, bool doit, GucSource source)
{
	if (newval &&
		(log_parser_stats || log_planner_stats || log_executor_stats || log_dispatch_stats))
	{
		if (source >= PGC_S_INTERACTIVE)
			ereport(ERROR,
					(errcode(ERRCODE_INVALID_PARAMETER_VALUE),
					 errmsg("cannot enable \"log_statement_stats\" when "
							"\"log_parser_stats\", \"log_planner_stats\", "
							"\"log_dispatch_stats\", "
							"or \"log_executor_stats\" is true")));
		/* source == PGC_S_OVERRIDE means do it anyway, eg at xact abort */
		else if (source != PGC_S_OVERRIDE)
			return false;
	}
	return true;
}

static bool
assign_transaction_read_only(bool newval, bool doit, GucSource source)
{
	/* Can't go to r/w mode inside a r/o transaction */
	if (newval == false && XactReadOnly && IsSubTransaction())
	{
		if (source >= PGC_S_INTERACTIVE)
			ereport(ERROR,
					(errcode(ERRCODE_INVALID_PARAMETER_VALUE),
					 errmsg("cannot set transaction read-write mode inside a read-only transaction")));
		/* source == PGC_S_OVERRIDE means do it anyway, eg at xact abort */
		else if (source != PGC_S_OVERRIDE)
			return false;
	}
	return true;
}

static const char *
assign_canonical_path(const char *newval, bool doit, GucSource source)
{
	if (doit)
	{
		char	   *canon_val = guc_strdup(ERROR, newval);

		canonicalize_path(canon_val);
		return canon_val;
	}
	else
		return newval;
}

static const char *
assign_backslash_quote(const char *newval, bool doit, GucSource source)
{
	BackslashQuoteType bq;
	bool		bqbool;

	/*
	 * Although only "on", "off", and "safe_encoding" are documented, we use
	 * parse_bool so we can accept all the likely variants of "on" and "off".
	 */
	if (pg_strcasecmp(newval, "safe_encoding") == 0)
		bq = BACKSLASH_QUOTE_SAFE_ENCODING;
	else if (parse_bool(newval, &bqbool))
	{
		bq = bqbool ? BACKSLASH_QUOTE_ON : BACKSLASH_QUOTE_OFF;
	}
	else
		return NULL;			/* reject */

	if (doit)
		backslash_quote = bq;

	return newval;
}

static const char *
assign_timezone_abbreviations(const char *newval, bool doit, GucSource source)
{
	/*
	 * The powerup value shown above for timezone_abbreviations is "UNKNOWN".
	 * When we see this we just do nothing.  If this value isn't overridden
	 * from the config file then pg_timezone_abbrev_initialize() will
	 * eventually replace it with "Default".  This hack has two purposes: to
	 * avoid wasting cycles loading values that might soon be overridden from
	 * the config file, and to avoid trying to read the timezone abbrev files
	 * during InitializeGUCOptions().  The latter doesn't work in an
	 * EXEC_BACKEND subprocess because my_exec_path hasn't been set yet and so
	 * we can't locate PGSHAREDIR.  (Essentially the same hack is used to
	 * delay initializing TimeZone ... if we have any more, we should try to
	 * clean up and centralize this mechanism ...)
	 */
	if (strcmp(newval, "UNKNOWN") == 0)
	{
		return newval;
	}

	/* Loading abbrev file is expensive, so only do it when value changes */
	if (timezone_abbreviations_string == NULL ||
		strcmp(timezone_abbreviations_string, newval) != 0)
	{
		int			elevel;

		/*
		 * If reading config file, only the postmaster should bleat loudly
		 * about problems.	Otherwise, it's just this one process doing it,
		 * and we use WARNING message level.
		 */
		if (source == PGC_S_FILE)
			elevel = IsUnderPostmaster ? DEBUG3 : LOG;
		else
			elevel = WARNING;
		if (!load_tzoffsets(newval, doit, elevel))
			return NULL;
	}
	return newval;
}

/*
 * pg_timezone_abbrev_initialize --- set default value if not done already
 *
 * This is called after initial loading of postgresql.conf.  If no
 * timezone_abbreviations setting was found therein, select default.
 */
void
pg_timezone_abbrev_initialize(void)
{
	if (strcmp(timezone_abbreviations_string, "UNKNOWN") == 0)
	{
		SetConfigOption("timezone_abbreviations", "Default",
						PGC_POSTMASTER, PGC_S_ARGV);
	}
}

static const char *
assign_xmlbinary(const char *newval, bool doit, GucSource source)
{
	XmlBinaryType xb;

	if (pg_strcasecmp(newval, "base64") == 0)
		xb = XMLBINARY_BASE64;
	else if (pg_strcasecmp(newval, "hex") == 0)
		xb = XMLBINARY_HEX;
	else
		return NULL;			/* reject */

	if (doit)
		xmlbinary = xb;

	return newval;
}

static const char *
assign_xmloption(const char *newval, bool doit, GucSource source)
{
	XmlOptionType xo;

	if (pg_strcasecmp(newval, "document") == 0)
		xo = XMLOPTION_DOCUMENT;
	else if (pg_strcasecmp(newval, "content") == 0)
		xo = XMLOPTION_CONTENT;
	else
		return NULL;			/* reject */

	if (doit)
		xmloption = xo;

	return newval;
}

static bool
assign_tcp_keepalives_idle(int newval, bool doit, GucSource source)
{
	if (doit)
		return (pq_setkeepalivesidle(newval, MyProcPort) == STATUS_OK);

	return true;
}

static const char *
show_tcp_keepalives_idle(void)
{
	static char nbuf[16];

	snprintf(nbuf, sizeof(nbuf), "%d", pq_getkeepalivesidle(MyProcPort));
	return nbuf;
}

static bool
assign_tcp_keepalives_interval(int newval, bool doit, GucSource source)
{
	if (doit)
		return (pq_setkeepalivesinterval(newval, MyProcPort) == STATUS_OK);

	return true;
}

static const char *
show_tcp_keepalives_interval(void)
{
	static char nbuf[16];

	snprintf(nbuf, sizeof(nbuf), "%d", pq_getkeepalivesinterval(MyProcPort));
	return nbuf;
}

static bool
assign_tcp_keepalives_count(int newval, bool doit, GucSource source)
{
	if (doit)
		return (pq_setkeepalivescount(newval, MyProcPort) == STATUS_OK);

	return true;
}

static const char *
show_tcp_keepalives_count(void)
{
	static char nbuf[16];

	snprintf(nbuf, sizeof(nbuf), "%d", pq_getkeepalivescount(MyProcPort));
	return nbuf;
}

static const char *
assign_pgstat_temp_directory(const char *newval, bool doit, GucSource source)
{
	if (doit)
	{
		char	   *canon_val = guc_strdup(ERROR, newval);
		char	   *tname;
		char	   *fname;

		canonicalize_path(canon_val);

		tname = guc_malloc(ERROR, strlen(canon_val) + 12);		/* /pgstat.tmp */
		sprintf(tname, "%s/pgstat.tmp", canon_val);
		fname = guc_malloc(ERROR, strlen(canon_val) + 13);		/* /pgstat.stat */
		sprintf(fname, "%s/pgstat.stat", canon_val);

		if (pgstat_stat_tmpname)
			free(pgstat_stat_tmpname);
		pgstat_stat_tmpname = tname;
		if (pgstat_stat_filename)
			free(pgstat_stat_filename);
		pgstat_stat_filename = fname;

		return canon_val;
	}
	else
		return newval;
}


static const char *
assign_application_name(const char *newval, bool doit, GucSource source)
{
	if (doit)
	{
		/* Only allow clean ASCII chars in the application name */
		char	   *repval = guc_strdup(ERROR, newval);
		char	   *p;

		for (p = repval; *p; p++)
		{
			if (*p < 32 || *p > 126)
				*p = '?';
		}

		/* Update the pg_stat_activity view */
		pgstat_report_appname(repval);

		return repval;
	}
	else
		return newval;
}

/*
 * Assign hook routine for "allow_system_table_mods" GUC.
 * Setting it DDL or ALL requires either:
 * 		- upgrade_mode GUC set
 * 		- in single user mode
 */
static const char *
assign_allow_system_table_mods(const char *newval,
							   bool doit,
							   GucSource source)
{
	bool valueDDL = false;
	bool valueDML = false;

	if (newval == NULL || newval[0] == 0 ||
		!pg_strcasecmp("none", newval));
	else if (!pg_strcasecmp("dml", newval))
		valueDML = true;
	else if (!pg_strcasecmp("ddl", newval) && !IsUnderPostmaster)
		valueDDL = true;
	else if (!pg_strcasecmp("all", newval) && !IsUnderPostmaster)
	{
		valueDML = true;
		valueDDL = true;
	}
	else
	{
		if (source >= PGC_S_INTERACTIVE)
			ereport(ERROR,
					(errcode(ERRCODE_INVALID_PARAMETER_VALUE),
					 errmsg("Unknown system table modification policy. (Current policy: '%s')",
						show_allow_system_table_mods())));

		return NULL;
	}

	if (doit)
	{
		allowSystemTableModsDML = valueDML;
		allowSystemTableModsDDL = valueDDL;
	}

	return newval;
}

static const char *
show_allow_system_table_mods(void)
{
	if (allowSystemTableModsDML && allowSystemTableModsDDL)
		return "ALL";
	else if (allowSystemTableModsDDL)
		return "DDL";
	else if (allowSystemTableModsDML)
		return "DML";
	else
		return "NONE";
}

#include "guc-file.c"<|MERGE_RESOLUTION|>--- conflicted
+++ resolved
@@ -11,11 +11,7 @@
  * Written by Peter Eisentraut <peter_e@gmx.net>.
  *
  * IDENTIFICATION
-<<<<<<< HEAD
  *	  $PostgreSQL: pgsql/src/backend/utils/misc/guc.c,v 1.385 2007/04/16 18:29:55 alvherre Exp $
-=======
- *	  $PostgreSQL: pgsql/src/backend/utils/misc/guc.c,v 1.376 2007/02/16 17:07:00 tgl Exp $
->>>>>>> 37a22932
  *
  *--------------------------------------------------------------------
  */
@@ -2469,7 +2465,6 @@
 		&SSLCipherSuites,
 		"ALL:!ADH:!LOW:!EXP:!MD5:@STRENGTH", NULL, NULL
 	},
-<<<<<<< HEAD
 #endif   /* USE_SSL */
 
 	{
@@ -2492,10 +2487,6 @@
 		NULL, assign_canonical_path, NULL
 	},
 			
-=======
-#endif /* USE_SSL */
-
->>>>>>> 37a22932
 	/* End-of-list marker */
 	{
 		{NULL, 0, 0, NULL, NULL}, NULL, NULL, NULL, NULL
