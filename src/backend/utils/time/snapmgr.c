--- conflicted
+++ resolved
@@ -68,30 +68,6 @@
 TransactionId TransactionXmin = FirstNormalTransactionId;
 TransactionId RecentXmin = FirstNormalTransactionId;
 TransactionId RecentGlobalXmin = InvalidTransactionId;
-<<<<<<< HEAD
-
-/*
- * Elements of the list of registered snapshots.
- *
- * Note that we keep refcounts both here and in SnapshotData.  This is because
- * the same snapshot may be registered more than once in a subtransaction, and
- * if a subxact aborts we want to be able to subtract the correct amount of
- * counts from SnapshotData.  (Another approach would be keeping one
- * RegdSnapshotElt each time a snapshot is registered, but that seems
- * unnecessary wastage.)
- *
- * NB: the code assumes that elements in this list are in non-increasing
- * order of s_level; also, the list must be NULL-terminated.
- */
-typedef struct RegdSnapshotElt
-{
-	Snapshot	s_snap;
-	uint32		s_count;
-	int			s_level;
-	struct RegdSnapshotElt	*s_next;
-} RegdSnapshotElt;
-=======
->>>>>>> 38e93482
 
 /*
  * Elements of the active snapshot stack.
