--- conflicted
+++ resolved
@@ -347,36 +347,17 @@
 	int lib_internal_version = 0;
 
 	/* module_magic_data is recent enough to provide its own header version */
-	if (module_magic_data->len > offsetof(Pg_magic_struct, headerversion))
-	{
-		lib_internal_version = module_magic_data->headerversion;
+	if (module_magic_data->len > offsetof(Pg_magic_struct, product))
+	{
+		lib_internal_version = module_magic_data->product;
 	}
 
 	/*
 	 * If the version doesn't match, just report that, because the rest of the
 	 * block might not even have the fields we expect.
 	 */
-<<<<<<< HEAD
 	if (magic_data.version != module_magic_data->version ||
-		magic_data.product != module_magic_data->product ||
-		magic_data.headerversion != lib_internal_version)
-	{
-		ereport(ERROR,
-				(errmsg("incompatible library \"%s\": version mismatch",
-						libname),
-			  errdetail("Server version is %s %d.%d (header version: %d), library is %s %d.%d (header version: %d).",
-						magic_product,
-						magic_data.version / 100,
-						magic_data.version % 100,
-						magic_data.headerversion,
-						mod_magic_product,
-						module_magic_data->version / 100,
-						module_magic_data->version % 100,
-						lib_internal_version)
-				)
-		);
-=======
-	if (magic_data.version != module_magic_data->version)
+		magic_data.product != module_magic_data->product)
 	{
 		char		library_version[32];
 
@@ -390,9 +371,11 @@
 		ereport(ERROR,
 				(errmsg("incompatible library \"%s\": version mismatch",
 						libname),
-				 errdetail("Server is version %d, library is version %s.",
-						   magic_data.version / 100, library_version)));
->>>>>>> 9e1c9f95
+				 errdetail("Server is version %s %d, library is version %s %s.",
+						   magic_product,
+						   magic_data.version / 100,
+						   mod_magic_product,
+						   library_version)));
 	}
 
 	/*
