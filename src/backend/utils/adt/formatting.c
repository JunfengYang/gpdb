/* -----------------------------------------------------------------------
 * formatting.c
 *
 * src/backend/utils/adt/formatting.c
 *
 *
 *	 Portions Copyright (c) 1999-2013, PostgreSQL Global Development Group
 *
 *
 *	 TO_CHAR(); TO_TIMESTAMP(); TO_DATE(); TO_NUMBER();
 *
 *	 The PostgreSQL routines for a timestamp/int/float/numeric formatting,
 *	 inspired by the Oracle TO_CHAR() / TO_DATE() / TO_NUMBER() routines.
 *
 *
 *	 Cache & Memory:
 *	Routines use (itself) internal cache for format pictures.
 *
 *	The cache uses a static buffer and is persistent across transactions.  If
 *	the format-picture is bigger than the cache buffer, the parser is called
 *	always.
 *
 *	 NOTE for Number version:
 *	All in this version is implemented as keywords ( => not used
 *	suffixes), because a format picture is for *one* item (number)
 *	only. It not is as a timestamp version, where each keyword (can)
 *	has suffix.
 *
 *	 NOTE for Timestamp routines:
 *	In this module the POSIX 'struct tm' type is *not* used, but rather
 *	PgSQL type, which has tm_mon based on one (*non* zero) and
 *	year *not* based on 1900, but is used full year number.
 *	Module supports AD / BC / AM / PM.
 *
 *	Supported types for to_char():
 *
 *		Timestamp, Numeric, int4, int8, float4, float8
 *
 *	Supported types for reverse conversion:
 *
 *		Timestamp	- to_timestamp()
 *		Date		- to_date()
 *		Numeric		- to_number()
 *
 *
 *	Karel Zak
 *
 * TODO
 *	- better number building (formatting) / parsing, now it isn't
 *		  ideal code
 *	- use Assert()
 *	- add support for abstime
 *	- add support for roman number to standard number conversion
 *	- add support for number spelling
 *	- add support for string to string formatting (we must be better
 *	  than Oracle :-),
 *		to_char('Hello', 'X X X X X') -> 'H e l l o'
 *
 * -----------------------------------------------------------------------
 */

#ifdef DEBUG_TO_FROM_CHAR
#define DEBUG_elog_output	DEBUG3
#endif

#include "postgres.h"

#include <ctype.h>
#include <unistd.h>
#include <math.h>
#include <float.h>
#include <limits.h>

/*
 * towlower() and friends should be in <wctype.h>, but some pre-C99 systems
 * declare them in <wchar.h>.
 */
#ifdef HAVE_WCHAR_H
#include <wchar.h>
#endif
#ifdef HAVE_WCTYPE_H
#include <wctype.h>
#endif

#include "catalog/pg_collation.h"
#include "mb/pg_wchar.h"
#include "utils/builtins.h"
#include "utils/date.h"
#include "utils/datetime.h"
#include "utils/formatting.h"
#include "utils/int8.h"
#include "utils/numeric.h"
#include "utils/pg_locale.h"

/* ----------
 * Routines type
 * ----------
 */
#define DCH_TYPE		1		/* DATE-TIME version	*/
#define NUM_TYPE		2		/* NUMBER version	*/

/* ----------
 * KeyWord Index (ascii from position 32 (' ') to 126 (~))
 * ----------
 */
#define KeyWord_INDEX_SIZE		('~' - ' ')
#define KeyWord_INDEX_FILTER(_c)	((_c) <= ' ' || (_c) >= '~' ? 0 : 1)

/* ----------
 * Maximal length of one node
 * ----------
 */
#define DCH_MAX_ITEM_SIZ	   12		/* max localized day name		*/
#define NUM_MAX_ITEM_SIZ		8		/* roman number (RN has 15 chars)	*/

/* ----------
 * More is in float.c
 * ----------
 */
#define MAXFLOATWIDTH	60
#define MAXDOUBLEWIDTH	500


/* ----------
 * External (defined in PgSQL datetime.c (timestamp utils))
 * ----------
 */
extern char *months[],			/* month abbreviation	*/
		   *days[];				/* full days		*/

/* ----------
 * Format parser structs
 * ----------
 */
typedef struct
{
	char	   *name;			/* suffix string		*/
	int			len,			/* suffix length		*/
				id,				/* used in node->suffix */
				type;			/* prefix / postfix			*/
} KeySuffix;

/* ----------
 * FromCharDateMode
 * ----------
 *
 * This value is used to nominate one of several distinct (and mutually
 * exclusive) date conventions that a keyword can belong to.
 */
typedef enum
{
	FROM_CHAR_DATE_NONE = 0,	/* Value does not affect date mode. */
	FROM_CHAR_DATE_GREGORIAN,	/* Gregorian (day, month, year) style date */
	FROM_CHAR_DATE_ISOWEEK		/* ISO 8601 week date */
} FromCharDateMode;

typedef struct FormatNode FormatNode;

typedef struct
{
	const char *name;
	int			len;
	int			id;
	bool		is_digit;
	FromCharDateMode date_mode;
} KeyWord;

struct FormatNode
{
	int			type;			/* node type			*/
	const KeyWord *key;			/* if node type is KEYWORD	*/
	char		character;		/* if node type is CHAR		*/
	int			suffix;			/* keyword suffix		*/
};

#define NODE_TYPE_END		1
#define NODE_TYPE_ACTION	2
#define NODE_TYPE_CHAR		3

#define SUFFTYPE_PREFIX		1
#define SUFFTYPE_POSTFIX	2

#define CLOCK_24_HOUR		0
#define CLOCK_12_HOUR		1


/* ----------
 * Full months
 * ----------
 */
static char *months_full[] = {
	"January", "February", "March", "April", "May", "June", "July",
	"August", "September", "October", "November", "December", NULL
};

static char *days_short[] = {
	"Sun", "Mon", "Tue", "Wed", "Thu", "Fri", "Sat", NULL
};

/* ----------
 * AD / BC
 * ----------
 *	There is no 0 AD.  Years go from 1 BC to 1 AD, so we make it
 *	positive and map year == -1 to year zero, and shift all negative
 *	years up one.  For interval years, we just return the year.
 */
#define ADJUST_YEAR(year, is_interval)	((is_interval) ? (year) : ((year) <= 0 ? -((year) - 1) : (year)))

#define A_D_STR		"A.D."
#define a_d_STR		"a.d."
#define AD_STR		"AD"
#define ad_STR		"ad"

#define B_C_STR		"B.C."
#define b_c_STR		"b.c."
#define BC_STR		"BC"
#define bc_STR		"bc"

/*
 * AD / BC strings for seq_search.
 *
 * These are given in two variants, a long form with periods and a standard
 * form without.
 *
 * The array is laid out such that matches for AD have an even index, and
 * matches for BC have an odd index.  So the boolean value for BC is given by
 * taking the array index of the match, modulo 2.
 */
static char *adbc_strings[] = {ad_STR, bc_STR, AD_STR, BC_STR, NULL};
static char *adbc_strings_long[] = {a_d_STR, b_c_STR, A_D_STR, B_C_STR, NULL};

/* ----------
 * AM / PM
 * ----------
 */
#define A_M_STR		"A.M."
#define a_m_STR		"a.m."
#define AM_STR		"AM"
#define am_STR		"am"

#define P_M_STR		"P.M."
#define p_m_STR		"p.m."
#define PM_STR		"PM"
#define pm_STR		"pm"

/*
 * AM / PM strings for seq_search.
 *
 * These are given in two variants, a long form with periods and a standard
 * form without.
 *
 * The array is laid out such that matches for AM have an even index, and
 * matches for PM have an odd index.  So the boolean value for PM is given by
 * taking the array index of the match, modulo 2.
 */
static char *ampm_strings[] = {am_STR, pm_STR, AM_STR, PM_STR, NULL};
static char *ampm_strings_long[] = {a_m_STR, p_m_STR, A_M_STR, P_M_STR, NULL};

/* ----------
 * Months in roman-numeral
 * (Must be in reverse order for seq_search (in FROM_CHAR), because
 *	'VIII' must have higher precedence than 'V')
 * ----------
 */
static char *rm_months_upper[] =
{"XII", "XI", "X", "IX", "VIII", "VII", "VI", "V", "IV", "III", "II", "I", NULL};

static char *rm_months_lower[] =
{"xii", "xi", "x", "ix", "viii", "vii", "vi", "v", "iv", "iii", "ii", "i", NULL};

/* ----------
 * Roman numbers
 * ----------
 */
static char *rm1[] = {"I", "II", "III", "IV", "V", "VI", "VII", "VIII", "IX", NULL};
static char *rm10[] = {"X", "XX", "XXX", "XL", "L", "LX", "LXX", "LXXX", "XC", NULL};
static char *rm100[] = {"C", "CC", "CCC", "CD", "D", "DC", "DCC", "DCCC", "CM", NULL};

/* ----------
 * Ordinal postfixes
 * ----------
 */
static char *numTH[] = {"ST", "ND", "RD", "TH", NULL};
static char *numth[] = {"st", "nd", "rd", "th", NULL};

/* ----------
 * Flags & Options:
 * ----------
 */
#define ONE_UPPER		1		/* Name */
#define ALL_UPPER		2		/* NAME */
#define ALL_LOWER		3		/* name */

#define FULL_SIZ		0

#define MAX_MONTH_LEN	9
#define MAX_MON_LEN		3
#define MAX_DAY_LEN		9
#define MAX_DY_LEN		3
#define MAX_RM_LEN		4

#define TH_UPPER		1
#define TH_LOWER		2

/* ----------
 * Number description struct
 * ----------
 */
typedef struct
{
	int			pre,			/* (count) numbers before decimal */
				post,			/* (count) numbers after decimal  */
				lsign,			/* want locales sign		  */
				flag,			/* number parameters		  */
				pre_lsign_num,	/* tmp value for lsign		  */
				multi,			/* multiplier for 'V'		  */
				zero_start,		/* position of first zero	  */
				zero_end,		/* position of last zero	  */
				need_locale;	/* needs it locale		  */
} NUMDesc;

/* ----------
 * Flags for NUMBER version
 * ----------
 */
#define NUM_F_DECIMAL		(1 << 1)
#define NUM_F_LDECIMAL		(1 << 2)
#define NUM_F_ZERO			(1 << 3)
#define NUM_F_BLANK			(1 << 4)
#define NUM_F_FILLMODE		(1 << 5)
#define NUM_F_LSIGN			(1 << 6)
#define NUM_F_BRACKET		(1 << 7)
#define NUM_F_MINUS			(1 << 8)
#define NUM_F_PLUS			(1 << 9)
#define NUM_F_ROMAN			(1 << 10)
#define NUM_F_MULTI			(1 << 11)
#define NUM_F_PLUS_POST		(1 << 12)
#define NUM_F_MINUS_POST	(1 << 13)
#define NUM_F_EEEE			(1 << 14)

#define NUM_LSIGN_PRE	(-1)
#define NUM_LSIGN_POST	1
#define NUM_LSIGN_NONE	0

/* ----------
 * Tests
 * ----------
 */
#define IS_DECIMAL(_f)	((_f)->flag & NUM_F_DECIMAL)
#define IS_LDECIMAL(_f) ((_f)->flag & NUM_F_LDECIMAL)
#define IS_ZERO(_f) ((_f)->flag & NUM_F_ZERO)
#define IS_BLANK(_f)	((_f)->flag & NUM_F_BLANK)
#define IS_FILLMODE(_f) ((_f)->flag & NUM_F_FILLMODE)
#define IS_BRACKET(_f)	((_f)->flag & NUM_F_BRACKET)
#define IS_MINUS(_f)	((_f)->flag & NUM_F_MINUS)
#define IS_LSIGN(_f)	((_f)->flag & NUM_F_LSIGN)
#define IS_PLUS(_f) ((_f)->flag & NUM_F_PLUS)
#define IS_ROMAN(_f)	((_f)->flag & NUM_F_ROMAN)
#define IS_MULTI(_f)	((_f)->flag & NUM_F_MULTI)
#define IS_EEEE(_f)		((_f)->flag & NUM_F_EEEE)

/* ----------
 * Format picture cache
 *	(cache size:
 *		Number part = NUM_CACHE_SIZE * NUM_CACHE_FIELDS
 *		Date-time part	= DCH_CACHE_SIZE * DCH_CACHE_FIELDS
 *	)
 * ----------
 */
#define NUM_CACHE_SIZE		64
#define NUM_CACHE_FIELDS	16
#define DCH_CACHE_SIZE		128
#define DCH_CACHE_FIELDS	16

typedef struct
{
	FormatNode	format[DCH_CACHE_SIZE + 1];
	char		str[DCH_CACHE_SIZE + 1];
	int			age;
} DCHCacheEntry;

typedef struct
{
	FormatNode	format[NUM_CACHE_SIZE + 1];
	char		str[NUM_CACHE_SIZE + 1];
	int			age;
	NUMDesc		Num;
} NUMCacheEntry;

/* global cache for --- date/time part */
static DCHCacheEntry DCHCache[DCH_CACHE_FIELDS + 1];

static int	n_DCHCache = 0;		/* number of entries */
static int	DCHCounter = 0;

/* global cache for --- number part */
static NUMCacheEntry NUMCache[NUM_CACHE_FIELDS + 1];

static int	n_NUMCache = 0;		/* number of entries */
static int	NUMCounter = 0;
static NUMCacheEntry *last_NUMCacheEntry = NUMCache + 0;

/* ----------
 * For char->date/time conversion
 * ----------
 */
typedef struct
{
	FromCharDateMode mode;
	int			hh,
				pm,
				mi,
				ss,
				ssss,
				d,				/* stored as 1-7, Sunday = 1, 0 means missing */
				dd,
				ddd,
				mm,
				ms,
				year,
				bc,
				ww,
				w,
				cc,
				j,
				us,
				yysz,			/* is it YY or YYYY ? */
				clock;			/* 12 or 24 hour clock? */
} TmFromChar;

#define ZERO_tmfc(_X) memset(_X, 0, sizeof(TmFromChar))

/* ----------
 * Debug
 * ----------
 */
#ifdef DEBUG_TO_FROM_CHAR
#define DEBUG_TMFC(_X) \
		elog(DEBUG_elog_output, "TMFC:\nmode %d\nhh %d\npm %d\nmi %d\nss %d\nssss %d\nd %d\ndd %d\nddd %d\nmm %d\nms: %d\nyear %d\nbc %d\nww %d\nw %d\ncc %d\nj %d\nus: %d\nyysz: %d\nclock: %d", \
			(_X)->mode, (_X)->hh, (_X)->pm, (_X)->mi, (_X)->ss, (_X)->ssss, \
			(_X)->d, (_X)->dd, (_X)->ddd, (_X)->mm, (_X)->ms, (_X)->year, \
			(_X)->bc, (_X)->ww, (_X)->w, (_X)->cc, (_X)->j, (_X)->us, \
			(_X)->yysz, (_X)->clock);
#define DEBUG_TM(_X) \
		elog(DEBUG_elog_output, "TM:\nsec %d\nyear %d\nmin %d\nwday %d\nhour %d\nyday %d\nmday %d\nnisdst %d\nmon %d\n",\
			(_X)->tm_sec, (_X)->tm_year,\
			(_X)->tm_min, (_X)->tm_wday, (_X)->tm_hour, (_X)->tm_yday,\
			(_X)->tm_mday, (_X)->tm_isdst, (_X)->tm_mon)
#else
#define DEBUG_TMFC(_X)
#define DEBUG_TM(_X)
#endif

/* ----------
 * Datetime to char conversion
 * ----------
 */
typedef struct TmToChar
{
	struct pg_tm tm;			/* classic 'tm' struct */
	fsec_t		fsec;			/* fractional seconds */
	const char *tzn;			/* timezone */
} TmToChar;

#define tmtcTm(_X)	(&(_X)->tm)
#define tmtcTzn(_X) ((_X)->tzn)
#define tmtcFsec(_X)	((_X)->fsec)

#define ZERO_tm(_X) \
do {	\
	(_X)->tm_sec  = (_X)->tm_year = (_X)->tm_min = (_X)->tm_wday = \
	(_X)->tm_hour = (_X)->tm_yday = (_X)->tm_isdst = 0; \
	(_X)->tm_mday = (_X)->tm_mon  = 1; \
} while(0)

#define ZERO_tmtc(_X) \
do { \
	ZERO_tm( tmtcTm(_X) ); \
	tmtcFsec(_X) = 0; \
	tmtcTzn(_X) = NULL; \
} while(0)

/*
 *	to_char(time) appears to to_char() as an interval, so this check
 *	is really for interval and time data types.
 */
#define INVALID_FOR_INTERVAL  \
do { \
	if (is_interval) \
		ereport(ERROR, \
				(errcode(ERRCODE_INVALID_DATETIME_FORMAT), \
				 errmsg("invalid format specification for an interval value"), \
				 errhint("Intervals are not tied to specific calendar dates."))); \
} while(0)

/*****************************************************************************
 *			KeyWord definitions
 *****************************************************************************/

/* ----------
 * Suffixes:
 * ----------
 */
#define DCH_S_FM	0x01
#define DCH_S_TH	0x02
#define DCH_S_th	0x04
#define DCH_S_SP	0x08
#define DCH_S_TM	0x10

/* ----------
 * Suffix tests
 * ----------
 */
#define S_THth(_s)	((((_s) & DCH_S_TH) || ((_s) & DCH_S_th)) ? 1 : 0)
#define S_TH(_s)	(((_s) & DCH_S_TH) ? 1 : 0)
#define S_th(_s)	(((_s) & DCH_S_th) ? 1 : 0)
#define S_TH_TYPE(_s)	(((_s) & DCH_S_TH) ? TH_UPPER : TH_LOWER)

/* Oracle toggles FM behavior, we don't; see docs. */
#define S_FM(_s)	(((_s) & DCH_S_FM) ? 1 : 0)
#define S_SP(_s)	(((_s) & DCH_S_SP) ? 1 : 0)
#define S_TM(_s)	(((_s) & DCH_S_TM) ? 1 : 0)

/* ----------
 * Suffixes definition for DATE-TIME TO/FROM CHAR
 * ----------
 */
#define TM_SUFFIX_LEN	2

static KeySuffix DCH_suff[] = {
	{"FM", 2, DCH_S_FM, SUFFTYPE_PREFIX},
	{"fm", 2, DCH_S_FM, SUFFTYPE_PREFIX},
	{"TM", TM_SUFFIX_LEN, DCH_S_TM, SUFFTYPE_PREFIX},
	{"tm", 2, DCH_S_TM, SUFFTYPE_PREFIX},
	{"TH", 2, DCH_S_TH, SUFFTYPE_POSTFIX},
	{"th", 2, DCH_S_th, SUFFTYPE_POSTFIX},
	{"SP", 2, DCH_S_SP, SUFFTYPE_POSTFIX},
	/* last */
	{NULL, 0, 0, 0}
};

/* ----------
 * Format-pictures (KeyWord).
 *
 * The KeyWord field; alphabetic sorted, *BUT* strings alike is sorted
 *		  complicated -to-> easy:
 *
 *	(example: "DDD","DD","Day","D" )
 *
 * (this specific sort needs the algorithm for sequential search for strings,
 * which not has exact end; -> How keyword is in "HH12blabla" ? - "HH"
 * or "HH12"? You must first try "HH12", because "HH" is in string, but
 * it is not good.
 *
 * (!)
 *	 - Position for the keyword is similar as position in the enum DCH/NUM_poz.
 * (!)
 *
 * For fast search is used the 'int index[]', index is ascii table from position
 * 32 (' ') to 126 (~), in this index is DCH_ / NUM_ enums for each ASCII
 * position or -1 if char is not used in the KeyWord. Search example for
 * string "MM":
 *	1)	see in index to index['M' - 32],
 *	2)	take keywords position (enum DCH_MI) from index
 *	3)	run sequential search in keywords[] from this position
 *
 * ----------
 */

typedef enum
{
	DCH_A_D,
	DCH_A_M,
	DCH_AD,
	DCH_AM,
	DCH_B_C,
	DCH_BC,
	DCH_CC,
	DCH_DAY,
	DCH_DDD,
	DCH_DD,
	DCH_DY,
	DCH_Day,
	DCH_Dy,
	DCH_D,
	DCH_FX,						/* global suffix */
	DCH_HH24,
	DCH_HH12,
	DCH_HH,
	DCH_IDDD,
	DCH_ID,
	DCH_IW,
	DCH_IYYY,
	DCH_IYY,
	DCH_IY,
	DCH_I,
	DCH_J,
	DCH_MI,
	DCH_MM,
	DCH_MONTH,
	DCH_MON,
	DCH_MS,
	DCH_Month,
	DCH_Mon,
	DCH_P_M,
	DCH_PM,
	DCH_Q,
	DCH_RM,
	DCH_SSSS,
	DCH_SS,
	DCH_TZ,
	DCH_US,
	DCH_WW,
	DCH_W,
	DCH_Y_YYY,
	DCH_YYYY,
	DCH_YYY,
	DCH_YY,
	DCH_Y,
	DCH_a_d,
	DCH_a_m,
	DCH_ad,
	DCH_am,
	DCH_b_c,
	DCH_bc,
	DCH_cc,
	DCH_day,
	DCH_ddd,
	DCH_dd,
	DCH_dy,
	DCH_d,
	DCH_fx,
	DCH_hh24,
	DCH_hh12,
	DCH_hh,
	DCH_iddd,
	DCH_id,
	DCH_iw,
	DCH_iyyy,
	DCH_iyy,
	DCH_iy,
	DCH_i,
	DCH_j,
	DCH_mi,
	DCH_mm,
	DCH_month,
	DCH_mon,
	DCH_ms,
	DCH_p_m,
	DCH_pm,
	DCH_q,
	DCH_rm,
	DCH_ssss,
	DCH_ss,
	DCH_tz,
	DCH_us,
	DCH_ww,
	DCH_w,
	DCH_y_yyy,
	DCH_yyyy,
	DCH_yyy,
	DCH_yy,
	DCH_y,

	/* last */
	_DCH_last_
}	DCH_poz;

typedef enum
{
	NUM_COMMA,
	NUM_DEC,
	NUM_0,
	NUM_9,
	NUM_B,
	NUM_C,
	NUM_D,
	NUM_E,
	NUM_FM,
	NUM_G,
	NUM_L,
	NUM_MI,
	NUM_PL,
	NUM_PR,
	NUM_RN,
	NUM_SG,
	NUM_SP,
	NUM_S,
	NUM_TH,
	NUM_V,
	NUM_b,
	NUM_c,
	NUM_d,
	NUM_e,
	NUM_fm,
	NUM_g,
	NUM_l,
	NUM_mi,
	NUM_pl,
	NUM_pr,
	NUM_rn,
	NUM_sg,
	NUM_sp,
	NUM_s,
	NUM_th,
	NUM_v,

	/* last */
	_NUM_last_
}	NUM_poz;

/* ----------
 * KeyWords for DATE-TIME version
 * ----------
 */
static const KeyWord DCH_keywords[] = {
/*	name, len, id, is_digit, date_mode */
	{"A.D.", 4, DCH_A_D, FALSE, FROM_CHAR_DATE_NONE},	/* A */
	{"A.M.", 4, DCH_A_M, FALSE, FROM_CHAR_DATE_NONE},
	{"AD", 2, DCH_AD, FALSE, FROM_CHAR_DATE_NONE},
	{"AM", 2, DCH_AM, FALSE, FROM_CHAR_DATE_NONE},
	{"B.C.", 4, DCH_B_C, FALSE, FROM_CHAR_DATE_NONE},	/* B */
	{"BC", 2, DCH_BC, FALSE, FROM_CHAR_DATE_NONE},
	{"CC", 2, DCH_CC, TRUE, FROM_CHAR_DATE_NONE},		/* C */
	{"DAY", 3, DCH_DAY, FALSE, FROM_CHAR_DATE_NONE},	/* D */
	{"DDD", 3, DCH_DDD, TRUE, FROM_CHAR_DATE_GREGORIAN},
	{"DD", 2, DCH_DD, TRUE, FROM_CHAR_DATE_GREGORIAN},
	{"DY", 2, DCH_DY, FALSE, FROM_CHAR_DATE_NONE},
	{"Day", 3, DCH_Day, FALSE, FROM_CHAR_DATE_NONE},
	{"Dy", 2, DCH_Dy, FALSE, FROM_CHAR_DATE_NONE},
	{"D", 1, DCH_D, TRUE, FROM_CHAR_DATE_GREGORIAN},
	{"FX", 2, DCH_FX, FALSE, FROM_CHAR_DATE_NONE},		/* F */
	{"HH24", 4, DCH_HH24, TRUE, FROM_CHAR_DATE_NONE},	/* H */
	{"HH12", 4, DCH_HH12, TRUE, FROM_CHAR_DATE_NONE},
	{"HH", 2, DCH_HH, TRUE, FROM_CHAR_DATE_NONE},
	{"IDDD", 4, DCH_IDDD, TRUE, FROM_CHAR_DATE_ISOWEEK},		/* I */
	{"ID", 2, DCH_ID, TRUE, FROM_CHAR_DATE_ISOWEEK},
	{"IW", 2, DCH_IW, TRUE, FROM_CHAR_DATE_ISOWEEK},
	{"IYYY", 4, DCH_IYYY, TRUE, FROM_CHAR_DATE_ISOWEEK},
	{"IYY", 3, DCH_IYY, TRUE, FROM_CHAR_DATE_ISOWEEK},
	{"IY", 2, DCH_IY, TRUE, FROM_CHAR_DATE_ISOWEEK},
	{"I", 1, DCH_I, TRUE, FROM_CHAR_DATE_ISOWEEK},
	{"J", 1, DCH_J, TRUE, FROM_CHAR_DATE_NONE}, /* J */
	{"MI", 2, DCH_MI, TRUE, FROM_CHAR_DATE_NONE},		/* M */
	{"MM", 2, DCH_MM, TRUE, FROM_CHAR_DATE_GREGORIAN},
	{"MONTH", 5, DCH_MONTH, FALSE, FROM_CHAR_DATE_GREGORIAN},
	{"MON", 3, DCH_MON, FALSE, FROM_CHAR_DATE_GREGORIAN},
	{"MS", 2, DCH_MS, TRUE, FROM_CHAR_DATE_NONE},
	{"Month", 5, DCH_Month, FALSE, FROM_CHAR_DATE_GREGORIAN},
	{"Mon", 3, DCH_Mon, FALSE, FROM_CHAR_DATE_GREGORIAN},
	{"P.M.", 4, DCH_P_M, FALSE, FROM_CHAR_DATE_NONE},	/* P */
	{"PM", 2, DCH_PM, FALSE, FROM_CHAR_DATE_NONE},
	{"Q", 1, DCH_Q, TRUE, FROM_CHAR_DATE_NONE}, /* Q */
	{"RM", 2, DCH_RM, FALSE, FROM_CHAR_DATE_GREGORIAN}, /* R */
	{"SSSS", 4, DCH_SSSS, TRUE, FROM_CHAR_DATE_NONE},	/* S */
	{"SS", 2, DCH_SS, TRUE, FROM_CHAR_DATE_NONE},
	{"TZ", 2, DCH_TZ, FALSE, FROM_CHAR_DATE_NONE},		/* T */
	{"US", 2, DCH_US, TRUE, FROM_CHAR_DATE_NONE},		/* U */
	{"WW", 2, DCH_WW, TRUE, FROM_CHAR_DATE_GREGORIAN},	/* W */
	{"W", 1, DCH_W, TRUE, FROM_CHAR_DATE_GREGORIAN},
	{"Y,YYY", 5, DCH_Y_YYY, TRUE, FROM_CHAR_DATE_GREGORIAN},	/* Y */
	{"YYYY", 4, DCH_YYYY, TRUE, FROM_CHAR_DATE_GREGORIAN},
	{"YYY", 3, DCH_YYY, TRUE, FROM_CHAR_DATE_GREGORIAN},
	{"YY", 2, DCH_YY, TRUE, FROM_CHAR_DATE_GREGORIAN},
	{"Y", 1, DCH_Y, TRUE, FROM_CHAR_DATE_GREGORIAN},
	{"a.d.", 4, DCH_a_d, FALSE, FROM_CHAR_DATE_NONE},	/* a */
	{"a.m.", 4, DCH_a_m, FALSE, FROM_CHAR_DATE_NONE},
	{"ad", 2, DCH_ad, FALSE, FROM_CHAR_DATE_NONE},
	{"am", 2, DCH_am, FALSE, FROM_CHAR_DATE_NONE},
	{"b.c.", 4, DCH_b_c, FALSE, FROM_CHAR_DATE_NONE},	/* b */
	{"bc", 2, DCH_bc, FALSE, FROM_CHAR_DATE_NONE},
	{"cc", 2, DCH_CC, TRUE, FROM_CHAR_DATE_NONE},		/* c */
	{"day", 3, DCH_day, FALSE, FROM_CHAR_DATE_NONE},	/* d */
	{"ddd", 3, DCH_DDD, TRUE, FROM_CHAR_DATE_GREGORIAN},
	{"dd", 2, DCH_DD, TRUE, FROM_CHAR_DATE_GREGORIAN},
	{"dy", 2, DCH_dy, FALSE, FROM_CHAR_DATE_NONE},
	{"d", 1, DCH_D, TRUE, FROM_CHAR_DATE_GREGORIAN},
	{"fx", 2, DCH_FX, FALSE, FROM_CHAR_DATE_NONE},		/* f */
	{"hh24", 4, DCH_HH24, TRUE, FROM_CHAR_DATE_NONE},	/* h */
	{"hh12", 4, DCH_HH12, TRUE, FROM_CHAR_DATE_NONE},
	{"hh", 2, DCH_HH, TRUE, FROM_CHAR_DATE_NONE},
	{"iddd", 4, DCH_IDDD, TRUE, FROM_CHAR_DATE_ISOWEEK},		/* i */
	{"id", 2, DCH_ID, TRUE, FROM_CHAR_DATE_ISOWEEK},
	{"iw", 2, DCH_IW, TRUE, FROM_CHAR_DATE_ISOWEEK},
	{"iyyy", 4, DCH_IYYY, TRUE, FROM_CHAR_DATE_ISOWEEK},
	{"iyy", 3, DCH_IYY, TRUE, FROM_CHAR_DATE_ISOWEEK},
	{"iy", 2, DCH_IY, TRUE, FROM_CHAR_DATE_ISOWEEK},
	{"i", 1, DCH_I, TRUE, FROM_CHAR_DATE_ISOWEEK},
	{"j", 1, DCH_J, TRUE, FROM_CHAR_DATE_NONE}, /* j */
	{"mi", 2, DCH_MI, TRUE, FROM_CHAR_DATE_NONE},		/* m */
	{"mm", 2, DCH_MM, TRUE, FROM_CHAR_DATE_GREGORIAN},
	{"month", 5, DCH_month, FALSE, FROM_CHAR_DATE_GREGORIAN},
	{"mon", 3, DCH_mon, FALSE, FROM_CHAR_DATE_GREGORIAN},
	{"ms", 2, DCH_MS, TRUE, FROM_CHAR_DATE_NONE},
	{"p.m.", 4, DCH_p_m, FALSE, FROM_CHAR_DATE_NONE},	/* p */
	{"pm", 2, DCH_pm, FALSE, FROM_CHAR_DATE_NONE},
	{"q", 1, DCH_Q, TRUE, FROM_CHAR_DATE_NONE}, /* q */
	{"rm", 2, DCH_rm, FALSE, FROM_CHAR_DATE_GREGORIAN}, /* r */
	{"ssss", 4, DCH_SSSS, TRUE, FROM_CHAR_DATE_NONE},	/* s */
	{"ss", 2, DCH_SS, TRUE, FROM_CHAR_DATE_NONE},
	{"tz", 2, DCH_tz, FALSE, FROM_CHAR_DATE_NONE},		/* t */
	{"us", 2, DCH_US, TRUE, FROM_CHAR_DATE_NONE},		/* u */
	{"ww", 2, DCH_WW, TRUE, FROM_CHAR_DATE_GREGORIAN},	/* w */
	{"w", 1, DCH_W, TRUE, FROM_CHAR_DATE_GREGORIAN},
	{"y,yyy", 5, DCH_Y_YYY, TRUE, FROM_CHAR_DATE_GREGORIAN},	/* y */
	{"yyyy", 4, DCH_YYYY, TRUE, FROM_CHAR_DATE_GREGORIAN},
	{"yyy", 3, DCH_YYY, TRUE, FROM_CHAR_DATE_GREGORIAN},
	{"yy", 2, DCH_YY, TRUE, FROM_CHAR_DATE_GREGORIAN},
	{"y", 1, DCH_Y, TRUE, FROM_CHAR_DATE_GREGORIAN},

	/* last */
	{NULL, 0, 0, 0, 0}
};

/* ----------
 * KeyWords for NUMBER version
 *
 * The is_digit and date_mode fields are not relevant here.
 * ----------
 */
static const KeyWord NUM_keywords[] = {
/*	name, len, id			is in Index */
	{",", 1, NUM_COMMA},		/* , */
	{".", 1, NUM_DEC},			/* . */
	{"0", 1, NUM_0},			/* 0 */
	{"9", 1, NUM_9},			/* 9 */
	{"B", 1, NUM_B},			/* B */
	{"C", 1, NUM_C},			/* C */
	{"D", 1, NUM_D},			/* D */
	{"EEEE", 4, NUM_E},			/* E */
	{"FM", 2, NUM_FM},			/* F */
	{"G", 1, NUM_G},			/* G */
	{"L", 1, NUM_L},			/* L */
	{"MI", 2, NUM_MI},			/* M */
	{"PL", 2, NUM_PL},			/* P */
	{"PR", 2, NUM_PR},
	{"RN", 2, NUM_RN},			/* R */
	{"SG", 2, NUM_SG},			/* S */
	{"SP", 2, NUM_SP},
	{"S", 1, NUM_S},
	{"TH", 2, NUM_TH},			/* T */
	{"V", 1, NUM_V},			/* V */
	{"b", 1, NUM_B},			/* b */
	{"c", 1, NUM_C},			/* c */
	{"d", 1, NUM_D},			/* d */
	{"eeee", 4, NUM_E},			/* e */
	{"fm", 2, NUM_FM},			/* f */
	{"g", 1, NUM_G},			/* g */
	{"l", 1, NUM_L},			/* l */
	{"mi", 2, NUM_MI},			/* m */
	{"pl", 2, NUM_PL},			/* p */
	{"pr", 2, NUM_PR},
	{"rn", 2, NUM_rn},			/* r */
	{"sg", 2, NUM_SG},			/* s */
	{"sp", 2, NUM_SP},
	{"s", 1, NUM_S},
	{"th", 2, NUM_th},			/* t */
	{"v", 1, NUM_V},			/* v */

	/* last */
	{NULL, 0, 0}
};


/* ----------
 * KeyWords index for DATE-TIME version
 * ----------
 */
static const int DCH_index[KeyWord_INDEX_SIZE] = {
/*
0	1	2	3	4	5	6	7	8	9
*/
	/*---- first 0..31 chars are skipped ----*/

	-1, -1, -1, -1, -1, -1, -1, -1,
	-1, -1, -1, -1, -1, -1, -1, -1, -1, -1,
	-1, -1, -1, -1, -1, -1, -1, -1, -1, -1,
	-1, -1, -1, -1, -1, DCH_A_D, DCH_B_C, DCH_CC, DCH_DAY, -1,
	DCH_FX, -1, DCH_HH24, DCH_IDDD, DCH_J, -1, -1, DCH_MI, -1, -1,
	DCH_P_M, DCH_Q, DCH_RM, DCH_SSSS, DCH_TZ, DCH_US, -1, DCH_WW, -1, DCH_Y_YYY,
	-1, -1, -1, -1, -1, -1, -1, DCH_a_d, DCH_b_c, DCH_cc,
	DCH_day, -1, DCH_fx, -1, DCH_hh24, DCH_iddd, DCH_j, -1, -1, DCH_mi,
	-1, -1, DCH_p_m, DCH_q, DCH_rm, DCH_ssss, DCH_tz, DCH_us, -1, DCH_ww,
	-1, DCH_y_yyy, -1, -1, -1, -1

	/*---- chars over 126 are skipped ----*/
};

/* ----------
 * KeyWords index for NUMBER version
 * ----------
 */
static const int NUM_index[KeyWord_INDEX_SIZE] = {
/*
0	1	2	3	4	5	6	7	8	9
*/
	/*---- first 0..31 chars are skipped ----*/

	-1, -1, -1, -1, -1, -1, -1, -1,
	-1, -1, -1, -1, NUM_COMMA, -1, NUM_DEC, -1, NUM_0, -1,
	-1, -1, -1, -1, -1, -1, -1, NUM_9, -1, -1,
	-1, -1, -1, -1, -1, -1, NUM_B, NUM_C, NUM_D, NUM_E,
	NUM_FM, NUM_G, -1, -1, -1, -1, NUM_L, NUM_MI, -1, -1,
	NUM_PL, -1, NUM_RN, NUM_SG, NUM_TH, -1, NUM_V, -1, -1, -1,
	-1, -1, -1, -1, -1, -1, -1, -1, NUM_b, NUM_c,
	NUM_d, NUM_e, NUM_fm, NUM_g, -1, -1, -1, -1, NUM_l, NUM_mi,
	-1, -1, NUM_pl, -1, NUM_rn, NUM_sg, NUM_th, -1, NUM_v, -1,
	-1, -1, -1, -1, -1, -1

	/*---- chars over 126 are skipped ----*/
};

/* ----------
 * Number processor struct
 * ----------
 */
typedef struct NUMProc
{
	bool		is_to_char;
	NUMDesc    *Num;			/* number description		*/

	int			sign,			/* '-' or '+'			*/
				sign_wrote,		/* was sign write		*/
				num_count,		/* number of write digits	*/
				num_in,			/* is inside number		*/
				num_curr,		/* current position in number	*/
				num_pre,		/* space before first number	*/

				read_dec,		/* to_number - was read dec. point	*/
				read_post,		/* to_number - number of dec. digit */
				read_pre;		/* to_number - number non-dec. digit */

	char	   *number,			/* string with number	*/
			   *number_p,		/* pointer to current number position */
			   *inout,			/* in / out buffer	*/
			   *inout_p,		/* pointer to current inout position */
			   *last_relevant,	/* last relevant number after decimal point */

			   *L_negative_sign,	/* Locale */
			   *L_positive_sign,
			   *decimal,
			   *L_thousands_sep,
			   *L_currency_symbol;
} NUMProc;


/* ----------
 * Functions
 * ----------
 */
static const KeyWord *index_seq_search(char *str, const KeyWord *kw,
				 const int *index);
static KeySuffix *suff_search(char *str, KeySuffix *suf, int type);
static void NUMDesc_prepare(NUMDesc *num, FormatNode *n, char *func);
static void parse_format(FormatNode *node, char *str, const KeyWord *kw,
			 KeySuffix *suf, const int *index, int ver, NUMDesc *Num,
			 char *func);

static void DCH_to_char(FormatNode *node, bool is_interval,
			TmToChar *in, char *out, Oid collid);
static void DCH_from_char(FormatNode *node, char *in, TmFromChar *out);

#ifdef DEBUG_TO_FROM_CHAR
static void dump_index(const KeyWord *k, const int *index);
static void dump_node(FormatNode *node, int max);
#endif

static char *get_th(char *num, int type);
static char *str_numth(char *dest, char *num, int type);
static int	adjust_partial_year_to_2020(int year);
static int	strspace_len(char *str);
static int	strdigits_len(char *str);
static void from_char_set_mode(TmFromChar *tmfc, const FromCharDateMode mode);
static void from_char_set_int(int *dest, const int value, const FormatNode *node);
static int	from_char_parse_int_len(int *dest, char **src, const int len, FormatNode *node);
static int	from_char_parse_int(int *dest, char **src, FormatNode *node);
static int	seq_search(char *name, char **array, int type, int max, int *len);
static int	from_char_seq_search(int *dest, char **src, char **array, int type, int max, FormatNode *node);
static void do_to_timestamp(text *date_txt, text *fmt,
				struct pg_tm * tm, fsec_t *fsec);
static char *fill_str(char *str, int c, int max);
static FormatNode *NUM_cache(int len, NUMDesc *Num, text *pars_str, bool *shouldFree);
static char *int_to_roman(int number);
static void NUM_prepare_locale(NUMProc *Np);
static char *get_last_relevant_decnum(char *num);
static void NUM_numpart_from_char(NUMProc *Np, int id, int plen);
static void NUM_numpart_to_char(NUMProc *Np, int id);
static char *NUM_processor(FormatNode *node, NUMDesc *Num, char *inout, char *number,
			  int plen, int sign, bool is_to_char, Oid collid);
static DCHCacheEntry *DCH_cache_search(char *str);
static DCHCacheEntry *DCH_cache_getnew(char *str);

static NUMCacheEntry *NUM_cache_search(char *str);
static NUMCacheEntry *NUM_cache_getnew(char *str);
static void NUM_cache_remove(NUMCacheEntry *ent);


/* ----------
 * Fast sequential search, use index for data selection which
 * go to seq. cycle (it is very fast for unwanted strings)
 * (can't be used binary search in format parsing)
 * ----------
 */
static const KeyWord *
index_seq_search(char *str, const KeyWord *kw, const int *index)
{
	int			poz;

	if (!KeyWord_INDEX_FILTER(*str))
		return NULL;

	if ((poz = *(index + (*str - ' '))) > -1)
	{
		const KeyWord *k = kw + poz;

		do
		{
			if (strncmp(str, k->name, k->len) == 0)
				return k;
			k++;
			if (!k->name)
				return NULL;
		} while (*str == *k->name);
	}
	return NULL;
}

static KeySuffix *
suff_search(char *str, KeySuffix *suf, int type)
{
	KeySuffix  *s;

	for (s = suf; s->name != NULL; s++)
	{
		if (s->type != type)
			continue;

		if (strncmp(str, s->name, s->len) == 0)
			return s;
	}
	return NULL;
}

/* ----------
 * Prepare NUMDesc (number description struct) via FormatNode struct
 * ----------
 */
static void
NUMDesc_prepare(NUMDesc *num, FormatNode *n, char *func)
{
	if (n->type != NODE_TYPE_ACTION)
		return;

	/*
	 * In case of an error, we need to remove the numeric from the cache.  Use
	 * a PG_TRY block to ensure that this happens.
	 */
	PG_TRY();
	{
		if (IS_EEEE(num) && n->key->id != NUM_E)
			ereport(ERROR,
					(errcode(ERRCODE_SYNTAX_ERROR),
					 errmsg("\"EEEE\" must be the last pattern used")));

		switch (n->key->id)
		{
			case NUM_9:
				if (IS_BRACKET(num))
					ereport(ERROR,
							(errcode(ERRCODE_SYNTAX_ERROR),
							 errmsg("\"9\" must be ahead of \"PR\"")));
				if (IS_MULTI(num))
				{
					++num->multi;
					break;
				}
				if (IS_DECIMAL(num))
					++num->post;
				else
					++num->pre;
				break;

			case NUM_0:
				if (IS_BRACKET(num))
					ereport(ERROR,
							(errcode(ERRCODE_SYNTAX_ERROR),
							 errmsg("\"0\" must be ahead of \"PR\"")));
				if (!IS_ZERO(num) && !IS_DECIMAL(num))
				{
					num->flag |= NUM_F_ZERO;
					num->zero_start = num->pre + 1;
				}
				if (!IS_DECIMAL(num))
					++num->pre;
				else
					++num->post;

				num->zero_end = num->pre + num->post;
				break;

			case NUM_B:
				if (num->pre == 0 && num->post == 0 && (!IS_ZERO(num)))
					num->flag |= NUM_F_BLANK;
				break;

			case NUM_D:
				num->flag |= NUM_F_LDECIMAL;
				num->need_locale = TRUE;
				/* FALLTHROUGH */
			case NUM_DEC:
				if (IS_DECIMAL(num))
					ereport(ERROR,
							(errcode(ERRCODE_SYNTAX_ERROR),
							 errmsg("multiple decimal points")));
				if (IS_MULTI(num))
					ereport(ERROR,
							(errcode(ERRCODE_SYNTAX_ERROR),
					 errmsg("cannot use \"V\" and decimal point together")));
				num->flag |= NUM_F_DECIMAL;
				break;

			case NUM_FM:
				num->flag |= NUM_F_FILLMODE;
				break;

			case NUM_S:
				if (IS_LSIGN(num))
					ereport(ERROR,
							(errcode(ERRCODE_SYNTAX_ERROR),
							 errmsg("cannot use \"S\" twice")));
				if (IS_PLUS(num) || IS_MINUS(num) || IS_BRACKET(num))
					ereport(ERROR,
							(errcode(ERRCODE_SYNTAX_ERROR),
							 errmsg("cannot use \"S\" and \"PL\"/\"MI\"/\"SG\"/\"PR\" together")));
				if (!IS_DECIMAL(num))
				{
					num->lsign = NUM_LSIGN_PRE;
					num->pre_lsign_num = num->pre;
					num->need_locale = TRUE;
					num->flag |= NUM_F_LSIGN;
				}
				else if (num->lsign == NUM_LSIGN_NONE)
				{
					num->lsign = NUM_LSIGN_POST;
					num->need_locale = TRUE;
					num->flag |= NUM_F_LSIGN;
				}
				break;

			case NUM_MI:
				if (IS_LSIGN(num))
					ereport(ERROR,
							(errcode(ERRCODE_SYNTAX_ERROR),
							 errmsg("cannot use \"S\" and \"MI\" together")));
				num->flag |= NUM_F_MINUS;
				if (IS_DECIMAL(num))
					num->flag |= NUM_F_MINUS_POST;
				break;

			case NUM_PL:
				if (IS_LSIGN(num))
					ereport(ERROR,
							(errcode(ERRCODE_SYNTAX_ERROR),
							 errmsg("cannot use \"S\" and \"PL\" together")));
				num->flag |= NUM_F_PLUS;
				if (IS_DECIMAL(num))
					num->flag |= NUM_F_PLUS_POST;
				break;

			case NUM_SG:
				if (IS_LSIGN(num))
					ereport(ERROR,
							(errcode(ERRCODE_SYNTAX_ERROR),
							 errmsg("cannot use \"S\" and \"SG\" together")));
				num->flag |= NUM_F_MINUS;
				num->flag |= NUM_F_PLUS;
				break;

			case NUM_PR:
				if (IS_LSIGN(num) || IS_PLUS(num) || IS_MINUS(num))
					ereport(ERROR,
							(errcode(ERRCODE_SYNTAX_ERROR),
							 errmsg("cannot use \"PR\" and \"S\"/\"PL\"/\"MI\"/\"SG\" together")));
				num->flag |= NUM_F_BRACKET;
				break;

			case NUM_rn:
			case NUM_RN:
				num->flag |= NUM_F_ROMAN;
				break;

			case NUM_L:
			case NUM_G:
				num->need_locale = TRUE;
				break;

			case NUM_V:
				if (IS_DECIMAL(num))
					ereport(ERROR,
							(errcode(ERRCODE_SYNTAX_ERROR),
					 errmsg("cannot use \"V\" and decimal point together")));
				num->flag |= NUM_F_MULTI;
				break;

			case NUM_E:
				if (IS_EEEE(num))
					ereport(ERROR,
							(errcode(ERRCODE_SYNTAX_ERROR),
							 errmsg("cannot use \"EEEE\" twice")));
				if (IS_BLANK(num) || IS_FILLMODE(num) || IS_LSIGN(num) ||
					IS_BRACKET(num) || IS_MINUS(num) || IS_PLUS(num) ||
					IS_ROMAN(num) || IS_MULTI(num))
					ereport(ERROR,
							(errcode(ERRCODE_SYNTAX_ERROR),
					   errmsg("\"EEEE\" is incompatible with other formats"),
							 errdetail("\"EEEE\" may only be used together with digit and decimal point patterns.")));
				num->flag |= NUM_F_EEEE;
				break;
		}
	}
	PG_CATCH();
	{
		NUM_cache_remove(last_NUMCacheEntry);
		PG_RE_THROW();
	}
	PG_END_TRY();


	return;
}

/* ----------
 * Format parser, search small keywords and keyword's suffixes, and make
 * format-node tree.
 *
 * for DATE-TIME & NUMBER version
 * ----------
 */
static void
parse_format(FormatNode *node, char *str, const KeyWord *kw,
			 KeySuffix *suf, const int *index, int ver, NUMDesc *Num,
			 char *func)
{
	KeySuffix  *s;
	FormatNode *n;
	int			node_set = 0,
				suffix,
				last = 0;

#ifdef DEBUG_TO_FROM_CHAR
	elog(DEBUG_elog_output, "to_char/number(): run parser");
#endif

	n = node;

	while (*str)
	{
		suffix = 0;

		/*
		 * Prefix
		 */
		if (ver == DCH_TYPE && (s = suff_search(str, suf, SUFFTYPE_PREFIX)) != NULL)
		{
			suffix |= s->id;
			if (s->len)
				str += s->len;
		}

		/*
		 * Keyword
		 */
		if (*str && (n->key = index_seq_search(str, kw, index)) != NULL)
		{
			n->type = NODE_TYPE_ACTION;
			n->suffix = 0;
			node_set = 1;
			if (n->key->len)
				str += n->key->len;

			/*
			 * NUM version: Prepare global NUMDesc struct
			 */
			if (ver == NUM_TYPE)
				NUMDesc_prepare(Num, n, func);

			/*
			 * Postfix
			 */
			if (ver == DCH_TYPE && *str && (s = suff_search(str, suf, SUFFTYPE_POSTFIX)) != NULL)
			{
				suffix |= s->id;
				if (s->len)
					str += s->len;
			}
		}
		else if (*str)
		{
			/*
			 * Special characters '\' and '"'
			 */
			if (*str == '"' && last != '\\')
			{
				int			x = 0;

				while (*(++str))
				{
					if (*str == '"' && x != '\\')
					{
						str++;
						break;
					}
					else if (*str == '\\' && x != '\\')
					{
						x = '\\';
						continue;
					}
					n->type = NODE_TYPE_CHAR;
					n->character = *str;
					n->key = NULL;
					n->suffix = 0;
					++n;
					x = *str;
				}
				node_set = 0;
				suffix = 0;
				last = 0;
			}
			else if (*str && *str == '\\' && last != '\\' && *(str + 1) == '"')
			{
				last = *str;
				str++;
			}
			else if (*str)
			{
				n->type = NODE_TYPE_CHAR;
				n->character = *str;
				n->key = NULL;
				node_set = 1;
				last = 0;
				str++;
			}
		}

		/* end */
		if (node_set)
		{
			if (n->type == NODE_TYPE_ACTION)
				n->suffix = suffix;
			++n;

			n->suffix = 0;
			node_set = 0;
		}
	}

	n->type = NODE_TYPE_END;
	n->suffix = 0;
	return;
}

/* ----------
 * DEBUG: Dump the FormatNode Tree (debug)
 * ----------
 */
#ifdef DEBUG_TO_FROM_CHAR

#define DUMP_THth(_suf) (S_TH(_suf) ? "TH" : (S_th(_suf) ? "th" : " "))
#define DUMP_FM(_suf)	(S_FM(_suf) ? "FM" : " ")

static void
dump_node(FormatNode *node, int max)
{
	FormatNode *n;
	int			a;

	elog(DEBUG_elog_output, "to_from-char(): DUMP FORMAT");

	for (a = 0, n = node; a <= max; n++, a++)
	{
		if (n->type == NODE_TYPE_ACTION)
			elog(DEBUG_elog_output, "%d:\t NODE_TYPE_ACTION '%s'\t(%s,%s)",
				 a, n->key->name, DUMP_THth(n->suffix), DUMP_FM(n->suffix));
		else if (n->type == NODE_TYPE_CHAR)
			elog(DEBUG_elog_output, "%d:\t NODE_TYPE_CHAR '%c'", a, n->character);
		else if (n->type == NODE_TYPE_END)
		{
			elog(DEBUG_elog_output, "%d:\t NODE_TYPE_END", a);
			return;
		}
		else
			elog(DEBUG_elog_output, "%d:\t unknown NODE!", a);
	}
}
#endif   /* DEBUG */

/*****************************************************************************
 *			Private utils
 *****************************************************************************/

/* ----------
 * Return ST/ND/RD/TH for simple (1..9) numbers
 * type --> 0 upper, 1 lower
 * ----------
 */
static char *
get_th(char *num, int type)
{
	int			len = strlen(num),
				last,
				seclast;

	last = *(num + (len - 1));
	if (!isdigit((unsigned char) last))
		ereport(ERROR,
				(errcode(ERRCODE_INVALID_TEXT_REPRESENTATION),
				 errmsg("\"%s\" is not a number", num)));

	/*
	 * All "teens" (<x>1[0-9]) get 'TH/th', while <x>[02-9][123] still get
	 * 'ST/st', 'ND/nd', 'RD/rd', respectively
	 */
	if ((len > 1) && ((seclast = num[len - 2]) == '1'))
		last = 0;

	switch (last)
	{
		case '1':
			if (type == TH_UPPER)
				return numTH[0];
			return numth[0];
		case '2':
			if (type == TH_UPPER)
				return numTH[1];
			return numth[1];
		case '3':
			if (type == TH_UPPER)
				return numTH[2];
			return numth[2];
		default:
			if (type == TH_UPPER)
				return numTH[3];
			return numth[3];
	}
}

/* ----------
 * Convert string-number to ordinal string-number
 * type --> 0 upper, 1 lower
 * ----------
 */
static char *
str_numth(char *dest, char *num, int type)
{
	if (dest != num)
		strcpy(dest, num);
	strcat(dest, get_th(num, type));
	return dest;
}

/*****************************************************************************
 *			upper/lower/initcap functions
 *****************************************************************************/

/*
 * If the system provides the needed functions for wide-character manipulation
 * (which are all standardized by C99), then we implement upper/lower/initcap
 * using wide-character functions, if necessary.  Otherwise we use the
 * traditional <ctype.h> functions, which of course will not work as desired
 * in multibyte character sets.  Note that in either case we are effectively
 * assuming that the database character encoding matches the encoding implied
 * by LC_CTYPE.
 *
 * If the system provides locale_t and associated functions (which are
 * standardized by Open Group's XBD), we can support collations that are
 * neither default nor C.  The code is written to handle both combinations
 * of have-wide-characters and have-locale_t, though it's rather unlikely
 * a platform would have the latter without the former.
 */

/*
 * collation-aware, wide-character-aware lower function
 *
 * We pass the number of bytes so we can pass varlena and char*
 * to this function.  The result is a palloc'd, null-terminated string.
 */
char *
str_tolower(const char *buff, size_t nbytes, Oid collid)
{
	char	   *result;

	if (!buff)
		return NULL;

	/* C/POSIX collations use this path regardless of database encoding */
	if (lc_ctype_is_c(collid))
	{
		result = asc_tolower(buff, nbytes);
	}
#ifdef USE_WIDE_UPPER_LOWER
	else if (pg_database_encoding_max_length() > 1)
	{
		pg_locale_t mylocale = 0;
		wchar_t    *workspace;
		size_t		curr_char;
		size_t		result_size;

		if (collid != DEFAULT_COLLATION_OID)
		{
			if (!OidIsValid(collid))
			{
				/*
				 * This typically means that the parser could not resolve a
				 * conflict of implicit collations, so report it that way.
				 */
				ereport(ERROR,
						(errcode(ERRCODE_INDETERMINATE_COLLATION),
						 errmsg("could not determine which collation to use for lower() function"),
						 errhint("Use the COLLATE clause to set the collation explicitly.")));
			}
			mylocale = pg_newlocale_from_collation(collid);
		}

		/* Overflow paranoia */
		if ((nbytes + 1) > (INT_MAX / sizeof(wchar_t)))
			ereport(ERROR,
					(errcode(ERRCODE_OUT_OF_MEMORY),
					 errmsg("out of memory")));

		/* Output workspace cannot have more codes than input bytes */
		workspace = (wchar_t *) palloc((nbytes + 1) * sizeof(wchar_t));

		char2wchar(workspace, nbytes + 1, buff, nbytes, mylocale);

		for (curr_char = 0; workspace[curr_char] != 0; curr_char++)
		{
#ifdef HAVE_LOCALE_T
			if (mylocale)
				workspace[curr_char] = towlower_l(workspace[curr_char], mylocale);
			else
#endif
				workspace[curr_char] = towlower(workspace[curr_char]);
		}

		/* Make result large enough; case change might change number of bytes */
		result_size = curr_char * pg_database_encoding_max_length() + 1;
		result = palloc(result_size);

		wchar2char(result, workspace, result_size, mylocale);
		pfree(workspace);
	}
#endif   /* USE_WIDE_UPPER_LOWER */
	else
	{
#ifdef HAVE_LOCALE_T
		pg_locale_t mylocale = 0;
#endif
		char	   *p;

		if (collid != DEFAULT_COLLATION_OID)
		{
			if (!OidIsValid(collid))
			{
				/*
				 * This typically means that the parser could not resolve a
				 * conflict of implicit collations, so report it that way.
				 */
				ereport(ERROR,
						(errcode(ERRCODE_INDETERMINATE_COLLATION),
						 errmsg("could not determine which collation to use for lower() function"),
						 errhint("Use the COLLATE clause to set the collation explicitly.")));
			}
#ifdef HAVE_LOCALE_T
			mylocale = pg_newlocale_from_collation(collid);
#endif
		}

		result = pnstrdup(buff, nbytes);

		/*
		 * Note: we assume that tolower_l() will not be so broken as to need
		 * an isupper_l() guard test.  When using the default collation, we
		 * apply the traditional Postgres behavior that forces ASCII-style
		 * treatment of I/i, but in non-default collations you get exactly
		 * what the collation says.
		 */
		for (p = result; *p; p++)
		{
#ifdef HAVE_LOCALE_T
			if (mylocale)
				*p = tolower_l((unsigned char) *p, mylocale);
			else
#endif
				*p = pg_tolower((unsigned char) *p);
		}
	}

	return result;
}

/*
 * collation-aware, wide-character-aware upper function
 *
 * We pass the number of bytes so we can pass varlena and char*
 * to this function.  The result is a palloc'd, null-terminated string.
 */
char *
str_toupper(const char *buff, size_t nbytes, Oid collid)
{
	char	   *result;

	if (!buff)
		return NULL;

	/* C/POSIX collations use this path regardless of database encoding */
	if (lc_ctype_is_c(collid))
	{
		result = asc_toupper(buff, nbytes);
	}
#ifdef USE_WIDE_UPPER_LOWER
	else if (pg_database_encoding_max_length() > 1)
	{
		pg_locale_t mylocale = 0;
		wchar_t    *workspace;
		size_t		curr_char;
		size_t		result_size;

		if (collid != DEFAULT_COLLATION_OID)
		{
			if (!OidIsValid(collid))
			{
				/*
				 * This typically means that the parser could not resolve a
				 * conflict of implicit collations, so report it that way.
				 */
				ereport(ERROR,
						(errcode(ERRCODE_INDETERMINATE_COLLATION),
						 errmsg("could not determine which collation to use for upper() function"),
						 errhint("Use the COLLATE clause to set the collation explicitly.")));
			}
			mylocale = pg_newlocale_from_collation(collid);
		}

		/* Overflow paranoia */
		if ((nbytes + 1) > (INT_MAX / sizeof(wchar_t)))
			ereport(ERROR,
					(errcode(ERRCODE_OUT_OF_MEMORY),
					 errmsg("out of memory")));

		/* Output workspace cannot have more codes than input bytes */
		workspace = (wchar_t *) palloc((nbytes + 1) * sizeof(wchar_t));

		char2wchar(workspace, nbytes + 1, buff, nbytes, mylocale);

		for (curr_char = 0; workspace[curr_char] != 0; curr_char++)
		{
#ifdef HAVE_LOCALE_T
			if (mylocale)
				workspace[curr_char] = towupper_l(workspace[curr_char], mylocale);
			else
#endif
				workspace[curr_char] = towupper(workspace[curr_char]);
		}

		/* Make result large enough; case change might change number of bytes */
		result_size = curr_char * pg_database_encoding_max_length() + 1;
		result = palloc(result_size);

		wchar2char(result, workspace, result_size, mylocale);
		pfree(workspace);
	}
#endif   /* USE_WIDE_UPPER_LOWER */
	else
	{
#ifdef HAVE_LOCALE_T
		pg_locale_t mylocale = 0;
#endif
		char	   *p;

		if (collid != DEFAULT_COLLATION_OID)
		{
			if (!OidIsValid(collid))
			{
				/*
				 * This typically means that the parser could not resolve a
				 * conflict of implicit collations, so report it that way.
				 */
				ereport(ERROR,
						(errcode(ERRCODE_INDETERMINATE_COLLATION),
						 errmsg("could not determine which collation to use for upper() function"),
						 errhint("Use the COLLATE clause to set the collation explicitly.")));
			}
#ifdef HAVE_LOCALE_T
			mylocale = pg_newlocale_from_collation(collid);
#endif
		}

		result = pnstrdup(buff, nbytes);

		/*
		 * Note: we assume that toupper_l() will not be so broken as to need
		 * an islower_l() guard test.  When using the default collation, we
		 * apply the traditional Postgres behavior that forces ASCII-style
		 * treatment of I/i, but in non-default collations you get exactly
		 * what the collation says.
		 */
		for (p = result; *p; p++)
		{
#ifdef HAVE_LOCALE_T
			if (mylocale)
				*p = toupper_l((unsigned char) *p, mylocale);
			else
#endif
				*p = pg_toupper((unsigned char) *p);
		}
	}

	return result;
}

/*
 * collation-aware, wide-character-aware initcap function
 *
 * We pass the number of bytes so we can pass varlena and char*
 * to this function.  The result is a palloc'd, null-terminated string.
 */
char *
str_initcap(const char *buff, size_t nbytes, Oid collid)
{
	char	   *result;
	int			wasalnum = false;

	if (!buff)
		return NULL;

	/* C/POSIX collations use this path regardless of database encoding */
	if (lc_ctype_is_c(collid))
	{
		result = asc_initcap(buff, nbytes);
	}
#ifdef USE_WIDE_UPPER_LOWER
	else if (pg_database_encoding_max_length() > 1)
	{
		pg_locale_t mylocale = 0;
		wchar_t    *workspace;
		size_t		curr_char;
		size_t		result_size;

		if (collid != DEFAULT_COLLATION_OID)
		{
			if (!OidIsValid(collid))
			{
				/*
				 * This typically means that the parser could not resolve a
				 * conflict of implicit collations, so report it that way.
				 */
				ereport(ERROR,
						(errcode(ERRCODE_INDETERMINATE_COLLATION),
						 errmsg("could not determine which collation to use for initcap() function"),
						 errhint("Use the COLLATE clause to set the collation explicitly.")));
			}
			mylocale = pg_newlocale_from_collation(collid);
		}

		/* Overflow paranoia */
		if ((nbytes + 1) > (INT_MAX / sizeof(wchar_t)))
			ereport(ERROR,
					(errcode(ERRCODE_OUT_OF_MEMORY),
					 errmsg("out of memory")));

		/* Output workspace cannot have more codes than input bytes */
		workspace = (wchar_t *) palloc((nbytes + 1) * sizeof(wchar_t));

		char2wchar(workspace, nbytes + 1, buff, nbytes, mylocale);

		for (curr_char = 0; workspace[curr_char] != 0; curr_char++)
		{
#ifdef HAVE_LOCALE_T
			if (mylocale)
			{
				if (wasalnum)
					workspace[curr_char] = towlower_l(workspace[curr_char], mylocale);
				else
					workspace[curr_char] = towupper_l(workspace[curr_char], mylocale);
				wasalnum = iswalnum_l(workspace[curr_char], mylocale);
			}
			else
#endif
			{
				if (wasalnum)
					workspace[curr_char] = towlower(workspace[curr_char]);
				else
					workspace[curr_char] = towupper(workspace[curr_char]);
				wasalnum = iswalnum(workspace[curr_char]);
			}
		}

		/* Make result large enough; case change might change number of bytes */
		result_size = curr_char * pg_database_encoding_max_length() + 1;
		result = palloc(result_size);

		wchar2char(result, workspace, result_size, mylocale);
		pfree(workspace);
	}
#endif   /* USE_WIDE_UPPER_LOWER */
	else
	{
#ifdef HAVE_LOCALE_T
		pg_locale_t mylocale = 0;
#endif
		char	   *p;

		if (collid != DEFAULT_COLLATION_OID)
		{
			if (!OidIsValid(collid))
			{
				/*
				 * This typically means that the parser could not resolve a
				 * conflict of implicit collations, so report it that way.
				 */
				ereport(ERROR,
						(errcode(ERRCODE_INDETERMINATE_COLLATION),
						 errmsg("could not determine which collation to use for initcap() function"),
						 errhint("Use the COLLATE clause to set the collation explicitly.")));
			}
#ifdef HAVE_LOCALE_T
			mylocale = pg_newlocale_from_collation(collid);
#endif
		}

		result = pnstrdup(buff, nbytes);

		/*
		 * Note: we assume that toupper_l()/tolower_l() will not be so broken
		 * as to need guard tests.	When using the default collation, we apply
		 * the traditional Postgres behavior that forces ASCII-style treatment
		 * of I/i, but in non-default collations you get exactly what the
		 * collation says.
		 */
		for (p = result; *p; p++)
		{
#ifdef HAVE_LOCALE_T
			if (mylocale)
			{
				if (wasalnum)
					*p = tolower_l((unsigned char) *p, mylocale);
				else
					*p = toupper_l((unsigned char) *p, mylocale);
				wasalnum = isalnum_l((unsigned char) *p, mylocale);
			}
			else
#endif
			{
				if (wasalnum)
					*p = pg_tolower((unsigned char) *p);
				else
					*p = pg_toupper((unsigned char) *p);
				wasalnum = isalnum((unsigned char) *p);
			}
		}
	}

	return result;
}

/*
 * ASCII-only lower function
 *
 * We pass the number of bytes so we can pass varlena and char*
 * to this function.  The result is a palloc'd, null-terminated string.
 */
char *
asc_tolower(const char *buff, size_t nbytes)
{
	char	   *result;
	char	   *p;

	if (!buff)
		return NULL;

	result = pnstrdup(buff, nbytes);

	for (p = result; *p; p++)
<<<<<<< HEAD
		*p = pg_tolower((unsigned char) *p);
=======
		*p = pg_ascii_tolower((unsigned char) *p);
>>>>>>> e472b921

	return result;
}

/*
 * ASCII-only upper function
 *
 * We pass the number of bytes so we can pass varlena and char*
 * to this function.  The result is a palloc'd, null-terminated string.
 */
char *
asc_toupper(const char *buff, size_t nbytes)
{
	char	   *result;
	char	   *p;

	if (!buff)
		return NULL;

	result = pnstrdup(buff, nbytes);

	for (p = result; *p; p++)
<<<<<<< HEAD
		*p = pg_toupper((unsigned char) *p);
=======
		*p = pg_ascii_toupper((unsigned char) *p);
>>>>>>> e472b921

	return result;
}

/*
 * ASCII-only initcap function
 *
 * We pass the number of bytes so we can pass varlena and char*
 * to this function.  The result is a palloc'd, null-terminated string.
 */
char *
asc_initcap(const char *buff, size_t nbytes)
{
	char	   *result;
	char	   *p;
	int			wasalnum = false;

	if (!buff)
		return NULL;

	result = pnstrdup(buff, nbytes);

	for (p = result; *p; p++)
	{
		char		c;

		if (wasalnum)
<<<<<<< HEAD
			*p = c = pg_tolower((unsigned char) *p);
		else
			*p = c = pg_toupper((unsigned char) *p);
=======
			*p = c = pg_ascii_tolower((unsigned char) *p);
		else
			*p = c = pg_ascii_toupper((unsigned char) *p);
>>>>>>> e472b921
		/* we don't trust isalnum() here */
		wasalnum = ((c >= 'A' && c <= 'Z') ||
					(c >= 'a' && c <= 'z') ||
					(c >= '0' && c <= '9'));
	}

	return result;
}

/* convenience routines for when the input is null-terminated */

static char *
str_tolower_z(const char *buff, Oid collid)
{
	return str_tolower(buff, strlen(buff), collid);
}

static char *
str_toupper_z(const char *buff, Oid collid)
{
	return str_toupper(buff, strlen(buff), collid);
}

static char *
str_initcap_z(const char *buff, Oid collid)
{
	return str_initcap(buff, strlen(buff), collid);
}

static char *
asc_tolower_z(const char *buff)
{
	return asc_tolower(buff, strlen(buff));
}

static char *
asc_toupper_z(const char *buff)
{
	return asc_toupper(buff, strlen(buff));
}

/* asc_initcap_z is not currently needed */


/* ----------
 * Skip TM / th in FROM_CHAR
 * ----------
 */
#define SKIP_THth(_suf)		(S_THth(_suf) ? 2 : 0)

#ifdef DEBUG_TO_FROM_CHAR
/* -----------
 * DEBUG: Call for debug and for index checking; (Show ASCII char
 * and defined keyword for each used position
 * ----------
 */
static void
dump_index(const KeyWord *k, const int *index)
{
	int			i,
				count = 0,
				free_i = 0;

	elog(DEBUG_elog_output, "TO-FROM_CHAR: Dump KeyWord Index:");

	for (i = 0; i < KeyWord_INDEX_SIZE; i++)
	{
		if (index[i] != -1)
		{
			elog(DEBUG_elog_output, "\t%c: %s, ", i + 32, k[index[i]].name);
			count++;
		}
		else
		{
			free_i++;
			elog(DEBUG_elog_output, "\t(%d) %c %d", i, i + 32, index[i]);
		}
	}
	elog(DEBUG_elog_output, "\n\t\tUsed positions: %d,\n\t\tFree positions: %d",
		 count, free_i);
}
#endif   /* DEBUG */

/* ----------
 * Return TRUE if next format picture is not digit value
 * ----------
 */
static bool
is_next_separator(FormatNode *n)
{
	if (n->type == NODE_TYPE_END)
		return FALSE;

	if (n->type == NODE_TYPE_ACTION && S_THth(n->suffix))
		return TRUE;

	/*
	 * Next node
	 */
	n++;

	/* end of format string is treated like a non-digit separator */
	if (n->type == NODE_TYPE_END)
		return TRUE;

	if (n->type == NODE_TYPE_ACTION)
	{
		if (n->key->is_digit)
			return FALSE;

		return TRUE;
	}
	else if (isdigit((unsigned char) n->character))
		return FALSE;

	return TRUE;				/* some non-digit input (separator) */
}


static int
adjust_partial_year_to_2020(int year)
{
	/*
	 * Adjust all dates toward 2020; this is effectively what happens when we
	 * assume '70' is 1970 and '69' is 2069.
	 */
	/* Force 0-69 into the 2000's */
	if (year < 70)
		return year + 2000;
	/* Force 70-99 into the 1900's */
	else if (year < 100)
		return year + 1900;
	/* Force 100-519 into the 2000's */
	else if (year < 520)
		return year + 2000;
	/* Force 520-999 into the 1000's */
	else if (year < 1000)
		return year + 1000;
	else
		return year;
}


static int
strspace_len(char *str)
{
	int			len = 0;

	while (*str && isspace((unsigned char) *str))
	{
		str++;
		len++;
	}
	return len;
}

static int
strdigits_len(char *str)
{
	char	   *p = str;
	int			len;

	len = strspace_len(str);
	p += len;

	while (*p && isdigit((unsigned char) *p) && len <= DCH_MAX_ITEM_SIZ)
	{
		len++;
		p++;
	}
	return len;
}

/*
 * Set the date mode of a from-char conversion.
 *
 * Puke if the date mode has already been set, and the caller attempts to set
 * it to a conflicting mode.
 */
static void
from_char_set_mode(TmFromChar *tmfc, const FromCharDateMode mode)
{
	if (mode != FROM_CHAR_DATE_NONE)
	{
		if (tmfc->mode == FROM_CHAR_DATE_NONE)
			tmfc->mode = mode;
		else if (tmfc->mode != mode)
			ereport(ERROR,
					(errcode(ERRCODE_INVALID_DATETIME_FORMAT),
					 errmsg("invalid combination of date conventions"),
					 errhint("Do not mix Gregorian and ISO week date "
							 "conventions in a formatting template.")));
	}
}

/*
 * Set the integer pointed to by 'dest' to the given value.
 *
 * Puke if the destination integer has previously been set to some other
 * non-zero value.
 */
static void
from_char_set_int(int *dest, const int value, const FormatNode *node)
{
	if (*dest != 0 && *dest != value)
		ereport(ERROR,
				(errcode(ERRCODE_INVALID_DATETIME_FORMAT),
		   errmsg("conflicting values for \"%s\" field in formatting string",
				  node->key->name),
				 errdetail("This value contradicts a previous setting for "
						   "the same field type.")));
	*dest = value;
}

/*
 * Read a single integer from the source string, into the int pointed to by
 * 'dest'. If 'dest' is NULL, the result is discarded.
 *
 * In fixed-width mode (the node does not have the FM suffix), consume at most
 * 'len' characters.  However, any leading whitespace isn't counted in 'len'.
 *
 * We use strtol() to recover the integer value from the source string, in
 * accordance with the given FormatNode.
 *
 * If the conversion completes successfully, src will have been advanced to
 * point at the character immediately following the last character used in the
 * conversion.
 *
 * Return the number of characters consumed.
 *
 * Note that from_char_parse_int() provides a more convenient wrapper where
 * the length of the field is the same as the length of the format keyword (as
 * with DD and MI).
 */
static int
from_char_parse_int_len(int *dest, char **src, const int len, FormatNode *node)
{
	long		result;
	char		copy[DCH_MAX_ITEM_SIZ + 1];
	char	   *init = *src;
	int			used;

	/*
	 * Skip any whitespace before parsing the integer.
	 */
	*src += strspace_len(*src);

	Assert(len <= DCH_MAX_ITEM_SIZ);
	used = (int) strlcpy(copy, *src, len + 1);

	if (S_FM(node->suffix) || is_next_separator(node))
	{
		/*
		 * This node is in Fill Mode, or the next node is known to be a
		 * non-digit value, so we just slurp as many characters as we can get.
		 */
		errno = 0;
		result = strtol(init, src, 10);
	}
	else
	{
		/*
		 * We need to pull exactly the number of characters given in 'len' out
		 * of the string, and convert those.
		 */
		char	   *last;

		if (used < len)
			ereport(ERROR,
					(errcode(ERRCODE_INVALID_DATETIME_FORMAT),
				errmsg("source string too short for \"%s\" formatting field",
					   node->key->name),
					 errdetail("Field requires %d characters, but only %d "
							   "remain.",
							   len, used),
					 errhint("If your source string is not fixed-width, try "
							 "using the \"FM\" modifier.")));

		errno = 0;
		result = strtol(copy, &last, 10);
		used = last - copy;

		if (used > 0 && used < len)
			ereport(ERROR,
					(errcode(ERRCODE_INVALID_DATETIME_FORMAT),
					 errmsg("invalid value \"%s\" for \"%s\"",
							copy, node->key->name),
					 errdetail("Field requires %d characters, but only %d "
							   "could be parsed.", len, used),
					 errhint("If your source string is not fixed-width, try "
							 "using the \"FM\" modifier.")));

		*src += used;
	}

	if (*src == init)
		ereport(ERROR,
				(errcode(ERRCODE_INVALID_DATETIME_FORMAT),
				 errmsg("invalid value \"%s\" for \"%s\"",
						copy, node->key->name),
				 errdetail("Value must be an integer.")));

	if (errno == ERANGE || result < INT_MIN || result > INT_MAX)
		ereport(ERROR,
				(errcode(ERRCODE_DATETIME_VALUE_OUT_OF_RANGE),
				 errmsg("value for \"%s\" in source string is out of range",
						node->key->name),
				 errdetail("Value must be in the range %d to %d.",
						   INT_MIN, INT_MAX)));

	if (dest != NULL)
		from_char_set_int(dest, (int) result, node);
	return *src - init;
}

/*
 * Call from_char_parse_int_len(), using the length of the format keyword as
 * the expected length of the field.
 *
 * Don't call this function if the field differs in length from the format
 * keyword (as with HH24; the keyword length is 4, but the field length is 2).
 * In such cases, call from_char_parse_int_len() instead to specify the
 * required length explicitly.
 */
static int
from_char_parse_int(int *dest, char **src, FormatNode *node)
{
	return from_char_parse_int_len(dest, src, node->key->len, node);
}

/* ----------
 * Sequential search with to upper/lower conversion
 * ----------
 */
static int
seq_search(char *name, char **array, int type, int max, int *len)
{
	char	   *p,
			   *n,
			  **a;
	int			last,
				i;

	*len = 0;

	if (!*name)
		return -1;

	/* set first char */
	if (type == ONE_UPPER || type == ALL_UPPER)
		*name = pg_toupper((unsigned char) *name);
	else if (type == ALL_LOWER)
		*name = pg_tolower((unsigned char) *name);

	for (last = 0, a = array; *a != NULL; a++)
	{
		/* comperate first chars */
		if (*name != **a)
			continue;

		for (i = 1, p = *a + 1, n = name + 1;; n++, p++, i++)
		{
			/* search fragment (max) only */
			if (max && i == max)
			{
				*len = i;
				return a - array;
			}
			/* full size */
			if (*p == '\0')
			{
				*len = i;
				return a - array;
			}
			/* Not found in array 'a' */
			if (*n == '\0')
				break;

			/*
			 * Convert (but convert new chars only)
			 */
			if (i > last)
			{
				if (type == ONE_UPPER || type == ALL_LOWER)
					*n = pg_tolower((unsigned char) *n);
				else if (type == ALL_UPPER)
					*n = pg_toupper((unsigned char) *n);
				last = i;
			}

#ifdef DEBUG_TO_FROM_CHAR
			elog(DEBUG_elog_output, "N: %c, P: %c, A: %s (%s)",
				 *n, *p, *a, name);
#endif
			if (*n != *p)
				break;
		}
	}

	return -1;
}

/*
 * Perform a sequential search in 'array' for text matching the first 'max'
 * characters of the source string.
 *
 * If a match is found, copy the array index of the match into the integer
 * pointed to by 'dest', advance 'src' to the end of the part of the string
 * which matched, and return the number of characters consumed.
 *
 * If the string doesn't match, throw an error.
 */
static int
from_char_seq_search(int *dest, char **src, char **array, int type, int max,
					 FormatNode *node)
{
	int			len;

	*dest = seq_search(*src, array, type, max, &len);
	if (len <= 0)
	{
		char		copy[DCH_MAX_ITEM_SIZ + 1];

		Assert(max <= DCH_MAX_ITEM_SIZ);
		strlcpy(copy, *src, max + 1);

		ereport(ERROR,
				(errcode(ERRCODE_INVALID_DATETIME_FORMAT),
				 errmsg("invalid value \"%s\" for \"%s\"",
						copy, node->key->name),
				 errdetail("The given value did not match any of the allowed "
						   "values for this field.")));
	}
	*src += len;
	return len;
}

/* ----------
 * Process a TmToChar struct as denoted by a list of FormatNodes.
 * The formatted data is written to the string pointed to by 'out'.
 * ----------
 */
static void
DCH_to_char(FormatNode *node, bool is_interval, TmToChar *in, char *out, Oid collid)
{
	FormatNode *n;
	char	   *s;
	struct pg_tm *tm = &in->tm;
	int			i;

	/* cache localized days and months */
	cache_locale_time();

	s = out;
	for (n = node; n->type != NODE_TYPE_END; n++)
	{
		if (n->type != NODE_TYPE_ACTION)
		{
			*s = n->character;
			s++;
			continue;
		}

		switch (n->key->id)
		{
			case DCH_A_M:
			case DCH_P_M:
				strcpy(s, (tm->tm_hour % HOURS_PER_DAY >= HOURS_PER_DAY / 2)
					   ? P_M_STR : A_M_STR);
				s += strlen(s);
				break;
			case DCH_AM:
			case DCH_PM:
				strcpy(s, (tm->tm_hour % HOURS_PER_DAY >= HOURS_PER_DAY / 2)
					   ? PM_STR : AM_STR);
				s += strlen(s);
				break;
			case DCH_a_m:
			case DCH_p_m:
				strcpy(s, (tm->tm_hour % HOURS_PER_DAY >= HOURS_PER_DAY / 2)
					   ? p_m_STR : a_m_STR);
				s += strlen(s);
				break;
			case DCH_am:
			case DCH_pm:
				strcpy(s, (tm->tm_hour % HOURS_PER_DAY >= HOURS_PER_DAY / 2)
					   ? pm_STR : am_STR);
				s += strlen(s);
				break;
			case DCH_HH:
			case DCH_HH12:

				/*
				 * display time as shown on a 12-hour clock, even for
				 * intervals
				 */
				sprintf(s, "%0*d", S_FM(n->suffix) ? 0 : 2,
				 tm->tm_hour % (HOURS_PER_DAY / 2) == 0 ? HOURS_PER_DAY / 2 :
						tm->tm_hour % (HOURS_PER_DAY / 2));
				if (S_THth(n->suffix))
					str_numth(s, s, S_TH_TYPE(n->suffix));
				s += strlen(s);
				break;
			case DCH_HH24:
				sprintf(s, "%0*d", S_FM(n->suffix) ? 0 : 2, tm->tm_hour);
				if (S_THth(n->suffix))
					str_numth(s, s, S_TH_TYPE(n->suffix));
				s += strlen(s);
				break;
			case DCH_MI:
				sprintf(s, "%0*d", S_FM(n->suffix) ? 0 : 2, tm->tm_min);
				if (S_THth(n->suffix))
					str_numth(s, s, S_TH_TYPE(n->suffix));
				s += strlen(s);
				break;
			case DCH_SS:
				sprintf(s, "%0*d", S_FM(n->suffix) ? 0 : 2, tm->tm_sec);
				if (S_THth(n->suffix))
					str_numth(s, s, S_TH_TYPE(n->suffix));
				s += strlen(s);
				break;
			case DCH_MS:		/* millisecond */
#ifdef HAVE_INT64_TIMESTAMP
				sprintf(s, "%03d", (int) (in->fsec / INT64CONST(1000)));
#else
				/* No rint() because we can't overflow and we might print US */
				sprintf(s, "%03d", (int) (in->fsec * 1000));
#endif
				if (S_THth(n->suffix))
					str_numth(s, s, S_TH_TYPE(n->suffix));
				s += strlen(s);
				break;
			case DCH_US:		/* microsecond */
#ifdef HAVE_INT64_TIMESTAMP
				sprintf(s, "%06d", (int) in->fsec);
#else
				/* don't use rint() because we can't overflow 1000 */
				sprintf(s, "%06d", (int) (in->fsec * 1000000));
#endif
				if (S_THth(n->suffix))
					str_numth(s, s, S_TH_TYPE(n->suffix));
				s += strlen(s);
				break;
			case DCH_SSSS:
				sprintf(s, "%d", tm->tm_hour * SECS_PER_HOUR +
						tm->tm_min * SECS_PER_MINUTE +
						tm->tm_sec);
				if (S_THth(n->suffix))
					str_numth(s, s, S_TH_TYPE(n->suffix));
				s += strlen(s);
				break;
			case DCH_tz:
				INVALID_FOR_INTERVAL;
				if (tmtcTzn(in))
				{
					/* We assume here that timezone names aren't localized */
					char	   *p = asc_tolower_z(tmtcTzn(in));

					strcpy(s, p);
					pfree(p);
					s += strlen(s);
				}
				break;
			case DCH_TZ:
				INVALID_FOR_INTERVAL;
				if (tmtcTzn(in))
				{
					strcpy(s, tmtcTzn(in));
					s += strlen(s);
				}
				break;
			case DCH_A_D:
			case DCH_B_C:
				INVALID_FOR_INTERVAL;
				strcpy(s, (tm->tm_year <= 0 ? B_C_STR : A_D_STR));
				s += strlen(s);
				break;
			case DCH_AD:
			case DCH_BC:
				INVALID_FOR_INTERVAL;
				strcpy(s, (tm->tm_year <= 0 ? BC_STR : AD_STR));
				s += strlen(s);
				break;
			case DCH_a_d:
			case DCH_b_c:
				INVALID_FOR_INTERVAL;
				strcpy(s, (tm->tm_year <= 0 ? b_c_STR : a_d_STR));
				s += strlen(s);
				break;
			case DCH_ad:
			case DCH_bc:
				INVALID_FOR_INTERVAL;
				strcpy(s, (tm->tm_year <= 0 ? bc_STR : ad_STR));
				s += strlen(s);
				break;
			case DCH_MONTH:
				INVALID_FOR_INTERVAL;
				if (!tm->tm_mon)
					break;
				if (S_TM(n->suffix))
				{
					char	   *str = str_toupper_z(localized_full_months[tm->tm_mon - 1], collid);

					if (strlen(str) < (n->key->len + TM_SUFFIX_LEN) * DCH_MAX_ITEM_SIZ)
						strcpy(s, str);
					else
						ereport(ERROR,
								(errcode(ERRCODE_DATETIME_VALUE_OUT_OF_RANGE),
								 errmsg("localized string format value too long")));
				}
				else
					sprintf(s, "%*s", S_FM(n->suffix) ? 0 : -9,
							asc_toupper_z(months_full[tm->tm_mon - 1]));
				s += strlen(s);
				break;
			case DCH_Month:
				INVALID_FOR_INTERVAL;
				if (!tm->tm_mon)
					break;
				if (S_TM(n->suffix))
				{
					char	   *str = str_initcap_z(localized_full_months[tm->tm_mon - 1], collid);

					if (strlen(str) < (n->key->len + TM_SUFFIX_LEN) * DCH_MAX_ITEM_SIZ)
						strcpy(s, str);
					else
						ereport(ERROR,
								(errcode(ERRCODE_DATETIME_VALUE_OUT_OF_RANGE),
								 errmsg("localized string format value too long")));
				}
				else
					sprintf(s, "%*s", S_FM(n->suffix) ? 0 : -9,
							months_full[tm->tm_mon - 1]);
				s += strlen(s);
				break;
			case DCH_month:
				INVALID_FOR_INTERVAL;
				if (!tm->tm_mon)
					break;
				if (S_TM(n->suffix))
<<<<<<< HEAD
				{
					char	   *str = str_tolower_z(localized_full_months[tm->tm_mon - 1], collid);

					if (strlen(str) < (n->key->len + TM_SUFFIX_LEN) * DCH_MAX_ITEM_SIZ)
						strcpy(s, str);
					else
						ereport(ERROR,
								(errcode(ERRCODE_DATETIME_VALUE_OUT_OF_RANGE),
								 errmsg("localized string format value too long")));
				}
=======
					strcpy(s, str_tolower_z(localized_full_months[tm->tm_mon - 1], collid));
>>>>>>> e472b921
				else
					sprintf(s, "%*s", S_FM(n->suffix) ? 0 : -9,
							asc_tolower_z(months_full[tm->tm_mon - 1]));
				s += strlen(s);
				break;
			case DCH_MON:
				INVALID_FOR_INTERVAL;
				if (!tm->tm_mon)
					break;
				if (S_TM(n->suffix))
				{
					char	   *str = str_toupper_z(localized_abbrev_months[tm->tm_mon - 1], collid);

					if (strlen(str) < (n->key->len + TM_SUFFIX_LEN) * DCH_MAX_ITEM_SIZ)
						strcpy(s, str);
					else
						ereport(ERROR,
								(errcode(ERRCODE_DATETIME_VALUE_OUT_OF_RANGE),
								 errmsg("localized string format value too long")));
				}
				else
					strcpy(s, asc_toupper_z(months[tm->tm_mon - 1]));
				s += strlen(s);
				break;
			case DCH_Mon:
				INVALID_FOR_INTERVAL;
				if (!tm->tm_mon)
					break;
				if (S_TM(n->suffix))
				{
					char	   *str = str_initcap_z(localized_abbrev_months[tm->tm_mon - 1], collid);

					if (strlen(str) < (n->key->len + TM_SUFFIX_LEN) * DCH_MAX_ITEM_SIZ)
						strcpy(s, str);
					else
						ereport(ERROR,
								(errcode(ERRCODE_DATETIME_VALUE_OUT_OF_RANGE),
								 errmsg("localized string format value too long")));
				}
				else
					strcpy(s, months[tm->tm_mon - 1]);
				s += strlen(s);
				break;
			case DCH_mon:
				INVALID_FOR_INTERVAL;
				if (!tm->tm_mon)
					break;
				if (S_TM(n->suffix))
<<<<<<< HEAD
				{
					char	   *str = str_tolower_z(localized_abbrev_months[tm->tm_mon - 1], collid);

					if (strlen(str) < (n->key->len + TM_SUFFIX_LEN) * DCH_MAX_ITEM_SIZ)
						strcpy(s, str);
					else
						ereport(ERROR,
								(errcode(ERRCODE_DATETIME_VALUE_OUT_OF_RANGE),
								 errmsg("localized string format value too long")));
				}
=======
					strcpy(s, str_tolower_z(localized_abbrev_months[tm->tm_mon - 1], collid));
>>>>>>> e472b921
				else
					strcpy(s, asc_tolower_z(months[tm->tm_mon - 1]));
				s += strlen(s);
				break;
			case DCH_MM:
				sprintf(s, "%0*d", S_FM(n->suffix) ? 0 : 2, tm->tm_mon);
				if (S_THth(n->suffix))
					str_numth(s, s, S_TH_TYPE(n->suffix));
				s += strlen(s);
				break;
			case DCH_DAY:
				INVALID_FOR_INTERVAL;
				if (S_TM(n->suffix))
				{
					char	   *str = str_toupper_z(localized_full_days[tm->tm_wday], collid);

					if (strlen(str) < (n->key->len + TM_SUFFIX_LEN) * DCH_MAX_ITEM_SIZ)
						strcpy(s, str);
					else
						ereport(ERROR,
								(errcode(ERRCODE_DATETIME_VALUE_OUT_OF_RANGE),
								 errmsg("localized string format value too long")));
				}
				else
					sprintf(s, "%*s", S_FM(n->suffix) ? 0 : -9,
							asc_toupper_z(days[tm->tm_wday]));
				s += strlen(s);
				break;
			case DCH_Day:
				INVALID_FOR_INTERVAL;
				if (S_TM(n->suffix))
				{
					char	   *str = str_initcap_z(localized_full_days[tm->tm_wday], collid);

					if (strlen(str) < (n->key->len + TM_SUFFIX_LEN) * DCH_MAX_ITEM_SIZ)
						strcpy(s, str);
					else
						ereport(ERROR,
								(errcode(ERRCODE_DATETIME_VALUE_OUT_OF_RANGE),
								 errmsg("localized string format value too long")));
				}
				else
					sprintf(s, "%*s", S_FM(n->suffix) ? 0 : -9,
							days[tm->tm_wday]);
				s += strlen(s);
				break;
			case DCH_day:
				INVALID_FOR_INTERVAL;
				if (S_TM(n->suffix))
<<<<<<< HEAD
				{
					char	   *str = str_tolower_z(localized_full_days[tm->tm_wday], collid);

					if (strlen(str) < (n->key->len + TM_SUFFIX_LEN) * DCH_MAX_ITEM_SIZ)
						strcpy(s, str);
					else
						ereport(ERROR,
								(errcode(ERRCODE_DATETIME_VALUE_OUT_OF_RANGE),
								 errmsg("localized string format value too long")));
				}
=======
					strcpy(s, str_tolower_z(localized_full_days[tm->tm_wday], collid));
>>>>>>> e472b921
				else
					sprintf(s, "%*s", S_FM(n->suffix) ? 0 : -9,
							asc_tolower_z(days[tm->tm_wday]));
				s += strlen(s);
				break;
			case DCH_DY:
				INVALID_FOR_INTERVAL;
				if (S_TM(n->suffix))
				{
					char	   *str = str_toupper_z(localized_abbrev_days[tm->tm_wday], collid);

					if (strlen(str) < (n->key->len + TM_SUFFIX_LEN) * DCH_MAX_ITEM_SIZ)
						strcpy(s, str);
					else
						ereport(ERROR,
								(errcode(ERRCODE_DATETIME_VALUE_OUT_OF_RANGE),
								 errmsg("localized string format value too long")));
				}
				else
					strcpy(s, asc_toupper_z(days_short[tm->tm_wday]));
				s += strlen(s);
				break;
			case DCH_Dy:
				INVALID_FOR_INTERVAL;
				if (S_TM(n->suffix))
				{
					char	   *str = str_initcap_z(localized_abbrev_days[tm->tm_wday], collid);

					if (strlen(str) < (n->key->len + TM_SUFFIX_LEN) * DCH_MAX_ITEM_SIZ)
						strcpy(s, str);
					else
						ereport(ERROR,
								(errcode(ERRCODE_DATETIME_VALUE_OUT_OF_RANGE),
								 errmsg("localized string format value too long")));
				}
				else
					strcpy(s, days_short[tm->tm_wday]);
				s += strlen(s);
				break;
			case DCH_dy:
				INVALID_FOR_INTERVAL;
				if (S_TM(n->suffix))
<<<<<<< HEAD
				{
					char	   *str = str_tolower_z(localized_abbrev_days[tm->tm_wday], collid);

					if (strlen(str) < (n->key->len + TM_SUFFIX_LEN) * DCH_MAX_ITEM_SIZ)
						strcpy(s, str);
					else
						ereport(ERROR,
								(errcode(ERRCODE_DATETIME_VALUE_OUT_OF_RANGE),
								 errmsg("localized string format value too long")));
				}
=======
					strcpy(s, str_tolower_z(localized_abbrev_days[tm->tm_wday], collid));
>>>>>>> e472b921
				else
					strcpy(s, asc_tolower_z(days_short[tm->tm_wday]));
				s += strlen(s);
				break;
			case DCH_DDD:
			case DCH_IDDD:
				sprintf(s, "%0*d", S_FM(n->suffix) ? 0 : 3,
						(n->key->id == DCH_DDD) ?
						tm->tm_yday :
					  date2isoyearday(tm->tm_year, tm->tm_mon, tm->tm_mday));
				if (S_THth(n->suffix))
					str_numth(s, s, S_TH_TYPE(n->suffix));
				s += strlen(s);
				break;
			case DCH_DD:
				sprintf(s, "%0*d", S_FM(n->suffix) ? 0 : 2, tm->tm_mday);
				if (S_THth(n->suffix))
					str_numth(s, s, S_TH_TYPE(n->suffix));
				s += strlen(s);
				break;
			case DCH_D:
				INVALID_FOR_INTERVAL;
				sprintf(s, "%d", tm->tm_wday + 1);
				if (S_THth(n->suffix))
					str_numth(s, s, S_TH_TYPE(n->suffix));
				s += strlen(s);
				break;
			case DCH_ID:
				INVALID_FOR_INTERVAL;
				sprintf(s, "%d", (tm->tm_wday == 0) ? 7 : tm->tm_wday);
				if (S_THth(n->suffix))
					str_numth(s, s, S_TH_TYPE(n->suffix));
				s += strlen(s);
				break;
			case DCH_WW:
				sprintf(s, "%0*d", S_FM(n->suffix) ? 0 : 2,
						(tm->tm_yday - 1) / 7 + 1);
				if (S_THth(n->suffix))
					str_numth(s, s, S_TH_TYPE(n->suffix));
				s += strlen(s);
				break;
			case DCH_IW:
				sprintf(s, "%0*d", S_FM(n->suffix) ? 0 : 2,
						date2isoweek(tm->tm_year, tm->tm_mon, tm->tm_mday));
				if (S_THth(n->suffix))
					str_numth(s, s, S_TH_TYPE(n->suffix));
				s += strlen(s);
				break;
			case DCH_Q:
				if (!tm->tm_mon)
					break;
				sprintf(s, "%d", (tm->tm_mon - 1) / 3 + 1);
				if (S_THth(n->suffix))
					str_numth(s, s, S_TH_TYPE(n->suffix));
				s += strlen(s);
				break;
			case DCH_CC:
				if (is_interval)	/* straight calculation */
					i = tm->tm_year / 100;
				else
				{
					if (tm->tm_year > 0)
						/* Century 20 == 1901 - 2000 */
						i = (tm->tm_year - 1) / 100 + 1;
					else
						/* Century 6BC == 600BC - 501BC */
						i = tm->tm_year / 100 - 1;
				}
				if (i <= 99 && i >= -99)
					sprintf(s, "%0*d", S_FM(n->suffix) ? 0 : 2, i);
				else
					sprintf(s, "%d", i);
				if (S_THth(n->suffix))
					str_numth(s, s, S_TH_TYPE(n->suffix));
				s += strlen(s);
				break;
			case DCH_Y_YYY:
				i = ADJUST_YEAR(tm->tm_year, is_interval) / 1000;
				sprintf(s, "%d,%03d", i,
						ADJUST_YEAR(tm->tm_year, is_interval) - (i * 1000));
				if (S_THth(n->suffix))
					str_numth(s, s, S_TH_TYPE(n->suffix));
				s += strlen(s);
				break;
			case DCH_YYYY:
			case DCH_IYYY:
				sprintf(s, "%0*d",
						S_FM(n->suffix) ? 0 : 4,
						(n->key->id == DCH_YYYY ?
						 ADJUST_YEAR(tm->tm_year, is_interval) :
						 ADJUST_YEAR(date2isoyear(tm->tm_year,
												  tm->tm_mon,
												  tm->tm_mday),
									 is_interval)));
				if (S_THth(n->suffix))
					str_numth(s, s, S_TH_TYPE(n->suffix));
				s += strlen(s);
				break;
			case DCH_YYY:
			case DCH_IYY:
				sprintf(s, "%0*d",
						S_FM(n->suffix) ? 0 : 3,
						(n->key->id == DCH_YYY ?
						 ADJUST_YEAR(tm->tm_year, is_interval) :
						 ADJUST_YEAR(date2isoyear(tm->tm_year,
												  tm->tm_mon,
												  tm->tm_mday),
									 is_interval)) % 1000);
				if (S_THth(n->suffix))
					str_numth(s, s, S_TH_TYPE(n->suffix));
				s += strlen(s);
				break;
			case DCH_YY:
			case DCH_IY:
				sprintf(s, "%0*d",
						S_FM(n->suffix) ? 0 : 2,
						(n->key->id == DCH_YY ?
						 ADJUST_YEAR(tm->tm_year, is_interval) :
						 ADJUST_YEAR(date2isoyear(tm->tm_year,
												  tm->tm_mon,
												  tm->tm_mday),
									 is_interval)) % 100);
				if (S_THth(n->suffix))
					str_numth(s, s, S_TH_TYPE(n->suffix));
				s += strlen(s);
				break;
			case DCH_Y:
			case DCH_I:
				sprintf(s, "%1d",
						(n->key->id == DCH_Y ?
						 ADJUST_YEAR(tm->tm_year, is_interval) :
						 ADJUST_YEAR(date2isoyear(tm->tm_year,
												  tm->tm_mon,
												  tm->tm_mday),
									 is_interval)) % 10);
				if (S_THth(n->suffix))
					str_numth(s, s, S_TH_TYPE(n->suffix));
				s += strlen(s);
				break;
			case DCH_RM:
				if (!tm->tm_mon)
					break;
				sprintf(s, "%*s", S_FM(n->suffix) ? 0 : -4,
						rm_months_upper[MONTHS_PER_YEAR - tm->tm_mon]);
				s += strlen(s);
				break;
			case DCH_rm:
				if (!tm->tm_mon)
					break;
				sprintf(s, "%*s", S_FM(n->suffix) ? 0 : -4,
						rm_months_lower[MONTHS_PER_YEAR - tm->tm_mon]);
				s += strlen(s);
				break;
			case DCH_W:
				sprintf(s, "%d", (tm->tm_mday - 1) / 7 + 1);
				if (S_THth(n->suffix))
					str_numth(s, s, S_TH_TYPE(n->suffix));
				s += strlen(s);
				break;
			case DCH_J:
				sprintf(s, "%d", date2j(tm->tm_year, tm->tm_mon, tm->tm_mday));
				if (S_THth(n->suffix))
					str_numth(s, s, S_TH_TYPE(n->suffix));
				s += strlen(s);
				break;
		}
	}

	*s = '\0';
}

/* ----------
 * Process a string as denoted by a list of FormatNodes.
 * The TmFromChar struct pointed to by 'out' is populated with the results.
 *
 * Note: we currently don't have any to_interval() function, so there
 * is no need here for INVALID_FOR_INTERVAL checks.
 * ----------
 */
static void
DCH_from_char(FormatNode *node, char *in, TmFromChar *out)
{
	FormatNode *n;
	char	   *s;
	int			len,
				value;
	bool		fx_mode = false;

	for (n = node, s = in; n->type != NODE_TYPE_END && *s != '\0'; n++)
	{
		if (n->type != NODE_TYPE_ACTION)
		{
			s++;
			/* Ignore spaces when not in FX (fixed width) mode */
			if (isspace((unsigned char) n->character) && !fx_mode)
			{
				while (*s != '\0' && isspace((unsigned char) *s))
					s++;
			}
			continue;
		}

		from_char_set_mode(out, n->key->date_mode);

		switch (n->key->id)
		{
			case DCH_FX:
				fx_mode = true;
				break;
			case DCH_A_M:
			case DCH_P_M:
			case DCH_a_m:
			case DCH_p_m:
				from_char_seq_search(&value, &s, ampm_strings_long,
									 ALL_UPPER, n->key->len, n);
				from_char_set_int(&out->pm, value % 2, n);
				out->clock = CLOCK_12_HOUR;
				break;
			case DCH_AM:
			case DCH_PM:
			case DCH_am:
			case DCH_pm:
				from_char_seq_search(&value, &s, ampm_strings,
									 ALL_UPPER, n->key->len, n);
				from_char_set_int(&out->pm, value % 2, n);
				out->clock = CLOCK_12_HOUR;
				break;
			case DCH_HH:
			case DCH_HH12:
				from_char_parse_int_len(&out->hh, &s, 2, n);
				out->clock = CLOCK_12_HOUR;
				s += SKIP_THth(n->suffix);
				break;
			case DCH_HH24:
				from_char_parse_int_len(&out->hh, &s, 2, n);
				s += SKIP_THth(n->suffix);
				break;
			case DCH_MI:
				from_char_parse_int(&out->mi, &s, n);
				s += SKIP_THth(n->suffix);
				break;
			case DCH_SS:
				from_char_parse_int(&out->ss, &s, n);
				s += SKIP_THth(n->suffix);
				break;
			case DCH_MS:		/* millisecond */
				len = from_char_parse_int_len(&out->ms, &s, 3, n);

				/*
				 * 25 is 0.25 and 250 is 0.25 too; 025 is 0.025 and not 0.25
				 */
				out->ms *= len == 1 ? 100 :
					len == 2 ? 10 : 1;

				s += SKIP_THth(n->suffix);
				break;
			case DCH_US:		/* microsecond */
				len = from_char_parse_int_len(&out->us, &s, 6, n);

				out->us *= len == 1 ? 100000 :
					len == 2 ? 10000 :
					len == 3 ? 1000 :
					len == 4 ? 100 :
					len == 5 ? 10 : 1;

				s += SKIP_THth(n->suffix);
				break;
			case DCH_SSSS:
				from_char_parse_int(&out->ssss, &s, n);
				s += SKIP_THth(n->suffix);
				break;
			case DCH_tz:
			case DCH_TZ:
				ereport(ERROR,
						(errcode(ERRCODE_FEATURE_NOT_SUPPORTED),
						 errmsg("\"TZ\"/\"tz\" format patterns are not supported in to_date")));
			case DCH_A_D:
			case DCH_B_C:
			case DCH_a_d:
			case DCH_b_c:
				from_char_seq_search(&value, &s, adbc_strings_long,
									 ALL_UPPER, n->key->len, n);
				from_char_set_int(&out->bc, value % 2, n);
				break;
			case DCH_AD:
			case DCH_BC:
			case DCH_ad:
			case DCH_bc:
				from_char_seq_search(&value, &s, adbc_strings,
									 ALL_UPPER, n->key->len, n);
				from_char_set_int(&out->bc, value % 2, n);
				break;
			case DCH_MONTH:
			case DCH_Month:
			case DCH_month:
				from_char_seq_search(&value, &s, months_full, ONE_UPPER,
									 MAX_MONTH_LEN, n);
				from_char_set_int(&out->mm, value + 1, n);
				break;
			case DCH_MON:
			case DCH_Mon:
			case DCH_mon:
				from_char_seq_search(&value, &s, months, ONE_UPPER,
									 MAX_MON_LEN, n);
				from_char_set_int(&out->mm, value + 1, n);
				break;
			case DCH_MM:
				from_char_parse_int(&out->mm, &s, n);
				s += SKIP_THth(n->suffix);
				break;
			case DCH_DAY:
			case DCH_Day:
			case DCH_day:
				from_char_seq_search(&value, &s, days, ONE_UPPER,
									 MAX_DAY_LEN, n);
				from_char_set_int(&out->d, value, n);
				out->d++;
				break;
			case DCH_DY:
			case DCH_Dy:
			case DCH_dy:
				from_char_seq_search(&value, &s, days, ONE_UPPER,
									 MAX_DY_LEN, n);
				from_char_set_int(&out->d, value, n);
				out->d++;
				break;
			case DCH_DDD:
				from_char_parse_int(&out->ddd, &s, n);
				s += SKIP_THth(n->suffix);
				break;
			case DCH_IDDD:
				from_char_parse_int_len(&out->ddd, &s, 3, n);
				s += SKIP_THth(n->suffix);
				break;
			case DCH_DD:
				from_char_parse_int(&out->dd, &s, n);
				s += SKIP_THth(n->suffix);
				break;
			case DCH_D:
				from_char_parse_int(&out->d, &s, n);
				s += SKIP_THth(n->suffix);
				break;
			case DCH_ID:
				from_char_parse_int_len(&out->d, &s, 1, n);
				/* Shift numbering to match Gregorian where Sunday = 1 */
				if (++out->d > 7)
					out->d = 1;
				s += SKIP_THth(n->suffix);
				break;
			case DCH_WW:
			case DCH_IW:
				from_char_parse_int(&out->ww, &s, n);
				s += SKIP_THth(n->suffix);
				break;
			case DCH_Q:

				/*
				 * We ignore 'Q' when converting to date because it is unclear
				 * which date in the quarter to use, and some people specify
				 * both quarter and month, so if it was honored it might
				 * conflict with the supplied month. That is also why we don't
				 * throw an error.
				 *
				 * We still parse the source string for an integer, but it
				 * isn't stored anywhere in 'out'.
				 */
				from_char_parse_int((int *) NULL, &s, n);
				s += SKIP_THth(n->suffix);
				break;
			case DCH_CC:
				from_char_parse_int(&out->cc, &s, n);
				s += SKIP_THth(n->suffix);
				break;
			case DCH_Y_YYY:
				{
					int			matched,
								years,
								millenia;

					matched = sscanf(s, "%d,%03d", &millenia, &years);
					if (matched != 2)
						ereport(ERROR,
								(errcode(ERRCODE_INVALID_DATETIME_FORMAT),
							 errmsg("invalid input string for \"Y,YYY\" in function \"to_date\"")));
					years += (millenia * 1000);
					from_char_set_int(&out->year, years, n);
					out->yysz = 4;
					s += strdigits_len(s) + 4 + SKIP_THth(n->suffix);
				}
				break;
			case DCH_YYYY:
			case DCH_IYYY:
				from_char_parse_int(&out->year, &s, n);
				out->yysz = 4;
				s += SKIP_THth(n->suffix);
				break;
			case DCH_YYY:
			case DCH_IYY:
				if (from_char_parse_int(&out->year, &s, n) < 4)
					out->year = adjust_partial_year_to_2020(out->year);
				out->yysz = 3;
				s += SKIP_THth(n->suffix);
				break;
			case DCH_YY:
			case DCH_IY:
				if (from_char_parse_int(&out->year, &s, n) < 4)
					out->year = adjust_partial_year_to_2020(out->year);
				out->yysz = 2;
				s += SKIP_THth(n->suffix);
				break;
			case DCH_Y:
			case DCH_I:
				if (from_char_parse_int(&out->year, &s, n) < 4)
					out->year = adjust_partial_year_to_2020(out->year);
				out->yysz = 1;
				s += SKIP_THth(n->suffix);
				break;
			case DCH_RM:
				from_char_seq_search(&value, &s, rm_months_upper,
									 ALL_UPPER, MAX_RM_LEN, n);
				from_char_set_int(&out->mm, MONTHS_PER_YEAR - value, n);
				break;
			case DCH_rm:
				from_char_seq_search(&value, &s, rm_months_lower,
									 ALL_LOWER, MAX_RM_LEN, n);
				from_char_set_int(&out->mm, MONTHS_PER_YEAR - value, n);
				break;
			case DCH_W:
				from_char_parse_int(&out->w, &s, n);
				s += SKIP_THth(n->suffix);
				break;
			case DCH_J:
				from_char_parse_int(&out->j, &s, n);
				s += SKIP_THth(n->suffix);
				break;
		}
	}
}

static DCHCacheEntry *
DCH_cache_getnew(char *str)
{
	DCHCacheEntry *ent;

	/* counter overflow check - paranoia? */
	if (DCHCounter >= (INT_MAX - DCH_CACHE_FIELDS - 1))
	{
		DCHCounter = 0;

		for (ent = DCHCache; ent <= (DCHCache + DCH_CACHE_FIELDS); ent++)
			ent->age = (++DCHCounter);
	}

	/*
	 * If cache is full, remove oldest entry
	 */
	if (n_DCHCache > DCH_CACHE_FIELDS)
	{
		DCHCacheEntry *old = DCHCache + 0;

#ifdef DEBUG_TO_FROM_CHAR
		elog(DEBUG_elog_output, "cache is full (%d)", n_DCHCache);
#endif
		for (ent = DCHCache + 1; ent <= (DCHCache + DCH_CACHE_FIELDS); ent++)
		{
			if (ent->age < old->age)
				old = ent;
		}
#ifdef DEBUG_TO_FROM_CHAR
		elog(DEBUG_elog_output, "OLD: '%s' AGE: %d", old->str, old->age);
#endif
		StrNCpy(old->str, str, DCH_CACHE_SIZE + 1);
		/* old->format fill parser */
		old->age = (++DCHCounter);
		return old;
	}
	else
	{
#ifdef DEBUG_TO_FROM_CHAR
		elog(DEBUG_elog_output, "NEW (%d)", n_DCHCache);
#endif
		ent = DCHCache + n_DCHCache;
		StrNCpy(ent->str, str, DCH_CACHE_SIZE + 1);
		/* ent->format fill parser */
		ent->age = (++DCHCounter);
		++n_DCHCache;
		return ent;
	}
}

static DCHCacheEntry *
DCH_cache_search(char *str)
{
	int			i;
	DCHCacheEntry *ent;

	/* counter overflow check - paranoia? */
	if (DCHCounter >= (INT_MAX - DCH_CACHE_FIELDS - 1))
	{
		DCHCounter = 0;

		for (ent = DCHCache; ent <= (DCHCache + DCH_CACHE_FIELDS); ent++)
			ent->age = (++DCHCounter);
	}

	for (i = 0, ent = DCHCache; i < n_DCHCache; i++, ent++)
	{
		if (strcmp(ent->str, str) == 0)
		{
			ent->age = (++DCHCounter);
			return ent;
		}
	}

	return NULL;
}

/*
 * Format a date/time or interval into a string according to fmt.
 * We parse fmt into a list of FormatNodes.  This is then passed to DCH_to_char
 * for formatting.
 */
static text *
datetime_to_char_body(TmToChar *tmtc, text *fmt, bool is_interval, Oid collid)
{
	FormatNode *format;
	char	   *fmt_str,
			   *result;
	bool		incache;
	int			fmt_len;
	text	   *res;

	/*
	 * Convert fmt to C string
	 */
	fmt_str = text_to_cstring(fmt);
	fmt_len = strlen(fmt_str);

	/*
	 * Allocate workspace for result as C string
	 */
	result = palloc((fmt_len * DCH_MAX_ITEM_SIZ) + 1);
	*result = '\0';

	/*
	 * Allocate new memory if format picture is bigger than static cache and
	 * not use cache (call parser always)
	 */
	if (fmt_len > DCH_CACHE_SIZE)
	{
		format = (FormatNode *) palloc((fmt_len + 1) * sizeof(FormatNode));
		incache = FALSE;

		parse_format(format, fmt_str, DCH_keywords,
					 DCH_suff, DCH_index, DCH_TYPE, NULL,
					 "to_char");

		(format + fmt_len)->type = NODE_TYPE_END;		/* Paranoia? */
	}
	else
	{
		/*
		 * Use cache buffers
		 */
		DCHCacheEntry *ent;

		incache = TRUE;

		if ((ent = DCH_cache_search(fmt_str)) == NULL)
		{
			ent = DCH_cache_getnew(fmt_str);

			/*
			 * Not in the cache, must run parser and save a new format-picture
			 * to the cache.
			 */
			parse_format(ent->format, fmt_str, DCH_keywords,
						 DCH_suff, DCH_index, DCH_TYPE, NULL,
						 "to_char");

			(ent->format + fmt_len)->type = NODE_TYPE_END;		/* Paranoia? */

#ifdef DEBUG_TO_FROM_CHAR
			/* dump_node(ent->format, fmt_len); */
			/* dump_index(DCH_keywords, DCH_index);  */
#endif
		}
		format = ent->format;
	}

	/* The real work is here */
	DCH_to_char(format, is_interval, tmtc, result, collid);

	if (!incache)
		pfree(format);

	pfree(fmt_str);

	/* convert C-string result to TEXT format */
	res = cstring_to_text(result);

	pfree(result);
	return res;
}

/****************************************************************************
 *				Public routines
 ***************************************************************************/

/* -------------------
 * TIMESTAMP to_char()
 * -------------------
 */
Datum
timestamp_to_char(PG_FUNCTION_ARGS)
{
	Timestamp	dt = PG_GETARG_TIMESTAMP(0);
	text	   *fmt = PG_GETARG_TEXT_P(1),
			   *res;
	TmToChar	tmtc;
	struct pg_tm *tm;
	int			thisdate;

	if ((VARSIZE(fmt) - VARHDRSZ) <= 0 || TIMESTAMP_NOT_FINITE(dt))
		PG_RETURN_NULL();

	ZERO_tmtc(&tmtc);
	tm = tmtcTm(&tmtc);

	if (timestamp2tm(dt, NULL, tm, &tmtcFsec(&tmtc), NULL, NULL) != 0)
		ereport(ERROR,
				(errcode(ERRCODE_DATETIME_VALUE_OUT_OF_RANGE),
				 errmsg("timestamp out of range for function \"to_char\"")));

	thisdate = date2j(tm->tm_year, tm->tm_mon, tm->tm_mday);
	tm->tm_wday = (thisdate + 1) % 7;
	tm->tm_yday = thisdate - date2j(tm->tm_year, 1, 1) + 1;

	if (!(res = datetime_to_char_body(&tmtc, fmt, false, PG_GET_COLLATION())))
		PG_RETURN_NULL();

	PG_RETURN_TEXT_P(res);
}

Datum
timestamptz_to_char(PG_FUNCTION_ARGS)
{
	TimestampTz dt = PG_GETARG_TIMESTAMP(0);
	text	   *fmt = PG_GETARG_TEXT_P(1),
			   *res;
	TmToChar	tmtc;
	int			tz;
	struct pg_tm *tm;
	int			thisdate;

	if ((VARSIZE(fmt) - VARHDRSZ) <= 0 || TIMESTAMP_NOT_FINITE(dt))
		PG_RETURN_NULL();

	ZERO_tmtc(&tmtc);
	tm = tmtcTm(&tmtc);

	if (timestamp2tm(dt, &tz, tm, &tmtcFsec(&tmtc), &tmtcTzn(&tmtc), NULL) != 0)
		ereport(ERROR,
				(errcode(ERRCODE_DATETIME_VALUE_OUT_OF_RANGE),
				 errmsg("timestamp out of range for function \"to_char\"")));

	thisdate = date2j(tm->tm_year, tm->tm_mon, tm->tm_mday);
	tm->tm_wday = (thisdate + 1) % 7;
	tm->tm_yday = thisdate - date2j(tm->tm_year, 1, 1) + 1;

	if (!(res = datetime_to_char_body(&tmtc, fmt, false, PG_GET_COLLATION())))
		PG_RETURN_NULL();

	PG_RETURN_TEXT_P(res);
}


/* -------------------
 * INTERVAL to_char()
 * -------------------
 */
Datum
interval_to_char(PG_FUNCTION_ARGS)
{
	Interval   *it = PG_GETARG_INTERVAL_P(0);
	text	   *fmt = PG_GETARG_TEXT_P(1),
			   *res;
	TmToChar	tmtc;
	struct pg_tm *tm;

	if ((VARSIZE(fmt) - VARHDRSZ) <= 0)
		PG_RETURN_NULL();

	ZERO_tmtc(&tmtc);
	tm = tmtcTm(&tmtc);

	if (interval2tm(*it, tm, &tmtcFsec(&tmtc)) != 0)
		PG_RETURN_NULL();

	/* wday is meaningless, yday approximates the total span in days */
	tm->tm_yday = (tm->tm_year * MONTHS_PER_YEAR + tm->tm_mon) * DAYS_PER_MONTH + tm->tm_mday;

	if (!(res = datetime_to_char_body(&tmtc, fmt, true, PG_GET_COLLATION())))
		PG_RETURN_NULL();

	PG_RETURN_TEXT_P(res);
}

/* ---------------------
 * TO_TIMESTAMP()
 *
 * Make Timestamp from date_str which is formatted at argument 'fmt'
 * ( to_timestamp is reverse to_char() )
 * ---------------------
 */
Datum
to_timestamp(PG_FUNCTION_ARGS)
{
	text	   *date_txt = PG_GETARG_TEXT_P(0);
	text	   *fmt = PG_GETARG_TEXT_P(1);
	Timestamp	result;
	int			tz;
	struct pg_tm tm;
	fsec_t		fsec;

	do_to_timestamp(date_txt, fmt, &tm, &fsec);

	tz = DetermineTimeZoneOffset(&tm, session_timezone);

	if (tm2timestamp(&tm, fsec, &tz, &result) != 0)
		ereport(ERROR,
				(errcode(ERRCODE_DATETIME_VALUE_OUT_OF_RANGE),
				 errmsg("timestamp out of range for function \"to_timestamp\"")));

	PG_RETURN_TIMESTAMP(result);
}

/* ----------
 * TO_DATE
 *	Make Date from date_str which is formated at argument 'fmt'
 * ----------
 */
Datum
to_date(PG_FUNCTION_ARGS)
{
	text	   *date_txt = PG_GETARG_TEXT_P(0);
	text	   *fmt = PG_GETARG_TEXT_P(1);
	DateADT		result;
	struct pg_tm tm;
	fsec_t		fsec;

	do_to_timestamp(date_txt, fmt, &tm, &fsec);

	if (!IS_VALID_JULIAN(tm.tm_year, tm.tm_mon, tm.tm_mday))
		ereport(ERROR,
				(errcode(ERRCODE_DATETIME_VALUE_OUT_OF_RANGE),
				 errmsg("date out of range: \"%s\"",
						text_to_cstring(date_txt))));

	result = date2j(tm.tm_year, tm.tm_mon, tm.tm_mday) - POSTGRES_EPOCH_JDATE;

	PG_RETURN_DATEADT(result);
}

/*
 * do_to_timestamp: shared code for to_timestamp and to_date
 *
 * Parse the 'date_txt' according to 'fmt', return results as a struct pg_tm
 * and fractional seconds.
 *
 * We parse 'fmt' into a list of FormatNodes, which is then passed to
 * DCH_from_char to populate a TmFromChar with the parsed contents of
 * 'date_txt'.
 *
 * The TmFromChar is then analysed and converted into the final results in
 * struct 'tm' and 'fsec'.
 *
 * This function does very little error checking, e.g.
 * to_timestamp('20096040','YYYYMMDD') works
 */
static void
do_to_timestamp(text *date_txt, text *fmt,
				struct pg_tm * tm, fsec_t *fsec)
{
	FormatNode *format;
	TmFromChar	tmfc;
	int			fmt_len;

	ZERO_tmfc(&tmfc);
	ZERO_tm(tm);
	*fsec = 0;

	fmt_len = VARSIZE_ANY_EXHDR(fmt);

	if (fmt_len)
	{
		char	   *fmt_str;
		char	   *date_str;
		bool		incache;

		fmt_str = text_to_cstring(fmt);

		/*
		 * Allocate new memory if format picture is bigger than static cache
		 * and not use cache (call parser always)
		 */
		if (fmt_len > DCH_CACHE_SIZE)
		{
			format = (FormatNode *) palloc((fmt_len + 1) * sizeof(FormatNode));
			incache = FALSE;

			parse_format(format, fmt_str, DCH_keywords,
						 DCH_suff, DCH_index, DCH_TYPE, NULL,
						 "to_timestamp");

			(format + fmt_len)->type = NODE_TYPE_END;	/* Paranoia? */
		}
		else
		{
			/*
			 * Use cache buffers
			 */
			DCHCacheEntry *ent;

			incache = TRUE;

			if ((ent = DCH_cache_search(fmt_str)) == NULL)
			{
				ent = DCH_cache_getnew(fmt_str);

				/*
				 * Not in the cache, must run parser and save a new
				 * format-picture to the cache.
				 */
				parse_format(ent->format, fmt_str, DCH_keywords,
							 DCH_suff, DCH_index, DCH_TYPE, NULL,
							 "to_timestamp");

				(ent->format + fmt_len)->type = NODE_TYPE_END;	/* Paranoia? */
#ifdef DEBUG_TO_FROM_CHAR
				/* dump_node(ent->format, fmt_len); */
				/* dump_index(DCH_keywords, DCH_index); */
#endif
			}
			format = ent->format;
		}

#ifdef DEBUG_TO_FROM_CHAR
		/* dump_node(format, fmt_len); */
#endif

		date_str = text_to_cstring(date_txt);

		DCH_from_char(format, date_str, &tmfc);

		pfree(date_str);
		pfree(fmt_str);
		if (!incache)
			pfree(format);
	}

	DEBUG_TMFC(&tmfc);

	/*
	 * Convert values that user define for FROM_CHAR (to_date/to_timestamp) to
	 * standard 'tm'
	 */
	if (tmfc.ssss)
	{
		int			x = tmfc.ssss;

		tm->tm_hour = x / SECS_PER_HOUR;
		x %= SECS_PER_HOUR;
		tm->tm_min = x / SECS_PER_MINUTE;
		x %= SECS_PER_MINUTE;
		tm->tm_sec = x;
	}

	if (tmfc.ss)
		tm->tm_sec = tmfc.ss;
	if (tmfc.mi)
		tm->tm_min = tmfc.mi;
	if (tmfc.hh)
		tm->tm_hour = tmfc.hh;

	if (tmfc.clock == CLOCK_12_HOUR)
	{
		if (tm->tm_hour < 1 || tm->tm_hour > HOURS_PER_DAY / 2)
		{
			if (tm->tm_hour > HOURS_PER_DAY / 2 && !tmfc.pm)
			{
				ereport(WARNING,
						(errcode(ERRCODE_INVALID_DATETIME_FORMAT),
						 errmsg("hour \"%d\" is invalid for the 12-hour clock",
								tm->tm_hour),
						 errhint("Use the 24-hour clock, or give an hour between 1 and 12.")));
				tmfc.pm = TRUE;
				tm->tm_hour = tm->tm_hour - HOURS_PER_DAY / 2;
			}
			else
				ereport(ERROR,
						(errcode(ERRCODE_INVALID_DATETIME_FORMAT),
						 errmsg("hour \"%d\" is invalid for the 12-hour clock",
								tm->tm_hour),
						 errhint("Use the 24-hour clock, or give an hour between 1 and 12.")));
		}

		if (tmfc.pm && tm->tm_hour < HOURS_PER_DAY / 2)
			tm->tm_hour += HOURS_PER_DAY / 2;
		else if (!tmfc.pm && tm->tm_hour == HOURS_PER_DAY / 2)
			tm->tm_hour = 0;
	}

	if (tmfc.year)
	{
		/*
		 * If CC and YY (or Y) are provided, use YY as 2 low-order digits for
		 * the year in the given century.  Keep in mind that the 21st century
		 * AD runs from 2001-2100, not 2000-2099; 6th century BC runs from
		 * 600BC to 501BC.
		 */
		if (tmfc.cc && tmfc.yysz <= 2)
		{
			if (tmfc.bc)
				tmfc.cc = -tmfc.cc;
			tm->tm_year = tmfc.year % 100;
			if (tm->tm_year)
			{
				if (tmfc.cc >= 0)
					tm->tm_year += (tmfc.cc - 1) * 100;
				else
					tm->tm_year = (tmfc.cc + 1) * 100 - tm->tm_year + 1;
			}
			else
				/* find century year for dates ending in "00" */
				tm->tm_year = tmfc.cc * 100 + ((tmfc.cc >= 0) ? 0 : 1);
		}
		else
			/* If a 4-digit year is provided, we use that and ignore CC. */
		{
			tm->tm_year = tmfc.year;
			if (tmfc.bc && tm->tm_year > 0)
				tm->tm_year = -(tm->tm_year - 1);
		}
	}
	else if (tmfc.cc)			/* use first year of century */
	{
		if (tmfc.bc)
			tmfc.cc = -tmfc.cc;
		if (tmfc.cc >= 0)
			/* +1 becuase 21st century started in 2001 */
			tm->tm_year = (tmfc.cc - 1) * 100 + 1;
		else
			/* +1 because year == 599 is 600 BC */
			tm->tm_year = tmfc.cc * 100 + 1;
	}

	if (tmfc.j)
		j2date(tmfc.j, &tm->tm_year, &tm->tm_mon, &tm->tm_mday);

	if (tmfc.ww)
	{
		if (tmfc.mode == FROM_CHAR_DATE_ISOWEEK)
		{
			/*
			 * If tmfc.d is not set, then the date is left at the beginning of
			 * the ISO week (Monday).
			 */
			if (tmfc.d)
				isoweekdate2date(tmfc.ww, tmfc.d, &tm->tm_year, &tm->tm_mon, &tm->tm_mday);
			else
				isoweek2date(tmfc.ww, &tm->tm_year, &tm->tm_mon, &tm->tm_mday);
		}
		else
			tmfc.ddd = (tmfc.ww - 1) * 7 + 1;
	}

	if (tmfc.w)
		tmfc.dd = (tmfc.w - 1) * 7 + 1;
	if (tmfc.d)
		tm->tm_wday = tmfc.d - 1;		/* convert to native numbering */
	if (tmfc.dd)
		tm->tm_mday = tmfc.dd;
	if (tmfc.ddd)
		tm->tm_yday = tmfc.ddd;
	if (tmfc.mm)
		tm->tm_mon = tmfc.mm;

	if (tmfc.ddd && (tm->tm_mon <= 1 || tm->tm_mday <= 1))
	{
		/*
		 * The month and day field have not been set, so we use the
		 * day-of-year field to populate them.	Depending on the date mode,
		 * this field may be interpreted as a Gregorian day-of-year, or an ISO
		 * week date day-of-year.
		 */

		if (!tm->tm_year && !tmfc.bc)
			ereport(ERROR,
					(errcode(ERRCODE_INVALID_DATETIME_FORMAT),
			errmsg("cannot calculate day of year without year information")));

		if (tmfc.mode == FROM_CHAR_DATE_ISOWEEK)
		{
			int			j0;		/* zeroth day of the ISO year, in Julian */

			j0 = isoweek2j(tm->tm_year, 1) - 1;

			j2date(j0 + tmfc.ddd, &tm->tm_year, &tm->tm_mon, &tm->tm_mday);
		}
		else
		{
			const int  *y;
			int			i;

			static const int ysum[2][13] = {
				{0, 31, 59, 90, 120, 151, 181, 212, 243, 273, 304, 334, 365},
			{0, 31, 60, 91, 121, 152, 182, 213, 244, 274, 305, 335, 366}};

			y = ysum[isleap(tm->tm_year)];

			for (i = 1; i <= MONTHS_PER_YEAR; i++)
			{
				if (tmfc.ddd < y[i])
					break;
			}
			if (tm->tm_mon <= 1)
				tm->tm_mon = i;

			if (tm->tm_mday <= 1)
				tm->tm_mday = tmfc.ddd - y[i - 1];
		}
	}

#ifdef HAVE_INT64_TIMESTAMP
	if (tmfc.ms)
		*fsec += tmfc.ms * 1000;
	if (tmfc.us)
		*fsec += tmfc.us;
#else
	if (tmfc.ms)
		*fsec += (double) tmfc.ms / 1000;
	if (tmfc.us)
		*fsec += (double) tmfc.us / 1000000;
#endif

	DEBUG_TM(tm);
}


/**********************************************************************
 *	the NUMBER version part
 *********************************************************************/


static char *
fill_str(char *str, int c, int max)
{
	memset(str, c, max);
	*(str + max) = '\0';
	return str;
}

#define zeroize_NUM(_n) \
do { \
	(_n)->flag		= 0;	\
	(_n)->lsign		= 0;	\
	(_n)->pre		= 0;	\
	(_n)->post		= 0;	\
	(_n)->pre_lsign_num = 0;	\
	(_n)->need_locale	= 0;	\
	(_n)->multi		= 0;	\
	(_n)->zero_start	= 0;	\
	(_n)->zero_end		= 0;	\
} while(0)

static NUMCacheEntry *
NUM_cache_getnew(char *str)
{
	NUMCacheEntry *ent;

	/* counter overflow check - paranoia? */
	if (NUMCounter >= (INT_MAX - NUM_CACHE_FIELDS - 1))
	{
		NUMCounter = 0;

		for (ent = NUMCache; ent <= (NUMCache + NUM_CACHE_FIELDS); ent++)
			ent->age = (++NUMCounter);
	}

	/*
	 * If cache is full, remove oldest entry
	 */
	if (n_NUMCache > NUM_CACHE_FIELDS)
	{
		NUMCacheEntry *old = NUMCache + 0;

#ifdef DEBUG_TO_FROM_CHAR
		elog(DEBUG_elog_output, "Cache is full (%d)", n_NUMCache);
#endif
		for (ent = NUMCache; ent <= (NUMCache + NUM_CACHE_FIELDS); ent++)
		{
			/*
			 * entry removed via NUM_cache_remove() can be used here, which is
			 * why it's worth scanning first entry again
			 */
			if (ent->str[0] == '\0')
			{
				old = ent;
				break;
			}
			if (ent->age < old->age)
				old = ent;
		}
#ifdef DEBUG_TO_FROM_CHAR
		elog(DEBUG_elog_output, "OLD: \"%s\" AGE: %d", old->str, old->age);
#endif
		StrNCpy(old->str, str, NUM_CACHE_SIZE + 1);
		/* old->format fill parser */
		old->age = (++NUMCounter);
		ent = old;
	}
	else
	{
#ifdef DEBUG_TO_FROM_CHAR
		elog(DEBUG_elog_output, "NEW (%d)", n_NUMCache);
#endif
		ent = NUMCache + n_NUMCache;
		StrNCpy(ent->str, str, NUM_CACHE_SIZE + 1);
		/* ent->format fill parser */
		ent->age = (++NUMCounter);
		++n_NUMCache;
	}

	zeroize_NUM(&ent->Num);

	last_NUMCacheEntry = ent;
	return ent;
}

static NUMCacheEntry *
NUM_cache_search(char *str)
{
	int			i;
	NUMCacheEntry *ent;

	/* counter overflow check - paranoia? */
	if (NUMCounter >= (INT_MAX - NUM_CACHE_FIELDS - 1))
	{
		NUMCounter = 0;

		for (ent = NUMCache; ent <= (NUMCache + NUM_CACHE_FIELDS); ent++)
			ent->age = (++NUMCounter);
	}

	for (i = 0, ent = NUMCache; i < n_NUMCache; i++, ent++)
	{
		if (strcmp(ent->str, str) == 0)
		{
			ent->age = (++NUMCounter);
			last_NUMCacheEntry = ent;
			return ent;
		}
	}

	return NULL;
}

static void
NUM_cache_remove(NUMCacheEntry *ent)
{
#ifdef DEBUG_TO_FROM_CHAR
	elog(DEBUG_elog_output, "REMOVING ENTRY (%s)", ent->str);
#endif
	ent->str[0] = '\0';
	ent->age = 0;
}

/* ----------
 * Cache routine for NUM to_char version
 * ----------
 */
static FormatNode *
NUM_cache(int len, NUMDesc *Num, text *pars_str, bool *shouldFree)
{
	FormatNode *format = NULL;
	char	   *str;

	str = text_to_cstring(pars_str);

	/*
	 * Allocate new memory if format picture is bigger than static cache and
	 * not use cache (call parser always). This branches sets shouldFree to
	 * true, accordingly.
	 */
	if (len > NUM_CACHE_SIZE)
	{
		format = (FormatNode *) palloc((len + 1) * sizeof(FormatNode));

		*shouldFree = true;

		zeroize_NUM(Num);

		parse_format(format, str, NUM_keywords,
					 NULL, NUM_index, NUM_TYPE, Num,
					 "to_char");

		(format + len)->type = NODE_TYPE_END;	/* Paranoia? */
	}
	else
	{
		/*
		 * Use cache buffers
		 */
		NUMCacheEntry *ent;

		*shouldFree = false;

		if ((ent = NUM_cache_search(str)) == NULL)
		{
			ent = NUM_cache_getnew(str);

			/*
			 * Not in the cache, must run parser and save a new format-picture
			 * to the cache.
			 */
			parse_format(ent->format, str, NUM_keywords,
						 NULL, NUM_index, NUM_TYPE, &ent->Num,
						 "to_char");

			(ent->format + len)->type = NODE_TYPE_END;	/* Paranoia? */
		}

		format = ent->format;

		/*
		 * Copy cache to used struct
		 */
		Num->flag = ent->Num.flag;
		Num->lsign = ent->Num.lsign;
		Num->pre = ent->Num.pre;
		Num->post = ent->Num.post;
		Num->pre_lsign_num = ent->Num.pre_lsign_num;
		Num->need_locale = ent->Num.need_locale;
		Num->multi = ent->Num.multi;
		Num->zero_start = ent->Num.zero_start;
		Num->zero_end = ent->Num.zero_end;
	}

#ifdef DEBUG_TO_FROM_CHAR
	/* dump_node(format, len); */
	dump_index(NUM_keywords, NUM_index);
#endif

	pfree(str);
	return format;
}


static char *
int_to_roman(int number)
{
	int			len = 0,
				num = 0;
	char	   *p = NULL,
			   *result,
				numstr[5];

	result = (char *) palloc(16);
	*result = '\0';

	if (number > 3999 || number < 1)
	{
		fill_str(result, '#', 15);
		return result;
	}
	len = snprintf(numstr, sizeof(numstr), "%d", number);

	for (p = numstr; *p != '\0'; p++, --len)
	{
		num = *p - 49;			/* 48 ascii + 1 */
		if (num < 0)
			continue;

		if (len > 3)
		{
			while (num-- != -1)
				strcat(result, "M");
		}
		else
		{
			if (len == 3)
				strcat(result, rm100[num]);
			else if (len == 2)
				strcat(result, rm10[num]);
			else if (len == 1)
				strcat(result, rm1[num]);
		}
	}
	return result;
}



/* ----------
 * Locale
 * ----------
 */
static void
NUM_prepare_locale(NUMProc *Np)
{
	if (Np->Num->need_locale)
	{
		struct lconv *lconv;

		/*
		 * Get locales
		 */
		lconv = PGLC_localeconv();

		/*
		 * Positive / Negative number sign
		 */
		if (lconv->negative_sign && *lconv->negative_sign)
			Np->L_negative_sign = lconv->negative_sign;
		else
			Np->L_negative_sign = "-";

		if (lconv->positive_sign && *lconv->positive_sign)
			Np->L_positive_sign = lconv->positive_sign;
		else
			Np->L_positive_sign = "+";

		/*
		 * Number decimal point
		 */
		if (lconv->decimal_point && *lconv->decimal_point)
			Np->decimal = lconv->decimal_point;

		else
			Np->decimal = ".";

		if (!IS_LDECIMAL(Np->Num))
			Np->decimal = ".";

		/*
		 * Number thousands separator
		 *
		 * Some locales (e.g. broken glibc pt_BR), have a comma for decimal,
		 * but "" for thousands_sep, so we set the thousands_sep too.
		 * http://archives.postgresql.org/pgsql-hackers/2007-11/msg00772.php
		 */
		if (lconv->thousands_sep && *lconv->thousands_sep)
			Np->L_thousands_sep = lconv->thousands_sep;
		/* Make sure thousands separator doesn't match decimal point symbol. */
		else if (strcmp(Np->decimal, ",") !=0)
			Np->L_thousands_sep = ",";
		else
			Np->L_thousands_sep = ".";

		/*
		 * Currency symbol
		 */
		if (lconv->currency_symbol && *lconv->currency_symbol)
			Np->L_currency_symbol = lconv->currency_symbol;
		else
			Np->L_currency_symbol = " ";
	}
	else
	{
		/*
		 * Default values
		 */
		Np->L_negative_sign = "-";
		Np->L_positive_sign = "+";
		Np->decimal = ".";

		Np->L_thousands_sep = ",";
		Np->L_currency_symbol = " ";
	}
}

/* ----------
 * Return pointer of last relevant number after decimal point
 *	12.0500 --> last relevant is '5'
 *	12.0000 --> last relevant is '.'
 * If there is no decimal point, return NULL (which will result in same
 * behavior as if FM hadn't been specified).
 * ----------
 */
static char *
get_last_relevant_decnum(char *num)
{
	char	   *result,
			   *p = strchr(num, '.');

#ifdef DEBUG_TO_FROM_CHAR
	elog(DEBUG_elog_output, "get_last_relevant_decnum()");
#endif

	if (!p)
		return NULL;

	result = p;

	while (*(++p))
	{
		if (*p != '0')
			result = p;
	}

	return result;
}

/* ----------
 * Number extraction for TO_NUMBER()
 * ----------
 */
static void
NUM_numpart_from_char(NUMProc *Np, int id, int plen)
{
	bool		isread = FALSE;

#ifdef DEBUG_TO_FROM_CHAR
	elog(DEBUG_elog_output, " --- scan start --- id=%s",
		 (id == NUM_0 || id == NUM_9) ? "NUM_0/9" : id == NUM_DEC ? "NUM_DEC" : "???");
#endif

	if (*Np->inout_p == ' ')
		Np->inout_p++;

#define OVERLOAD_TEST	(Np->inout_p >= Np->inout + plen)
#define AMOUNT_TEST(_s) (plen-(Np->inout_p-Np->inout) >= _s)

	if (*Np->inout_p == ' ')
		Np->inout_p++;

	if (OVERLOAD_TEST)
		return;

	/*
	 * read sign before number
	 */
	if (*Np->number == ' ' && (id == NUM_0 || id == NUM_9) &&
		(Np->read_pre + Np->read_post) == 0)
	{
#ifdef DEBUG_TO_FROM_CHAR
		elog(DEBUG_elog_output, "Try read sign (%c), locale positive: %s, negative: %s",
			 *Np->inout_p, Np->L_positive_sign, Np->L_negative_sign);
#endif

		/*
		 * locale sign
		 */
		if (IS_LSIGN(Np->Num) && Np->Num->lsign == NUM_LSIGN_PRE)
		{
			int			x = 0;

#ifdef DEBUG_TO_FROM_CHAR
			elog(DEBUG_elog_output, "Try read locale pre-sign (%c)", *Np->inout_p);
#endif
			if ((x = strlen(Np->L_negative_sign)) &&
				AMOUNT_TEST(x) &&
				strncmp(Np->inout_p, Np->L_negative_sign, x) == 0)
			{
				Np->inout_p += x;
				*Np->number = '-';
			}
			else if ((x = strlen(Np->L_positive_sign)) &&
					 AMOUNT_TEST(x) &&
					 strncmp(Np->inout_p, Np->L_positive_sign, x) == 0)
			{
				Np->inout_p += x;
				*Np->number = '+';
			}
		}
		else
		{
#ifdef DEBUG_TO_FROM_CHAR
			elog(DEBUG_elog_output, "Try read simple sign (%c)", *Np->inout_p);
#endif

			/*
			 * simple + - < >
			 */
			if (*Np->inout_p == '-' || (IS_BRACKET(Np->Num) &&
										*Np->inout_p == '<'))
			{
				*Np->number = '-';		/* set - */
				Np->inout_p++;
			}
			else if (*Np->inout_p == '+')
			{
				*Np->number = '+';		/* set + */
				Np->inout_p++;
			}
		}
	}

	if (OVERLOAD_TEST)
		return;

#ifdef DEBUG_TO_FROM_CHAR
	elog(DEBUG_elog_output, "Scan for numbers (%c), current number: '%s'", *Np->inout_p, Np->number);
#endif

	/*
	 * read digit or decimal point
	 */
	if (isdigit((unsigned char) *Np->inout_p))
	{
		if (Np->read_dec && Np->read_post == Np->Num->post)
			return;

		*Np->number_p = *Np->inout_p;
		Np->number_p++;

		if (Np->read_dec)
			Np->read_post++;
		else
			Np->read_pre++;

		isread = TRUE;

#ifdef DEBUG_TO_FROM_CHAR
		elog(DEBUG_elog_output, "Read digit (%c)", *Np->inout_p);
#endif
	}
	else if (IS_DECIMAL(Np->Num) && Np->read_dec == FALSE)
	{
		/*
		 * We need not test IS_LDECIMAL(Np->Num) explicitly here, because
		 * Np->decimal is always just "." if we don't have a D format token.
		 * So we just unconditionally match to Np->decimal.
		 */
		int			x = strlen(Np->decimal);

#ifdef DEBUG_TO_FROM_CHAR
		elog(DEBUG_elog_output, "Try read decimal point (%c)",
			 *Np->inout_p);
#endif
		if (x && AMOUNT_TEST(x) && strncmp(Np->inout_p, Np->decimal, x) == 0)
		{
			Np->inout_p += x - 1;
			*Np->number_p = '.';
			Np->number_p++;
			Np->read_dec = TRUE;
			isread = TRUE;
		}
	}

	if (OVERLOAD_TEST)
		return;

	/*
	 * Read sign behind "last" number
	 *
	 * We need sign detection because determine exact position of post-sign is
	 * difficult:
	 *
	 * FM9999.9999999S	   -> 123.001- 9.9S			   -> .5- FM9.999999MI ->
	 * 5.01-
	 */
	if (*Np->number == ' ' && Np->read_pre + Np->read_post > 0)
	{
		/*
		 * locale sign (NUM_S) is always anchored behind a last number, if: -
		 * locale sign expected - last read char was NUM_0/9 or NUM_DEC - and
		 * next char is not digit
		 */
		if (IS_LSIGN(Np->Num) && isread &&
			(Np->inout_p + 1) <= Np->inout + plen &&
			!isdigit((unsigned char) *(Np->inout_p + 1)))
		{
			int			x;
			char	   *tmp = Np->inout_p++;

#ifdef DEBUG_TO_FROM_CHAR
			elog(DEBUG_elog_output, "Try read locale post-sign (%c)", *Np->inout_p);
#endif
			if ((x = strlen(Np->L_negative_sign)) &&
				AMOUNT_TEST(x) &&
				strncmp(Np->inout_p, Np->L_negative_sign, x) == 0)
			{
				Np->inout_p += x - 1;	/* -1 .. NUM_processor() do inout_p++ */
				*Np->number = '-';
			}
			else if ((x = strlen(Np->L_positive_sign)) &&
					 AMOUNT_TEST(x) &&
					 strncmp(Np->inout_p, Np->L_positive_sign, x) == 0)
			{
				Np->inout_p += x - 1;	/* -1 .. NUM_processor() do inout_p++ */
				*Np->number = '+';
			}
			if (*Np->number == ' ')
				/* no sign read */
				Np->inout_p = tmp;
		}

		/*
		 * try read non-locale sign, it's happen only if format is not exact
		 * and we cannot determine sign position of MI/PL/SG, an example:
		 *
		 * FM9.999999MI			   -> 5.01-
		 *
		 * if (.... && IS_LSIGN(Np->Num)==FALSE) prevents read wrong formats
		 * like to_number('1 -', '9S') where sign is not anchored to last
		 * number.
		 */
		else if (isread == FALSE && IS_LSIGN(Np->Num) == FALSE &&
				 (IS_PLUS(Np->Num) || IS_MINUS(Np->Num)))
		{
#ifdef DEBUG_TO_FROM_CHAR
			elog(DEBUG_elog_output, "Try read simple post-sign (%c)", *Np->inout_p);
#endif

			/*
			 * simple + -
			 */
			if (*Np->inout_p == '-' || *Np->inout_p == '+')
				/* NUM_processor() do inout_p++ */
				*Np->number = *Np->inout_p;
		}
	}
}

#define IS_PREDEC_SPACE(_n) \
		(IS_ZERO((_n)->Num)==FALSE && \
		 (_n)->number == (_n)->number_p && \
		 *(_n)->number == '0' && \
				 (_n)->Num->post != 0)

/* ----------
 * Add digit or sign to number-string
 * ----------
 */
static void
NUM_numpart_to_char(NUMProc *Np, int id)
{
	int			end;

	if (IS_ROMAN(Np->Num))
		return;

	/* Note: in this elog() output not set '\0' in 'inout' */

#ifdef DEBUG_TO_FROM_CHAR

	/*
	 * Np->num_curr is number of current item in format-picture, it is not
	 * current position in inout!
	 */
	elog(DEBUG_elog_output,
		 "SIGN_WROTE: %d, CURRENT: %d, NUMBER_P: \"%s\", INOUT: \"%s\"",
		 Np->sign_wrote,
		 Np->num_curr,
		 Np->number_p,
		 Np->inout);
#endif
	Np->num_in = FALSE;

	/*
	 * Write sign if real number will write to output Note: IS_PREDEC_SPACE()
	 * handle "9.9" --> " .1"
	 */
	if (Np->sign_wrote == FALSE &&
		(Np->num_curr >= Np->num_pre || (IS_ZERO(Np->Num) && Np->Num->zero_start == Np->num_curr)) &&
		(IS_PREDEC_SPACE(Np) == FALSE || (Np->last_relevant && *Np->last_relevant == '.')))
	{
		if (IS_LSIGN(Np->Num))
		{
			if (Np->Num->lsign == NUM_LSIGN_PRE)
			{
				if (Np->sign == '-')
					strcpy(Np->inout_p, Np->L_negative_sign);
				else
					strcpy(Np->inout_p, Np->L_positive_sign);
				Np->inout_p += strlen(Np->inout_p);
				Np->sign_wrote = TRUE;
			}
		}
		else if (IS_BRACKET(Np->Num))
		{
			*Np->inout_p = Np->sign == '+' ? ' ' : '<';
			++Np->inout_p;
			Np->sign_wrote = TRUE;
		}
		else if (Np->sign == '+')
		{
			if (!IS_FILLMODE(Np->Num))
			{
				*Np->inout_p = ' ';		/* Write + */
				++Np->inout_p;
			}
			Np->sign_wrote = TRUE;
		}
		else if (Np->sign == '-')
		{						/* Write - */
			*Np->inout_p = '-';
			++Np->inout_p;
			Np->sign_wrote = TRUE;
		}
	}


	/*
	 * digits / FM / Zero / Dec. point
	 */
	if (id == NUM_9 || id == NUM_0 || id == NUM_D || id == NUM_DEC)
	{
		if (Np->num_curr < Np->num_pre &&
			(Np->Num->zero_start > Np->num_curr || !IS_ZERO(Np->Num)))
		{
			/*
			 * Write blank space
			 */
			if (!IS_FILLMODE(Np->Num))
			{
				*Np->inout_p = ' ';		/* Write ' ' */
				++Np->inout_p;
			}
		}
		else if (IS_ZERO(Np->Num) &&
				 Np->num_curr < Np->num_pre &&
				 Np->Num->zero_start <= Np->num_curr)
		{
			/*
			 * Write ZERO
			 */
			*Np->inout_p = '0'; /* Write '0' */
			++Np->inout_p;
			Np->num_in = TRUE;
		}
		else
		{
			/*
			 * Write Decimal point
			 */
			if (*Np->number_p == '.')
			{
				if (!Np->last_relevant || *Np->last_relevant != '.')
				{
					strcpy(Np->inout_p, Np->decimal);	/* Write DEC/D */
					Np->inout_p += strlen(Np->inout_p);
				}

				/*
				 * Ora 'n' -- FM9.9 --> 'n.'
				 */
				else if (IS_FILLMODE(Np->Num) &&
						 Np->last_relevant && *Np->last_relevant == '.')
				{
					strcpy(Np->inout_p, Np->decimal);	/* Write DEC/D */
					Np->inout_p += strlen(Np->inout_p);
				}
			}
			else
			{
				/*
				 * Write Digits
				 */
				if (Np->last_relevant && Np->number_p > Np->last_relevant &&
					id != NUM_0)
					;

				/*
				 * '0.1' -- 9.9 --> '  .1'
				 */
				else if (IS_PREDEC_SPACE(Np))
				{
					if (!IS_FILLMODE(Np->Num))
					{
						*Np->inout_p = ' ';
						++Np->inout_p;
					}

					/*
					 * '0' -- FM9.9 --> '0.'
					 */
					else if (Np->last_relevant && *Np->last_relevant == '.')
					{
						*Np->inout_p = '0';
						++Np->inout_p;
					}
				}
				else
				{
					*Np->inout_p = *Np->number_p;		/* Write DIGIT */
					++Np->inout_p;
					Np->num_in = TRUE;
				}
			}
			/* do no exceed string length */
			if (*Np->number_p)
				++Np->number_p;
		}

		end = Np->num_count + (Np->num_pre ? 1 : 0) + (IS_DECIMAL(Np->Num) ? 1 : 0);

		if (Np->last_relevant && Np->last_relevant == Np->number_p)
			end = Np->num_curr;

		if (Np->num_curr + 1 == end)
		{
			if (Np->sign_wrote == TRUE && IS_BRACKET(Np->Num))
			{
				*Np->inout_p = Np->sign == '+' ? ' ' : '>';
				++Np->inout_p;
			}
			else if (IS_LSIGN(Np->Num) && Np->Num->lsign == NUM_LSIGN_POST)
			{
				if (Np->sign == '-')
					strcpy(Np->inout_p, Np->L_negative_sign);
				else
					strcpy(Np->inout_p, Np->L_positive_sign);
				Np->inout_p += strlen(Np->inout_p);
			}
		}
	}

	++Np->num_curr;
}

/*
 * Note: 'plen' is used in FROM_CHAR conversion and it's length of
 * input (inout). In TO_CHAR conversion it's space before first number.
 */
static char *
NUM_processor(FormatNode *node, NUMDesc *Num, char *inout, char *number,
			  int plen, int sign, bool is_to_char, Oid collid)
{
	FormatNode *n;
	NUMProc		_Np,
			   *Np = &_Np;

	MemSet(Np, 0, sizeof(NUMProc));

	Np->Num = Num;
	Np->is_to_char = is_to_char;
	Np->number = number;
	Np->inout = inout;
	Np->last_relevant = NULL;
	Np->read_post = 0;
	Np->read_pre = 0;
	Np->read_dec = FALSE;

	if (Np->Num->zero_start)
		--Np->Num->zero_start;

	if (IS_EEEE(Np->Num))
	{
		if (!Np->is_to_char)
			ereport(ERROR,
					(errcode(ERRCODE_FEATURE_NOT_SUPPORTED),
					 errmsg("\"EEEE\" not supported for input")));
		return strcpy(inout, number);
	}

	/*
	 * Roman correction
	 */
	if (IS_ROMAN(Np->Num))
	{
		if (!Np->is_to_char)
			ereport(ERROR,
					(errcode(ERRCODE_FEATURE_NOT_SUPPORTED),
					 errmsg("\"RN\" not supported with function \"to_number\"")));

		Np->Num->lsign = Np->Num->pre_lsign_num = Np->Num->post =
			Np->Num->pre = Np->num_pre = Np->sign = 0;

		if (IS_FILLMODE(Np->Num))
		{
			Np->Num->flag = 0;
			Np->Num->flag |= NUM_F_FILLMODE;
		}
		else
			Np->Num->flag = 0;
		Np->Num->flag |= NUM_F_ROMAN;
	}

	/*
	 * Sign
	 */
	if (is_to_char)
	{
		Np->sign = sign;

		/* MI/PL/SG - write sign itself and not in number */
		if (IS_PLUS(Np->Num) || IS_MINUS(Np->Num))
		{
			if (IS_PLUS(Np->Num) && IS_MINUS(Np->Num) == FALSE)
				Np->sign_wrote = FALSE; /* need sign */
			else
				Np->sign_wrote = TRUE;	/* needn't sign */
		}
		else
		{
			if (Np->sign != '-')
			{
				if (IS_BRACKET(Np->Num) && IS_FILLMODE(Np->Num))
					Np->Num->flag &= ~NUM_F_BRACKET;
				if (IS_MINUS(Np->Num))
					Np->Num->flag &= ~NUM_F_MINUS;
			}
			else if (Np->sign != '+' && IS_PLUS(Np->Num))
				Np->Num->flag &= ~NUM_F_PLUS;

			if (Np->sign == '+' && IS_FILLMODE(Np->Num) && IS_LSIGN(Np->Num) == FALSE)
				Np->sign_wrote = TRUE;	/* needn't sign */
			else
				Np->sign_wrote = FALSE; /* need sign */

			if (Np->Num->lsign == NUM_LSIGN_PRE && Np->Num->pre == Np->Num->pre_lsign_num)
				Np->Num->lsign = NUM_LSIGN_POST;
		}
	}
	else
		Np->sign = FALSE;

	/*
	 * Count
	 */
	Np->num_count = Np->Num->post + Np->Num->pre - 1;

	if (is_to_char)
	{
		Np->num_pre = plen;

		if (IS_FILLMODE(Np->Num) && IS_DECIMAL(Np->Num))
		{
			Np->last_relevant = get_last_relevant_decnum(Np->number);

			/*
			 * If any '0' specifiers are present, make sure we don't strip
			 * those digits.
			 */
			if (Np->last_relevant && Np->Num->zero_end > Np->num_pre)
			{
				char	   *last_zero;

				last_zero = Np->number + (Np->Num->zero_end - Np->num_pre);
				if (Np->last_relevant < last_zero)
					Np->last_relevant = last_zero;
			}
		}

		if (Np->sign_wrote == FALSE && Np->num_pre == 0)
			++Np->num_count;
	}
	else
	{
		Np->num_pre = 0;
		*Np->number = ' ';		/* sign space */
		*(Np->number + 1) = '\0';
	}

	Np->num_in = 0;
	Np->num_curr = 0;

#ifdef DEBUG_TO_FROM_CHAR
	elog(DEBUG_elog_output,
		 "\n\tSIGN: '%c'\n\tNUM: '%s'\n\tPRE: %d\n\tPOST: %d\n\tNUM_COUNT: %d\n\tNUM_PRE: %d\n\tSIGN_WROTE: %s\n\tZERO: %s\n\tZERO_START: %d\n\tZERO_END: %d\n\tLAST_RELEVANT: %s\n\tBRACKET: %s\n\tPLUS: %s\n\tMINUS: %s\n\tFILLMODE: %s\n\tROMAN: %s\n\tEEEE: %s",
		 Np->sign,
		 Np->number,
		 Np->Num->pre,
		 Np->Num->post,
		 Np->num_count,
		 Np->num_pre,
		 Np->sign_wrote ? "Yes" : "No",
		 IS_ZERO(Np->Num) ? "Yes" : "No",
		 Np->Num->zero_start,
		 Np->Num->zero_end,
		 Np->last_relevant ? Np->last_relevant : "<not set>",
		 IS_BRACKET(Np->Num) ? "Yes" : "No",
		 IS_PLUS(Np->Num) ? "Yes" : "No",
		 IS_MINUS(Np->Num) ? "Yes" : "No",
		 IS_FILLMODE(Np->Num) ? "Yes" : "No",
		 IS_ROMAN(Np->Num) ? "Yes" : "No",
		 IS_EEEE(Np->Num) ? "Yes" : "No"
		);
#endif

	/*
	 * Locale
	 */
	NUM_prepare_locale(Np);

	/*
	 * Processor direct cycle
	 */
	if (Np->is_to_char)
		Np->number_p = Np->number;
	else
		Np->number_p = Np->number + 1;	/* first char is space for sign */

	for (n = node, Np->inout_p = Np->inout; n->type != NODE_TYPE_END; n++)
	{
		if (!Np->is_to_char)
		{
			/*
			 * Check non-string inout end
			 */
			if (Np->inout_p >= Np->inout + plen)
				break;
		}

		/*
		 * Format pictures actions
		 */
		if (n->type == NODE_TYPE_ACTION)
		{
			/*
			 * Create/reading digit/zero/blank/sing
			 *
			 * 'NUM_S' note: The locale sign is anchored to number and we
			 * read/write it when we work with first or last number
			 * (NUM_0/NUM_9). This is reason why NUM_S missing in follow
			 * switch().
			 */
			switch (n->key->id)
			{
				case NUM_9:
				case NUM_0:
				case NUM_DEC:
				case NUM_D:
					if (Np->is_to_char)
					{
						NUM_numpart_to_char(Np, n->key->id);
						continue;		/* for() */
					}
					else
					{
						NUM_numpart_from_char(Np, n->key->id, plen);
						break;	/* switch() case: */
					}

				case NUM_COMMA:
					if (Np->is_to_char)
					{
						if (!Np->num_in)
						{
							if (IS_FILLMODE(Np->Num))
								continue;
							else
								*Np->inout_p = ' ';
						}
						else
							*Np->inout_p = ',';
					}
					else
					{
						if (!Np->num_in)
						{
							if (IS_FILLMODE(Np->Num))
								continue;
						}
					}
					break;

				case NUM_G:
					if (Np->is_to_char)
					{
						if (!Np->num_in)
						{
							if (IS_FILLMODE(Np->Num))
								continue;
							else
							{
								int			x = strlen(Np->L_thousands_sep);

								memset(Np->inout_p, ' ', x);
								Np->inout_p += x - 1;
							}
						}
						else
						{
							strcpy(Np->inout_p, Np->L_thousands_sep);
							Np->inout_p += strlen(Np->inout_p) - 1;
						}
					}
					else
					{
						if (!Np->num_in)
						{
							if (IS_FILLMODE(Np->Num))
								continue;
						}
						Np->inout_p += strlen(Np->L_thousands_sep) - 1;
					}
					break;

				case NUM_L:
					if (Np->is_to_char)
					{
						strcpy(Np->inout_p, Np->L_currency_symbol);
						Np->inout_p += strlen(Np->inout_p) - 1;
					}
					else
						Np->inout_p += strlen(Np->L_currency_symbol) - 1;
					break;

				case NUM_RN:
					if (IS_FILLMODE(Np->Num))
					{
						strcpy(Np->inout_p, Np->number_p);
						Np->inout_p += strlen(Np->inout_p) - 1;
					}
					else
					{
						sprintf(Np->inout_p, "%15s", Np->number_p);
						Np->inout_p += strlen(Np->inout_p) - 1;
					}
					break;

				case NUM_rn:
					if (IS_FILLMODE(Np->Num))
					{
						strcpy(Np->inout_p, asc_tolower_z(Np->number_p));
						Np->inout_p += strlen(Np->inout_p) - 1;
					}
					else
					{
						sprintf(Np->inout_p, "%15s", asc_tolower_z(Np->number_p));
						Np->inout_p += strlen(Np->inout_p) - 1;
					}
					break;

				case NUM_th:
					if (IS_ROMAN(Np->Num) || *Np->number == '#' ||
						Np->sign == '-' || IS_DECIMAL(Np->Num))
						continue;

					if (Np->is_to_char)
						strcpy(Np->inout_p, get_th(Np->number, TH_LOWER));
					Np->inout_p += 1;
					break;

				case NUM_TH:
					if (IS_ROMAN(Np->Num) || *Np->number == '#' ||
						Np->sign == '-' || IS_DECIMAL(Np->Num))
						continue;

					if (Np->is_to_char)
						strcpy(Np->inout_p, get_th(Np->number, TH_UPPER));
					Np->inout_p += 1;
					break;

				case NUM_MI:
					if (Np->is_to_char)
					{
						if (Np->sign == '-')
							*Np->inout_p = '-';
						else if (IS_FILLMODE(Np->Num))
							continue;
						else
							*Np->inout_p = ' ';
					}
					else
					{
						if (*Np->inout_p == '-')
							*Np->number = '-';
					}
					break;

				case NUM_PL:
					if (Np->is_to_char)
					{
						if (Np->sign == '+')
							*Np->inout_p = '+';
						else if (IS_FILLMODE(Np->Num))
							continue;
						else
							*Np->inout_p = ' ';
					}
					else
					{
						if (*Np->inout_p == '+')
							*Np->number = '+';
					}
					break;

				case NUM_SG:
					if (Np->is_to_char)
						*Np->inout_p = Np->sign;

					else
					{
						if (*Np->inout_p == '-')
							*Np->number = '-';
						else if (*Np->inout_p == '+')
							*Np->number = '+';
					}
					break;


				default:
					continue;
					break;
			}
		}
		else
		{
			/*
			 * Remove to output char from input in TO_CHAR
			 */
			if (Np->is_to_char)
				*Np->inout_p = n->character;
		}
		Np->inout_p++;
	}

	if (Np->is_to_char)
	{
		*Np->inout_p = '\0';
		return Np->inout;
	}
	else
	{
		if (*(Np->number_p - 1) == '.')
			*(Np->number_p - 1) = '\0';
		else
			*Np->number_p = '\0';

		/*
		 * Correction - precision of dec. number
		 */
		Np->Num->post = Np->read_post;

#ifdef DEBUG_TO_FROM_CHAR
		elog(DEBUG_elog_output, "TO_NUMBER (number): '%s'", Np->number);
#endif
		return Np->number;
	}
}

/* ----------
 * MACRO: Start part of NUM - for all NUM's to_char variants
 *	(sorry, but I hate copy same code - macro is better..)
 * ----------
 */
#define NUM_TOCHAR_prepare \
do { \
	len = VARSIZE_ANY_EXHDR(fmt); \
	if (len <= 0 || len >= (INT_MAX-VARHDRSZ)/NUM_MAX_ITEM_SIZ)		\
		PG_RETURN_TEXT_P(cstring_to_text("")); \
	result	= (text *) palloc0((len * NUM_MAX_ITEM_SIZ) + 1 + VARHDRSZ);	\
	format	= NUM_cache(len, &Num, fmt, &shouldFree);		\
} while (0)

/* ----------
 * MACRO: Finish part of NUM
 * ----------
 */
#define NUM_TOCHAR_finish \
do { \
	NUM_processor(format, &Num, VARDATA(result), numstr, plen, sign, true, PG_GET_COLLATION()); \
									\
	if (shouldFree)					\
		pfree(format);				\
									\
	/*								\
	 * Convert null-terminated representation of result to standard text. \
	 * The result is usually much bigger than it needs to be, but there \
	 * seems little point in realloc'ing it smaller. \
	 */								\
	len = strlen(VARDATA(result));	\
	SET_VARSIZE(result, len + VARHDRSZ); \
} while (0)

/* -------------------
 * NUMERIC to_number() (convert string to numeric)
 * -------------------
 */
Datum
numeric_to_number(PG_FUNCTION_ARGS)
{
	text	   *value = PG_GETARG_TEXT_P(0);
	text	   *fmt = PG_GETARG_TEXT_P(1);
	NUMDesc		Num;
	Datum		result;
	FormatNode *format;
	char	   *numstr;
	bool		shouldFree;
	int			len = 0;
	int			scale,
				precision;

	len = VARSIZE(fmt) - VARHDRSZ;

	if (len <= 0 || len >= INT_MAX / NUM_MAX_ITEM_SIZ)
		PG_RETURN_NULL();

	format = NUM_cache(len, &Num, fmt, &shouldFree);

	numstr = (char *) palloc((len * NUM_MAX_ITEM_SIZ) + 1);

	NUM_processor(format, &Num, VARDATA(value), numstr,
				  VARSIZE(value) - VARHDRSZ, 0, false, PG_GET_COLLATION());

	scale = Num.post;
	precision = Max(0, Num.pre) + scale;

	if (shouldFree)
		pfree(format);

	result = DirectFunctionCall3(numeric_in,
								 CStringGetDatum(numstr),
								 ObjectIdGetDatum(InvalidOid),
					  Int32GetDatum(((precision << 16) | scale) + VARHDRSZ));
	pfree(numstr);
	return result;
}

/* ------------------
 * NUMERIC to_char()
 * ------------------
 */
Datum
numeric_to_char(PG_FUNCTION_ARGS)
{
	Numeric		value = PG_GETARG_NUMERIC(0);
	text	   *fmt = PG_GETARG_TEXT_P(1);
	NUMDesc		Num;
	FormatNode *format;
	text	   *result;
	bool		shouldFree;
	int			len = 0,
				plen = 0,
				sign = 0;
	char	   *numstr,
			   *orgnum,
			   *p;
	Numeric		x;

	NUM_TOCHAR_prepare;

	/*
	 * On DateType depend part (numeric)
	 */
	if (IS_ROMAN(&Num))
	{
		x = DatumGetNumeric(DirectFunctionCall2(numeric_round,
												NumericGetDatum(value),
												Int32GetDatum(0)));
		numstr = orgnum =
			int_to_roman(DatumGetInt32(DirectFunctionCall1(numeric_int4,
													   NumericGetDatum(x))));
	}
	else if (IS_EEEE(&Num))
	{
		orgnum = numeric_out_sci(value, Num.post);

		/*
		 * numeric_out_sci() does not emit a sign for positive numbers.  We
		 * need to add a space in this case so that positive and negative
		 * numbers are aligned.  We also have to do the right thing for NaN.
		 */
		if (strcmp(orgnum, "NaN") == 0)
		{
			/*
			 * Allow 6 characters for the leading sign, the decimal point,
			 * "e", the exponent's sign and two exponent digits.
			 */
			numstr = (char *) palloc(Num.pre + Num.post + 7);
			fill_str(numstr, '#', Num.pre + Num.post + 6);
			*numstr = ' ';
			*(numstr + Num.pre + 1) = '.';
		}
		else if (*orgnum != '-')
		{
			numstr = (char *) palloc(strlen(orgnum) + 2);
			*numstr = ' ';
			strcpy(numstr + 1, orgnum);
			len = strlen(numstr);
		}
		else
		{
			numstr = orgnum;
			len = strlen(orgnum);
		}
	}
	else
	{
		Numeric		val = value;

		if (IS_MULTI(&Num))
		{
			Numeric		a = DatumGetNumeric(DirectFunctionCall1(int4_numeric,
														 Int32GetDatum(10)));
			Numeric		b = DatumGetNumeric(DirectFunctionCall1(int4_numeric,
												  Int32GetDatum(Num.multi)));

			x = DatumGetNumeric(DirectFunctionCall2(numeric_power,
													NumericGetDatum(a),
													NumericGetDatum(b)));
			val = DatumGetNumeric(DirectFunctionCall2(numeric_mul,
													  NumericGetDatum(value),
													  NumericGetDatum(x)));
			Num.pre += Num.multi;
		}

		x = DatumGetNumeric(DirectFunctionCall2(numeric_round,
												NumericGetDatum(val),
												Int32GetDatum(Num.post)));
		orgnum = DatumGetCString(DirectFunctionCall1(numeric_out,
													 NumericGetDatum(x)));

		if (*orgnum == '-')
		{
			sign = '-';
			numstr = orgnum + 1;
		}
		else
		{
			sign = '+';
			numstr = orgnum;
		}
		if ((p = strchr(numstr, '.')))
			len = p - numstr;
		else
			len = strlen(numstr);

		if (Num.pre > len)
			plen = Num.pre - len;
		else if (len > Num.pre)
		{
			numstr = (char *) palloc(Num.pre + Num.post + 2);
			fill_str(numstr, '#', Num.pre + Num.post + 1);
			*(numstr + Num.pre) = '.';
		}
	}

	NUM_TOCHAR_finish;
	PG_RETURN_TEXT_P(result);
}

/* ---------------
 * INT4 to_char()
 * ---------------
 */
Datum
int4_to_char(PG_FUNCTION_ARGS)
{
	int32		value = PG_GETARG_INT32(0);
	text	   *fmt = PG_GETARG_TEXT_P(1);
	NUMDesc		Num;
	FormatNode *format;
	text	   *result;
	bool		shouldFree;
	int			len = 0,
				plen = 0,
				sign = 0;
	char	   *numstr,
			   *orgnum;

	NUM_TOCHAR_prepare;

	/*
	 * On DateType depend part (int32)
	 */
	if (IS_ROMAN(&Num))
		numstr = orgnum = int_to_roman(value);
	else if (IS_EEEE(&Num))
	{
		/* we can do it easily because float8 won't lose any precision */
		float8		val = (float8) value;

		orgnum = (char *) palloc(MAXDOUBLEWIDTH + 1);
		snprintf(orgnum, MAXDOUBLEWIDTH + 1, "%+.*e", Num.post, val);

		/*
		 * Swap a leading positive sign for a space.
		 */
		if (*orgnum == '+')
			*orgnum = ' ';

		len = strlen(orgnum);
		numstr = orgnum;
	}
	else
	{
		if (IS_MULTI(&Num))
		{
			orgnum = DatumGetCString(DirectFunctionCall1(int4out,
														 Int32GetDatum(value * ((int32) pow((double) 10, (double) Num.multi)))));
			Num.pre += Num.multi;
		}
		else
		{
			orgnum = DatumGetCString(DirectFunctionCall1(int4out,
													  Int32GetDatum(value)));
		}

		if (*orgnum == '-')
		{
			sign = '-';
			orgnum++;
		}
		else
			sign = '+';
		len = strlen(orgnum);

		if (Num.post)
		{
			numstr = (char *) palloc(len + Num.post + 2);
			strcpy(numstr, orgnum);
			*(numstr + len) = '.';
			memset(numstr + len + 1, '0', Num.post);
			*(numstr + len + Num.post + 1) = '\0';
		}
		else
			numstr = orgnum;

		if (Num.pre > len)
			plen = Num.pre - len;
		else if (len > Num.pre)
		{
			numstr = (char *) palloc(Num.pre + Num.post + 2);
			fill_str(numstr, '#', Num.pre + Num.post + 1);
			*(numstr + Num.pre) = '.';
		}
	}

	NUM_TOCHAR_finish;
	PG_RETURN_TEXT_P(result);
}

/* ---------------
 * INT8 to_char()
 * ---------------
 */
Datum
int8_to_char(PG_FUNCTION_ARGS)
{
	int64		value = PG_GETARG_INT64(0);
	text	   *fmt = PG_GETARG_TEXT_P(1);
	NUMDesc		Num;
	FormatNode *format;
	text	   *result;
	bool		shouldFree;
	int			len = 0,
				plen = 0,
				sign = 0;
	char	   *numstr,
			   *orgnum;

	NUM_TOCHAR_prepare;

	/*
	 * On DateType depend part (int32)
	 */
	if (IS_ROMAN(&Num))
	{
		/* Currently don't support int8 conversion to roman... */
		numstr = orgnum = int_to_roman(DatumGetInt32(
						  DirectFunctionCall1(int84, Int64GetDatum(value))));
	}
	else if (IS_EEEE(&Num))
	{
		/* to avoid loss of precision, must go via numeric not float8 */
		Numeric		val;

		val = DatumGetNumeric(DirectFunctionCall1(int8_numeric,
												  Int64GetDatum(value)));
		orgnum = numeric_out_sci(val, Num.post);

		/*
		 * numeric_out_sci() does not emit a sign for positive numbers.  We
		 * need to add a space in this case so that positive and negative
		 * numbers are aligned.  We don't have to worry about NaN here.
		 */
		if (*orgnum != '-')
		{
			numstr = (char *) palloc(strlen(orgnum) + 2);
			*numstr = ' ';
			strcpy(numstr + 1, orgnum);
			len = strlen(numstr);
		}
		else
		{
			numstr = orgnum;
			len = strlen(orgnum);
		}
	}
	else
	{
		if (IS_MULTI(&Num))
		{
			double		multi = pow((double) 10, (double) Num.multi);

			value = DatumGetInt64(DirectFunctionCall2(int8mul,
													  Int64GetDatum(value),
												   DirectFunctionCall1(dtoi8,
													Float8GetDatum(multi))));
			Num.pre += Num.multi;
		}

		orgnum = DatumGetCString(DirectFunctionCall1(int8out,
													 Int64GetDatum(value)));

		if (*orgnum == '-')
		{
			sign = '-';
			orgnum++;
		}
		else
			sign = '+';
		len = strlen(orgnum);

		if (Num.post)
		{
			numstr = (char *) palloc(len + Num.post + 2);
			strcpy(numstr, orgnum);
			*(numstr + len) = '.';
			memset(numstr + len + 1, '0', Num.post);
			*(numstr + len + Num.post + 1) = '\0';
		}
		else
			numstr = orgnum;

		if (Num.pre > len)
			plen = Num.pre - len;
		else if (len > Num.pre)
		{
			numstr = (char *) palloc(Num.pre + Num.post + 2);
			fill_str(numstr, '#', Num.pre + Num.post + 1);
			*(numstr + Num.pre) = '.';
		}
	}

	NUM_TOCHAR_finish;
	PG_RETURN_TEXT_P(result);
}

/* -----------------
 * FLOAT4 to_char()
 * -----------------
 */
Datum
float4_to_char(PG_FUNCTION_ARGS)
{
	float4		value = PG_GETARG_FLOAT4(0);
	text	   *fmt = PG_GETARG_TEXT_P(1);
	NUMDesc		Num;
	FormatNode *format;
	text	   *result;
	bool		shouldFree;
	int			len = 0,
				plen = 0,
				sign = 0;
	char	   *numstr,
			   *orgnum,
			   *p;

	NUM_TOCHAR_prepare;

	if (IS_ROMAN(&Num))
		numstr = orgnum = int_to_roman((int) rint(value));
	else if (IS_EEEE(&Num))
	{
		numstr = orgnum = (char *) palloc(MAXDOUBLEWIDTH + 1);
		if (isnan(value) || is_infinite(value))
		{
			/*
			 * Allow 6 characters for the leading sign, the decimal point,
			 * "e", the exponent's sign and two exponent digits.
			 */
			numstr = (char *) palloc(Num.pre + Num.post + 7);
			fill_str(numstr, '#', Num.pre + Num.post + 6);
			*numstr = ' ';
			*(numstr + Num.pre + 1) = '.';
		}
		else
		{
			snprintf(orgnum, MAXDOUBLEWIDTH + 1, "%+.*e", Num.post, value);

			/*
			 * Swap a leading positive sign for a space.
			 */
			if (*orgnum == '+')
				*orgnum = ' ';

			len = strlen(orgnum);
			numstr = orgnum;
		}
	}
	else
	{
		float4		val = value;

		if (IS_MULTI(&Num))
		{
			float		multi = pow((double) 10, (double) Num.multi);

			val = value * multi;
			Num.pre += Num.multi;
		}

		orgnum = (char *) palloc(MAXFLOATWIDTH + 1);
		snprintf(orgnum, MAXFLOATWIDTH + 1, "%.0f", fabs(val));
		len = strlen(orgnum);
		if (Num.pre > len)
			plen = Num.pre - len;
		if (len >= FLT_DIG)
			Num.post = 0;
		else if (Num.post + len > FLT_DIG)
			Num.post = FLT_DIG - len;
		snprintf(orgnum, MAXFLOATWIDTH + 1, "%.*f", Num.post, val);

		if (*orgnum == '-')
		{						/* < 0 */
			sign = '-';
			numstr = orgnum + 1;
		}
		else
		{
			sign = '+';
			numstr = orgnum;
		}
		if ((p = strchr(numstr, '.')))
			len = p - numstr;
		else
			len = strlen(numstr);

		if (Num.pre > len)
			plen = Num.pre - len;
		else if (len > Num.pre)
		{
			numstr = (char *) palloc(Num.pre + Num.post + 2);
			fill_str(numstr, '#', Num.pre + Num.post + 1);
			*(numstr + Num.pre) = '.';
		}
	}

	NUM_TOCHAR_finish;
	PG_RETURN_TEXT_P(result);
}

/* -----------------
 * FLOAT8 to_char()
 * -----------------
 */
Datum
float8_to_char(PG_FUNCTION_ARGS)
{
	float8		value = PG_GETARG_FLOAT8(0);
	text	   *fmt = PG_GETARG_TEXT_P(1);
	NUMDesc		Num;
	FormatNode *format;
	text	   *result;
	bool		shouldFree;
	int			len = 0,
				plen = 0,
				sign = 0;
	char	   *numstr,
			   *orgnum,
			   *p;

	NUM_TOCHAR_prepare;

	if (IS_ROMAN(&Num))
		numstr = orgnum = int_to_roman((int) rint(value));
	else if (IS_EEEE(&Num))
	{
		numstr = orgnum = (char *) palloc(MAXDOUBLEWIDTH + 1);
		if (isnan(value) || is_infinite(value))
		{
			/*
			 * Allow 6 characters for the leading sign, the decimal point,
			 * "e", the exponent's sign and two exponent digits.
			 */
			numstr = (char *) palloc(Num.pre + Num.post + 7);
			fill_str(numstr, '#', Num.pre + Num.post + 6);
			*numstr = ' ';
			*(numstr + Num.pre + 1) = '.';
		}
		else
		{
			snprintf(orgnum, MAXDOUBLEWIDTH + 1, "%+.*e", Num.post, value);

			/*
			 * Swap a leading positive sign for a space.
			 */
			if (*orgnum == '+')
				*orgnum = ' ';

			len = strlen(orgnum);
			numstr = orgnum;
		}
	}
	else
	{
		float8		val = value;

		if (IS_MULTI(&Num))
		{
			double		multi = pow((double) 10, (double) Num.multi);

			val = value * multi;
			Num.pre += Num.multi;
		}
		orgnum = (char *) palloc(MAXDOUBLEWIDTH + 1);
		len = snprintf(orgnum, MAXDOUBLEWIDTH + 1, "%.0f", fabs(val));
		if (Num.pre > len)
			plen = Num.pre - len;
		if (len >= DBL_DIG)
			Num.post = 0;
		else if (Num.post + len > DBL_DIG)
			Num.post = DBL_DIG - len;
		snprintf(orgnum, MAXDOUBLEWIDTH + 1, "%.*f", Num.post, val);

		if (*orgnum == '-')
		{						/* < 0 */
			sign = '-';
			numstr = orgnum + 1;
		}
		else
		{
			sign = '+';
			numstr = orgnum;
		}
		if ((p = strchr(numstr, '.')))
			len = p - numstr;
		else
			len = strlen(numstr);

		if (Num.pre > len)
			plen = Num.pre - len;
		else if (len > Num.pre)
		{
			numstr = (char *) palloc(Num.pre + Num.post + 2);
			fill_str(numstr, '#', Num.pre + Num.post + 1);
			*(numstr + Num.pre) = '.';
		}
	}

	NUM_TOCHAR_finish;
	PG_RETURN_TEXT_P(result);
}<|MERGE_RESOLUTION|>--- conflicted
+++ resolved
@@ -1881,11 +1881,7 @@
 	result = pnstrdup(buff, nbytes);
 
 	for (p = result; *p; p++)
-<<<<<<< HEAD
-		*p = pg_tolower((unsigned char) *p);
-=======
 		*p = pg_ascii_tolower((unsigned char) *p);
->>>>>>> e472b921
 
 	return result;
 }
@@ -1908,11 +1904,7 @@
 	result = pnstrdup(buff, nbytes);
 
 	for (p = result; *p; p++)
-<<<<<<< HEAD
-		*p = pg_toupper((unsigned char) *p);
-=======
 		*p = pg_ascii_toupper((unsigned char) *p);
->>>>>>> e472b921
 
 	return result;
 }
@@ -1940,15 +1932,9 @@
 		char		c;
 
 		if (wasalnum)
-<<<<<<< HEAD
-			*p = c = pg_tolower((unsigned char) *p);
-		else
-			*p = c = pg_toupper((unsigned char) *p);
-=======
 			*p = c = pg_ascii_tolower((unsigned char) *p);
 		else
 			*p = c = pg_ascii_toupper((unsigned char) *p);
->>>>>>> e472b921
 		/* we don't trust isalnum() here */
 		wasalnum = ((c >= 'A' && c <= 'Z') ||
 					(c >= 'a' && c <= 'z') ||
@@ -2589,7 +2575,6 @@
 				if (!tm->tm_mon)
 					break;
 				if (S_TM(n->suffix))
-<<<<<<< HEAD
 				{
 					char	   *str = str_tolower_z(localized_full_months[tm->tm_mon - 1], collid);
 
@@ -2600,9 +2585,6 @@
 								(errcode(ERRCODE_DATETIME_VALUE_OUT_OF_RANGE),
 								 errmsg("localized string format value too long")));
 				}
-=======
-					strcpy(s, str_tolower_z(localized_full_months[tm->tm_mon - 1], collid));
->>>>>>> e472b921
 				else
 					sprintf(s, "%*s", S_FM(n->suffix) ? 0 : -9,
 							asc_tolower_z(months_full[tm->tm_mon - 1]));
@@ -2651,7 +2633,6 @@
 				if (!tm->tm_mon)
 					break;
 				if (S_TM(n->suffix))
-<<<<<<< HEAD
 				{
 					char	   *str = str_tolower_z(localized_abbrev_months[tm->tm_mon - 1], collid);
 
@@ -2662,9 +2643,6 @@
 								(errcode(ERRCODE_DATETIME_VALUE_OUT_OF_RANGE),
 								 errmsg("localized string format value too long")));
 				}
-=======
-					strcpy(s, str_tolower_z(localized_abbrev_months[tm->tm_mon - 1], collid));
->>>>>>> e472b921
 				else
 					strcpy(s, asc_tolower_z(months[tm->tm_mon - 1]));
 				s += strlen(s);
@@ -2714,7 +2692,6 @@
 			case DCH_day:
 				INVALID_FOR_INTERVAL;
 				if (S_TM(n->suffix))
-<<<<<<< HEAD
 				{
 					char	   *str = str_tolower_z(localized_full_days[tm->tm_wday], collid);
 
@@ -2725,9 +2702,6 @@
 								(errcode(ERRCODE_DATETIME_VALUE_OUT_OF_RANGE),
 								 errmsg("localized string format value too long")));
 				}
-=======
-					strcpy(s, str_tolower_z(localized_full_days[tm->tm_wday], collid));
->>>>>>> e472b921
 				else
 					sprintf(s, "%*s", S_FM(n->suffix) ? 0 : -9,
 							asc_tolower_z(days[tm->tm_wday]));
@@ -2770,7 +2744,6 @@
 			case DCH_dy:
 				INVALID_FOR_INTERVAL;
 				if (S_TM(n->suffix))
-<<<<<<< HEAD
 				{
 					char	   *str = str_tolower_z(localized_abbrev_days[tm->tm_wday], collid);
 
@@ -2781,9 +2754,6 @@
 								(errcode(ERRCODE_DATETIME_VALUE_OUT_OF_RANGE),
 								 errmsg("localized string format value too long")));
 				}
-=======
-					strcpy(s, str_tolower_z(localized_abbrev_days[tm->tm_wday], collid));
->>>>>>> e472b921
 				else
 					strcpy(s, asc_tolower_z(days_short[tm->tm_wday]));
 				s += strlen(s);
