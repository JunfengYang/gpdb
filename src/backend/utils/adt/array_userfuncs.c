--- conflicted
+++ resolved
@@ -484,15 +484,7 @@
 				(errcode(ERRCODE_INVALID_PARAMETER_VALUE),
 				 errmsg("could not determine input data type")));
 
-<<<<<<< HEAD
-	if (fcinfo->context && IsA(fcinfo->context, AggState))
-		aggcontext = ((AggState *) fcinfo->context)->aggcontext;
-	else if (fcinfo->context && IsA(fcinfo->context, WindowAggState))
-		aggcontext = ((WindowAggState *) fcinfo->context)->aggcontext;
-	else
-=======
 	if (!AggCheckCallContext(fcinfo, &aggcontext))
->>>>>>> 1084f317
 	{
 		/* cannot be called directly because of internal-type argument */
 		elog(ERROR, "array_agg_transfn called in non-aggregate context");
