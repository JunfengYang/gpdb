--- conflicted
+++ resolved
@@ -267,64 +267,17 @@
 /*
  * strtoint --- just like strtol, but returns int not long
  */
-<<<<<<< HEAD
-static inline int strtoi(const char *nptr, char **endptr, __attribute__((unused)) int base)
-=======
 static int
 strtoint(const char *nptr, char **endptr, int base)
->>>>>>> 4f0bf335
-{
-	/* Assume base = 10 */
-	/* Assume number will not be larger than int32 */
-	/* Assume number isn't hex with 0x prefix */
-	/* Assume leading whitespace can only be an ASCII space */
-	/* Ignores `locale' stuff.  Assumes that the upper and lower case alphabets and digits are each contiguous. */
-	const char *s = nptr;
-	unsigned long acc;
-	unsigned char c;
-
-	int			neg = 0,
-				any;
-
-	if (*s != ' ' && isspace(*s))
-		Assert("bug ");
-	/*
-	 * Skip white space and pick up leading +/- sign if any.
-	 * Do we need this for DATE?
-	 */
-	do
-	{
-		c = *s++;
-	} while (c == ' ');
-	if (c == '-')
-	{
-		neg = 1;
-		c = *s++;
-	}
-	else if (c == '+')
-		c = *s++;
-
-	for (acc = 0, any = 0;; c = *s++)
-	{
-		if (c >= '0' && c <= '9')
-			c -= '0';
-		else
-			break;
-		any = 1;
-		acc *= 10;
-		acc += c;
-	}
-
-	if (acc > 2147483647)
+{
+	long		val;
+
+	val = strtol(nptr, endptr, base);
+#ifdef HAVE_LONG_INT_64
+	if (val != (long) ((int32) val))
 		errno = ERANGE;
-
-	if (neg)
-		acc = -acc;
-
-	if (endptr != 0)
-		*endptr = any ? (char *)(s - 1) : (char *) nptr;
-		
-	return acc;
+#endif
+	return (int) val;
 }
 
 /*
