/*-------------------------------------------------------------------------
 *
 * datetime.c
 *	  Support functions for date/time types.
 *
 * Portions Copyright (c) 1996-2012, PostgreSQL Global Development Group
 * Portions Copyright (c) 1994, Regents of the University of California
 *
 *
 * IDENTIFICATION
 *	  src/backend/utils/adt/datetime.c
 *
 *-------------------------------------------------------------------------
 */
#include "postgres.h"

#include <ctype.h>
#include <float.h>
#include <limits.h>
#include <math.h>

#include "access/xact.h"
#include "catalog/pg_type.h"
#include "funcapi.h"
#include "miscadmin.h"
#include "nodes/nodeFuncs.h"
#include "utils/builtins.h"
#include "utils/date.h"
#include "utils/datetime.h"
#include "utils/memutils.h"
#include "utils/tzparser.h"

/*
 * We don't support locale-aware month names or day-of-week names, or non-arabic numbers,
 * and we know the only alpha or numeric chars we can handle are in the ASCII7 set.
 * So we can use these replacements for the standard versions.
 * I think these are faster.
 */
#undef isdigit
#define isdigit(x) ((x) >= '0' && (x) <= '9')
#undef isalpha
#define isalpha(x) (((x) >= 'a' && (x) <= 'z') || ((x) >= 'A' && (x) <= 'Z'))
#undef isalnum
#define isalnum(x) (isalpha(x) || isdigit(x))

static int DecodeNumber(int flen, char *field, bool haveTextMonth,
			 int fmask, int *tmask,
			 struct pg_tm * tm, fsec_t *fsec, bool *is2digits);
static int DecodeNumberField(int len, char *str,
				  int fmask, int *tmask,
				  struct pg_tm * tm, fsec_t *fsec, bool *is2digits);
static int DecodeTime(char *str, int fmask, int range,
		   int *tmask, struct pg_tm * tm, fsec_t *fsec);
static int	DecodeTimezone(char *str, int *tzp);
static const datetkn *datebsearch(const char *key, const datetkn *base, int nel);
static int DecodeDate(char *str, int fmask, int *tmask, bool *is2digits,
		   struct pg_tm * tm);
static int ValidateDate(int fmask, bool isjulian, bool is2digits, bool bc,
			 struct pg_tm * tm);
static void TrimTrailingZeros(char *str);
static void AppendSeconds(char *cp, int sec, fsec_t fsec,
			  int precision, bool fillzeros);
static void AdjustFractSeconds(double frac, struct pg_tm * tm, fsec_t *fsec,
				   int scale);
static void AdjustFractDays(double frac, struct pg_tm * tm, fsec_t *fsec,
				int scale);


const int	day_tab[2][13] =
{
	{31, 28, 31, 30, 31, 30, 31, 31, 30, 31, 30, 31, 0},
	{31, 29, 31, 30, 31, 30, 31, 31, 30, 31, 30, 31, 0}
};

char	   *months[] = {"Jan", "Feb", "Mar", "Apr", "May", "Jun",
"Jul", "Aug", "Sep", "Oct", "Nov", "Dec", NULL};

char	   *days[] = {"Sunday", "Monday", "Tuesday", "Wednesday",
"Thursday", "Friday", "Saturday", NULL};


/*****************************************************************************
 *	 PRIVATE ROUTINES														 *
 *****************************************************************************/

/*
 * Definitions for squeezing values into "value"
 * We set aside a high bit for a sign, and scale the timezone offsets
 * in minutes by a factor of 15 (so can represent quarter-hour increments).
 */
#define ABS_SIGNBIT		((char) 0200)
#define VALMASK			((char) 0177)
#define POS(n)			(n)
#define NEG(n)			((n)|ABS_SIGNBIT)
#define SIGNEDCHAR(c)	((c)&ABS_SIGNBIT? -((c)&VALMASK): (c))
#define FROMVAL(tp)		(-SIGNEDCHAR((tp)->value) * 15) /* uncompress */
#define TOVAL(tp, v)	((tp)->value = ((v) < 0? NEG((-(v))/15): POS(v)/15))

/*
 * datetktbl holds date/time keywords.
 *
 * Note that this table must be strictly alphabetically ordered to allow an
 * O(ln(N)) search algorithm to be used.
 *
 * The token field is NOT guaranteed to be NULL-terminated.
 *
 * To keep this table reasonably small, we divide the value for TZ and DTZ
 * entries by 15 (so they are on 15 minute boundaries) and truncate the token
 * field at TOKMAXLEN characters.
 * Formerly, we divided by 10 rather than 15 but there are a few time zones
 * which are 30 or 45 minutes away from an even hour, most are on an hour
 * boundary, and none on other boundaries.
 *
 * The static table contains no TZ or DTZ entries, rather those are loaded
 * from configuration files and stored in timezonetktbl, which has the same
 * format as the static datetktbl.
 */
static datetkn *timezonetktbl = NULL;

static int	sztimezonetktbl = 0;

static const datetkn datetktbl[] = {
	/* token, type, value */
	{EARLY, RESERV, DTK_EARLY}, /* "-infinity" reserved for "early time" */
	{DA_D, ADBC, AD},			/* "ad" for years > 0 */
	{"allballs", RESERV, DTK_ZULU},		/* 00:00:00 */
	{"am", AMPM, AM},
	{"apr", MONTH, 4},
	{"april", MONTH, 4},
	{"at", IGNORE_DTF, 0},		/* "at" (throwaway) */
	{"aug", MONTH, 8},
	{"august", MONTH, 8},
	{DB_C, ADBC, BC},			/* "bc" for years <= 0 */
	{DCURRENT, RESERV, DTK_CURRENT},	/* "current" is always now */
	{"d", UNITS, DTK_DAY},		/* "day of month" for ISO input */
	{"dec", MONTH, 12},
	{"december", MONTH, 12},
	{"dow", RESERV, DTK_DOW},	/* day of week */
	{"doy", RESERV, DTK_DOY},	/* day of year */
	{"dst", DTZMOD, 6},
	{EPOCH, RESERV, DTK_EPOCH}, /* "epoch" reserved for system epoch time */
	{"feb", MONTH, 2},
	{"february", MONTH, 2},
	{"fri", DOW, 5},
	{"friday", DOW, 5},
	{"h", UNITS, DTK_HOUR},		/* "hour" */
	{LATE, RESERV, DTK_LATE},	/* "infinity" reserved for "late time" */
	{INVALID, RESERV, DTK_INVALID},		/* "invalid" reserved for bad time */
	{"isodow", RESERV, DTK_ISODOW},		/* ISO day of week, Sunday == 7 */
	{"isoyear", UNITS, DTK_ISOYEAR},	/* year in terms of the ISO week date */
	{"j", UNITS, DTK_JULIAN},
	{"jan", MONTH, 1},
	{"january", MONTH, 1},
	{"jd", UNITS, DTK_JULIAN},
	{"jul", MONTH, 7},
	{"julian", UNITS, DTK_JULIAN},
	{"july", MONTH, 7},
	{"jun", MONTH, 6},
	{"june", MONTH, 6},
	{"m", UNITS, DTK_MONTH},	/* "month" for ISO input */
	{"mar", MONTH, 3},
	{"march", MONTH, 3},
	{"may", MONTH, 5},
	{"mm", UNITS, DTK_MINUTE},	/* "minute" for ISO input */
	{"mon", DOW, 1},
	{"monday", DOW, 1},
	{"nov", MONTH, 11},
	{"november", MONTH, 11},
	{NOW, RESERV, DTK_NOW},		/* current transaction time */
	{"oct", MONTH, 10},
	{"october", MONTH, 10},
	{"on", IGNORE_DTF, 0},		/* "on" (throwaway) */
	{"pm", AMPM, PM},
	{"s", UNITS, DTK_SECOND},	/* "seconds" for ISO input */
	{"sat", DOW, 6},
	{"saturday", DOW, 6},
	{"sep", MONTH, 9},
	{"sept", MONTH, 9},
	{"september", MONTH, 9},
	{"sun", DOW, 0},
	{"sunday", DOW, 0},
	{"t", ISOTIME, DTK_TIME},	/* Filler for ISO time fields */
	{"thu", DOW, 4},
	{"thur", DOW, 4},
	{"thurs", DOW, 4},
	{"thursday", DOW, 4},
	{TODAY, RESERV, DTK_TODAY}, /* midnight */
	{TOMORROW, RESERV, DTK_TOMORROW},	/* tomorrow midnight */
	{"tue", DOW, 2},
	{"tues", DOW, 2},
	{"tuesday", DOW, 2},
	{"undefined", RESERV, DTK_INVALID}, /* pre-v6.1 invalid time */
	{"wed", DOW, 3},
	{"wednesday", DOW, 3},
	{"weds", DOW, 3},
	{"y", UNITS, DTK_YEAR},		/* "year" for ISO input */
	{YESTERDAY, RESERV, DTK_YESTERDAY}	/* yesterday midnight */
};

static int	szdatetktbl = sizeof datetktbl / sizeof datetktbl[0];

static datetkn deltatktbl[] = {
	/* token, type, value */
	{"@", IGNORE_DTF, 0},		/* postgres relative prefix */
	{DAGO, AGO, 0},				/* "ago" indicates negative time offset */
	{"c", UNITS, DTK_CENTURY},	/* "century" relative */
	{"cent", UNITS, DTK_CENTURY},		/* "century" relative */
	{"centuries", UNITS, DTK_CENTURY},	/* "centuries" relative */
	{DCENTURY, UNITS, DTK_CENTURY},		/* "century" relative */
	{"d", UNITS, DTK_DAY},		/* "day" relative */
	{DDAY, UNITS, DTK_DAY},		/* "day" relative */
	{"days", UNITS, DTK_DAY},	/* "days" relative */
	{"dec", UNITS, DTK_DECADE}, /* "decade" relative */
	{DDECADE, UNITS, DTK_DECADE},		/* "decade" relative */
	{"decades", UNITS, DTK_DECADE},		/* "decades" relative */
	{"decs", UNITS, DTK_DECADE},	/* "decades" relative */
	{"h", UNITS, DTK_HOUR},		/* "hour" relative */
	{DHOUR, UNITS, DTK_HOUR},	/* "hour" relative */
	{"hours", UNITS, DTK_HOUR}, /* "hours" relative */
	{"hr", UNITS, DTK_HOUR},	/* "hour" relative */
	{"hrs", UNITS, DTK_HOUR},	/* "hours" relative */
	{INVALID, RESERV, DTK_INVALID},		/* reserved for invalid time */
	{"m", UNITS, DTK_MINUTE},	/* "minute" relative */
	{"microsecon", UNITS, DTK_MICROSEC},		/* "microsecond" relative */
	{"mil", UNITS, DTK_MILLENNIUM},		/* "millennium" relative */
	{"millennia", UNITS, DTK_MILLENNIUM},		/* "millennia" relative */
	{DMILLENNIUM, UNITS, DTK_MILLENNIUM},		/* "millennium" relative */
	{"millisecon", UNITS, DTK_MILLISEC},		/* relative */
	{"mils", UNITS, DTK_MILLENNIUM},	/* "millennia" relative */
	{"min", UNITS, DTK_MINUTE}, /* "minute" relative */
	{"mins", UNITS, DTK_MINUTE},	/* "minutes" relative */
	{DMINUTE, UNITS, DTK_MINUTE},		/* "minute" relative */
	{"minutes", UNITS, DTK_MINUTE},		/* "minutes" relative */
	{"mon", UNITS, DTK_MONTH},	/* "months" relative */
	{"mons", UNITS, DTK_MONTH}, /* "months" relative */
	{DMONTH, UNITS, DTK_MONTH}, /* "month" relative */
	{"months", UNITS, DTK_MONTH},
	{"ms", UNITS, DTK_MILLISEC},
	{"msec", UNITS, DTK_MILLISEC},
	{DMILLISEC, UNITS, DTK_MILLISEC},
	{"mseconds", UNITS, DTK_MILLISEC},
	{"msecs", UNITS, DTK_MILLISEC},
	{"qtr", UNITS, DTK_QUARTER},	/* "quarter" relative */
	{DQUARTER, UNITS, DTK_QUARTER},		/* "quarter" relative */
	{"s", UNITS, DTK_SECOND},
	{"sec", UNITS, DTK_SECOND},
	{DSECOND, UNITS, DTK_SECOND},
	{"seconds", UNITS, DTK_SECOND},
	{"secs", UNITS, DTK_SECOND},
	{DTIMEZONE, UNITS, DTK_TZ}, /* "timezone" time offset */
	{"timezone_h", UNITS, DTK_TZ_HOUR}, /* timezone hour units */
	{"timezone_m", UNITS, DTK_TZ_MINUTE},		/* timezone minutes units */
	{"undefined", RESERV, DTK_INVALID}, /* pre-v6.1 invalid time */
	{"us", UNITS, DTK_MICROSEC},	/* "microsecond" relative */
	{"usec", UNITS, DTK_MICROSEC},		/* "microsecond" relative */
	{DMICROSEC, UNITS, DTK_MICROSEC},	/* "microsecond" relative */
	{"useconds", UNITS, DTK_MICROSEC},	/* "microseconds" relative */
	{"usecs", UNITS, DTK_MICROSEC},		/* "microseconds" relative */
	{"w", UNITS, DTK_WEEK},		/* "week" relative */
	{DWEEK, UNITS, DTK_WEEK},	/* "week" relative */
	{"weeks", UNITS, DTK_WEEK}, /* "weeks" relative */
	{"y", UNITS, DTK_YEAR},		/* "year" relative */
	{DYEAR, UNITS, DTK_YEAR},	/* "year" relative */
	{"years", UNITS, DTK_YEAR}, /* "years" relative */
	{"yr", UNITS, DTK_YEAR},	/* "year" relative */
	{"yrs", UNITS, DTK_YEAR}	/* "years" relative */
};

static int	szdeltatktbl = sizeof deltatktbl / sizeof deltatktbl[0];

static const datetkn *datecache[MAXDATEFIELDS] = {NULL};

static const datetkn *deltacache[MAXDATEFIELDS] = {NULL};


/*
 * strtoi --- just like strtol, but returns int not long
 */
static inline int strtoi(const char *nptr, char **endptr, __attribute__((unused)) int base)
{
	/* Assume base = 10 */
	/* Assume number will not be larger than int32 */
	/* Assume number isn't hex with 0x prefix */
	/* Assume leading whitespace can only be an ASCII space */
	/* Ignores `locale' stuff.  Assumes that the upper and lower case alphabets and digits are each contiguous. */
	const char *s = nptr;
	unsigned long acc;
	unsigned char c;

	int			neg = 0,
				any;

	if (*s != ' ' && isspace(*s))
		Assert("bug ");
	/*
	 * Skip white space and pick up leading +/- sign if any.
	 * Do we need this for DATE?
	 */
	do
	{
		c = *s++;
	} while (c == ' ');
	if (c == '-')
	{
		neg = 1;
		c = *s++;
	}
	else if (c == '+')
		c = *s++;

	for (acc = 0, any = 0;; c = *s++)
	{
		if (c >= '0' && c <= '9')
			c -= '0';
		else
			break;
		any = 1;
		acc *= 10;
		acc += c;
	}

	if (acc > 2147483647)
		errno = ERANGE;

	if (neg)
		acc = -acc;

	if (endptr != 0)
		*endptr = any ? (char *)(s - 1) : (char *) nptr;
		
	return acc;
}

/*
 * Calendar time to Julian date conversions.
 * Julian date is commonly used in astronomical applications,
 *	since it is numerically accurate and computationally simple.
 * The algorithms here will accurately convert between Julian day
 *	and calendar date for all non-negative Julian days
 *	(i.e. from Nov 24, -4713 on).
 *
 * These routines will be used by other date/time packages
 * - thomas 97/02/25
 *
 * Rewritten to eliminate overflow problems. This now allows the
 * routines to work correctly for all Julian day counts from
 * 0 to 2147483647	(Nov 24, -4713 to Jun 3, 5874898) assuming
 * a 32-bit integer. Longer types should also work to the limits
 * of their precision.
 */

int
date2j(int y, int m, int d)
{
	int			julian;
	int			century;

	if (m > 2)
	{
		m += 1;
		y += 4800;
	}
	else
	{
		m += 13;
		y += 4799;
	}

	century = y / 100;
	julian = y * 365 - 32167;
	julian += y / 4 - century + century / 4;
	julian += 7834 * m / 256 + d;

	return julian;
}	/* date2j() */

void
j2date(int jd, int *year, int *month, int *day)
{
	unsigned int julian;
	unsigned int quad;
	unsigned int extra;
	int			y;

	julian = jd;
	julian += 32044;
	quad = julian / 146097;
	extra = (julian - quad * 146097) * 4 + 3;
	julian += 60 + quad * 3 + extra / 146097;
	quad = julian / 1461;
	julian -= quad * 1461;
	y = julian * 4 / 1461;
	julian = ((y != 0) ? ((julian + 305) % 365) : ((julian + 306) % 366))
		+ 123;
	y += quad * 4;
	*year = y - 4800;
	quad = julian * 2141 / 65536;
	*day = julian - 7834 * quad / 256;
	*month = (quad + 10) % MONTHS_PER_YEAR + 1;

	return;
}	/* j2date() */


/*
 * j2day - convert Julian date to day-of-week (0..6 == Sun..Sat)
 *
 * Note: various places use the locution j2day(date - 1) to produce a
 * result according to the convention 0..6 = Mon..Sun.	This is a bit of
 * a crock, but will work as long as the computation here is just a modulo.
 */
int
j2day(int date)
{
	unsigned int day;

	day = date;

	day += 1;
	day %= 7;

	return (int) day;
}	/* j2day() */


/*
 * GetCurrentDateTime()
 *
 * Get the transaction start time ("now()") broken down as a struct pg_tm.
 */
void
GetCurrentDateTime(struct pg_tm * tm)
{
	int			tz;
	fsec_t		fsec;

	timestamp2tm(GetCurrentTransactionStartTimestamp(), &tz, tm, &fsec,
				 NULL, NULL);
	/* Note: don't pass NULL tzp to timestamp2tm; affects behavior */
}

/*
 * GetCurrentTimeUsec()
 *
 * Get the transaction start time ("now()") broken down as a struct pg_tm,
 * including fractional seconds and timezone offset.
 */
void
GetCurrentTimeUsec(struct pg_tm * tm, fsec_t *fsec, int *tzp)
{
	int			tz;

	timestamp2tm(GetCurrentTransactionStartTimestamp(), &tz, tm, fsec,
				 NULL, NULL);
	/* Note: don't pass NULL tzp to timestamp2tm; affects behavior */
	if (tzp != NULL)
		*tzp = tz;
}


/* TrimTrailingZeros()
 * ... resulting from printing numbers with full precision.
 *
 * Before Postgres 8.4, this always left at least 2 fractional digits,
 * but conversations on the lists suggest this isn't desired
 * since showing '0.10' is misleading with values of precision(1).
 */
static void
TrimTrailingZeros(char *str)
{
	int			len = strlen(str);

	while (len > 1 && *(str + len - 1) == '0' && *(str + len - 2) != '.')
	{
		len--;
		*(str + len) = '\0';
	}
}

/*
 * Append sections and fractional seconds (if any) at *cp.
 * precision is the max number of fraction digits, fillzeros says to
 * pad to two integral-seconds digits.
 * Note that any sign is stripped from the input seconds values.
 */
static void
AppendSeconds(char *cp, int sec, fsec_t fsec, int precision, bool fillzeros)
{
	if (fsec == 0)
	{
		if (fillzeros)
			sprintf(cp, "%02d", abs(sec));
		else
			sprintf(cp, "%d", abs(sec));
	}
	else
	{
#ifdef HAVE_INT64_TIMESTAMP
		int			j = 0;

		if (fillzeros || abs(sec)  > 9)
			cp[j++] = abs(sec)  / 10 + '0';
		cp[j++] = abs(sec)  % 10 + '0';
		cp[j++] = '.';
		cp[j++] =  ((int) Abs(fsec) )/ 100000 + '0';
		cp[j++] = ((int) Abs(fsec) ) / 10000 % 10 + '0';
		cp[j++] = ((int) Abs(fsec) ) / 1000 % 10 + '0';
		cp[j++] = ((int) Abs(fsec) ) / 100 % 10 + '0';
		cp[j++] = ((int) Abs(fsec) ) / 10 % 10 + '0';
		cp[j++] = ((int) Abs(fsec) ) % 10 + '0';
		cp[j] = '\0';

#else
		if (fillzeros)
			sprintf(cp, "%0*.*f", precision + 3, precision, fabs(sec + fsec));
		else
			sprintf(cp, "%.*f", precision, fabs(sec + fsec));
#endif
		TrimTrailingZeros(cp);
	}
}

/* Variant of above that's specialized to timestamp case */
static void
AppendTimestampSeconds(char *cp, struct pg_tm * tm, fsec_t fsec)
{
	/*
	 * In float mode, don't print fractional seconds before 1 AD, since it's
	 * unlikely there's any precision left ...
	 */
#ifndef HAVE_INT64_TIMESTAMP
	if (tm->tm_year <= 0)
		fsec = 0;
#endif
	AppendSeconds(cp, tm->tm_sec, fsec, MAX_TIMESTAMP_PRECISION, true);
}

/*
 * Multiply frac by scale (to produce seconds) and add to *tm & *fsec.
 * We assume the input frac is less than 1 so overflow is not an issue.
 */
static void
AdjustFractSeconds(double frac, struct pg_tm * tm, fsec_t *fsec, int scale)
{
	int			sec;

	if (frac == 0)
		return;
	frac *= scale;
	sec = (int) frac;
	tm->tm_sec += sec;
	frac -= sec;
#ifdef HAVE_INT64_TIMESTAMP
	*fsec += rint(frac * 1000000);
#else
	*fsec += frac;
#endif
}

/* As above, but initial scale produces days */
static void
AdjustFractDays(double frac, struct pg_tm * tm, fsec_t *fsec, int scale)
{
	int			extra_days;

	if (frac == 0)
		return;
	frac *= scale;
	extra_days = (int) frac;
	tm->tm_mday += extra_days;
	frac -= extra_days;
	AdjustFractSeconds(frac, tm, fsec, SECS_PER_DAY);
}

/* Fetch a fractional-second value with suitable error checking */
static int
ParseFractionalSecond(char *cp, fsec_t *fsec)
{
	double		frac;

	/* Caller should always pass the start of the fraction part */
	Assert(*cp == '.');
	errno = 0;
	frac = strtod(cp, &cp);
	/* check for parse failure */
	if (*cp != '\0' || errno != 0)
		return DTERR_BAD_FORMAT;
#ifdef HAVE_INT64_TIMESTAMP
	*fsec = rint(frac * 1000000);
#else
	*fsec = frac;
#endif
	return 0;
}


/* ParseDateTime()
 *	Break string into tokens based on a date/time context.
 *	Returns 0 if successful, DTERR code if bogus input detected.
 *
 * timestr - the input string
 * workbuf - workspace for field string storage. This must be
 *	 larger than the largest legal input for this datetime type --
 *	 some additional space will be needed to NUL terminate fields.
 * buflen - the size of workbuf
 * field[] - pointers to field strings are returned in this array
 * ftype[] - field type indicators are returned in this array
 * maxfields - dimensions of the above two arrays
 * *numfields - set to the actual number of fields detected
 *
 * The fields extracted from the input are stored as separate,
 * null-terminated strings in the workspace at workbuf. Any text is
 * converted to lower case.
 *
 * Several field types are assigned:
 *	DTK_NUMBER - digits and (possibly) a decimal point
 *	DTK_DATE - digits and two delimiters, or digits and text
 *	DTK_TIME - digits, colon delimiters, and possibly a decimal point
 *	DTK_STRING - text (no digits or punctuation)
 *	DTK_SPECIAL - leading "+" or "-" followed by text
 *	DTK_TZ - leading "+" or "-" followed by digits (also eats ':', '.', '-')
 *
 * Note that some field types can hold unexpected items:
 *	DTK_NUMBER can hold date fields (yy.ddd)
 *	DTK_STRING can hold months (January) and time zones (PST)
 *	DTK_DATE can hold time zone names (America/New_York, GMT-8)
 */
int
ParseDateTime(const char *timestr, char *workbuf, size_t buflen,
			  char **field, int *ftype, int maxfields, int *numfields)
{
	int			nf = 0;
	const char *cp = timestr;
	char	   *bufp = workbuf;
	const char *bufend = workbuf + buflen;

	/*
	 * Set the character pointed-to by "bufptr" to "newchar", and increment
	 * "bufptr". "end" gives the end of the buffer -- we return an error if
	 * there is no space left to append a character to the buffer. Note that
	 * "bufptr" is evaluated twice.
	 */
#define APPEND_CHAR(bufptr, end, newchar)		\
	do											\
	{											\
		if (((bufptr) + 1) >= (end))			\
			return DTERR_BAD_FORMAT;			\
		*(bufptr)++ = newchar;					\
	} while (0)

	/* outer loop through fields */
	while (*cp != '\0')
	{
		/* Ignore spaces between fields */
		if (isspace((unsigned char) *cp))
		{
			cp++;
			continue;
		}

		/* Record start of current field */
		if (nf >= maxfields)
			return DTERR_BAD_FORMAT;
		field[nf] = bufp;

		/* leading digit? then date or time */
		if (isdigit((unsigned char) *cp))
		{
			APPEND_CHAR(bufp, bufend, *cp++);
			while (isdigit((unsigned char) *cp))
				APPEND_CHAR(bufp, bufend, *cp++);

			/* time field? */
			if (*cp == ':')
			{
				ftype[nf] = DTK_TIME;
				APPEND_CHAR(bufp, bufend, *cp++);
				while (isdigit((unsigned char) *cp) ||
					   (*cp == ':') || (*cp == '.'))
					APPEND_CHAR(bufp, bufend, *cp++);
			}
			/* date field? allow embedded text month */
			else if (*cp == '-' || *cp == '/' || *cp == '.')
			{
				/* save delimiting character to use later */
				char		delim = *cp;

				APPEND_CHAR(bufp, bufend, *cp++);
				/* second field is all digits? then no embedded text month */
				if (isdigit((unsigned char) *cp))
				{
					ftype[nf] = ((delim == '.') ? DTK_NUMBER : DTK_DATE);
					while (isdigit((unsigned char) *cp))
						APPEND_CHAR(bufp, bufend, *cp++);

					/*
					 * insist that the delimiters match to get a three-field
					 * date.
					 */
					if (*cp == delim)
					{
						ftype[nf] = DTK_DATE;
						APPEND_CHAR(bufp, bufend, *cp++);
						while (isdigit((unsigned char) *cp) || *cp == delim)
							APPEND_CHAR(bufp, bufend, *cp++);
					}
				}
				else
				{
					ftype[nf] = DTK_DATE;
					while (isalnum((unsigned char) *cp) || *cp == delim)
						APPEND_CHAR(bufp, bufend, pg_tolower((unsigned char) *cp++));
				}
			}

			/*
			 * otherwise, number only and will determine year, month, day, or
			 * concatenated fields later...
			 */
			else
				ftype[nf] = DTK_NUMBER;
		}
		/* Leading decimal point? Then fractional seconds... */
		else if (*cp == '.')
		{
			APPEND_CHAR(bufp, bufend, *cp++);
			while (isdigit((unsigned char) *cp))
				APPEND_CHAR(bufp, bufend, *cp++);

			ftype[nf] = DTK_NUMBER;
		}

		/*
		 * text? then date string, month, day of week, special, or timezone
		 */
		else if (isalpha((unsigned char) *cp))
		{
			bool		is_date;

			ftype[nf] = DTK_STRING;
			APPEND_CHAR(bufp, bufend, pg_tolower((unsigned char) *cp++));
			while (isalpha((unsigned char) *cp))
				APPEND_CHAR(bufp, bufend, pg_tolower((unsigned char) *cp++));

			/*
			 * Dates can have embedded '-', '/', or '.' separators.  It could
			 * also be a timezone name containing embedded '/', '+', '-', '_',
			 * or ':' (but '_' or ':' can't be the first punctuation). If the
			 * next character is a digit or '+', we need to check whether what
			 * we have so far is a recognized non-timezone keyword --- if so,
			 * don't believe that this is the start of a timezone.
			 */
			is_date = false;
			if (*cp == '-' || *cp == '/' || *cp == '.')
				is_date = true;
			else if (*cp == '+' || isdigit((unsigned char) *cp))
			{
				*bufp = '\0';	/* null-terminate current field value */
				/* we need search only the core token table, not TZ names */
				if (datebsearch(field[nf], datetktbl, szdatetktbl) == NULL)
					is_date = true;
			}
			if (is_date)
			{
				ftype[nf] = DTK_DATE;
				do
				{
					APPEND_CHAR(bufp, bufend, pg_tolower((unsigned char) *cp++));
				} while (*cp == '+' || *cp == '-' ||
						 *cp == '/' || *cp == '_' ||
						 *cp == '.' || *cp == ':' ||
						 isalnum((unsigned char) *cp));
			}
		}
		/* sign? then special or numeric timezone */
		else if (*cp == '+' || *cp == '-')
		{
			APPEND_CHAR(bufp, bufend, *cp++);
			/* soak up leading whitespace */
			while (isspace((unsigned char) *cp))
				cp++;
			/* numeric timezone? */
			/* note that "DTK_TZ" could also be a signed float or yyyy-mm */
			if (isdigit((unsigned char) *cp))
			{
				ftype[nf] = DTK_TZ;
				APPEND_CHAR(bufp, bufend, *cp++);
				while (isdigit((unsigned char) *cp) ||
					   *cp == ':' || *cp == '.' || *cp == '-')
					APPEND_CHAR(bufp, bufend, *cp++);
			}
			/* special? */
			else if (isalpha((unsigned char) *cp))
			{
				ftype[nf] = DTK_SPECIAL;
				APPEND_CHAR(bufp, bufend, pg_tolower((unsigned char) *cp++));
				while (isalpha((unsigned char) *cp))
					APPEND_CHAR(bufp, bufend, pg_tolower((unsigned char) *cp++));
			}
			/* otherwise something wrong... */
			else
				return DTERR_BAD_FORMAT;
		}
		/* ignore other punctuation but use as delimiter */
		else if (ispunct((unsigned char) *cp))
		{
			cp++;
			continue;
		}
		/* otherwise, something is not right... */
		else
			return DTERR_BAD_FORMAT;

		/* force in a delimiter after each field */
		*bufp++ = '\0';
		nf++;
	}

	*numfields = nf;

	return 0;
}


/* DecodeDateTime()
 * Interpret previously parsed fields for general date and time.
 * Return 0 if full date, 1 if only time, and negative DTERR code if problems.
 * (Currently, all callers treat 1 as an error return too.)
 *
 *		External format(s):
 *				"<weekday> <month>-<day>-<year> <hour>:<minute>:<second>"
 *				"Fri Feb-7-1997 15:23:27"
 *				"Feb-7-1997 15:23:27"
 *				"2-7-1997 15:23:27"
 *				"1997-2-7 15:23:27"
 *				"1997.038 15:23:27"		(day of year 1-366)
 *		Also supports input in compact time:
 *				"970207 152327"
 *				"97038 152327"
 *				"20011225T040506.789-07"
 *
 * Use the system-provided functions to get the current time zone
 * if not specified in the input string.
 *
 * If the date is outside the range of pg_time_t (in practice that could only
 * happen if pg_time_t is just 32 bits), then assume UTC time zone - thomas
 * 1997-05-27
 */
int
DecodeDateTime(char **field, int *ftype, int nf,
			   int *dtype, struct pg_tm * tm, fsec_t *fsec, int *tzp)
{
	int			fmask = 0,
				tmask,
				type;
	int			ptype = 0;		/* "prefix type" for ISO y2001m02d04 format */
	int			i;
	int			val;
	int			dterr;
	int			mer = HR24;
	bool		haveTextMonth = FALSE;
	bool		isjulian = FALSE;
	bool		is2digits = FALSE;
	bool		bc = FALSE;
	pg_tz	   *namedTz = NULL;
	struct pg_tm cur_tm;

	/*
	 * We'll insist on at least all of the date fields, but initialize the
	 * remaining fields in case they are not set later...
	 */
	*dtype = DTK_DATE;
	tm->tm_hour = 0;
	tm->tm_min = 0;
	tm->tm_sec = 0;
	*fsec = 0;
	/* don't know daylight savings time status apriori */
	tm->tm_isdst = -1;
	if (tzp != NULL)
		*tzp = 0;

	for (i = 0; i < nf; i++)
	{
		switch (ftype[i])
		{
			case DTK_DATE:
				/***
				 * Integral julian day with attached time zone?
				 * All other forms with JD will be separated into
				 * distinct fields, so we handle just this case here.
				 ***/
				if (ptype == DTK_JULIAN)
				{
					char	   *cp;
					int			val;

					if (tzp == NULL)
						return DTERR_BAD_FORMAT;

					errno = 0;
					val = strtoi(field[i], &cp, 10);
					if (errno == ERANGE || val < 0)
						return DTERR_FIELD_OVERFLOW;

					j2date(val, &tm->tm_year, &tm->tm_mon, &tm->tm_mday);
					isjulian = TRUE;

					/* Get the time zone from the end of the string */
					dterr = DecodeTimezone(cp, tzp);
					if (dterr)
						return dterr;

					tmask = DTK_DATE_M | DTK_TIME_M | DTK_M(TZ);
					ptype = 0;
					break;
				}
				/***
				 * Already have a date? Then this might be a time zone name
				 * with embedded punctuation (e.g. "America/New_York") or a
				 * run-together time with trailing time zone (e.g. hhmmss-zz).
				 * - thomas 2001-12-25
				 *
				 * We consider it a time zone if we already have month & day.
				 * This is to allow the form "mmm dd hhmmss tz year", which
				 * we've historically accepted.
				 ***/
				else if (ptype != 0 ||
						 ((fmask & (DTK_M(MONTH) | DTK_M(DAY))) ==
						  (DTK_M(MONTH) | DTK_M(DAY))))
				{
					/* No time zone accepted? Then quit... */
					if (tzp == NULL)
						return DTERR_BAD_FORMAT;

					if (isdigit((unsigned char) *field[i]) || ptype != 0)
					{
						char	   *cp;

						if (ptype != 0)
						{
							/* Sanity check; should not fail this test */
							if (ptype != DTK_TIME)
								return DTERR_BAD_FORMAT;
							ptype = 0;
						}

						/*
						 * Starts with a digit but we already have a time
						 * field? Then we are in trouble with a date and time
						 * already...
						 */
						if ((fmask & DTK_TIME_M) == DTK_TIME_M)
							return DTERR_BAD_FORMAT;

						if ((cp = strchr(field[i], '-')) == NULL)
							return DTERR_BAD_FORMAT;

						/* Get the time zone from the end of the string */
						dterr = DecodeTimezone(cp, tzp);
						if (dterr)
							return dterr;
						*cp = '\0';

						/*
						 * Then read the rest of the field as a concatenated
						 * time
						 */
						dterr = DecodeNumberField(strlen(field[i]), field[i],
												  fmask,
												  &tmask, tm,
												  fsec, &is2digits);
						if (dterr < 0)
							return dterr;

						/*
						 * modify tmask after returning from
						 * DecodeNumberField()
						 */
						tmask |= DTK_M(TZ);
					}
					else
					{
						namedTz = pg_tzset(field[i]);
						if (!namedTz)
						{
							/*
							 * We should return an error code instead of
							 * ereport'ing directly, but then there is no way
							 * to report the bad time zone name.
							 */
							ereport(ERROR,
									(errcode(ERRCODE_INVALID_PARAMETER_VALUE),
									 errmsg("time zone \"%s\" not recognized",
											field[i])));
						}
						/* we'll apply the zone setting below */
						tmask = DTK_M(TZ);
					}
				}
				else
				{
					dterr = DecodeDate(field[i], fmask,
									   &tmask, &is2digits, tm);
					if (dterr)
						return dterr;
				}
				break;

			case DTK_TIME:
				dterr = DecodeTime(field[i], fmask, INTERVAL_FULL_RANGE,
								   &tmask, tm, fsec);
				if (dterr)
					return dterr;

				/*
				 * Check upper limit on hours; other limits checked in
				 * DecodeTime()
				 */
				/* test for > 24:00:00 */
				if (tm->tm_hour > HOURS_PER_DAY ||
					(tm->tm_hour == HOURS_PER_DAY &&
					 (tm->tm_min > 0 || tm->tm_sec > 0 || *fsec > 0)))
					return DTERR_FIELD_OVERFLOW;
				break;

			case DTK_TZ:
				{
					int			tz;

					if (tzp == NULL)
						return DTERR_BAD_FORMAT;

					dterr = DecodeTimezone(field[i], &tz);
					if (dterr)
						return dterr;
					*tzp = tz;
					tmask = DTK_M(TZ);
				}
				break;

			case DTK_NUMBER:

				/*
				 * Was this an "ISO date" with embedded field labels? An
				 * example is "y2001m02d04" - thomas 2001-02-04
				 */
				if (ptype != 0)
				{
					char	   *cp;
					int			val;

					errno = 0;
					val = strtoi(field[i], &cp, 10);
					if (errno == ERANGE)
						return DTERR_FIELD_OVERFLOW;

					/*
					 * only a few kinds are allowed to have an embedded
					 * decimal
					 */
					if (*cp == '.')
						switch (ptype)
						{
							case DTK_JULIAN:
							case DTK_TIME:
							case DTK_SECOND:
								break;
							default:
								return DTERR_BAD_FORMAT;
								break;
						}
					else if (*cp != '\0')
						return DTERR_BAD_FORMAT;

					switch (ptype)
					{
						case DTK_YEAR:
							tm->tm_year = val;
							tmask = DTK_M(YEAR);
							break;

						case DTK_MONTH:

							/*
							 * already have a month and hour? then assume
							 * minutes
							 */
							if ((fmask & DTK_M(MONTH)) != 0 &&
								(fmask & DTK_M(HOUR)) != 0)
							{
								tm->tm_min = val;
								tmask = DTK_M(MINUTE);
							}
							else
							{
								tm->tm_mon = val;
								tmask = DTK_M(MONTH);
							}
							break;

						case DTK_DAY:
							tm->tm_mday = val;
							tmask = DTK_M(DAY);
							break;

						case DTK_HOUR:
							tm->tm_hour = val;
							tmask = DTK_M(HOUR);
							break;

						case DTK_MINUTE:
							tm->tm_min = val;
							tmask = DTK_M(MINUTE);
							break;

						case DTK_SECOND:
							tm->tm_sec = val;
							tmask = DTK_M(SECOND);
							if (*cp == '.')
							{
								dterr = ParseFractionalSecond(cp, fsec);
								if (dterr)
									return dterr;
								tmask = DTK_ALL_SECS_M;
							}
							break;

						case DTK_TZ:
							tmask = DTK_M(TZ);
							dterr = DecodeTimezone(field[i], tzp);
							if (dterr)
								return dterr;
							break;

						case DTK_JULIAN:
							/* previous field was a label for "julian date" */
							if (val < 0)
								return DTERR_FIELD_OVERFLOW;
							tmask = DTK_DATE_M;
							j2date(val, &tm->tm_year, &tm->tm_mon, &tm->tm_mday);
							isjulian = TRUE;

							/* fractional Julian Day? */
							if (*cp == '.')
							{
								double		time;

								errno = 0;
								time = strtod(cp, &cp);
								if (*cp != '\0' || errno != 0)
									return DTERR_BAD_FORMAT;

#ifdef HAVE_INT64_TIMESTAMP
								time *= USECS_PER_DAY;
#else
								time *= SECS_PER_DAY;
#endif
								dt2time(time,
										&tm->tm_hour, &tm->tm_min,
										&tm->tm_sec, fsec);
								tmask |= DTK_TIME_M;
							}
							break;

						case DTK_TIME:
							/* previous field was "t" for ISO time */
							dterr = DecodeNumberField(strlen(field[i]), field[i],
													  (fmask | DTK_DATE_M),
													  &tmask, tm,
													  fsec, &is2digits);
							if (dterr < 0)
								return dterr;
							if (tmask != DTK_TIME_M)
								return DTERR_BAD_FORMAT;
							break;

						default:
							return DTERR_BAD_FORMAT;
							break;
					}

					ptype = 0;
					*dtype = DTK_DATE;
				}
				else
				{
					char	   *cp;
					int			flen;

					flen = strlen(field[i]);
					cp = strchr(field[i], '.');

					/* 
					 * Embedded decimal and no date yet? Only do this if
					 * we're not looking at something like YYYYMMDDHHMMSS.mm
					 */
					if (cp != NULL && !(fmask & DTK_DATE_M) && flen <= 14)
					{
						dterr = DecodeDate(field[i], fmask,
										   &tmask, &is2digits, tm);
						if (dterr)
							return dterr;
					}
					/* embedded decimal and several digits before? */
					else if (cp != NULL && flen - strlen(cp) > 2)
					{
						/*
						 * Interpret as a concatenated date or time Set the
						 * type field to allow decoding other fields later.
						 * Example: 20011223 or 040506
						 */
						dterr = DecodeNumberField(flen, field[i], fmask,
												  &tmask, tm,
												  fsec, &is2digits);
						if (dterr < 0)
							return dterr;
					}
					else if (flen > 4)
					{
						dterr = DecodeNumberField(flen, field[i], fmask,
												  &tmask, tm,
												  fsec, &is2digits);
						if (dterr < 0)
							return dterr;
					}
					/* otherwise it is a single date/time field... */
					else
					{
						dterr = DecodeNumber(flen, field[i],
											 haveTextMonth, fmask,
											 &tmask, tm,
											 fsec, &is2digits);
						if (dterr)
							return dterr;
					}
				}
				break;

			case DTK_STRING:
			case DTK_SPECIAL:
				type = DecodeSpecial(i, field[i], &val);
				if (type == IGNORE_DTF)
					continue;

				tmask = DTK_M(type);
				switch (type)
				{
					case RESERV:
						switch (val)
						{
							case DTK_CURRENT:
								ereport(ERROR,
									 (errcode(ERRCODE_FEATURE_NOT_SUPPORTED),
									  errmsg("date/time value \"current\" is no longer supported")));

								return DTERR_BAD_FORMAT;
								break;

							case DTK_NOW:
								tmask = (DTK_DATE_M | DTK_TIME_M | DTK_M(TZ));
								*dtype = DTK_DATE;
								GetCurrentTimeUsec(tm, fsec, tzp);
								break;

							case DTK_YESTERDAY:
								tmask = DTK_DATE_M;
								*dtype = DTK_DATE;
								GetCurrentDateTime(&cur_tm);
								j2date(date2j(cur_tm.tm_year, cur_tm.tm_mon, cur_tm.tm_mday) - 1,
									&tm->tm_year, &tm->tm_mon, &tm->tm_mday);
								break;

							case DTK_TODAY:
								tmask = DTK_DATE_M;
								*dtype = DTK_DATE;
								GetCurrentDateTime(&cur_tm);
								tm->tm_year = cur_tm.tm_year;
								tm->tm_mon = cur_tm.tm_mon;
								tm->tm_mday = cur_tm.tm_mday;
								break;

							case DTK_TOMORROW:
								tmask = DTK_DATE_M;
								*dtype = DTK_DATE;
								GetCurrentDateTime(&cur_tm);
								j2date(date2j(cur_tm.tm_year, cur_tm.tm_mon, cur_tm.tm_mday) + 1,
									&tm->tm_year, &tm->tm_mon, &tm->tm_mday);
								break;

							case DTK_ZULU:
								tmask = (DTK_TIME_M | DTK_M(TZ));
								*dtype = DTK_DATE;
								tm->tm_hour = 0;
								tm->tm_min = 0;
								tm->tm_sec = 0;
								if (tzp != NULL)
									*tzp = 0;
								break;

							default:
								*dtype = val;
						}

						break;

					case MONTH:

						/*
						 * already have a (numeric) month? then see if we can
						 * substitute...
						 */
						if ((fmask & DTK_M(MONTH)) && !haveTextMonth &&
							!(fmask & DTK_M(DAY)) && tm->tm_mon >= 1 &&
							tm->tm_mon <= 31)
						{
							tm->tm_mday = tm->tm_mon;
							tmask = DTK_M(DAY);
						}
						haveTextMonth = TRUE;
						tm->tm_mon = val;
						break;

					case DTZMOD:

						/*
						 * daylight savings time modifier (solves "MET DST"
						 * syntax)
						 */
						tmask |= DTK_M(DTZ);
						tm->tm_isdst = 1;
						if (tzp == NULL)
							return DTERR_BAD_FORMAT;
						*tzp += val * MINS_PER_HOUR;
						break;

					case DTZ:

						/*
						 * set mask for TZ here _or_ check for DTZ later when
						 * getting default timezone
						 */
						tmask |= DTK_M(TZ);
						tm->tm_isdst = 1;
						if (tzp == NULL)
							return DTERR_BAD_FORMAT;
						*tzp = val * MINS_PER_HOUR;
						break;

					case TZ:
						tm->tm_isdst = 0;
						if (tzp == NULL)
							return DTERR_BAD_FORMAT;
						*tzp = val * MINS_PER_HOUR;
						break;

					case IGNORE_DTF:
						break;

					case AMPM:
						mer = val;
						break;

					case ADBC:
						bc = (val == BC);
						break;

					case DOW:
						tm->tm_wday = val;
						break;

					case UNITS:
						tmask = 0;
						ptype = val;
						break;

					case ISOTIME:

						/*
						 * This is a filler field "t" indicating that the next
						 * field is time. Try to verify that this is sensible.
						 */
						tmask = 0;

						/* No preceding date? Then quit... */
						if ((fmask & DTK_DATE_M) != DTK_DATE_M)
							return DTERR_BAD_FORMAT;

						/***
						 * We will need one of the following fields:
						 *	DTK_NUMBER should be hhmmss.fff
						 *	DTK_TIME should be hh:mm:ss.fff
						 *	DTK_DATE should be hhmmss-zz
						 ***/
						if (i >= nf - 1 ||
							(ftype[i + 1] != DTK_NUMBER &&
							 ftype[i + 1] != DTK_TIME &&
							 ftype[i + 1] != DTK_DATE))
							return DTERR_BAD_FORMAT;

						ptype = val;
						break;

					case UNKNOWN_FIELD:

						/*
						 * Before giving up and declaring error, check to see
						 * if it is an all-alpha timezone name.
						 */
						namedTz = pg_tzset(field[i]);
						if (!namedTz)
							return DTERR_BAD_FORMAT;
						/* we'll apply the zone setting below */
						tmask = DTK_M(TZ);
						break;

					default:
						return DTERR_BAD_FORMAT;
				}
				break;

			default:
				return DTERR_BAD_FORMAT;
		}

		if (tmask & fmask)
			return DTERR_BAD_FORMAT;
		fmask |= tmask;
	}							/* end loop over fields */

	/* do final checking/adjustment of Y/M/D fields */
	dterr = ValidateDate(fmask, isjulian, is2digits, bc, tm);
	if (dterr)
		return dterr;

	/* handle AM/PM */
	if (mer != HR24 && tm->tm_hour > HOURS_PER_DAY / 2)
		return DTERR_FIELD_OVERFLOW;
	if (mer == AM && tm->tm_hour == HOURS_PER_DAY / 2)
		tm->tm_hour = 0;
	else if (mer == PM && tm->tm_hour != HOURS_PER_DAY / 2)
		tm->tm_hour += HOURS_PER_DAY / 2;

	/* do additional checking for full date specs... */
	if (*dtype == DTK_DATE)
	{
		if ((fmask & DTK_DATE_M) != DTK_DATE_M)
		{
			if ((fmask & DTK_TIME_M) == DTK_TIME_M)
				return 1;
			return DTERR_BAD_FORMAT;
		}

		/*
		 * If we had a full timezone spec, compute the offset (we could not do
		 * it before, because we need the date to resolve DST status).
		 */
		if (namedTz != NULL)
		{
			/* daylight savings time modifier disallowed with full TZ */
			if (fmask & DTK_M(DTZMOD))
				return DTERR_BAD_FORMAT;

			*tzp = DetermineTimeZoneOffset(tm, namedTz);
		}

		/* timezone not specified? then find local timezone if possible */
		if (tzp != NULL && !(fmask & DTK_M(TZ)))
		{
			/*
			 * daylight savings time modifier but no standard timezone? then
			 * error
			 */
			if (fmask & DTK_M(DTZMOD))
				return DTERR_BAD_FORMAT;

			*tzp = DetermineTimeZoneOffset(tm, session_timezone);
		}
	}

	return 0;
}


/* DetermineTimeZoneOffset()
 *
 * Given a struct pg_tm in which tm_year, tm_mon, tm_mday, tm_hour, tm_min, and
 * tm_sec fields are set, attempt to determine the applicable time zone
 * (ie, regular or daylight-savings time) at that time.  Set the struct pg_tm's
 * tm_isdst field accordingly, and return the actual timezone offset.
 *
 * Note: it might seem that we should use mktime() for this, but bitter
 * experience teaches otherwise.  This code is much faster than most versions
 * of mktime(), anyway.
 */
int
DetermineTimeZoneOffset(struct pg_tm * tm, pg_tz *tzp)
{
	int			date,
				sec;
	pg_time_t	day,
				mytime,
				prevtime,
				boundary,
				beforetime,
				aftertime;
	long int	before_gmtoff,
				after_gmtoff;
	int			before_isdst,
				after_isdst;
	int			res;

	if (tzp == session_timezone && HasCTZSet)
	{
		tm->tm_isdst = 0;		/* for lack of a better idea */
		return CTimeZone;
	}

	/*
	 * First, generate the pg_time_t value corresponding to the given
	 * y/m/d/h/m/s taken as GMT time.  If this overflows, punt and decide the
	 * timezone is GMT.  (We only need to worry about overflow on machines
	 * where pg_time_t is 32 bits.)
	 */
	if (!IS_VALID_JULIAN(tm->tm_year, tm->tm_mon, tm->tm_mday))
		goto overflow;
	date = date2j(tm->tm_year, tm->tm_mon, tm->tm_mday) - UNIX_EPOCH_JDATE;

	day = ((pg_time_t) date) * SECS_PER_DAY;
	if (day / SECS_PER_DAY != date)
		goto overflow;
	sec = tm->tm_sec + (tm->tm_min + tm->tm_hour * MINS_PER_HOUR) * SECS_PER_MINUTE;
	mytime = day + sec;
	/* since sec >= 0, overflow could only be from +day to -mytime */
	if (mytime < 0 && day > 0)
		goto overflow;

	/*
	 * Find the DST time boundary just before or following the target time. We
	 * assume that all zones have GMT offsets less than 24 hours, and that DST
	 * boundaries can't be closer together than 48 hours, so backing up 24
	 * hours and finding the "next" boundary will work.
	 */
	prevtime = mytime - SECS_PER_DAY;
	if (mytime < 0 && prevtime > 0)
		goto overflow;

	res = pg_next_dst_boundary(&prevtime,
							   &before_gmtoff, &before_isdst,
							   &boundary,
							   &after_gmtoff, &after_isdst,
							   tzp);
	if (res < 0)
		goto overflow;			/* failure? */

	if (res == 0)
	{
		/* Non-DST zone, life is simple */
		tm->tm_isdst = before_isdst;
		return -(int) before_gmtoff;
	}

	/*
	 * Form the candidate pg_time_t values with local-time adjustment
	 */
	beforetime = mytime - before_gmtoff;
	if ((before_gmtoff > 0 &&
		 mytime < 0 && beforetime > 0) ||
		(before_gmtoff <= 0 &&
		 mytime > 0 && beforetime < 0))
		goto overflow;
	aftertime = mytime - after_gmtoff;
	if ((after_gmtoff > 0 &&
		 mytime < 0 && aftertime > 0) ||
		(after_gmtoff <= 0 &&
		 mytime > 0 && aftertime < 0))
		goto overflow;

	/*
	 * If both before or both after the boundary time, we know what to do
	 */
	if (beforetime <= boundary && aftertime < boundary)
	{
		tm->tm_isdst = before_isdst;
		return -(int) before_gmtoff;
	}
	if (beforetime > boundary && aftertime >= boundary)
	{
		tm->tm_isdst = after_isdst;
		return -(int) after_gmtoff;
	}

	/*
	 * It's an invalid or ambiguous time due to timezone transition. Prefer
	 * the standard-time interpretation.
	 */
	if (after_isdst == 0)
	{
		tm->tm_isdst = after_isdst;
		return -(int) after_gmtoff;
	}
	tm->tm_isdst = before_isdst;
	return -(int) before_gmtoff;

overflow:
	/* Given date is out of range, so assume UTC */
	tm->tm_isdst = 0;
	return 0;
}


/* DecodeTimeOnly()
 * Interpret parsed string as time fields only.
 * Returns 0 if successful, DTERR code if bogus input detected.
 *
 * Note that support for time zone is here for
 * SQL92 TIME WITH TIME ZONE, but it reveals
 * bogosity with SQL92 date/time standards, since
 * we must infer a time zone from current time.
 * - thomas 2000-03-10
 * Allow specifying date to get a better time zone,
 * if time zones are allowed. - thomas 2001-12-26
 */
int
DecodeTimeOnly(char **field, int *ftype, int nf,
			   int *dtype, struct pg_tm * tm, fsec_t *fsec, int *tzp)
{
	int			fmask = 0,
				tmask,
				type;
	int			ptype = 0;		/* "prefix type" for ISO h04mm05s06 format */
	int			i;
	int			val;
	int			dterr;
	bool		isjulian = FALSE;
	bool		is2digits = FALSE;
	bool		bc = FALSE;
	int			mer = HR24;
	pg_tz	   *namedTz = NULL;

	*dtype = DTK_TIME;
	tm->tm_hour = 0;
	tm->tm_min = 0;
	tm->tm_sec = 0;
	*fsec = 0;
	/* don't know daylight savings time status apriori */
	tm->tm_isdst = -1;

	if (tzp != NULL)
		*tzp = 0;

	for (i = 0; i < nf; i++)
	{
		switch (ftype[i])
		{
			case DTK_DATE:

				/*
				 * Time zone not allowed? Then should not accept dates or time
				 * zones no matter what else!
				 */
				if (tzp == NULL)
					return DTERR_BAD_FORMAT;

				/* Under limited circumstances, we will accept a date... */
				if (i == 0 && nf >= 2 &&
					(ftype[nf - 1] == DTK_DATE || ftype[1] == DTK_TIME))
				{
					dterr = DecodeDate(field[i], fmask,
									   &tmask, &is2digits, tm);
					if (dterr)
						return dterr;
				}
				/* otherwise, this is a time and/or time zone */
				else
				{
					if (isdigit((unsigned char) *field[i]))
					{
						char	   *cp;

						/*
						 * Starts with a digit but we already have a time
						 * field? Then we are in trouble with time already...
						 */
						if ((fmask & DTK_TIME_M) == DTK_TIME_M)
							return DTERR_BAD_FORMAT;

						/*
						 * Should not get here and fail. Sanity check only...
						 */
						if ((cp = strchr(field[i], '-')) == NULL)
							return DTERR_BAD_FORMAT;

						/* Get the time zone from the end of the string */
						dterr = DecodeTimezone(cp, tzp);
						if (dterr)
							return dterr;
						*cp = '\0';

						/*
						 * Then read the rest of the field as a concatenated
						 * time
						 */
						dterr = DecodeNumberField(strlen(field[i]), field[i],
												  (fmask | DTK_DATE_M),
												  &tmask, tm,
												  fsec, &is2digits);
						if (dterr < 0)
							return dterr;
						ftype[i] = dterr;

						tmask |= DTK_M(TZ);
					}
					else
					{
						namedTz = pg_tzset(field[i]);
						if (!namedTz)
						{
							/*
							 * We should return an error code instead of
							 * ereport'ing directly, but then there is no way
							 * to report the bad time zone name.
							 */
							ereport(ERROR,
									(errcode(ERRCODE_INVALID_PARAMETER_VALUE),
									 errmsg("time zone \"%s\" not recognized",
											field[i])));
						}
						/* we'll apply the zone setting below */
						ftype[i] = DTK_TZ;
						tmask = DTK_M(TZ);
					}
				}
				break;

			case DTK_TIME:
				dterr = DecodeTime(field[i], (fmask | DTK_DATE_M),
								   INTERVAL_FULL_RANGE,
								   &tmask, tm, fsec);
				if (dterr)
					return dterr;
				break;

			case DTK_TZ:
				{
					int			tz;

					if (tzp == NULL)
						return DTERR_BAD_FORMAT;

					dterr = DecodeTimezone(field[i], &tz);
					if (dterr)
						return dterr;
					*tzp = tz;
					tmask = DTK_M(TZ);
				}
				break;

			case DTK_NUMBER:

				/*
				 * Was this an "ISO time" with embedded field labels? An
				 * example is "h04m05s06" - thomas 2001-02-04
				 */
				if (ptype != 0)
				{
					char	   *cp;
					int			val;

					/* Only accept a date under limited circumstances */
					switch (ptype)
					{
						case DTK_JULIAN:
						case DTK_YEAR:
						case DTK_MONTH:
						case DTK_DAY:
							if (tzp == NULL)
								return DTERR_BAD_FORMAT;
						default:
							break;
					}

					errno = 0;
					val = strtoi(field[i], &cp, 10);
					if (errno == ERANGE)
						return DTERR_FIELD_OVERFLOW;

					/*
					 * only a few kinds are allowed to have an embedded
					 * decimal
					 */
					if (*cp == '.')
						switch (ptype)
						{
							case DTK_JULIAN:
							case DTK_TIME:
							case DTK_SECOND:
								break;
							default:
								return DTERR_BAD_FORMAT;
								break;
						}
					else if (*cp != '\0')
						return DTERR_BAD_FORMAT;

					switch (ptype)
					{
						case DTK_YEAR:
							tm->tm_year = val;
							tmask = DTK_M(YEAR);
							break;

						case DTK_MONTH:

							/*
							 * already have a month and hour? then assume
							 * minutes
							 */
							if ((fmask & DTK_M(MONTH)) != 0 &&
								(fmask & DTK_M(HOUR)) != 0)
							{
								tm->tm_min = val;
								tmask = DTK_M(MINUTE);
							}
							else
							{
								tm->tm_mon = val;
								tmask = DTK_M(MONTH);
							}
							break;

						case DTK_DAY:
							tm->tm_mday = val;
							tmask = DTK_M(DAY);
							break;

						case DTK_HOUR:
							tm->tm_hour = val;
							tmask = DTK_M(HOUR);
							break;

						case DTK_MINUTE:
							tm->tm_min = val;
							tmask = DTK_M(MINUTE);
							break;

						case DTK_SECOND:
							tm->tm_sec = val;
							tmask = DTK_M(SECOND);
							if (*cp == '.')
							{
								dterr = ParseFractionalSecond(cp, fsec);
								if (dterr)
									return dterr;
								tmask = DTK_ALL_SECS_M;
							}
							break;

						case DTK_TZ:
							tmask = DTK_M(TZ);
							dterr = DecodeTimezone(field[i], tzp);
							if (dterr)
								return dterr;
							break;

						case DTK_JULIAN:
							/* previous field was a label for "julian date" */
							if (val < 0)
								return DTERR_FIELD_OVERFLOW;
							tmask = DTK_DATE_M;
							j2date(val, &tm->tm_year, &tm->tm_mon, &tm->tm_mday);
							isjulian = TRUE;

							if (*cp == '.')
							{
								double		time;

								errno = 0;
								time = strtod(cp, &cp);
								if (*cp != '\0' || errno != 0)
									return DTERR_BAD_FORMAT;

#ifdef HAVE_INT64_TIMESTAMP
								time *= USECS_PER_DAY;
#else
								time *= SECS_PER_DAY;
#endif
								dt2time(time,
										&tm->tm_hour, &tm->tm_min,
										&tm->tm_sec, fsec);
								tmask |= DTK_TIME_M;
							}
							break;

						case DTK_TIME:
							/* previous field was "t" for ISO time */
							dterr = DecodeNumberField(strlen(field[i]), field[i],
													  (fmask | DTK_DATE_M),
													  &tmask, tm,
													  fsec, &is2digits);
							if (dterr < 0)
								return dterr;
							ftype[i] = dterr;

							if (tmask != DTK_TIME_M)
								return DTERR_BAD_FORMAT;
							break;

						default:
							return DTERR_BAD_FORMAT;
							break;
					}

					ptype = 0;
					*dtype = DTK_DATE;
				}
				else
				{
					char	   *cp;
					int			flen;

					flen = strlen(field[i]);
					cp = strchr(field[i], '.');

					/* Embedded decimal? */
					if (cp != NULL)
					{
						/*
						 * Under limited circumstances, we will accept a
						 * date...
						 */
						if (i == 0 && nf >= 2 && ftype[nf - 1] == DTK_DATE)
						{
							dterr = DecodeDate(field[i], fmask,
											   &tmask, &is2digits, tm);
							if (dterr)
								return dterr;
						}
						/* embedded decimal and several digits before? */
						else if (flen - strlen(cp) > 2)
						{
							/*
							 * Interpret as a concatenated date or time Set
							 * the type field to allow decoding other fields
							 * later. Example: 20011223 or 040506
							 */
							dterr = DecodeNumberField(flen, field[i],
													  (fmask | DTK_DATE_M),
													  &tmask, tm,
													  fsec, &is2digits);
							if (dterr < 0)
								return dterr;
							ftype[i] = dterr;
						}
						else
							return DTERR_BAD_FORMAT;
					}
					else if (flen > 4)
					{
						dterr = DecodeNumberField(flen, field[i],
												  (fmask | DTK_DATE_M),
												  &tmask, tm,
												  fsec, &is2digits);
						if (dterr < 0)
							return dterr;
						ftype[i] = dterr;
					}
					/* otherwise it is a single date/time field... */
					else
					{
						dterr = DecodeNumber(flen, field[i],
											 FALSE,
											 (fmask | DTK_DATE_M),
											 &tmask, tm,
											 fsec, &is2digits);
						if (dterr)
							return dterr;
					}
				}
				break;

			case DTK_STRING:
			case DTK_SPECIAL:
				type = DecodeSpecial(i, field[i], &val);
				if (type == IGNORE_DTF)
					continue;

				tmask = DTK_M(type);
				switch (type)
				{
					case RESERV:
						switch (val)
						{
							case DTK_CURRENT:
								ereport(ERROR,
									 (errcode(ERRCODE_FEATURE_NOT_SUPPORTED),
									  errmsg("date/time value \"current\" is no longer supported")));
								return DTERR_BAD_FORMAT;
								break;

							case DTK_NOW:
								tmask = DTK_TIME_M;
								*dtype = DTK_TIME;
								GetCurrentTimeUsec(tm, fsec, NULL);
								break;

							case DTK_ZULU:
								tmask = (DTK_TIME_M | DTK_M(TZ));
								*dtype = DTK_TIME;
								tm->tm_hour = 0;
								tm->tm_min = 0;
								tm->tm_sec = 0;
								tm->tm_isdst = 0;
								break;

							default:
								return DTERR_BAD_FORMAT;
						}

						break;

					case DTZMOD:

						/*
						 * daylight savings time modifier (solves "MET DST"
						 * syntax)
						 */
						tmask |= DTK_M(DTZ);
						tm->tm_isdst = 1;
						if (tzp == NULL)
							return DTERR_BAD_FORMAT;
						*tzp += val * MINS_PER_HOUR;
						break;

					case DTZ:

						/*
						 * set mask for TZ here _or_ check for DTZ later when
						 * getting default timezone
						 */
						tmask |= DTK_M(TZ);
						tm->tm_isdst = 1;
						if (tzp == NULL)
							return DTERR_BAD_FORMAT;
						*tzp = val * MINS_PER_HOUR;
						ftype[i] = DTK_TZ;
						break;

					case TZ:
						tm->tm_isdst = 0;
						if (tzp == NULL)
							return DTERR_BAD_FORMAT;
						*tzp = val * MINS_PER_HOUR;
						ftype[i] = DTK_TZ;
						break;

					case IGNORE_DTF:
						break;

					case AMPM:
						mer = val;
						break;

					case ADBC:
						bc = (val == BC);
						break;

					case UNITS:
						tmask = 0;
						ptype = val;
						break;

					case ISOTIME:
						tmask = 0;

						/***
						 * We will need one of the following fields:
						 *	DTK_NUMBER should be hhmmss.fff
						 *	DTK_TIME should be hh:mm:ss.fff
						 *	DTK_DATE should be hhmmss-zz
						 ***/
						if (i >= nf - 1 ||
							(ftype[i + 1] != DTK_NUMBER &&
							 ftype[i + 1] != DTK_TIME &&
							 ftype[i + 1] != DTK_DATE))
							return DTERR_BAD_FORMAT;

						ptype = val;
						break;

					case UNKNOWN_FIELD:

						/*
						 * Before giving up and declaring error, check to see
						 * if it is an all-alpha timezone name.
						 */
						namedTz = pg_tzset(field[i]);
						if (!namedTz)
							return DTERR_BAD_FORMAT;
						/* we'll apply the zone setting below */
						tmask = DTK_M(TZ);
						break;

					default:
						return DTERR_BAD_FORMAT;
				}
				break;

			default:
				return DTERR_BAD_FORMAT;
		}

		if (tmask & fmask)
			return DTERR_BAD_FORMAT;
		fmask |= tmask;
	}							/* end loop over fields */

	/* do final checking/adjustment of Y/M/D fields */
	dterr = ValidateDate(fmask, isjulian, is2digits, bc, tm);
	if (dterr)
		return dterr;

	/* handle AM/PM */
	if (mer != HR24 && tm->tm_hour > HOURS_PER_DAY / 2)
		return DTERR_FIELD_OVERFLOW;
	if (mer == AM && tm->tm_hour == HOURS_PER_DAY / 2)
		tm->tm_hour = 0;
	else if (mer == PM && tm->tm_hour != HOURS_PER_DAY / 2)
		tm->tm_hour += HOURS_PER_DAY / 2;

	if (tm->tm_hour < 0 || tm->tm_min < 0 || tm->tm_min > MINS_PER_HOUR - 1 ||
		tm->tm_sec < 0 || tm->tm_sec > SECS_PER_MINUTE ||
		tm->tm_hour > HOURS_PER_DAY ||
	/* test for > 24:00:00 */
		(tm->tm_hour == HOURS_PER_DAY &&
		 (tm->tm_min > 0 || tm->tm_sec > 0 || *fsec > 0)) ||
#ifdef HAVE_INT64_TIMESTAMP
		*fsec < INT64CONST(0) || *fsec > USECS_PER_SEC
#else
		*fsec < 0 || *fsec > 1
#endif
		)
		return DTERR_FIELD_OVERFLOW;

	if ((fmask & DTK_TIME_M) != DTK_TIME_M)
		return DTERR_BAD_FORMAT;

	/*
	 * If we had a full timezone spec, compute the offset (we could not do it
	 * before, because we may need the date to resolve DST status).
	 */
	if (namedTz != NULL)
	{
		long int	gmtoff;

		/* daylight savings time modifier disallowed with full TZ */
		if (fmask & DTK_M(DTZMOD))
			return DTERR_BAD_FORMAT;

		/* if non-DST zone, we do not need to know the date */
		if (pg_get_timezone_offset(namedTz, &gmtoff))
		{
			*tzp = -(int) gmtoff;
		}
		else
		{
			/* a date has to be specified */
			if ((fmask & DTK_DATE_M) != DTK_DATE_M)
				return DTERR_BAD_FORMAT;
			*tzp = DetermineTimeZoneOffset(tm, namedTz);
		}
	}

	/* timezone not specified? then find local timezone if possible */
	if (tzp != NULL && !(fmask & DTK_M(TZ)))
	{
		struct pg_tm tt,
				   *tmp = &tt;

		/*
		 * daylight savings time modifier but no standard timezone? then error
		 */
		if (fmask & DTK_M(DTZMOD))
			return DTERR_BAD_FORMAT;

		if ((fmask & DTK_DATE_M) == 0)
			GetCurrentDateTime(tmp);
		else
		{
			tmp->tm_year = tm->tm_year;
			tmp->tm_mon = tm->tm_mon;
			tmp->tm_mday = tm->tm_mday;
		}
		tmp->tm_hour = tm->tm_hour;
		tmp->tm_min = tm->tm_min;
		tmp->tm_sec = tm->tm_sec;
		*tzp = DetermineTimeZoneOffset(tmp, session_timezone);
		tm->tm_isdst = tmp->tm_isdst;
	}

	return 0;
}

/* DecodeDate()
 * Decode date string which includes delimiters.
 * Return 0 if okay, a DTERR code if not.
 *
 *	str: field to be parsed
 *	fmask: bitmask for field types already seen
 *	*tmask: receives bitmask for fields found here
 *	*is2digits: set to TRUE if we find 2-digit year
 *	*tm: field values are stored into appropriate members of this struct
 */
static int
DecodeDate(char *str, int fmask, int *tmask, bool *is2digits,
		   struct pg_tm * tm)
{
	fsec_t		fsec;
	int			nf = 0;
	int			i,
				len;
	int			dterr;
	bool		haveTextMonth = FALSE;
	int			type,
				val,
				dmask = 0;
	char	   *field[MAXDATEFIELDS];
	int			fieldlens[MAXDATEFIELDS];

	*tmask = 0;

	*tmask = 0;

	/* parse this string... */
	while (*str != '\0' && nf < MAXDATEFIELDS)
	{
		/* skip field separators */
		while (*str != '\0' && !isalnum((unsigned char) *str))
			str++;

		if (*str == '\0')
			return DTERR_BAD_FORMAT;		/* end of string after separator */

		field[nf] = str;
		if (isdigit((unsigned char) *str))
		{
			while (isdigit((unsigned char) *str))
				str++;
		}
		else if (isalpha((unsigned char) *str))
		{
			while (isalpha((unsigned char) *str))
				str++;
		}

		fieldlens[nf] = str - field[nf];
		/* Just get rid of any non-digit, non-alpha characters... */
		if (*str != '\0')
			*str++ = '\0';
		nf++;
	}

	/* look first for text fields, since that will be unambiguous month */
	for (i = 0; i < nf; i++)
	{
		if (isalpha((unsigned char) *field[i]))
		{
			type = DecodeSpecial(i, field[i], &val);
			if (type == IGNORE_DTF)
				continue;

			dmask = DTK_M(type);
			switch (type)
			{
				case MONTH:
					tm->tm_mon = val;
					haveTextMonth = TRUE;
					break;

				default:
					return DTERR_BAD_FORMAT;
			}
			if (fmask & dmask)
				return DTERR_BAD_FORMAT;

			fmask |= dmask;
			*tmask |= dmask;

			/* mark this field as being completed */
			field[i] = NULL;
		}
	}

	/* now pick up remaining numeric fields */
	for (i = 0; i < nf; i++)
	{
		if (field[i] == NULL)
			continue;

		if ((len = fieldlens[i]) <= 0)
			return DTERR_BAD_FORMAT;

		dterr = DecodeNumber(len, field[i], haveTextMonth, fmask,
							 &dmask, tm,
							 &fsec, is2digits);
		if (dterr)
			return dterr;

		if (fmask & dmask)
			return DTERR_BAD_FORMAT;

		fmask |= dmask;
		*tmask |= dmask;
	}

	if ((fmask & ~(DTK_M(DOY) | DTK_M(TZ))) != DTK_DATE_M)
		return DTERR_BAD_FORMAT;

	/* validation of the field values must wait until ValidateDate() */

	return 0;
}

/* ValidateDate()
 * Check valid year/month/day values, handle BC and DOY cases
 * Return 0 if okay, a DTERR code if not.
 */
static int
ValidateDate(int fmask, bool isjulian, bool is2digits, bool bc,
			 struct pg_tm * tm)
{
	if (fmask & DTK_M(YEAR))
	{
		if (isjulian)
		{
			/* tm_year is correct and should not be touched */
		}
		else if (bc)
		{
			/* there is no year zero in AD/BC notation */
			if (tm->tm_year <= 0)
				return DTERR_FIELD_OVERFLOW;
			/* internally, we represent 1 BC as year zero, 2 BC as -1, etc */
			tm->tm_year = -(tm->tm_year - 1);
		}
		else if (is2digits)
		{
			/* process 1 or 2-digit input as 1970-2069 AD, allow '0' and '00' */
			if (tm->tm_year < 0)	/* just paranoia */
				return DTERR_FIELD_OVERFLOW;
			if (tm->tm_year < 70)
				tm->tm_year += 2000;
			else if (tm->tm_year < 100)
				tm->tm_year += 1900;
		}
		else
		{
			/* there is no year zero in AD/BC notation */
			if (tm->tm_year <= 0)
				return DTERR_FIELD_OVERFLOW;
		}
	}

	/* now that we have correct year, decode DOY */
	if (fmask & DTK_M(DOY))
	{
		j2date(date2j(tm->tm_year, 1, 1) + tm->tm_yday - 1,
			   &tm->tm_year, &tm->tm_mon, &tm->tm_mday);
	}

	/* check for valid month */
	if (fmask & DTK_M(MONTH))
	{
		if (tm->tm_mon < 1 || tm->tm_mon > MONTHS_PER_YEAR)
			return DTERR_MD_FIELD_OVERFLOW;
	}

	/* minimal check for valid day */
	if (fmask & DTK_M(DAY))
	{
		if (tm->tm_mday < 1 || tm->tm_mday > 31)
			return DTERR_MD_FIELD_OVERFLOW;
	}

	if ((fmask & DTK_DATE_M) == DTK_DATE_M)
	{
		/*
		 * Check for valid day of month, now that we know for sure the month
		 * and year.  Note we don't use MD_FIELD_OVERFLOW here, since it seems
		 * unlikely that "Feb 29" is a YMD-order error.
		 */
		if (tm->tm_mday > day_tab[isleap(tm->tm_year)][tm->tm_mon - 1])
			return DTERR_FIELD_OVERFLOW;
	}

	return 0;
}


/* DecodeTime()
 * Decode time string which includes delimiters.
 * Return 0 if okay, a DTERR code if not.
 *
 * Only check the lower limit on hours, since this same code can be
 * used to represent time spans.
 */
static int
DecodeTime(char *str, int fmask, int range,
		   int *tmask, struct pg_tm * tm, fsec_t *fsec)
{
	char	   *cp;
	int			dterr;

	*tmask = DTK_TIME_M;

	errno = 0;
	tm->tm_hour = strtoi(str, &cp, 10);
	if (errno == ERANGE)
		return DTERR_FIELD_OVERFLOW;
	if (*cp != ':')
		return DTERR_BAD_FORMAT;
	errno = 0;
	tm->tm_min = strtoi(cp + 1, &cp, 10);
	if (errno == ERANGE)
		return DTERR_FIELD_OVERFLOW;
	if (*cp == '\0')
	{
		tm->tm_sec = 0;
		*fsec = 0;
		/* If it's a MINUTE TO SECOND interval, take 2 fields as being mm:ss */
		if (range == (INTERVAL_MASK(MINUTE) | INTERVAL_MASK(SECOND)))
		{
			tm->tm_sec = tm->tm_min;
			tm->tm_min = tm->tm_hour;
			tm->tm_hour = 0;
		}
	}
	else if (*cp == '.')
	{
		/* always assume mm:ss.sss is MINUTE TO SECOND */
		dterr = ParseFractionalSecond(cp, fsec);
		if (dterr)
			return dterr;
		tm->tm_sec = tm->tm_min;
		tm->tm_min = tm->tm_hour;
		tm->tm_hour = 0;
	}
	else if (*cp == ':')
	{
		errno = 0;
		tm->tm_sec = strtoi(cp + 1, &cp, 10);
		if (errno == ERANGE)
			return DTERR_FIELD_OVERFLOW;
		if (*cp == '\0')
			*fsec = 0;
		else if (*cp == '.')
		{
			dterr = ParseFractionalSecond(cp, fsec);
			if (dterr)
				return dterr;
		}
		else
			return DTERR_BAD_FORMAT;
	}
	else
		return DTERR_BAD_FORMAT;

	/* do a sanity check */
#ifdef HAVE_INT64_TIMESTAMP
	if (tm->tm_hour < 0 || tm->tm_min < 0 || tm->tm_min > MINS_PER_HOUR - 1 ||
		tm->tm_sec < 0 || tm->tm_sec > SECS_PER_MINUTE ||
		*fsec < INT64CONST(0) ||
		*fsec > USECS_PER_SEC)
		return DTERR_FIELD_OVERFLOW;
#else
	if (tm->tm_hour < 0 || tm->tm_min < 0 || tm->tm_min > MINS_PER_HOUR - 1 ||
		tm->tm_sec < 0 || tm->tm_sec > SECS_PER_MINUTE ||
		*fsec < 0 || *fsec > 1)
		return DTERR_FIELD_OVERFLOW;
#endif

	return 0;
}


/* DecodeNumber()
 * Interpret plain numeric field as a date value in context.
 * Return 0 if okay, a DTERR code if not.
 */
static int
DecodeNumber(int flen, char *str, bool haveTextMonth, int fmask,
			 int *tmask, struct pg_tm * tm, fsec_t *fsec, bool *is2digits)
{
	int			val;
	char	   *cp;
	int			dterr;

	*tmask = 0;

	errno = 0;
	val = strtoi(str, &cp, 10);
	if (errno == ERANGE)
		return DTERR_FIELD_OVERFLOW;
	if (cp == str)
		return DTERR_BAD_FORMAT;

	if (*cp == '.')
	{
		/*
		 * More than two digits before decimal point? Then could be a date or
		 * a run-together time: 2001.360 20011225 040506.789
		 */
		if (cp - str > 2)
		{
			dterr = DecodeNumberField(flen, str,
									  (fmask | DTK_DATE_M),
									  tmask, tm,
									  fsec, is2digits);
			if (dterr < 0)
				return dterr;
			return 0;
		}

		dterr = ParseFractionalSecond(cp, fsec);
		if (dterr)
			return dterr;
	}
	else if (*cp != '\0')
		return DTERR_BAD_FORMAT;

	/* Special case for day of year */
	if (flen == 3 && (fmask & DTK_DATE_M) == DTK_M(YEAR) && val >= 1 &&
		val <= 366)
	{
		*tmask = (DTK_M(DOY) | DTK_M(MONTH) | DTK_M(DAY));
		tm->tm_yday = val;
		/* tm_mon and tm_mday can't actually be set yet ... */
		return 0;
	}

	/* Switch based on what we have so far */
	switch (fmask & DTK_DATE_M)
	{
		case 0:

			/*
			 * Nothing so far; make a decision about what we think the input
			 * is.	There used to be lots of heuristics here, but the
			 * consensus now is to be paranoid.  It *must* be either
			 * YYYY-MM-DD (with a more-than-two-digit year field), or the
			 * field order defined by DateOrder.
			 */
			if (flen >= 3 || DateOrder == DATEORDER_YMD)
			{
				*tmask = DTK_M(YEAR);
				tm->tm_year = val;
			}
			else if (DateOrder == DATEORDER_DMY)
			{
				*tmask = DTK_M(DAY);
				tm->tm_mday = val;
			}
			else
			{
				*tmask = DTK_M(MONTH);
				tm->tm_mon = val;
			}
			break;

		case (DTK_M(YEAR)):
			/* Must be at second field of YY-MM-DD */
			*tmask = DTK_M(MONTH);
			tm->tm_mon = val;
			break;

		case (DTK_M(MONTH)):
			if (haveTextMonth)
			{
				/*
				 * We are at the first numeric field of a date that included a
				 * textual month name.	We want to support the variants
				 * MON-DD-YYYY, DD-MON-YYYY, and YYYY-MON-DD as unambiguous
				 * inputs.	We will also accept MON-DD-YY or DD-MON-YY in
				 * either DMY or MDY modes, as well as YY-MON-DD in YMD mode.
				 */
				if (flen >= 3 || DateOrder == DATEORDER_YMD)
				{
					*tmask = DTK_M(YEAR);
					tm->tm_year = val;
				}
				else
				{
					*tmask = DTK_M(DAY);
					tm->tm_mday = val;
				}
			}
			else
			{
				/* Must be at second field of MM-DD-YY */
				*tmask = DTK_M(DAY);
				tm->tm_mday = val;
			}
			break;

		case (DTK_M(YEAR) | DTK_M(MONTH)):
			if (haveTextMonth)
			{
				/* Need to accept DD-MON-YYYY even in YMD mode */
				if (flen >= 3 && *is2digits)
				{
					/* Guess that first numeric field is day was wrong */
					*tmask = DTK_M(DAY);		/* YEAR is already set */
					tm->tm_mday = tm->tm_year;
					tm->tm_year = val;
					*is2digits = FALSE;
				}
				else
				{
					*tmask = DTK_M(DAY);
					tm->tm_mday = val;
				}
			}
			else
			{
				/* Must be at third field of YY-MM-DD */
				*tmask = DTK_M(DAY);
				tm->tm_mday = val;
			}
			break;

		case (DTK_M(DAY)):
			/* Must be at second field of DD-MM-YY */
			*tmask = DTK_M(MONTH);
			tm->tm_mon = val;
			break;

		case (DTK_M(MONTH) | DTK_M(DAY)):
			/* Must be at third field of DD-MM-YY or MM-DD-YY */
			*tmask = DTK_M(YEAR);
			tm->tm_year = val;
			break;

		case (DTK_M(YEAR) | DTK_M(MONTH) | DTK_M(DAY)):
			/* we have all the date, so it must be a time field */
			dterr = DecodeNumberField(flen, str, fmask,
									  tmask, tm,
									  fsec, is2digits);
			if (dterr < 0)
				return dterr;
			return 0;

		default:
			/* Anything else is bogus input */
			return DTERR_BAD_FORMAT;
	}

	/*
	 * When processing a year field, mark it for adjustment if it's only one
	 * or two digits.
	 */
	if (*tmask == DTK_M(YEAR))
		*is2digits = (flen <= 2);

	return 0;
}


/* DecodeNumberField()
 * Interpret numeric string as a concatenated date or time field.
 * Return a DTK token (>= 0) if successful, a DTERR code (< 0) if not.
 *
 * Use the context of previously decoded fields to help with
 * the interpretation.
 */
static int
DecodeNumberField(int len, char *str, int fmask,
				int *tmask, struct pg_tm * tm, fsec_t *fsec, bool *is2digits)
{
	char	   *cp;
	bool		have_frac = false;

	/*
	 * Have a decimal point? Then this is a date or something with a seconds
	 * field...
	 */
	if ((cp = strchr(str, '.')) != NULL)
	{
		/*
		 * Can we use ParseFractionalSecond here?  Not clear whether trailing
		 * junk should be rejected ...
		 */
		double		frac;

		have_frac = true;
		errno = 0;
		frac = strtod(cp, NULL);
		if (errno != 0)
			return DTERR_BAD_FORMAT;
#ifdef HAVE_INT64_TIMESTAMP
		*fsec = rint(frac * 1000000);
#else
		*fsec = frac;
#endif
		/* Now truncate off the fraction for further processing */
		*cp = '\0';
		len = strlen(str);
	}
	/* No decimal point and no complete date yet? */
	if ((fmask & DTK_DATE_M) != DTK_DATE_M && len <= 8 && !have_frac)
	{
		/* yyyymmdd? */
		if (len == 8)
		{
			*tmask = DTK_DATE_M;

			tm->tm_mday = atoi(str + 6);
			*(str + 6) = '\0';
			tm->tm_mon = atoi(str + 4);
			*(str + 4) = '\0';
			tm->tm_year = atoi(str + 0);

			return DTK_DATE;
		}
		/* yymmdd? */
		else if (len == 6)
		{
			*tmask = DTK_DATE_M;
			tm->tm_mday = atoi(str + 4);
			*(str + 4) = '\0';
			tm->tm_mon = atoi(str + 2);
			*(str + 2) = '\0';
			tm->tm_year = atoi(str + 0);
			*is2digits = TRUE;

			return DTK_DATE;
		}
	}
	else if ((fmask & DTK_DATE_M) != DTK_DATE_M && 
			 (fmask & DTK_TIME_M) != DTK_TIME_M)
	{
        /* yyyymmddhhmmss? */ 
        if (len == 14) 
        { 
            *tmask = DTK_DATE_M | DTK_TIME_M; 

            tm->tm_sec = atoi(str + 12); 
            *(str + 12) = '\0'; 
            tm->tm_min = atoi(str + 10); 
            *(str + 10) = '\0'; 
            tm->tm_hour = atoi(str + 8); 
            *(str + 8) = '\0'; 
            tm->tm_mday = atoi(str + 6); 
            *(str + 6) = '\0'; 
            tm->tm_mon = atoi(str + 4); 
            *(str + 4) = '\0'; 
            tm->tm_year = atoi(str + 0); 
            return DTK_DATE; 
        } 
	}

	/* not all time fields are specified? */
	if ((fmask & DTK_TIME_M) != DTK_TIME_M)
	{
		/* hhmmss */
		if (len == 6)
		{
			*tmask = DTK_TIME_M;
			tm->tm_sec = atoi(str + 4);
			*(str + 4) = '\0';
			tm->tm_min = atoi(str + 2);
			*(str + 2) = '\0';
			tm->tm_hour = atoi(str + 0);

			return DTK_TIME;
		}
		/* hhmm? */
		else if (len == 4)
		{
			*tmask = DTK_TIME_M;
			tm->tm_sec = 0;
			tm->tm_min = atoi(str + 2);
			*(str + 2) = '\0';
			tm->tm_hour = atoi(str + 0);

			return DTK_TIME;
		}
	}

	return DTERR_BAD_FORMAT;
}


/* DecodeTimezone()
 * Interpret string as a numeric timezone.
 *
 * Return 0 if okay (and set *tzp), a DTERR code if not okay.
 *
 * NB: this must *not* ereport on failure; see commands/variable.c.
 */
static int
DecodeTimezone(char *str, int *tzp)
{
	int			tz;
	int			hr,
				min,
				sec = 0;
	char	   *cp;

	/* leading character must be "+" or "-" */
	if (*str != '+' && *str != '-')
		return DTERR_BAD_FORMAT;

	errno = 0;
	hr = strtoi(str + 1, &cp, 10);
	if (errno == ERANGE)
		return DTERR_TZDISP_OVERFLOW;

	/* explicit delimiter? */
	if (*cp == ':')
	{
		errno = 0;
		min = strtoi(cp + 1, &cp, 10);
		if (errno == ERANGE)
			return DTERR_TZDISP_OVERFLOW;
		if (*cp == ':')
		{
			errno = 0;
			sec = strtoi(cp + 1, &cp, 10);
			if (errno == ERANGE)
				return DTERR_TZDISP_OVERFLOW;
		}
	}
	/* otherwise, might have run things together... */
	else if (*cp == '\0' && strlen(str) > 3)
	{
		min = hr % 100;
		hr = hr / 100;
		/* we could, but don't, support a run-together hhmmss format */
	}
	else
		min = 0;

<<<<<<< HEAD
	/* Range-check the values; see notes in utils/timestamp.h */
=======
	/* Range-check the values; see notes in datatype/timestamp.h */
>>>>>>> 80edfd76
	if (hr < 0 || hr > MAX_TZDISP_HOUR)
		return DTERR_TZDISP_OVERFLOW;
	if (min < 0 || min >= MINS_PER_HOUR)
		return DTERR_TZDISP_OVERFLOW;
	if (sec < 0 || sec >= SECS_PER_MINUTE)
		return DTERR_TZDISP_OVERFLOW;

	tz = (hr * MINS_PER_HOUR + min) * SECS_PER_MINUTE + sec;
	if (*str == '-')
		tz = -tz;

	*tzp = -tz;

	if (*cp != '\0')
		return DTERR_BAD_FORMAT;

	return 0;
}

/* DecodeSpecial()
 * Decode text string using lookup table.
 *
 * Implement a cache lookup since it is likely that dates
 *	will be related in format.
 *
 * NB: this must *not* ereport on failure;
 * see commands/variable.c.
 */
int
DecodeSpecial(int field, char *lowtoken, int *val)
{
	int			type;
	const datetkn *tp;

	tp = datecache[field];
	if (tp == NULL || strncmp(lowtoken, tp->token, TOKMAXLEN) != 0)
	{
		tp = datebsearch(lowtoken, timezonetktbl, sztimezonetktbl);
		if (tp == NULL)
			tp = datebsearch(lowtoken, datetktbl, szdatetktbl);
	}
	if (tp == NULL)
	{
		type = UNKNOWN_FIELD;
		*val = 0;
	}
	else
	{
		datecache[field] = tp;
		type = tp->type;
		switch (type)
		{
			case TZ:
			case DTZ:
			case DTZMOD:
				*val = FROMVAL(tp);
				break;

			default:
				*val = tp->value;
				break;
		}
	}

	return type;
}


/* ClearPgTM
 *
 * Zero out a pg_tm and associated fsec_t
 */
static inline void
ClearPgTm(struct pg_tm * tm, fsec_t *fsec)
{
	tm->tm_year = 0;
	tm->tm_mon = 0;
	tm->tm_mday = 0;
	tm->tm_hour = 0;
	tm->tm_min = 0;
	tm->tm_sec = 0;
	*fsec = 0;
}


/* DecodeInterval()
 * Interpret previously parsed fields for general time interval.
 * Returns 0 if successful, DTERR code if bogus input detected.
 * dtype, tm, fsec are output parameters.
 *
 * Allow "date" field DTK_DATE since this could be just
 *	an unsigned floating point number. - thomas 1997-11-16
 *
 * Allow ISO-style time span, with implicit units on number of days
 *	preceding an hh:mm:ss field. - thomas 1998-04-30
 */
int
DecodeInterval(char **field, int *ftype, int nf, int range,
			   int *dtype, struct pg_tm * tm, fsec_t *fsec)
{
	bool		is_before = FALSE;
	char	   *cp;
	int			fmask = 0,
				tmask,
				type;
	int			i;
	int			dterr;
	int			val;
	double		fval;

	*dtype = DTK_DELTA;
	type = IGNORE_DTF;
	ClearPgTm(tm, fsec);

	/* read through list backwards to pick up units before values */
	for (i = nf - 1; i >= 0; i--)
	{
		switch (ftype[i])
		{
			case DTK_TIME:
				dterr = DecodeTime(field[i], fmask, range,
								   &tmask, tm, fsec);
				if (dterr)
					return dterr;
				type = DTK_DAY;
				break;

			case DTK_TZ:

				/*
				 * Timezone is a token with a leading sign character and at
				 * least one digit; there could be ':', '.', '-' embedded in
				 * it as well.
				 */
				Assert(*field[i] == '-' || *field[i] == '+');

				/*
				 * Try for hh:mm or hh:mm:ss.  If not, fall through to
				 * DTK_NUMBER case, which can handle signed float numbers and
				 * signed year-month values.
				 */
				if (strchr(field[i] + 1, ':') != NULL &&
					DecodeTime(field[i] + 1, fmask, INTERVAL_FULL_RANGE,
							   &tmask, tm, fsec) == 0)
				{
					if (*field[i] == '-')
					{
						/* flip the sign on all fields */
						tm->tm_hour = -tm->tm_hour;
						tm->tm_min = -tm->tm_min;
						tm->tm_sec = -tm->tm_sec;
						*fsec = -(*fsec);
					}

					/*
					 * Set the next type to be a day, if units are not
					 * specified. This handles the case of '1 +02:03' since we
					 * are reading right to left.
					 */
					type = DTK_DAY;
					tmask = DTK_M(TZ);
					break;
				}
				/* FALL THROUGH */

			case DTK_DATE:
			case DTK_NUMBER:
				if (type == IGNORE_DTF)
				{
					/* use typmod to decide what rightmost field is */
					switch (range)
					{
						case INTERVAL_MASK(YEAR):
							type = DTK_YEAR;
							break;
						case INTERVAL_MASK(MONTH):
						case INTERVAL_MASK(YEAR) | INTERVAL_MASK(MONTH):
							type = DTK_MONTH;
							break;
						case INTERVAL_MASK(DAY):
							type = DTK_DAY;
							break;
						case INTERVAL_MASK(HOUR):
						case INTERVAL_MASK(DAY) | INTERVAL_MASK(HOUR):
							type = DTK_HOUR;
							break;
						case INTERVAL_MASK(MINUTE):
						case INTERVAL_MASK(HOUR) | INTERVAL_MASK(MINUTE):
						case INTERVAL_MASK(DAY) | INTERVAL_MASK(HOUR) | INTERVAL_MASK(MINUTE):
							type = DTK_MINUTE;
							break;
						case INTERVAL_MASK(SECOND):
						case INTERVAL_MASK(MINUTE) | INTERVAL_MASK(SECOND):
						case INTERVAL_MASK(HOUR) | INTERVAL_MASK(MINUTE) | INTERVAL_MASK(SECOND):
						case INTERVAL_MASK(DAY) | INTERVAL_MASK(HOUR) | INTERVAL_MASK(MINUTE) | INTERVAL_MASK(SECOND):
							type = DTK_SECOND;
							break;
						default:
							type = DTK_SECOND;
							break;
					}
				}

				errno = 0;
				val = strtoi(field[i], &cp, 10);
				if (errno == ERANGE)
					return DTERR_FIELD_OVERFLOW;

				if (*cp == '-')
				{
					/* SQL "years-months" syntax */
					int			val2;

					val2 = strtoi(cp + 1, &cp, 10);
					if (errno == ERANGE || val2 < 0 || val2 >= MONTHS_PER_YEAR)
						return DTERR_FIELD_OVERFLOW;
					if (*cp != '\0')
						return DTERR_BAD_FORMAT;
					type = DTK_MONTH;
					if (*field[i] == '-')
						val2 = -val2;
					val = val * MONTHS_PER_YEAR + val2;
					fval = 0;
				}
				else if (*cp == '.')
				{
					errno = 0;
					fval = strtod(cp, &cp);
					if (*cp != '\0' || errno != 0)
						return DTERR_BAD_FORMAT;

					if (*field[i] == '-')
						fval = -fval;
				}
				else if (*cp == '\0')
					fval = 0;
				else
					return DTERR_BAD_FORMAT;

				tmask = 0;		/* DTK_M(type); */

				switch (type)
				{
					case DTK_MICROSEC:
#ifdef HAVE_INT64_TIMESTAMP
						*fsec += rint(val + fval);
#else
						*fsec += (val + fval) * 1e-6;
#endif
						tmask = DTK_M(MICROSECOND);
						break;

					case DTK_MILLISEC:
						/* avoid overflowing the fsec field */
						tm->tm_sec += val / 1000;
						val -= (val / 1000) * 1000;
#ifdef HAVE_INT64_TIMESTAMP
						*fsec += rint((val + fval) * 1000);
#else
						*fsec += (val + fval) * 1e-3;
#endif
						tmask = DTK_M(MILLISECOND);
						break;

					case DTK_SECOND:
						tm->tm_sec += val;
#ifdef HAVE_INT64_TIMESTAMP
						*fsec += rint(fval * 1000000);
#else
						*fsec += fval;
#endif

						/*
						 * If any subseconds were specified, consider this
						 * microsecond and millisecond input as well.
						 */
						if (fval == 0)
							tmask = DTK_M(SECOND);
						else
							tmask = DTK_ALL_SECS_M;
						break;

					case DTK_MINUTE:
						tm->tm_min += val;
						AdjustFractSeconds(fval, tm, fsec, SECS_PER_MINUTE);
						tmask = DTK_M(MINUTE);
						break;

					case DTK_HOUR:
						tm->tm_hour += val;
						AdjustFractSeconds(fval, tm, fsec, SECS_PER_HOUR);
						tmask = DTK_M(HOUR);
						type = DTK_DAY; /* set for next field */
						break;

					case DTK_DAY:
						tm->tm_mday += val;
						AdjustFractSeconds(fval, tm, fsec, SECS_PER_DAY);
						tmask = DTK_M(DAY);
						break;

					case DTK_WEEK:
						tm->tm_mday += val * 7;
						AdjustFractDays(fval, tm, fsec, 7);
						tmask = DTK_M(WEEK);
						break;

					case DTK_MONTH:
						tm->tm_mon += val;
						AdjustFractDays(fval, tm, fsec, DAYS_PER_MONTH);
						tmask = DTK_M(MONTH);
						break;

					case DTK_YEAR:
						tm->tm_year += val;
						if (fval != 0)
							tm->tm_mon += fval * MONTHS_PER_YEAR;
						tmask = DTK_M(YEAR);
						break;

					case DTK_DECADE:
						tm->tm_year += val * 10;
						if (fval != 0)
							tm->tm_mon += fval * MONTHS_PER_YEAR * 10;
						tmask = DTK_M(DECADE);
						break;

					case DTK_CENTURY:
						tm->tm_year += val * 100;
						if (fval != 0)
							tm->tm_mon += fval * MONTHS_PER_YEAR * 100;
						tmask = DTK_M(CENTURY);
						break;

					case DTK_MILLENNIUM:
						tm->tm_year += val * 1000;
						if (fval != 0)
							tm->tm_mon += fval * MONTHS_PER_YEAR * 1000;
						tmask = DTK_M(MILLENNIUM);
						break;

					default:
						return DTERR_BAD_FORMAT;
				}
				break;

			case DTK_STRING:
			case DTK_SPECIAL:
				type = DecodeUnits(i, field[i], &val);
				if (type == IGNORE_DTF)
					continue;

				tmask = 0;		/* DTK_M(type); */
				switch (type)
				{
					case UNITS:
						type = val;
						break;

					case AGO:
						is_before = TRUE;
						type = val;
						break;

					case RESERV:
						tmask = (DTK_DATE_M | DTK_TIME_M);
						*dtype = val;
						break;

					default:
						return DTERR_BAD_FORMAT;
				}
				break;

			default:
				return DTERR_BAD_FORMAT;
		}

		if (tmask & fmask)
			return DTERR_BAD_FORMAT;
		fmask |= tmask;
	}

	/* ensure that at least one time field has been found */
	if (fmask == 0)
		return DTERR_BAD_FORMAT;

	/* ensure fractional seconds are fractional */
	if (*fsec != 0)
	{
		int			sec;

#ifdef HAVE_INT64_TIMESTAMP
		sec = *fsec / USECS_PER_SEC;
		*fsec -= sec * USECS_PER_SEC;
#else
		TMODULO(*fsec, sec, 1.0);
#endif
		tm->tm_sec += sec;
	}

	/*----------
	 * The SQL standard defines the interval literal
	 *	 '-1 1:00:00'
	 * to mean "negative 1 days and negative 1 hours", while Postgres
	 * traditionally treats this as meaning "negative 1 days and positive
	 * 1 hours".  In SQL_STANDARD intervalstyle, we apply the leading sign
	 * to all fields if there are no other explicit signs.
	 *
	 * We leave the signs alone if there are additional explicit signs.
	 * This protects us against misinterpreting postgres-style dump output,
	 * since the postgres-style output code has always put an explicit sign on
	 * all fields following a negative field.  But note that SQL-spec output
	 * is ambiguous and can be misinterpreted on load!	(So it's best practice
	 * to dump in postgres style, not SQL style.)
	 *----------
	 */
	if (IntervalStyle == INTSTYLE_SQL_STANDARD && *field[0] == '-')
	{
		/* Check for additional explicit signs */
		bool		more_signs = false;

		for (i = 1; i < nf; i++)
		{
			if (*field[i] == '-' || *field[i] == '+')
			{
				more_signs = true;
				break;
			}
		}

		if (!more_signs)
		{
			/*
			 * Rather than re-determining which field was field[0], just force
			 * 'em all negative.
			 */
			if (*fsec > 0)
				*fsec = -(*fsec);
			if (tm->tm_sec > 0)
				tm->tm_sec = -tm->tm_sec;
			if (tm->tm_min > 0)
				tm->tm_min = -tm->tm_min;
			if (tm->tm_hour > 0)
				tm->tm_hour = -tm->tm_hour;
			if (tm->tm_mday > 0)
				tm->tm_mday = -tm->tm_mday;
			if (tm->tm_mon > 0)
				tm->tm_mon = -tm->tm_mon;
			if (tm->tm_year > 0)
				tm->tm_year = -tm->tm_year;
		}
	}

	/* finally, AGO negates everything */
	if (is_before)
	{
		*fsec = -(*fsec);
		tm->tm_sec = -tm->tm_sec;
		tm->tm_min = -tm->tm_min;
		tm->tm_hour = -tm->tm_hour;
		tm->tm_mday = -tm->tm_mday;
		tm->tm_mon = -tm->tm_mon;
		tm->tm_year = -tm->tm_year;
	}

	return 0;
}


/*
 * Helper functions to avoid duplicated code in DecodeISO8601Interval.
 *
 * Parse a decimal value and break it into integer and fractional parts.
 * Returns 0 or DTERR code.
 */
static int
ParseISO8601Number(char *str, char **endptr, int *ipart, double *fpart)
{
	double		val;

	if (!(isdigit((unsigned char) *str) || *str == '-' || *str == '.'))
		return DTERR_BAD_FORMAT;
	errno = 0;
	val = strtod(str, endptr);
	/* did we not see anything that looks like a double? */
	if (*endptr == str || errno != 0)
		return DTERR_BAD_FORMAT;
	/* watch out for overflow */
	if (val < INT_MIN || val > INT_MAX)
		return DTERR_FIELD_OVERFLOW;
	/* be very sure we truncate towards zero (cf dtrunc()) */
	if (val >= 0)
		*ipart = (int) floor(val);
	else
		*ipart = (int) -floor(-val);
	*fpart = val - *ipart;
	return 0;
}

/*
 * Determine number of integral digits in a valid ISO 8601 number field
 * (we should ignore sign and any fraction part)
 */
static int
ISO8601IntegerWidth(char *fieldstart)
{
	/* We might have had a leading '-' */
	if (*fieldstart == '-')
		fieldstart++;
	return strspn(fieldstart, "0123456789");
}


/* DecodeISO8601Interval()
 *	Decode an ISO 8601 time interval of the "format with designators"
 *	(section 4.4.3.2) or "alternative format" (section 4.4.3.3)
 *	Examples:  P1D	for 1 day
 *			   PT1H for 1 hour
 *			   P2Y6M7DT1H30M for 2 years, 6 months, 7 days 1 hour 30 min
 *			   P0002-06-07T01:30:00 the same value in alternative format
 *
 * Returns 0 if successful, DTERR code if bogus input detected.
 * Note: error code should be DTERR_BAD_FORMAT if input doesn't look like
 * ISO8601, otherwise this could cause unexpected error messages.
 * dtype, tm, fsec are output parameters.
 *
 *	A couple exceptions from the spec:
 *	 - a week field ('W') may coexist with other units
 *	 - allows decimals in fields other than the least significant unit.
 */
int
DecodeISO8601Interval(char *str,
					  int *dtype, struct pg_tm * tm, fsec_t *fsec)
{
	bool		datepart = true;
	bool		havefield = false;

	*dtype = DTK_DELTA;
	ClearPgTm(tm, fsec);

	if (strlen(str) < 2 || str[0] != 'P')
		return DTERR_BAD_FORMAT;

	str++;
	while (*str)
	{
		char	   *fieldstart;
		int			val;
		double		fval;
		char		unit;
		int			dterr;

		if (*str == 'T')		/* T indicates the beginning of the time part */
		{
			datepart = false;
			havefield = false;
			str++;
			continue;
		}

		fieldstart = str;
		dterr = ParseISO8601Number(str, &str, &val, &fval);
		if (dterr)
			return dterr;

		/*
		 * Note: we could step off the end of the string here.	Code below
		 * *must* exit the loop if unit == '\0'.
		 */
		unit = *str++;

		if (datepart)
		{
			switch (unit)		/* before T: Y M W D */
			{
				case 'Y':
					tm->tm_year += val;
					tm->tm_mon += (fval * MONTHS_PER_YEAR);
					break;
				case 'M':
					tm->tm_mon += val;
					AdjustFractDays(fval, tm, fsec, DAYS_PER_MONTH);
					break;
				case 'W':
					tm->tm_mday += val * 7;
					AdjustFractDays(fval, tm, fsec, 7);
					break;
				case 'D':
					tm->tm_mday += val;
					AdjustFractSeconds(fval, tm, fsec, SECS_PER_DAY);
					break;
				case 'T':		/* ISO 8601 4.4.3.3 Alternative Format / Basic */
				case '\0':
					if (ISO8601IntegerWidth(fieldstart) == 8 && !havefield)
					{
						tm->tm_year += val / 10000;
						tm->tm_mon += (val / 100) % 100;
						tm->tm_mday += val % 100;
						AdjustFractSeconds(fval, tm, fsec, SECS_PER_DAY);
						if (unit == '\0')
							return 0;
						datepart = false;
						havefield = false;
						continue;
					}
					/* Else fall through to extended alternative format */
				case '-':		/* ISO 8601 4.4.3.3 Alternative Format,
								 * Extended */
					if (havefield)
						return DTERR_BAD_FORMAT;

					tm->tm_year += val;
					tm->tm_mon += (fval * MONTHS_PER_YEAR);
					if (unit == '\0')
						return 0;
					if (unit == 'T')
					{
						datepart = false;
						havefield = false;
						continue;
					}

					dterr = ParseISO8601Number(str, &str, &val, &fval);
					if (dterr)
						return dterr;
					tm->tm_mon += val;
					AdjustFractDays(fval, tm, fsec, DAYS_PER_MONTH);
					if (*str == '\0')
						return 0;
					if (*str == 'T')
					{
						datepart = false;
						havefield = false;
						continue;
					}
					if (*str != '-')
						return DTERR_BAD_FORMAT;
					str++;

					dterr = ParseISO8601Number(str, &str, &val, &fval);
					if (dterr)
						return dterr;
					tm->tm_mday += val;
					AdjustFractSeconds(fval, tm, fsec, SECS_PER_DAY);
					if (*str == '\0')
						return 0;
					if (*str == 'T')
					{
						datepart = false;
						havefield = false;
						continue;
					}
					return DTERR_BAD_FORMAT;
				default:
					/* not a valid date unit suffix */
					return DTERR_BAD_FORMAT;
			}
		}
		else
		{
			switch (unit)		/* after T: H M S */
			{
				case 'H':
					tm->tm_hour += val;
					AdjustFractSeconds(fval, tm, fsec, SECS_PER_HOUR);
					break;
				case 'M':
					tm->tm_min += val;
					AdjustFractSeconds(fval, tm, fsec, SECS_PER_MINUTE);
					break;
				case 'S':
					tm->tm_sec += val;
					AdjustFractSeconds(fval, tm, fsec, 1);
					break;
				case '\0':		/* ISO 8601 4.4.3.3 Alternative Format */
					if (ISO8601IntegerWidth(fieldstart) == 6 && !havefield)
					{
						tm->tm_hour += val / 10000;
						tm->tm_min += (val / 100) % 100;
						tm->tm_sec += val % 100;
						AdjustFractSeconds(fval, tm, fsec, 1);
						return 0;
					}
					/* Else fall through to extended alternative format */
				case ':':		/* ISO 8601 4.4.3.3 Alternative Format,
								 * Extended */
					if (havefield)
						return DTERR_BAD_FORMAT;

					tm->tm_hour += val;
					AdjustFractSeconds(fval, tm, fsec, SECS_PER_HOUR);
					if (unit == '\0')
						return 0;

					dterr = ParseISO8601Number(str, &str, &val, &fval);
					if (dterr)
						return dterr;
					tm->tm_min += val;
					AdjustFractSeconds(fval, tm, fsec, SECS_PER_MINUTE);
					if (*str == '\0')
						return 0;
					if (*str != ':')
						return DTERR_BAD_FORMAT;
					str++;

					dterr = ParseISO8601Number(str, &str, &val, &fval);
					if (dterr)
						return dterr;
					tm->tm_sec += val;
					AdjustFractSeconds(fval, tm, fsec, 1);
					if (*str == '\0')
						return 0;
					return DTERR_BAD_FORMAT;

				default:
					/* not a valid time unit suffix */
					return DTERR_BAD_FORMAT;
			}
		}

		havefield = true;
	}

	return 0;
}


/* DecodeUnits()
 * Decode text string using lookup table.
 * This routine supports time interval decoding
 * (hence, it need not recognize timezone names).
 */
int
DecodeUnits(int field, char *lowtoken, int *val)
{
	int			type;
	const datetkn *tp;

	tp = deltacache[field];
	if (tp == NULL || strncmp(lowtoken, tp->token, TOKMAXLEN) != 0)
	{
		tp = datebsearch(lowtoken, deltatktbl, szdeltatktbl);
	}
	if (tp == NULL)
	{
		type = UNKNOWN_FIELD;
		*val = 0;
	}
	else
	{
		deltacache[field] = tp;
		type = tp->type;
		if (type == TZ || type == DTZ)
			*val = FROMVAL(tp);
		else
			*val = tp->value;
	}

	return type;
}	/* DecodeUnits() */

/*
 * Report an error detected by one of the datetime input processing routines.
 *
 * dterr is the error code, str is the original input string, datatype is
 * the name of the datatype we were trying to accept.
 *
 * Note: it might seem useless to distinguish DTERR_INTERVAL_OVERFLOW and
 * DTERR_TZDISP_OVERFLOW from DTERR_FIELD_OVERFLOW, but SQL99 mandates three
 * separate SQLSTATE codes, so ...
 */
void
DateTimeParseError(int dterr, const char *str, const char *datatype)
{
	switch (dterr)
	{
		case DTERR_FIELD_OVERFLOW:
			ereport(ERROR,
					(errcode(ERRCODE_DATETIME_FIELD_OVERFLOW),
					 errmsg("date/time field value out of range: \"%s\"",
							str)));
			break;
		case DTERR_MD_FIELD_OVERFLOW:
			/* <nanny>same as above, but add hint about DateStyle</nanny> */
			ereport(ERROR,
					(errcode(ERRCODE_DATETIME_FIELD_OVERFLOW),
					 errmsg("date/time field value out of range: \"%s\"",
							str),
			errhint("Perhaps you need a different \"datestyle\" setting.")));
			break;
		case DTERR_INTERVAL_OVERFLOW:
			ereport(ERROR,
					(errcode(ERRCODE_INTERVAL_FIELD_OVERFLOW),
					 errmsg("interval field value out of range: \"%s\"",
							str)));
			break;
		case DTERR_TZDISP_OVERFLOW:
			ereport(ERROR,
					(errcode(ERRCODE_INVALID_TIME_ZONE_DISPLACEMENT_VALUE),
					 errmsg("time zone displacement out of range: \"%s\"",
							str)));
			break;
		case DTERR_BAD_FORMAT:
		default:
			ereport(ERROR,
					(errcode(ERRCODE_INVALID_DATETIME_FORMAT),
					 errmsg("invalid input syntax for type %s: \"%s\"",
							datatype, str)));
			break;
	}
}

/* datebsearch()
 * Binary search -- from Knuth (6.2.1) Algorithm B.  Special case like this
 * is WAY faster than the generic bsearch().
 */
static const datetkn *
datebsearch(const char *key, const datetkn *base, int nel)
{
	if (nel > 0)
	{
		const datetkn *last = base + nel - 1,
				   *position;
		int			result;

		while (last >= base)
		{
			position = base + ((last - base) >> 1);
			result = key[0] - position->token[0];
			if (result == 0)
			{
				result = strncmp(key, position->token, TOKMAXLEN);
				if (result == 0)
					return position;
			}
			if (result < 0)
				last = position - 1;
			else
				base = position + 1;
		}
	}
	return NULL;
}

/* EncodeTimezone()
 *		Append representation of a numeric timezone offset to str.
 */
static void
EncodeTimezone(char *str, int tz, int style)
{
	int			hour,
				min,
				sec;

	sec = abs(tz);
	min = sec / SECS_PER_MINUTE;
	sec -= min * SECS_PER_MINUTE;
	hour = min / MINS_PER_HOUR;
	min -= hour * MINS_PER_HOUR;

	str += strlen(str);
	/* TZ is negated compared to sign we wish to display ... */
	*str++ = (tz <= 0 ? '+' : '-');

	if (sec != 0)
		sprintf(str, "%02d:%02d:%02d", hour, min, sec);
	else if (min != 0 || style == USE_XSD_DATES)
		sprintf(str, "%02d:%02d", hour, min);
	else
		sprintf(str, "%02d", hour);
}


/* 
 * Convenience routine for encoding dates faster than sprintf does.
 * tm is the the timestamp structure, str is the string, pos is position in
 * the string which we are at. Upon returning, it is set to the offset of the
 * last character we set in str.
 */
inline static void
fast_encode_date(struct pg_tm * tm, char *str, int *pos)
{
	/*
	 * sprintf() is very slow so we just convert the numbers to
	 * a string manually. Since we allow dates in the range
	 * 4713 BC to 5874897 AD, we have to check for years
	 * with 7, 6 and 5 digits, being careful to not add
	 * leading zeros for those. We only zero pad to four digits.
	 */
	int y = (tm->tm_year > 0) ? tm->tm_year : -(tm->tm_year - 1);
	
	if (y >= 1000000)
		str[(*pos)++] = y / 1000000 % 10 + '0';
	if (y >= 100000)
		str[(*pos)++] = y / 100000 % 10 + '0';
	if (y >= 10000)
		str[(*pos)++] = y / 10000 % 10 + '0';
	
	str[(*pos)++] = y/1000 % 10 + '0';
	str[(*pos)++] = y/100 % 10 + '0';
	str[(*pos)++] = y/10 % 10 + '0';
	str[(*pos)++] = y % 10 + '0';
	str[(*pos)++] = '-';
	str[(*pos)++] = tm->tm_mon/10 + '0'; 
	str[(*pos)++] = tm->tm_mon % 10 + '0';
	str[(*pos)++] = '-';
	str[(*pos)++] = tm->tm_mday/10 + '0';
	str[(*pos)++] = tm->tm_mday % 10 + '0';
	str[(*pos)] = '\0';
}

/* EncodeDateOnly()
 * Encode date as local time.
 */
void
EncodeDateOnly(struct pg_tm * tm, int style, char *str)
{
	Assert(tm->tm_mon >= 1 && tm->tm_mon <= MONTHS_PER_YEAR);

	switch (style)
	{
		case USE_ISO_DATES:
		case USE_XSD_DATES:
			/* compatible with ISO date formats */
			if (tm->tm_year > 0)
			{
				//				sprintf(str, "%04d-%02d-%02d",
				//		tm->tm_year, tm->tm_mon, tm->tm_mday);
				int j = 0;
				fast_encode_date(tm, str, &j);
			}
			else
				sprintf(str, "%04d-%02d-%02d %s",
						-(tm->tm_year - 1), tm->tm_mon, tm->tm_mday, "BC");
			break;

		case USE_SQL_DATES:
			/* compatible with Oracle/Ingres date formats */
			if (DateOrder == DATEORDER_DMY)
				sprintf(str, "%02d/%02d", tm->tm_mday, tm->tm_mon);
			else
				sprintf(str, "%02d/%02d", tm->tm_mon, tm->tm_mday);
			if (tm->tm_year > 0)
				sprintf(str + 5, "/%04d", tm->tm_year);
			else
				sprintf(str + 5, "/%04d %s", -(tm->tm_year - 1), "BC");
			break;

		case USE_GERMAN_DATES:
			/* German-style date format */
			sprintf(str, "%02d.%02d", tm->tm_mday, tm->tm_mon);
			if (tm->tm_year > 0)
				sprintf(str + 5, ".%04d", tm->tm_year);
			else
				sprintf(str + 5, ".%04d %s", -(tm->tm_year - 1), "BC");
			break;

		case USE_POSTGRES_DATES:
		default:
			/* traditional date-only style for Postgres */
			if (DateOrder == DATEORDER_DMY)
				sprintf(str, "%02d-%02d", tm->tm_mday, tm->tm_mon);
			else
				sprintf(str, "%02d-%02d", tm->tm_mon, tm->tm_mday);
			if (tm->tm_year > 0)
				sprintf(str + 5, "-%04d", tm->tm_year);
			else
				sprintf(str + 5, "-%04d %s", -(tm->tm_year - 1), "BC");
			break;
	}
}


/* EncodeTimeOnly()
 * Encode time fields only.
 *
 * tm and fsec are the value to encode, print_tz determines whether to include
 * a time zone (the difference between time and timetz types), tz is the
 * numeric time zone offset, style is the date style, str is where to write the
 * output.
 */
void
EncodeTimeOnly(struct pg_tm * tm, fsec_t fsec, bool print_tz, int tz, int style, char *str)
{
	str[0] = tm->tm_hour/10 + '0';
	str[1] = tm->tm_hour % 10 + '0';
	str[2] = ':';
	str[3] = tm->tm_min/10 + '0';
	str[4] = tm->tm_min % 10 + '0';
	str[5] = ':';
	str[6] = '\0';
	str += strlen(str);

	AppendSeconds(str, tm->tm_sec, fsec, MAX_TIME_PRECISION, true);

	if (print_tz)
		EncodeTimezone(str, tz, style);
}


/* EncodeDateTime()
 * Encode date and time interpreted as local time.
 *
 * tm and fsec are the value to encode, print_tz determines whether to include
 * a time zone (the difference between timestamp and timestamptz types), tz is
 * the numeric time zone offset, tzn is the textual time zone, which if
 * specified will be used instead of tz by some styles, style is the date
 * style, str is where to write the output.
 *
 * Supported date styles:
 *	Postgres - day mon hh:mm:ss yyyy tz
 *	SQL - mm/dd/yyyy hh:mm:ss.ss tz
 *	ISO - yyyy-mm-dd hh:mm:ss+/-tz
 *	German - dd.mm.yyyy hh:mm:ss tz
 *	XSD - yyyy-mm-ddThh:mm:ss.ss+/-tz
 */
void
EncodeDateTime(struct pg_tm * tm, fsec_t fsec, bool print_tz, int tz, const char *tzn, int style, char *str)
{
	int			day;

	Assert(tm->tm_mon >= 1 && tm->tm_mon <= MONTHS_PER_YEAR);

	/*
	 * Negative tm_isdst means we have no valid time zone translation.
	 */
	if (tm->tm_isdst < 0)
		print_tz = false;

	switch (style)
	{
		case USE_ISO_DATES:
		case USE_XSD_DATES:
			/* Compatible with ISO-8601 date formats */
			{
                int j = 0;
				/*
				 * sprintf is very slow so we just convert the numbers to
				 * a string manually. Since we allow dates in the range
				 * 4713 BC to 5874897 AD, we have to check for years
				 * with 7, 6 and 5 digits, being careful to not add
				 * leading zeros for those. We only zero pad to four digits.
				 */
				fast_encode_date(tm, str, &j);
				if (style == USE_ISO_DATES)
					str[j++] = ' ';
				else
					str[j++] = 'T';	// XSD uses a T between date and time
				
				str[j++] = tm->tm_hour/10 + '0';
				str[j++] = tm->tm_hour % 10 + '0';
				str[j++] = ':';
				str[j++] = tm->tm_min/10 + '0';
				str[j++] = tm->tm_min % 10 + '0';
				str[j++] = ':';
				str[j] = '\0';
			}

			AppendTimestampSeconds(str + strlen(str), tm, fsec);

			if (print_tz)
				EncodeTimezone(str, tz, style);

			if (tm->tm_year <= 0)
				sprintf(str + strlen(str), " BC");
			break;

		case USE_SQL_DATES:
			/* Compatible with Oracle/Ingres date formats */

			if (DateOrder == DATEORDER_DMY)
				sprintf(str, "%02d/%02d", tm->tm_mday, tm->tm_mon);
			else
				sprintf(str, "%02d/%02d", tm->tm_mon, tm->tm_mday);

			sprintf(str + 5, "/%04d %02d:%02d:",
					(tm->tm_year > 0) ? tm->tm_year : -(tm->tm_year - 1),
					tm->tm_hour, tm->tm_min);

			AppendTimestampSeconds(str + strlen(str), tm, fsec);

			/*
			 * Note: the uses of %.*s in this function would be risky if the
			 * timezone names ever contain non-ASCII characters.  However, all
			 * TZ abbreviations in the Olson database are plain ASCII.
			 */

			if (print_tz)
			{
				if (tzn)
					sprintf(str + strlen(str), " %.*s", MAXTZLEN, tzn);
				else
					EncodeTimezone(str, tz, style);
			}

			if (tm->tm_year <= 0)
				sprintf(str + strlen(str), " BC");
			break;

		case USE_GERMAN_DATES:
			/* German variant on European style */

			sprintf(str, "%02d.%02d", tm->tm_mday, tm->tm_mon);

			sprintf(str + 5, ".%04d %02d:%02d:",
					(tm->tm_year > 0) ? tm->tm_year : -(tm->tm_year - 1),
					tm->tm_hour, tm->tm_min);

			AppendTimestampSeconds(str + strlen(str), tm, fsec);

			if (print_tz)
			{
				if (tzn)
					sprintf(str + strlen(str), " %.*s", MAXTZLEN, tzn);
				else
					EncodeTimezone(str, tz, style);
			}

			if (tm->tm_year <= 0)
				sprintf(str + strlen(str), " BC");
			break;

		case USE_POSTGRES_DATES:
		default:
			/* Backward-compatible with traditional Postgres abstime dates */

			day = date2j(tm->tm_year, tm->tm_mon, tm->tm_mday);
			tm->tm_wday = j2day(day);

			strncpy(str, days[tm->tm_wday], 3);
			strcpy(str + 3, " ");

			if (DateOrder == DATEORDER_DMY)
				sprintf(str + 4, "%02d %3s", tm->tm_mday, months[tm->tm_mon - 1]);
			else
				sprintf(str + 4, "%3s %02d", months[tm->tm_mon - 1], tm->tm_mday);

			sprintf(str + 10, " %02d:%02d:", tm->tm_hour, tm->tm_min);

			AppendTimestampSeconds(str + strlen(str), tm, fsec);

			sprintf(str + strlen(str), " %04d",
					(tm->tm_year > 0) ? tm->tm_year : -(tm->tm_year - 1));

			if (print_tz)
			{
				if (tzn)
					sprintf(str + strlen(str), " %.*s", MAXTZLEN, tzn);
				else
				{
					/*
					 * We have a time zone, but no string version. Use the
					 * numeric form, but be sure to include a leading space to
					 * avoid formatting something which would be rejected by
					 * the date/time parser later. - thomas 2001-10-19
					 */
					sprintf(str + strlen(str), " ");
					EncodeTimezone(str, tz, style);
				}
			}

			if (tm->tm_year <= 0)
				sprintf(str + strlen(str), " BC");
			break;
	}
}


/*
 * Helper functions to avoid duplicated code in EncodeInterval.
 */

/* Append an ISO-8601-style interval field, but only if value isn't zero */
static char *
AddISO8601IntPart(char *cp, int value, char units)
{
	if (value == 0)
		return cp;
	sprintf(cp, "%d%c", value, units);
	return cp + strlen(cp);
}

/* Append a postgres-style interval field, but only if value isn't zero */
static char *
AddPostgresIntPart(char *cp, int value, const char *units,
				   bool *is_zero, bool *is_before)
{
	if (value == 0)
		return cp;
	sprintf(cp, "%s%s%d %s%s",
			(!*is_zero) ? " " : "",
			(*is_before && value > 0) ? "+" : "",
			value,
			units,
			(value != 1) ? "s" : "");

	/*
	 * Each nonzero field sets is_before for (only) the next one.  This is a
	 * tad bizarre but it's how it worked before...
	 */
	*is_before = (value < 0);
	*is_zero = FALSE;
	return cp + strlen(cp);
}

/* Append a verbose-style interval field, but only if value isn't zero */
static char *
AddVerboseIntPart(char *cp, int value, const char *units,
				  bool *is_zero, bool *is_before)
{
	if (value == 0)
		return cp;
	/* first nonzero value sets is_before */
	if (*is_zero)
	{
		*is_before = (value < 0);
		value = abs(value);
	}
	else if (*is_before)
		value = -value;
	sprintf(cp, " %d %s%s", value, units, (value == 1) ? "" : "s");
	*is_zero = FALSE;
	return cp + strlen(cp);
}

/* EncodeInterval()
 * Interpret time structure as a delta time and convert to string.
 *
 * Support "traditional Postgres" and ISO-8601 styles.
 * Actually, afaik ISO does not address time interval formatting,
 *	but this looks similar to the spec for absolute date/time.
 * - thomas 1998-04-30
 *
 * Actually, afaik, ISO 8601 does specify formats for "time
 * intervals...[of the]...format with time-unit designators", which
 * are pretty ugly.  The format looks something like
 *	   P1Y1M1DT1H1M1.12345S
 * but useful for exchanging data with computers instead of humans.
 * - ron 2003-07-14
 *
 * And ISO's SQL 2008 standard specifies standards for
 * "year-month literal"s (that look like '2-3') and
 * "day-time literal"s (that look like ('4 5:6:7')
 */
void
EncodeInterval(struct pg_tm * tm, fsec_t fsec, int style, char *str)
{
	char	   *cp = str;
	int			year = tm->tm_year;
	int			mon = tm->tm_mon;
	int			mday = tm->tm_mday;
	int			hour = tm->tm_hour;
	int			min = tm->tm_min;
	int			sec = tm->tm_sec;
	bool		is_before = FALSE;
	bool		is_zero = TRUE;

	/*
	 * The sign of year and month are guaranteed to match, since they are
	 * stored internally as "month". But we'll need to check for is_before and
	 * is_zero when determining the signs of day and hour/minute/seconds
	 * fields.
	 */
	switch (style)
	{
			/* SQL Standard interval format */
		case INTSTYLE_SQL_STANDARD:
			{
				bool		has_negative = year < 0 || mon < 0 ||
				mday < 0 || hour < 0 ||
				min < 0 || sec < 0 || fsec < 0;
				bool		has_positive = year > 0 || mon > 0 ||
				mday > 0 || hour > 0 ||
				min > 0 || sec > 0 || fsec > 0;
				bool		has_year_month = year != 0 || mon != 0;
				bool		has_day_time = mday != 0 || hour != 0 ||
				min != 0 || sec != 0 || fsec != 0;
				bool		has_day = mday != 0;
				bool		sql_standard_value = !(has_negative && has_positive) &&
				!(has_year_month && has_day_time);

				/*
				 * SQL Standard wants only 1 "<sign>" preceding the whole
				 * interval ... but can't do that if mixed signs.
				 */
				if (has_negative && sql_standard_value)
				{
					*cp++ = '-';
					year = -year;
					mon = -mon;
					mday = -mday;
					hour = -hour;
					min = -min;
					sec = -sec;
					fsec = -fsec;
				}

				if (!has_negative && !has_positive)
				{
					sprintf(cp, "0");
				}
				else if (!sql_standard_value)
				{
					/*
					 * For non sql-standard interval values, force outputting
					 * the signs to avoid ambiguities with intervals with
					 * mixed sign components.
					 */
					char		year_sign = (year < 0 || mon < 0) ? '-' : '+';
					char		day_sign = (mday < 0) ? '-' : '+';
					char		sec_sign = (hour < 0 || min < 0 ||
											sec < 0 || fsec < 0) ? '-' : '+';

					sprintf(cp, "%c%d-%d %c%d %c%d:%02d:",
							year_sign, abs(year), abs(mon),
							day_sign, abs(mday),
							sec_sign, abs(hour), abs(min));
					cp += strlen(cp);
					AppendSeconds(cp, sec, fsec, MAX_INTERVAL_PRECISION, true);
				}
				else if (has_year_month)
				{
					sprintf(cp, "%d-%d", year, mon);
				}
				else if (has_day)
				{
					sprintf(cp, "%d %d:%02d:", mday, hour, min);
					cp += strlen(cp);
					AppendSeconds(cp, sec, fsec, MAX_INTERVAL_PRECISION, true);
				}
				else
				{
					sprintf(cp, "%d:%02d:", hour, min);
					cp += strlen(cp);
					AppendSeconds(cp, sec, fsec, MAX_INTERVAL_PRECISION, true);
				}
			}
			break;

			/* ISO 8601 "time-intervals by duration only" */
		case INTSTYLE_ISO_8601:
			/* special-case zero to avoid printing nothing */
			if (year == 0 && mon == 0 && mday == 0 &&
				hour == 0 && min == 0 && sec == 0 && fsec == 0)
			{
				sprintf(cp, "PT0S");
				break;
			}
			*cp++ = 'P';
			cp = AddISO8601IntPart(cp, year, 'Y');
			cp = AddISO8601IntPart(cp, mon, 'M');
			cp = AddISO8601IntPart(cp, mday, 'D');
			if (hour != 0 || min != 0 || sec != 0 || fsec != 0)
				*cp++ = 'T';
			cp = AddISO8601IntPart(cp, hour, 'H');
			cp = AddISO8601IntPart(cp, min, 'M');
			if (sec != 0 || fsec != 0)
			{
				if (sec < 0 || fsec < 0)
					*cp++ = '-';
				AppendSeconds(cp, sec, fsec, MAX_INTERVAL_PRECISION, false);
				cp += strlen(cp);
				*cp++ = 'S';
				*cp++ = '\0';
			}
			break;

			/* Compatible with postgresql < 8.4 when DateStyle = 'iso' */
		case INTSTYLE_POSTGRES:
			cp = AddPostgresIntPart(cp, year, "year", &is_zero, &is_before);

			/*
			 * Ideally we should spell out "month" like we do for "year" and
			 * "day".  However, for backward compatibility, we can't easily
			 * fix this.  bjm 2011-05-24
			 */
			cp = AddPostgresIntPart(cp, mon, "mon", &is_zero, &is_before);
			cp = AddPostgresIntPart(cp, mday, "day", &is_zero, &is_before);
			if (is_zero || hour != 0 || min != 0 || sec != 0 || fsec != 0)
			{
				bool		minus = (hour < 0 || min < 0 || sec < 0 || fsec < 0);

				sprintf(cp, "%s%s%02d:%02d:",
						is_zero ? "" : " ",
						(minus ? "-" : (is_before ? "+" : "")),
						abs(hour), abs(min));
				cp += strlen(cp);
				AppendSeconds(cp, sec, fsec, MAX_INTERVAL_PRECISION, true);
			}
			break;

			/* Compatible with postgresql < 8.4 when DateStyle != 'iso' */
		case INTSTYLE_POSTGRES_VERBOSE:
		default:
			strcpy(cp, "@");
			cp++;
			cp = AddVerboseIntPart(cp, year, "year", &is_zero, &is_before);
			cp = AddVerboseIntPart(cp, mon, "mon", &is_zero, &is_before);
			cp = AddVerboseIntPart(cp, mday, "day", &is_zero, &is_before);
			cp = AddVerboseIntPart(cp, hour, "hour", &is_zero, &is_before);
			cp = AddVerboseIntPart(cp, min, "min", &is_zero, &is_before);
			if (sec != 0 || fsec != 0)
			{
				*cp++ = ' ';
				if (sec < 0 || (sec == 0 && fsec < 0))
				{
					if (is_zero)
						is_before = TRUE;
					else if (!is_before)
						*cp++ = '-';
				}
				else if (is_before)
					*cp++ = '-';
				AppendSeconds(cp, sec, fsec, MAX_INTERVAL_PRECISION, false);
				cp += strlen(cp);
				sprintf(cp, " sec%s",
						(abs(sec) != 1 || fsec != 0) ? "s" : "");
				is_zero = FALSE;
			}
			/* identically zero? then put in a unitless zero... */
			if (is_zero)
				strcat(cp, " 0");
			if (is_before)
				strcat(cp, " ago");
			break;
	}
}


/*
 * We've been burnt by stupid errors in the ordering of the datetkn tables
 * once too often.	Arrange to check them during postmaster start.
 */
static bool
CheckDateTokenTable(const char *tablename, const datetkn *base, int nel)
{
	bool		ok = true;
	int			i;

	for (i = 1; i < nel; i++)
	{
		if (strncmp(base[i - 1].token, base[i].token, TOKMAXLEN) >= 0)
		{
			/* %.*s is safe since all our tokens are ASCII */
			elog(LOG, "ordering error in %s table: \"%.*s\" >= \"%.*s\"",
				 tablename,
				 TOKMAXLEN, base[i - 1].token,
				 TOKMAXLEN, base[i].token);
			ok = false;
		}
	}
	return ok;
}

bool
CheckDateTokenTables(void)
{
	bool		ok = true;

	Assert(UNIX_EPOCH_JDATE == date2j(1970, 1, 1));
	Assert(POSTGRES_EPOCH_JDATE == date2j(2000, 1, 1));

	ok &= CheckDateTokenTable("datetktbl", datetktbl, szdatetktbl);
	ok &= CheckDateTokenTable("deltatktbl", deltatktbl, szdeltatktbl);
	return ok;
}

/*
 * Common code for temporal protransform functions.  Types time, timetz,
 * timestamp and timestamptz each have a range of allowed precisions.  An
 * unspecified precision is rigorously equivalent to the highest specifiable
 * precision.
 *
 * Note: timestamp_scale throws an error when the typmod is out of range, but
 * we can't get there from a cast: our typmodin will have caught it already.
 */
Node *
TemporalTransform(int32 max_precis, Node *node)
{
	FuncExpr   *expr = (FuncExpr *) node;
	Node	   *ret = NULL;
	Node	   *typmod;

	Assert(IsA(expr, FuncExpr));
	Assert(list_length(expr->args) >= 2);

	typmod = (Node *) lsecond(expr->args);

	if (IsA(typmod, Const) &&!((Const *) typmod)->constisnull)
	{
		Node	   *source = (Node *) linitial(expr->args);
		int32		old_precis = exprTypmod(source);
		int32		new_precis = DatumGetInt32(((Const *) typmod)->constvalue);

		if (new_precis < 0 || new_precis == max_precis ||
			(old_precis >= 0 && new_precis >= old_precis))
			ret = relabel_to_typmod(source, new_precis);
	}

	return ret;
}

/*
 * This function gets called during timezone config file load or reload
 * to create the final array of timezone tokens.  The argument array
 * is already sorted in name order.  The data is converted to datetkn
 * format and installed in *tbl, which must be allocated by the caller.
 */
void
ConvertTimeZoneAbbrevs(TimeZoneAbbrevTable *tbl,
					   struct tzEntry *abbrevs, int n)
{
	datetkn    *newtbl = tbl->abbrevs;
	int			i;

	tbl->numabbrevs = n;
	for (i = 0; i < n; i++)
	{
		/* do NOT use strlcpy here; token field need not be null-terminated */
		strncpy(newtbl[i].token, abbrevs[i].abbrev, TOKMAXLEN);
		newtbl[i].type = abbrevs[i].is_dst ? DTZ : TZ;
		TOVAL(&newtbl[i], abbrevs[i].offset / MINS_PER_HOUR);
	}

	/* Check the ordering, if testing */
	Assert(CheckDateTokenTable("timezone offset", newtbl, n));
}

/*
 * Install a TimeZoneAbbrevTable as the active table.
 *
 * Caller is responsible that the passed table doesn't go away while in use.
 */
void
InstallTimeZoneAbbrevs(TimeZoneAbbrevTable *tbl)
{
	int			i;

	timezonetktbl = tbl->abbrevs;
	sztimezonetktbl = tbl->numabbrevs;

	/* clear date cache in case it contains any stale timezone names */
	for (i = 0; i < MAXDATEFIELDS; i++)
		datecache[i] = NULL;
}

/*
 * This set-returning function reads all the available time zone abbreviations
 * and returns a set of (abbrev, utc_offset, is_dst).
 */
Datum
pg_timezone_abbrevs(PG_FUNCTION_ARGS)
{
	FuncCallContext *funcctx;
	int		   *pindex;
	Datum		result;
	HeapTuple	tuple;
	Datum		values[3];
	bool		nulls[3];
	char		buffer[TOKMAXLEN + 1];
	unsigned char *p;
	struct pg_tm tm;
	Interval   *resInterval;

	/* stuff done only on the first call of the function */
	if (SRF_IS_FIRSTCALL())
	{
		TupleDesc	tupdesc;
		MemoryContext oldcontext;

		/* create a function context for cross-call persistence */
		funcctx = SRF_FIRSTCALL_INIT();

		/*
		 * switch to memory context appropriate for multiple function calls
		 */
		oldcontext = MemoryContextSwitchTo(funcctx->multi_call_memory_ctx);

		/* allocate memory for user context */
		pindex = (int *) palloc(sizeof(int));
		*pindex = 0;
		funcctx->user_fctx = (void *) pindex;

		/*
		 * build tupdesc for result tuples. This must match this function's
		 * pg_proc entry!
		 */
		tupdesc = CreateTemplateTupleDesc(3, false);
		TupleDescInitEntry(tupdesc, (AttrNumber) 1, "abbrev",
						   TEXTOID, -1, 0);
		TupleDescInitEntry(tupdesc, (AttrNumber) 2, "utc_offset",
						   INTERVALOID, -1, 0);
		TupleDescInitEntry(tupdesc, (AttrNumber) 3, "is_dst",
						   BOOLOID, -1, 0);

		funcctx->tuple_desc = BlessTupleDesc(tupdesc);
		MemoryContextSwitchTo(oldcontext);
	}

	/* stuff done on every call of the function */
	funcctx = SRF_PERCALL_SETUP();
	pindex = (int *) funcctx->user_fctx;

	if (*pindex >= sztimezonetktbl)
		SRF_RETURN_DONE(funcctx);

	MemSet(nulls, 0, sizeof(nulls));

	/*
	 * Convert name to text, using upcasing conversion that is the inverse of
	 * what ParseDateTime() uses.
	 */
	strncpy(buffer, timezonetktbl[*pindex].token, TOKMAXLEN);
	buffer[TOKMAXLEN] = '\0';	/* may not be null-terminated */
	for (p = (unsigned char *) buffer; *p; p++)
		*p = pg_toupper(*p);

	values[0] = CStringGetTextDatum(buffer);

	MemSet(&tm, 0, sizeof(struct pg_tm));
	tm.tm_min = (-1) * FROMVAL(&timezonetktbl[*pindex]);
	resInterval = (Interval *) palloc(sizeof(Interval));
	tm2interval(&tm, 0, resInterval);
	values[1] = IntervalPGetDatum(resInterval);

	Assert(timezonetktbl[*pindex].type == DTZ ||
		   timezonetktbl[*pindex].type == TZ);
	values[2] = BoolGetDatum(timezonetktbl[*pindex].type == DTZ);

	(*pindex)++;

	tuple = heap_form_tuple(funcctx->tuple_desc, values, nulls);
	result = HeapTupleGetDatum(tuple);

	SRF_RETURN_NEXT(funcctx, result);
}

/*
 * This set-returning function reads all the available full time zones
 * and returns a set of (name, abbrev, utc_offset, is_dst).
 */
Datum
pg_timezone_names(PG_FUNCTION_ARGS)
{
	MemoryContext oldcontext;
	FuncCallContext *funcctx;
	pg_tzenum  *tzenum;
	pg_tz	   *tz;
	Datum		result;
	HeapTuple	tuple;
	Datum		values[4];
	bool		nulls[4];
	int			tzoff;
	struct pg_tm tm;
	fsec_t		fsec;
	const char *tzn;
	Interval   *resInterval;
	struct pg_tm itm;

	/* stuff done only on the first call of the function */
	if (SRF_IS_FIRSTCALL())
	{
		TupleDesc	tupdesc;

		/* create a function context for cross-call persistence */
		funcctx = SRF_FIRSTCALL_INIT();

		/*
		 * switch to memory context appropriate for multiple function calls
		 */
		oldcontext = MemoryContextSwitchTo(funcctx->multi_call_memory_ctx);

		/* initialize timezone scanning code */
		tzenum = pg_tzenumerate_start();
		funcctx->user_fctx = (void *) tzenum;

		/*
		 * build tupdesc for result tuples. This must match this function's
		 * pg_proc entry!
		 */
		tupdesc = CreateTemplateTupleDesc(4, false);
		TupleDescInitEntry(tupdesc, (AttrNumber) 1, "name",
						   TEXTOID, -1, 0);
		TupleDescInitEntry(tupdesc, (AttrNumber) 2, "abbrev",
						   TEXTOID, -1, 0);
		TupleDescInitEntry(tupdesc, (AttrNumber) 3, "utc_offset",
						   INTERVALOID, -1, 0);
		TupleDescInitEntry(tupdesc, (AttrNumber) 4, "is_dst",
						   BOOLOID, -1, 0);

		funcctx->tuple_desc = BlessTupleDesc(tupdesc);
		MemoryContextSwitchTo(oldcontext);
	}

	/* stuff done on every call of the function */
	funcctx = SRF_PERCALL_SETUP();
	tzenum = (pg_tzenum *) funcctx->user_fctx;

	/* search for another zone to display */
	for (;;)
	{
		oldcontext = MemoryContextSwitchTo(funcctx->multi_call_memory_ctx);
		tz = pg_tzenumerate_next(tzenum);
		MemoryContextSwitchTo(oldcontext);

		if (!tz)
		{
			pg_tzenumerate_end(tzenum);
			funcctx->user_fctx = NULL;
			SRF_RETURN_DONE(funcctx);
		}

		/* Convert now() to local time in this zone */
		if (timestamp2tm(GetCurrentTransactionStartTimestamp(),
						 &tzoff, &tm, &fsec, &tzn, tz) != 0)
			continue;			/* ignore if conversion fails */

		/* Ignore zic's rather silly "Factory" time zone */
		if (tzn && strcmp(tzn, "Local time zone must be set--see zic manual page") == 0)
			continue;

		/* Found a displayable zone */
		break;
	}

	MemSet(nulls, 0, sizeof(nulls));

	values[0] = CStringGetTextDatum(pg_get_timezone_name(tz));
	values[1] = CStringGetTextDatum(tzn ? tzn : "");

	MemSet(&itm, 0, sizeof(struct pg_tm));
	itm.tm_sec = -tzoff;
	resInterval = (Interval *) palloc(sizeof(Interval));
	tm2interval(&itm, 0, resInterval);
	values[2] = IntervalPGetDatum(resInterval);

	values[3] = BoolGetDatum(tm.tm_isdst > 0);

	tuple = heap_form_tuple(funcctx->tuple_desc, values, nulls);
	result = HeapTupleGetDatum(tuple);

	SRF_RETURN_NEXT(funcctx, result);
}<|MERGE_RESOLUTION|>--- conflicted
+++ resolved
@@ -2839,11 +2839,7 @@
 	else
 		min = 0;
 
-<<<<<<< HEAD
-	/* Range-check the values; see notes in utils/timestamp.h */
-=======
 	/* Range-check the values; see notes in datatype/timestamp.h */
->>>>>>> 80edfd76
 	if (hr < 0 || hr > MAX_TZDISP_HOUR)
 		return DTERR_TZDISP_OVERFLOW;
 	if (min < 0 || min >= MINS_PER_HOUR)
