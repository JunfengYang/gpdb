--- conflicted
+++ resolved
@@ -13,11 +13,7 @@
  * Portions Copyright (c) 1994, Regents of the University of California
  *
  * IDENTIFICATION
-<<<<<<< HEAD
- *	  $PostgreSQL: pgsql/src/backend/utils/mmgr/portalmem.c,v 1.106.2.5 2010/07/13 09:02:46 heikki Exp $
-=======
  *	  $PostgreSQL: pgsql/src/backend/utils/mmgr/portalmem.c,v 1.109 2008/04/02 18:31:50 tgl Exp $
->>>>>>> f260edb1
  *
  *-------------------------------------------------------------------------
  */
@@ -293,17 +289,12 @@
  * PortalDefineQuery
  *		A simple subroutine to establish a portal's query.
  *
-<<<<<<< HEAD
  * Notes: as of PG 8.4 (this part backported to GPDB already), caller MUST supply a sourceText string; it is not
  * allowed anymore to pass NULL.  (If you really don't have source text,
  * you can pass a constant string, perhaps "(query not available)".)
  *
  * commandTag shall be NULL if and only if the original query string
  * (before rewriting) was an empty string.  Also, the passed commandTag must
-=======
- * Notes: commandTag shall be NULL if and only if the original query string
- * (before rewriting) was an empty string.	Also, the passed commandTag must
->>>>>>> f260edb1
  * be a pointer to a constant string, since it is not copied.
  *
  * If cplan is provided, then it is a cached plan containing the stmts,
@@ -339,10 +330,7 @@
 
 	portal->prepStmtName = prepStmtName;
 	portal->sourceText = sourceText;
-<<<<<<< HEAD
 	portal->sourceTag = sourceTag;
-=======
->>>>>>> f260edb1
 	portal->commandTag = commandTag;
 	portal->stmts = stmts;
 	portal->cplan = cplan;
@@ -1112,36 +1100,19 @@
 		if (!portal->visible)
 			continue;
 
-		MemSet(nulls, false, sizeof(nulls));
-
-<<<<<<< HEAD
-		values[0] = DirectFunctionCall1(textin, CStringGetDatum((char *) portal->name));
-		if (!portal->sourceText)
-			nulls[1] = true;
-		else
-			values[1] = DirectFunctionCall1(textin,
-										CStringGetDatum((char *) portal->sourceText));
-=======
+		MemSet(nulls, 0, sizeof(nulls));
+
 		values[0] = CStringGetTextDatum(portal->name);
 		if (!portal->sourceText)
 			nulls[1] = true;
 		else
 			values[1] = CStringGetTextDatum(portal->sourceText);
->>>>>>> f260edb1
 		values[2] = BoolGetDatum(portal->cursorOptions & CURSOR_OPT_HOLD);
 		values[3] = BoolGetDatum(portal->cursorOptions & CURSOR_OPT_BINARY);
 		values[4] = BoolGetDatum(portal->cursorOptions & CURSOR_OPT_SCROLL);
 		values[5] = TimestampTzGetDatum(portal->creation_time);
 
-<<<<<<< HEAD
-		tuple = heap_form_tuple(tupdesc, values, nulls);
-
-		tuplestore_puttuple(tupstore, tuple);
-=======
-		/* switch to appropriate context while storing the tuple */
-		MemoryContextSwitchTo(per_query_ctx);
 		tuplestore_putvalues(tupstore, tupdesc, values, nulls);
->>>>>>> f260edb1
 	}
 
 	/* clean up and return the tuplestore */
