/*-------------------------------------------------------------------------
 *
 * sinvaladt.c
 *	  POSTGRES shared cache invalidation data manager.
 *
<<<<<<< HEAD
 * Portions Copyright (c) 1996-2012, PostgreSQL Global Development Group
=======
 * Portions Copyright (c) 1996-2008, PostgreSQL Global Development Group
>>>>>>> d13f41d2
 * Portions Copyright (c) 1994, Regents of the University of California
 *
 *
 * IDENTIFICATION
<<<<<<< HEAD
 *	  src/backend/storage/ipc/sinvaladt.c
=======
 *	  $PostgreSQL: pgsql/src/backend/storage/ipc/sinvaladt.c,v 1.66 2008/01/01 19:45:51 momjian Exp $
>>>>>>> d13f41d2
 *
 *-------------------------------------------------------------------------
 */
#include "postgres.h"

#include <signal.h>
#include <unistd.h>

#include "miscadmin.h"
#include "storage/backendid.h"
#include "storage/ipc.h"
#include "storage/lwlock.h"
<<<<<<< HEAD
#include "storage/procsignal.h"
=======
#include "storage/pmsignal.h"
#include "storage/proc.h"
>>>>>>> d13f41d2
#include "storage/shmem.h"
#include "storage/sinvaladt.h"
#include "storage/spin.h"


/*
 * Conceptually, the shared cache invalidation messages are stored in an
 * infinite array, where maxMsgNum is the next array subscript to store a
 * submitted message in, minMsgNum is the smallest array subscript containing
 * a message not yet read by all backends, and we always have maxMsgNum >=
 * minMsgNum.  (They are equal when there are no messages pending.)  For each
 * active backend, there is a nextMsgNum pointer indicating the next message it
 * needs to read; we have maxMsgNum >= nextMsgNum >= minMsgNum for every
 * backend.
 *
 * (In the current implementation, minMsgNum is a lower bound for the
 * per-process nextMsgNum values, but it isn't rigorously kept equal to the
 * smallest nextMsgNum --- it may lag behind.  We only update it when
 * SICleanupQueue is called, and we try not to do that often.)
 *
 * In reality, the messages are stored in a circular buffer of MAXNUMMESSAGES
 * entries.  We translate MsgNum values into circular-buffer indexes by
 * computing MsgNum % MAXNUMMESSAGES (this should be fast as long as
 * MAXNUMMESSAGES is a constant and a power of 2).	As long as maxMsgNum
 * doesn't exceed minMsgNum by more than MAXNUMMESSAGES, we have enough space
 * in the buffer.  If the buffer does overflow, we recover by setting the
 * "reset" flag for each backend that has fallen too far behind.  A backend
 * that is in "reset" state is ignored while determining minMsgNum.  When
 * it does finally attempt to receive inval messages, it must discard all
 * its invalidatable state, since it won't know what it missed.
 *
 * To reduce the probability of needing resets, we send a "catchup" interrupt
 * to any backend that seems to be falling unreasonably far behind.  The
 * normal behavior is that at most one such interrupt is in flight at a time;
 * when a backend completes processing a catchup interrupt, it executes
 * SICleanupQueue, which will signal the next-furthest-behind backend if
 * needed.	This avoids undue contention from multiple backends all trying
 * to catch up at once.  However, the furthest-back backend might be stuck
 * in a state where it can't catch up.  Eventually it will get reset, so it
 * won't cause any more problems for anyone but itself.  But we don't want
 * to find that a bunch of other backends are now too close to the reset
 * threshold to be saved.  So SICleanupQueue is designed to occasionally
 * send extra catchup interrupts as the queue gets fuller, to backends that
 * are far behind and haven't gotten one yet.  As long as there aren't a lot
 * of "stuck" backends, we won't need a lot of extra interrupts, since ones
 * that aren't stuck will propagate their interrupts to the next guy.
 *
 * We would have problems if the MsgNum values overflow an integer, so
 * whenever minMsgNum exceeds MSGNUMWRAPAROUND, we subtract MSGNUMWRAPAROUND
 * from all the MsgNum variables simultaneously.  MSGNUMWRAPAROUND can be
 * large so that we don't need to do this often.  It must be a multiple of
 * MAXNUMMESSAGES so that the existing circular-buffer entries don't need
 * to be moved when we do it.
 *
 * Access to the shared sinval array is protected by two locks, SInvalReadLock
 * and SInvalWriteLock.  Readers take SInvalReadLock in shared mode; this
 * authorizes them to modify their own ProcState but not to modify or even
 * look at anyone else's.  When we need to perform array-wide updates,
 * such as in SICleanupQueue, we take SInvalReadLock in exclusive mode to
 * lock out all readers.  Writers take SInvalWriteLock (always in exclusive
 * mode) to serialize adding messages to the queue.  Note that a writer
 * can operate in parallel with one or more readers, because the writer
 * has no need to touch anyone's ProcState, except in the infrequent cases
 * when SICleanupQueue is needed.  The only point of overlap is that
 * the writer wants to change maxMsgNum while readers need to read it.
 * We deal with that by having a spinlock that readers must take for just
 * long enough to read maxMsgNum, while writers take it for just long enough
 * to write maxMsgNum.	(The exact rule is that you need the spinlock to
 * read maxMsgNum if you are not holding SInvalWriteLock, and you need the
 * spinlock to write maxMsgNum unless you are holding both locks.)
 *
 * Note: since maxMsgNum is an int and hence presumably atomically readable/
 * writable, the spinlock might seem unnecessary.  The reason it is needed
 * is to provide a memory barrier: we need to be sure that messages written
 * to the array are actually there before maxMsgNum is increased, and that
 * readers will see that data after fetching maxMsgNum.  Multiprocessors
 * that have weak memory-ordering guarantees can fail without the memory
 * barrier instructions that are included in the spinlock sequences.
 */


/*
 * Configurable parameters.
 *
 * MAXNUMMESSAGES: max number of shared-inval messages we can buffer.
 * Must be a power of 2 for speed.
 *
 * MSGNUMWRAPAROUND: how often to reduce MsgNum variables to avoid overflow.
 * Must be a multiple of MAXNUMMESSAGES.  Should be large.
 *
 * CLEANUP_MIN: the minimum number of messages that must be in the buffer
 * before we bother to call SICleanupQueue.
 *
 * CLEANUP_QUANTUM: how often (in messages) to call SICleanupQueue once
 * we exceed CLEANUP_MIN.  Should be a power of 2 for speed.
 *
 * SIG_THRESHOLD: the minimum number of messages a backend must have fallen
 * behind before we'll send it PROCSIG_CATCHUP_INTERRUPT.
 *
 * WRITE_QUANTUM: the max number of messages to push into the buffer per
 * iteration of SIInsertDataEntries.  Noncritical but should be less than
 * CLEANUP_QUANTUM, because we only consider calling SICleanupQueue once
 * per iteration.
 */

#define MAXNUMMESSAGES 4096
#define MSGNUMWRAPAROUND (MAXNUMMESSAGES * 262144)
#define CLEANUP_MIN (MAXNUMMESSAGES / 2)
#define CLEANUP_QUANTUM (MAXNUMMESSAGES / 16)
#define SIG_THRESHOLD (MAXNUMMESSAGES / 2)
#define WRITE_QUANTUM 64

/* Per-backend state in shared invalidation structure */
typedef struct ProcState
{
	/* procPid is zero in an inactive ProcState array entry. */
	pid_t		procPid;		/* PID of backend, for signaling */
	/* nextMsgNum is meaningless if procPid == 0 or resetState is true. */
	int			nextMsgNum;		/* next message number to read */
	bool		resetState;		/* backend needs to reset its state */
	bool		signaled;		/* backend has been sent catchup signal */
	bool		hasMessages;	/* backend has unread messages */

	/*
	 * Backend only sends invalidations, never receives them. This only makes
	 * sense for Startup process during recovery because it doesn't maintain a
	 * relcache, yet it fires inval messages to allow query backends to see
	 * schema changes.
	 */
	bool		sendOnly;		/* backend only sends, never receives */
} ProcState;

/* Shared cache invalidation memory segment */
typedef struct SISeg
{
	/*
	 * General state information
	 */
	int			minMsgNum;		/* oldest message still needed */
	int			maxMsgNum;		/* next message number to be assigned */
	int			nextThreshold;	/* # of messages to call SICleanupQueue */
	int			lastBackend;	/* index of last active procState entry, +1 */
	int			maxBackends;	/* size of procState array */

	slock_t		msgnumLock;		/* spinlock protecting maxMsgNum */

	/*
	 * Circular buffer holding shared-inval messages
	 */
	SharedInvalidationMessage buffer[MAXNUMMESSAGES];

	/*
	 * Per-backend state info.
	 *
	 * We declare procState as 1 entry because C wants a fixed-size array, but
	 * actually it is maxBackends entries long.
	 */
	ProcState	procState[1];	/* reflects the invalidation state */
} SISeg;

static SISeg *shmInvalBuffer;	/* pointer to the shared inval buffer */


static LocalTransactionId nextLocalTransactionId;

static void CleanupInvalidationState(int status, Datum arg);


/*
 * SInvalShmemSize --- return shared-memory space needed
 */
Size
SInvalShmemSize(void)
{
	Size		size;

	size = offsetof(SISeg, procState);
	size = add_size(size, mul_size(sizeof(ProcState), MaxBackends));

	size = add_size(size, mul_size(sizeof(LocalTransactionId), MaxBackends));

	return size;
}

/*
 * CreateSharedInvalidationState
 *		Create and initialize the SI message buffer
 */
void
CreateSharedInvalidationState(void)
{
<<<<<<< HEAD
=======
	SISeg	   *segP;
>>>>>>> d13f41d2
	Size		size;
	int			i;
	bool		found;

	/* Allocate space in shared memory */
	size = offsetof(SISeg, procState);
	size = add_size(size, mul_size(sizeof(ProcState), MaxBackends));

<<<<<<< HEAD
	shmInvalBuffer = (SISeg *)
=======
	shmInvalBuffer = segP = (SISeg *)
>>>>>>> d13f41d2
		ShmemInitStruct("shmInvalBuffer", size, &found);
	if (found)
		return;

<<<<<<< HEAD
	/* Clear message counters, save size of procState array, init spinlock */
	shmInvalBuffer->minMsgNum = 0;
	shmInvalBuffer->maxMsgNum = 0;
	shmInvalBuffer->nextThreshold = CLEANUP_MIN;
	shmInvalBuffer->lastBackend = 0;
	shmInvalBuffer->maxBackends = MaxBackends;
	SpinLockInit(&shmInvalBuffer->msgnumLock);

	/* The buffer[] array is initially all unused, so we need not fill it */

	/* Mark all backends inactive */
	for (i = 0; i < shmInvalBuffer->maxBackends; i++)
	{
		shmInvalBuffer->procState[i].procPid = 0;		/* inactive */
		shmInvalBuffer->procState[i].nextMsgNum = 0;	/* meaningless */
		shmInvalBuffer->procState[i].resetState = false;
		shmInvalBuffer->procState[i].signaled = false;
		shmInvalBuffer->procState[i].hasMessages = false;
=======
	segP->nextLXID = ShmemAlloc(sizeof(LocalTransactionId) * MaxBackends);

	/* Clear message counters, save size of procState array */
	segP->minMsgNum = 0;
	segP->maxMsgNum = 0;
	segP->lastBackend = 0;
	segP->maxBackends = MaxBackends;
	segP->freeBackends = MaxBackends;

	/* The buffer[] array is initially all unused, so we need not fill it */

	/* Mark all backends inactive, and initialize nextLXID */
	for (i = 0; i < segP->maxBackends; i++)
	{
		segP->procState[i].nextMsgNum = -1;		/* inactive */
		segP->procState[i].resetState = false;
		segP->nextLXID[i] = InvalidLocalTransactionId;
>>>>>>> d13f41d2
	}
}

/*
 * SharedInvalBackendInit
 *		Initialize a new backend to operate on the sinval buffer
 */
void
SharedInvalBackendInit(bool sendOnly)
{
	int			index;
	ProcState  *stateP = NULL;
	SISeg	   *segP = shmInvalBuffer;

	/*
	 * This can run in parallel with read operations, but not with write
	 * operations, since SIInsertDataEntries relies on lastBackend to set
	 * hasMessages appropriately.
	 */
	LWLockAcquire(SInvalWriteLock, LW_EXCLUSIVE);

	/* Look for a free entry in the procState array */
	for (index = 0; index < segP->lastBackend; index++)
	{
		if (segP->procState[index].procPid == 0)		/* inactive slot? */
		{
			stateP = &segP->procState[index];
			break;
		}
	}

	if (stateP == NULL)
	{
		if (segP->lastBackend < segP->maxBackends)
		{
			stateP = &segP->procState[segP->lastBackend];
			Assert(stateP->procPid == 0);
			segP->lastBackend++;
		}
		else
		{
			/*
			 * out of procState slots: MaxBackends exceeded -- report normally
			 */
			MyBackendId = InvalidBackendId;
			LWLockRelease(SInvalWriteLock);
			ereport(FATAL,
					(errcode(ERRCODE_TOO_MANY_CONNECTIONS),
					 errmsg("sorry, too many clients already")));
		}
	}

	MyBackendId = (stateP - &segP->procState[0]) + 1;

<<<<<<< HEAD
=======
#ifdef	INVALIDDEBUG
	elog(DEBUG2, "my backend id is %d", MyBackendId);
#endif   /* INVALIDDEBUG */

	/* Advertise assigned backend ID in MyProc */
	MyProc->backendId = MyBackendId;

	/* Reduce free slot count */
	segP->freeBackends--;

	/* Fetch next local transaction ID into local memory */
	nextLocalTransactionId = segP->nextLXID[MyBackendId - 1];

>>>>>>> d13f41d2
	/* mark myself active, with all extant messages already read */
	stateP->procPid = MyProcPid;
	stateP->nextMsgNum = segP->maxMsgNum;
	stateP->resetState = false;
	stateP->signaled = false;
	stateP->hasMessages = false;
	stateP->sendOnly = sendOnly;

	LWLockRelease(SInvalWriteLock);

	/* register exit routine to mark my entry inactive at exit */
	on_shmem_exit(CleanupInvalidationState, PointerGetDatum(segP));

	elog(DEBUG4, "my backend ID is %d", MyBackendId);
}

/*
 * CleanupInvalidationState
 *		Mark the current backend as no longer active.
 *
 * This function is called via on_shmem_exit() during backend shutdown.
 *
 * arg is really of type "SISeg*".
 */
static void
CleanupInvalidationState(int status, Datum arg)
{
	SISeg	   *segP = (SISeg *) DatumGetPointer(arg);
	ProcState  *stateP;
	int			i;

	Assert(PointerIsValid(segP));

	LWLockAcquire(SInvalWriteLock, LW_EXCLUSIVE);

	stateP = &segP->procState[MyBackendId - 1];

	/* Update next local transaction ID for next holder of this backendID */
	segP->nextLXID[MyBackendId - 1] = nextLocalTransactionId;

	/* Mark myself inactive */
	stateP->procPid = 0;
	stateP->nextMsgNum = 0;
	stateP->resetState = false;
	stateP->signaled = false;

	/* Recompute index of last active backend */
	for (i = segP->lastBackend; i > 0; i--)
	{
		if (segP->procState[i - 1].procPid != 0)
			break;
	}
	segP->lastBackend = i;

	LWLockRelease(SInvalWriteLock);
}

/*
 * SIInsertDataEntries
 *		Add new invalidation message(s) to the buffer.
 */
void
SIInsertDataEntries(const SharedInvalidationMessage *data, int n)
{
	SISeg	   *segP = shmInvalBuffer;

	/*
	 * N can be arbitrarily large.	We divide the work into groups of no more
	 * than WRITE_QUANTUM messages, to be sure that we don't hold the lock for
	 * an unreasonably long time.  (This is not so much because we care about
	 * letting in other writers, as that some just-caught-up backend might be
	 * trying to do SICleanupQueue to pass on its signal, and we don't want it
	 * to have to wait a long time.)  Also, we need to consider calling
	 * SICleanupQueue every so often.
	 */
	while (n > 0)
	{
		int			nthistime = Min(n, WRITE_QUANTUM);
		int			numMsgs;
		int			max;
		int			i;

		n -= nthistime;

		LWLockAcquire(SInvalWriteLock, LW_EXCLUSIVE);

		/*
		 * If the buffer is full, we *must* acquire some space.  Clean the
		 * queue and reset anyone who is preventing space from being freed.
		 * Otherwise, clean the queue only when it's exceeded the next
		 * fullness threshold.	We have to loop and recheck the buffer state
		 * after any call of SICleanupQueue.
		 */
		for (;;)
		{
			numMsgs = segP->maxMsgNum - segP->minMsgNum;
			if (numMsgs + nthistime > MAXNUMMESSAGES ||
				numMsgs >= segP->nextThreshold)
				SICleanupQueue(true, nthistime);
			else
				break;
		}

		/*
		 * Insert new message(s) into proper slot of circular buffer
		 */
		max = segP->maxMsgNum;
		while (nthistime-- > 0)
		{
			segP->buffer[max % MAXNUMMESSAGES] = *data++;
			max++;
		}

		/* Update current value of maxMsgNum using spinlock */
		{
			/* use volatile pointer to prevent code rearrangement */
			volatile SISeg *vsegP = segP;

			SpinLockAcquire(&vsegP->msgnumLock);
			vsegP->maxMsgNum = max;
			SpinLockRelease(&vsegP->msgnumLock);
		}

		/*
		 * Now that the maxMsgNum change is globally visible, we give everyone
		 * a swift kick to make sure they read the newly added messages.
		 * Releasing SInvalWriteLock will enforce a full memory barrier, so
		 * these (unlocked) changes will be committed to memory before we exit
		 * the function.
		 */
		for (i = 0; i < segP->lastBackend; i++)
		{
			ProcState  *stateP = &segP->procState[i];

			stateP->hasMessages = true;
		}

		LWLockRelease(SInvalWriteLock);
	}
}

/*
 * SIGetDataEntries
 *		get next SI message(s) for current backend, if there are any
 *
 * Possible return values:
 *	0:	 no SI message available
 *	n>0: next n SI messages have been extracted into data[]
 * -1:	 SI reset message extracted
 *
 * If the return value is less than the array size "datasize", the caller
 * can assume that there are no more SI messages after the one(s) returned.
 * Otherwise, another call is needed to collect more messages.
 *
 * NB: this can run in parallel with other instances of SIGetDataEntries
 * executing on behalf of other backends, since each instance will modify only
 * fields of its own backend's ProcState, and no instance will look at fields
 * of other backends' ProcStates.  We express this by grabbing SInvalReadLock
 * in shared mode.	Note that this is not exactly the normal (read-only)
 * interpretation of a shared lock! Look closely at the interactions before
 * allowing SInvalReadLock to be grabbed in shared mode for any other reason!
 *
 * NB: this can also run in parallel with SIInsertDataEntries.	It is not
 * guaranteed that we will return any messages added after the routine is
 * entered.
 *
 * Note: we assume that "datasize" is not so large that it might be important
 * to break our hold on SInvalReadLock into segments.
 */
int
SIGetDataEntries(SharedInvalidationMessage *data, int datasize)
{
	SISeg	   *segP;
	ProcState  *stateP;
	int			max;
	int			n;

	segP = shmInvalBuffer;
	stateP = &segP->procState[MyBackendId - 1];

	/*
	 * Before starting to take locks, do a quick, unlocked test to see whether
	 * there can possibly be anything to read.	On a multiprocessor system,
	 * it's possible that this load could migrate backwards and occur before
	 * we actually enter this function, so we might miss a sinval message that
	 * was just added by some other processor.	But they can't migrate
	 * backwards over a preceding lock acquisition, so it should be OK.  If we
	 * haven't acquired a lock preventing against further relevant
	 * invalidations, any such occurrence is not much different than if the
	 * invalidation had arrived slightly later in the first place.
	 */
	if (!stateP->hasMessages)
		return 0;

	LWLockAcquire(SInvalReadLock, LW_SHARED);

	/*
	 * We must reset hasMessages before determining how many messages we're
	 * going to read.  That way, if new messages arrive after we have
	 * determined how many we're reading, the flag will get reset and we'll
	 * notice those messages part-way through.
	 *
	 * Note that, if we don't end up reading all of the messages, we had
	 * better be certain to reset this flag before exiting!
	 */
	stateP->hasMessages = false;

	/* Fetch current value of maxMsgNum using spinlock */
	{
		/* use volatile pointer to prevent code rearrangement */
		volatile SISeg *vsegP = segP;

		SpinLockAcquire(&vsegP->msgnumLock);
		max = vsegP->maxMsgNum;
		SpinLockRelease(&vsegP->msgnumLock);
	}

	if (stateP->resetState)
	{
		/*
		 * Force reset.  We can say we have dealt with any messages added
		 * since the reset, as well; and that means we should clear the
		 * signaled flag, too.
		 */
		stateP->nextMsgNum = max;
		stateP->resetState = false;
		stateP->signaled = false;
		LWLockRelease(SInvalReadLock);
		return -1;
	}

	/*
	 * Retrieve messages and advance backend's counter, until data array is
	 * full or there are no more messages.
	 *
	 * There may be other backends that haven't read the message(s), so we
	 * cannot delete them here.  SICleanupQueue() will eventually remove them
	 * from the queue.
	 */
	n = 0;
	while (n < datasize && stateP->nextMsgNum < max)
	{
		data[n++] = segP->buffer[stateP->nextMsgNum % MAXNUMMESSAGES];
		stateP->nextMsgNum++;
	}

	/*
	 * If we have caught up completely, reset our "signaled" flag so that
	 * we'll get another signal if we fall behind again.
	 *
	 * If we haven't caught up completely, reset the hasMessages flag so that
	 * we see the remaining messages next time.
	 */
	if (stateP->nextMsgNum >= max)
		stateP->signaled = false;
	else
		stateP->hasMessages = true;

	LWLockRelease(SInvalReadLock);
	return n;
}

/*
 * SICleanupQueue
 *		Remove messages that have been consumed by all active backends
 *
 * callerHasWriteLock is TRUE if caller is holding SInvalWriteLock.
 * minFree is the minimum number of message slots to make free.
 *
 * Possible side effects of this routine include marking one or more
 * backends as "reset" in the array, and sending PROCSIG_CATCHUP_INTERRUPT
 * to some backend that seems to be getting too far behind.  We signal at
 * most one backend at a time, for reasons explained at the top of the file.
 *
 * Caution: because we transiently release write lock when we have to signal
 * some other backend, it is NOT guaranteed that there are still minFree
 * free message slots at exit.	Caller must recheck and perhaps retry.
 */
void
SICleanupQueue(bool callerHasWriteLock, int minFree)
{
	SISeg	   *segP = shmInvalBuffer;
	int			min,
				minsig,
				lowbound,
				numMsgs,
				i;
	ProcState  *needSig = NULL;

	/* Lock out all writers and readers */
	if (!callerHasWriteLock)
		LWLockAcquire(SInvalWriteLock, LW_EXCLUSIVE);
	LWLockAcquire(SInvalReadLock, LW_EXCLUSIVE);

	/*
	 * Recompute minMsgNum = minimum of all backends' nextMsgNum, identify the
	 * furthest-back backend that needs signaling (if any), and reset any
	 * backends that are too far back.	Note that because we ignore sendOnly
	 * backends here it is possible for them to keep sending messages without
	 * a problem even when they are the only active backend.
	 */
	min = segP->maxMsgNum;
	minsig = min - SIG_THRESHOLD;
	lowbound = min - MAXNUMMESSAGES + minFree;

	for (i = 0; i < segP->lastBackend; i++)
	{
		ProcState  *stateP = &segP->procState[i];
		int			n = stateP->nextMsgNum;

		/* Ignore if inactive or already in reset state */
		if (stateP->procPid == 0 || stateP->resetState || stateP->sendOnly)
			continue;

		/*
		 * If we must free some space and this backend is preventing it, force
		 * him into reset state and then ignore until he catches up.
		 */
		if (n < lowbound)
		{
			stateP->resetState = true;
			/* no point in signaling him ... */
			continue;
		}

		/* Track the global minimum nextMsgNum */
		if (n < min)
			min = n;

		/* Also see who's furthest back of the unsignaled backends */
		if (n < minsig && !stateP->signaled)
		{
			minsig = n;
			needSig = stateP;
		}
	}
	segP->minMsgNum = min;

	/*
	 * When minMsgNum gets really large, decrement all message counters so as
	 * to forestall overflow of the counters.  This happens seldom enough that
	 * folding it into the previous loop would be a loser.
	 */
	if (min >= MSGNUMWRAPAROUND)
	{
		segP->minMsgNum -= MSGNUMWRAPAROUND;
		segP->maxMsgNum -= MSGNUMWRAPAROUND;
		for (i = 0; i < segP->lastBackend; i++)
		{
			/* we don't bother skipping inactive entries here */
			segP->procState[i].nextMsgNum -= MSGNUMWRAPAROUND;
		}
	}
<<<<<<< HEAD

	/*
	 * Determine how many messages are still in the queue, and set the
	 * threshold at which we should repeat SICleanupQueue().
	 */
	numMsgs = segP->maxMsgNum - segP->minMsgNum;
	if (numMsgs < CLEANUP_MIN)
		segP->nextThreshold = CLEANUP_MIN;
	else
		segP->nextThreshold = (numMsgs / CLEANUP_QUANTUM + 1) * CLEANUP_QUANTUM;

	/*
	 * Lastly, signal anyone who needs a catchup interrupt.  Since
	 * SendProcSignal() might not be fast, we don't want to hold locks while
	 * executing it.
	 */
	if (needSig)
	{
		pid_t		his_pid = needSig->procPid;
		BackendId	his_backendId = (needSig - &segP->procState[0]) + 1;

		needSig->signaled = true;
		LWLockRelease(SInvalReadLock);
		LWLockRelease(SInvalWriteLock);
		elog(DEBUG4, "sending sinval catchup signal to PID %d", (int) his_pid);
		SendProcSignal(his_pid, PROCSIG_CATCHUP_INTERRUPT, his_backendId);
		if (callerHasWriteLock)
			LWLockAcquire(SInvalWriteLock, LW_EXCLUSIVE);
	}
	else
	{
		LWLockRelease(SInvalReadLock);
		if (!callerHasWriteLock)
			LWLockRelease(SInvalWriteLock);
	}
=======
}


/*
 * GetNextLocalTransactionId --- allocate a new LocalTransactionId
 *
 * We split VirtualTransactionIds into two parts so that it is possible
 * to allocate a new one without any contention for shared memory, except
 * for a bit of additional overhead during backend startup/shutdown.
 * The high-order part of a VirtualTransactionId is a BackendId, and the
 * low-order part is a LocalTransactionId, which we assign from a local
 * counter.  To avoid the risk of a VirtualTransactionId being reused
 * within a short interval, successive procs occupying the same backend ID
 * slot should use a consecutive sequence of local IDs, which is implemented
 * by copying nextLocalTransactionId as seen above.
 */
LocalTransactionId
GetNextLocalTransactionId(void)
{
	LocalTransactionId result;

	/* loop to avoid returning InvalidLocalTransactionId at wraparound */
	do
	{
		result = nextLocalTransactionId++;
	} while (!LocalTransactionIdIsValid(result));

	return result;
>>>>>>> d13f41d2
}<|MERGE_RESOLUTION|>--- conflicted
+++ resolved
@@ -3,20 +3,12 @@
  * sinvaladt.c
  *	  POSTGRES shared cache invalidation data manager.
  *
-<<<<<<< HEAD
  * Portions Copyright (c) 1996-2012, PostgreSQL Global Development Group
-=======
- * Portions Copyright (c) 1996-2008, PostgreSQL Global Development Group
->>>>>>> d13f41d2
  * Portions Copyright (c) 1994, Regents of the University of California
  *
  *
  * IDENTIFICATION
-<<<<<<< HEAD
  *	  src/backend/storage/ipc/sinvaladt.c
-=======
- *	  $PostgreSQL: pgsql/src/backend/storage/ipc/sinvaladt.c,v 1.66 2008/01/01 19:45:51 momjian Exp $
->>>>>>> d13f41d2
  *
  *-------------------------------------------------------------------------
  */
@@ -28,13 +20,10 @@
 #include "miscadmin.h"
 #include "storage/backendid.h"
 #include "storage/ipc.h"
+#include "storage/lock.h"
 #include "storage/lwlock.h"
-<<<<<<< HEAD
+#include "storage/proc.h"
 #include "storage/procsignal.h"
-=======
-#include "storage/pmsignal.h"
-#include "storage/proc.h"
->>>>>>> d13f41d2
 #include "storage/shmem.h"
 #include "storage/sinvaladt.h"
 #include "storage/spin.h"
@@ -165,6 +154,14 @@
 	 * schema changes.
 	 */
 	bool		sendOnly;		/* backend only sends, never receives */
+
+	/*
+	 * Next LocalTransactionId to use for each idle backend slot.  We keep
+	 * this here because it is indexed by BackendId and it is convenient to
+	 * copy the value to and from local memory when MyBackendId is set. It's
+	 * meaningless in an active ProcState entry.
+	 */
+	LocalTransactionId nextLXID;
 } ProcState;
 
 /* Shared cache invalidation memory segment */
@@ -214,8 +211,6 @@
 	size = offsetof(SISeg, procState);
 	size = add_size(size, mul_size(sizeof(ProcState), MaxBackends));
 
-	size = add_size(size, mul_size(sizeof(LocalTransactionId), MaxBackends));
-
 	return size;
 }
 
@@ -226,10 +221,6 @@
 void
 CreateSharedInvalidationState(void)
 {
-<<<<<<< HEAD
-=======
-	SISeg	   *segP;
->>>>>>> d13f41d2
 	Size		size;
 	int			i;
 	bool		found;
@@ -238,16 +229,11 @@
 	size = offsetof(SISeg, procState);
 	size = add_size(size, mul_size(sizeof(ProcState), MaxBackends));
 
-<<<<<<< HEAD
 	shmInvalBuffer = (SISeg *)
-=======
-	shmInvalBuffer = segP = (SISeg *)
->>>>>>> d13f41d2
 		ShmemInitStruct("shmInvalBuffer", size, &found);
 	if (found)
 		return;
 
-<<<<<<< HEAD
 	/* Clear message counters, save size of procState array, init spinlock */
 	shmInvalBuffer->minMsgNum = 0;
 	shmInvalBuffer->maxMsgNum = 0;
@@ -258,7 +244,7 @@
 
 	/* The buffer[] array is initially all unused, so we need not fill it */
 
-	/* Mark all backends inactive */
+	/* Mark all backends inactive, and initialize nextLXID */
 	for (i = 0; i < shmInvalBuffer->maxBackends; i++)
 	{
 		shmInvalBuffer->procState[i].procPid = 0;		/* inactive */
@@ -266,25 +252,7 @@
 		shmInvalBuffer->procState[i].resetState = false;
 		shmInvalBuffer->procState[i].signaled = false;
 		shmInvalBuffer->procState[i].hasMessages = false;
-=======
-	segP->nextLXID = ShmemAlloc(sizeof(LocalTransactionId) * MaxBackends);
-
-	/* Clear message counters, save size of procState array */
-	segP->minMsgNum = 0;
-	segP->maxMsgNum = 0;
-	segP->lastBackend = 0;
-	segP->maxBackends = MaxBackends;
-	segP->freeBackends = MaxBackends;
-
-	/* The buffer[] array is initially all unused, so we need not fill it */
-
-	/* Mark all backends inactive, and initialize nextLXID */
-	for (i = 0; i < segP->maxBackends; i++)
-	{
-		segP->procState[i].nextMsgNum = -1;		/* inactive */
-		segP->procState[i].resetState = false;
-		segP->nextLXID[i] = InvalidLocalTransactionId;
->>>>>>> d13f41d2
+		shmInvalBuffer->procState[i].nextLXID = InvalidLocalTransactionId;
 	}
 }
 
@@ -339,22 +307,12 @@
 
 	MyBackendId = (stateP - &segP->procState[0]) + 1;
 
-<<<<<<< HEAD
-=======
-#ifdef	INVALIDDEBUG
-	elog(DEBUG2, "my backend id is %d", MyBackendId);
-#endif   /* INVALIDDEBUG */
-
 	/* Advertise assigned backend ID in MyProc */
 	MyProc->backendId = MyBackendId;
 
-	/* Reduce free slot count */
-	segP->freeBackends--;
-
 	/* Fetch next local transaction ID into local memory */
-	nextLocalTransactionId = segP->nextLXID[MyBackendId - 1];
-
->>>>>>> d13f41d2
+	nextLocalTransactionId = stateP->nextLXID;
+
 	/* mark myself active, with all extant messages already read */
 	stateP->procPid = MyProcPid;
 	stateP->nextMsgNum = segP->maxMsgNum;
@@ -393,7 +351,7 @@
 	stateP = &segP->procState[MyBackendId - 1];
 
 	/* Update next local transaction ID for next holder of this backendID */
-	segP->nextLXID[MyBackendId - 1] = nextLocalTransactionId;
+	nextLocalTransactionId = stateP->nextLXID;
 
 	/* Mark myself inactive */
 	stateP->procPid = 0;
@@ -708,7 +666,6 @@
 			segP->procState[i].nextMsgNum -= MSGNUMWRAPAROUND;
 		}
 	}
-<<<<<<< HEAD
 
 	/*
 	 * Determine how many messages are still in the queue, and set the
@@ -744,7 +701,6 @@
 		if (!callerHasWriteLock)
 			LWLockRelease(SInvalWriteLock);
 	}
-=======
 }
 
 
@@ -773,5 +729,4 @@
 	} while (!LocalTransactionIdIsValid(result));
 
 	return result;
->>>>>>> d13f41d2
 }