--- conflicted
+++ resolved
@@ -3,13 +3,9 @@
  * proc.c
  *	  routines to manage per-process shared memory data structure
  *
-<<<<<<< HEAD
  * Portions Copyright (c) 2006-2008, Greenplum inc
  * Portions Copyright (c) 2012-Present Pivotal Software, Inc.
- * Portions Copyright (c) 1996-2010, PostgreSQL Global Development Group
-=======
  * Portions Copyright (c) 1996-2011, PostgreSQL Global Development Group
->>>>>>> a4bebdd9
  * Portions Copyright (c) 1994, Regents of the University of California
  *
  *
@@ -47,13 +43,9 @@
 #include "commands/async.h"
 #include "miscadmin.h"
 #include "postmaster/autovacuum.h"
-<<<<<<< HEAD
 #include "postmaster/fts.h"
 #include "replication/syncrep.h"
 #include "replication/walsender.h"
-=======
-#include "replication/syncrep.h"
->>>>>>> a4bebdd9
 #include "storage/ipc.h"
 #include "storage/spin.h"
 #include "storage/sinval.h"
@@ -231,10 +223,8 @@
 	{
 		PGSemaphoreCreate(&(procs[i].sem));
 		InitSharedLatch(&(procs[i].procLatch));
-
 		procs[i].links.next = (SHM_QUEUE *) ProcGlobal->freeProcs;
 		ProcGlobal->freeProcs = &procs[i];
-		InitSharedLatch(&procs[i].waitLatch);
 	}
 	ProcGlobal->procs = procs;
 	ProcGlobal->numFreeProcs = MaxConnections;
@@ -256,7 +246,6 @@
 		InitSharedLatch(&(procs[i].procLatch));
 		procs[i].links.next = (SHM_QUEUE *) ProcGlobal->autovacFreeProcs;
 		ProcGlobal->autovacFreeProcs = &procs[i];
-		InitSharedLatch(&procs[i].waitLatch);
 	}
 
 	/*
@@ -267,11 +256,7 @@
 	{
 		AuxiliaryProcs[i].pid = 0;		/* marks auxiliary proc as not in use */
 		PGSemaphoreCreate(&(AuxiliaryProcs[i].sem));
-<<<<<<< HEAD
 		InitSharedLatch(&(AuxiliaryProcs[i].procLatch));
-=======
-		InitSharedLatch(&procs[i].waitLatch);
->>>>>>> a4bebdd9
 	}
 
 	/* Create ProcStructLock spinlock, too */
@@ -380,12 +365,8 @@
 	 * for ftsProber, SeqServer etc who call InitProcess().
 	 * But MyPMChildSlot helps to get away with it.
 	 */
-<<<<<<< HEAD
 	if (IsUnderPostmaster && !IsAutoVacuumLauncherProcess()
 		&& MyPMChildSlot > 0)
-=======
-	if (IsUnderPostmaster && !IsAutoVacuumLauncherProcess())
->>>>>>> a4bebdd9
 		MarkPostmasterChildActive();
 
 	/*
@@ -420,7 +401,6 @@
 		SHMQueueInit(&(MyProc->myProcLocks[i]));
 	MyProc->recoveryConflictPending = false;
 
-<<<<<<< HEAD
     /* 
      * mppLocalProcessSerial uniquely identifies this backend process among
      * all those that our parent postmaster process creates over its lifetime. 
@@ -449,24 +429,17 @@
 		MyProc->mppIsWriter = true;
 	}
     
-	/* Initialize fields for sync rep */
-=======
 	/* Initialise for sync rep */
->>>>>>> a4bebdd9
 	MyProc->waitLSN.xlogid = 0;
 	MyProc->waitLSN.xrecoff = 0;
 	MyProc->syncRepState = SYNC_REP_NOT_WAITING;
 	SHMQueueElemInit(&(MyProc->syncRepLinks));
-<<<<<<< HEAD
 
 	/*
 	 * Acquire ownership of the PGPROC's latch, so that we can use WaitLatch.
 	 * Note that there's no particular need to do ResetLatch here.
 	 */
 	OwnLatch(&MyProc->procLatch);
-=======
-	OwnLatch((Latch *) &MyProc->waitLatch);
->>>>>>> a4bebdd9
 
 	/*
 	 * We might be reusing a semaphore that belonged to a failed process. So
@@ -847,7 +820,7 @@
 	Assert(MyProc != NULL);
 
 	/* Make sure we're out of the sync rep lists */
-	SyncRepCleanupAtProcExit();
+	SyncRepCleanupAtProcExit(0, 0);
 
 	/* 
 	 * Cleanup for any resource locks on portals - from holdable cursors or
