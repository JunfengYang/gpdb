--- conflicted
+++ resolved
@@ -3,13 +3,9 @@
  * proc.c
  *	  routines to manage per-process shared memory data structure
  *
-<<<<<<< HEAD
  * Portions Copyright (c) 2006-2008, Greenplum inc
  * Portions Copyright (c) 2012-Present Pivotal Software, Inc.
- * Portions Copyright (c) 1996-2016, PostgreSQL Global Development Group
-=======
  * Portions Copyright (c) 1996-2019, PostgreSQL Global Development Group
->>>>>>> 9e1c9f95
  * Portions Copyright (c) 1994, Regents of the University of California
  *
  *
@@ -711,14 +707,11 @@
 	MyProc->backendId = InvalidBackendId;
 	MyProc->databaseId = InvalidOid;
 	MyProc->roleId = InvalidOid;
-<<<<<<< HEAD
     MyProc->mppLocalProcessSerial = 0;
 	MyProc->mppSessionId = InvalidGpSessionId;
     MyProc->mppIsWriter = false;
-=======
 	MyProc->tempNamespaceId = InvalidOid;
 	MyProc->isBackgroundWorker = IsBackgroundWorker;
->>>>>>> 9e1c9f95
 	MyPgXact->delayChkpt = false;
 	MyPgXact->vacuumFlags = 0;
 	MyProc->lwWaiting = false;
@@ -1043,15 +1036,14 @@
 	/* Cancel any pending condition variable sleep, too */
 	ConditionVariableCancelSleep();
 
-<<<<<<< HEAD
 	MyProc->localDistribXactData.state = LOCALDISTRIBXACT_STATE_NONE;
     MyProc->mppLocalProcessSerial = 0;
 	MyProc->mppSessionId = InvalidGpSessionId;
     MyProc->mppIsWriter = false;
 	MyProc->pid = 0;
-
-=======
->>>>>>> 9e1c9f95
+	/* Cancel any pending condition variable sleep, too */
+	ConditionVariableCancelSleep();
+
 	/* Make sure active replication slots are released */
 	if (MyReplicationSlot != NULL)
 		ReplicationSlotRelease();
@@ -2160,7 +2152,7 @@
 	/*
 	 * Sleep on the semaphore.
 	 */
-	PGSemaphoreLock(&MyProc->sem);
+	PGSemaphoreLock(MyProc->sem);
 
 	if (LockTimeout > 0)
 	{
@@ -2225,7 +2217,7 @@
 	 * scenario where someone else granted us the lock we wanted before we
 	 * were able to remove ourselves from the wait-list.
 	 */
-	PGSemaphoreReset(&MyProc->sem);
+	PGSemaphoreReset(MyProc->sem);
 
 	return;
 }
