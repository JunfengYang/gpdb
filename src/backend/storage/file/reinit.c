/*-------------------------------------------------------------------------
 *
 * reinit.c
 *	  Reinitialization of unlogged relations
 *
 * Portions Copyright (c) 1996-2019, PostgreSQL Global Development Group
 * Portions Copyright (c) 1994, Regents of the University of California
 *
 * IDENTIFICATION
 *	  src/backend/storage/file/reinit.c
 *
 *-------------------------------------------------------------------------
 */

#include "postgres.h"

#include <unistd.h>

<<<<<<< HEAD
#include "catalog/catalog.h"
#include "catalog/pg_tablespace.h"
#include "cdb/cdbvars.h"
=======
>>>>>>> 9e1c9f95
#include "common/relpath.h"
#include "storage/copydir.h"
#include "storage/fd.h"
#include "storage/reinit.h"
#include "utils/hsearch.h"
#include "utils/memutils.h"

static void ResetUnloggedRelationsInTablespaceDir(const char *tsdirname,
												  int op);
static void ResetUnloggedRelationsInDbspaceDir(const char *dbspacedirname,
											   int op);

typedef struct
{
	char		oid[OIDCHARS + 1];
} unlogged_relation_entry;

/*
 * Reset unlogged relations from before the last restart.
 *
 * If op includes UNLOGGED_RELATION_CLEANUP, we remove all forks of any
 * relation with an "init" fork, except for the "init" fork itself.
 *
 * If op includes UNLOGGED_RELATION_INIT, we copy the "init" fork to the main
 * fork.
 */
void
ResetUnloggedRelations(int op)
{
<<<<<<< HEAD
	char		temp_path[MAXPGPATH + 11 + get_dbid_string_length() + 1 + sizeof(GP_TABLESPACE_VERSION_DIRECTORY)];
=======
	char		temp_path[MAXPGPATH + 10 + sizeof(TABLESPACE_VERSION_DIRECTORY)];
>>>>>>> 9e1c9f95
	DIR		   *spc_dir;
	struct dirent *spc_de;
	MemoryContext tmpctx,
				oldctx;

	/* Log it. */
	elog(DEBUG1, "resetting unlogged relations: cleanup %d init %d",
		 (op & UNLOGGED_RELATION_CLEANUP) != 0,
		 (op & UNLOGGED_RELATION_INIT) != 0);

	/*
	 * Just to be sure we don't leak any memory, let's create a temporary
	 * memory context for this operation.
	 */
	tmpctx = AllocSetContextCreate(CurrentMemoryContext,
								   "ResetUnloggedRelations",
								   ALLOCSET_DEFAULT_SIZES);
	oldctx = MemoryContextSwitchTo(tmpctx);

	/*
	 * First process unlogged files in pg_default ($PGDATA/base)
	 */
	ResetUnloggedRelationsInTablespaceDir("base", op);

	/*
	 * Cycle through directories for all non-default tablespaces.
	 */
	spc_dir = AllocateDir("pg_tblspc");

	while ((spc_de = ReadDir(spc_dir, "pg_tblspc")) != NULL)
	{
		if (strcmp(spc_de->d_name, ".") == 0 ||
			strcmp(spc_de->d_name, "..") == 0)
			continue;

		snprintf(temp_path, sizeof(temp_path), "pg_tblspc/%s/%s",
				 spc_de->d_name, GP_TABLESPACE_VERSION_DIRECTORY);
		ResetUnloggedRelationsInTablespaceDir(temp_path, op);
	}

	FreeDir(spc_dir);

	/*
	 * Restore memory context.
	 */
	MemoryContextSwitchTo(oldctx);
	MemoryContextDelete(tmpctx);
}

/*
 * Process one tablespace directory for ResetUnloggedRelations
 */
static void
ResetUnloggedRelationsInTablespaceDir(const char *tsdirname, int op)
{
	DIR		   *ts_dir;
	struct dirent *de;
	char		dbspace_path[MAXPGPATH * 2];

	ts_dir = AllocateDir(tsdirname);

	/*
	 * If we get ENOENT on a tablespace directory, log it and return.  This
	 * can happen if a previous DROP TABLESPACE crashed between removing the
	 * tablespace directory and removing the symlink in pg_tblspc.  We don't
	 * really want to prevent database startup in that scenario, so let it
	 * pass instead.  Any other type of error will be reported by ReadDir
	 * (causing a startup failure).
	 */
	if (ts_dir == NULL && errno == ENOENT)
	{
		ereport(LOG,
				(errcode_for_file_access(),
				 errmsg("could not open directory \"%s\": %m",
						tsdirname)));
		return;
	}

	while ((de = ReadDir(ts_dir, tsdirname)) != NULL)
	{
		/*
		 * We're only interested in the per-database directories, which have
		 * numeric names.  Note that this code will also (properly) ignore "."
		 * and "..".
		 */
		if (strspn(de->d_name, "0123456789") != strlen(de->d_name))
			continue;

		snprintf(dbspace_path, sizeof(dbspace_path), "%s/%s",
				 tsdirname, de->d_name);
		ResetUnloggedRelationsInDbspaceDir(dbspace_path, op);
	}

	FreeDir(ts_dir);
}

/*
 * Process one per-dbspace directory for ResetUnloggedRelations
 */
static void
ResetUnloggedRelationsInDbspaceDir(const char *dbspacedirname, int op)
{
	DIR		   *dbspace_dir;
	struct dirent *de;
	char		rm_path[MAXPGPATH * 2];

	/* Caller must specify at least one operation. */
	Assert((op & (UNLOGGED_RELATION_CLEANUP | UNLOGGED_RELATION_INIT)) != 0);

	/*
	 * Cleanup is a two-pass operation.  First, we go through and identify all
	 * the files with init forks.  Then, we go through again and nuke
	 * everything with the same OID except the init fork.
	 */
	if ((op & UNLOGGED_RELATION_CLEANUP) != 0)
	{
		HTAB	   *hash;
		HASHCTL		ctl;

		/*
		 * It's possible that someone could create a ton of unlogged relations
		 * in the same database & tablespace, so we'd better use a hash table
		 * rather than an array or linked list to keep track of which files
		 * need to be reset.  Otherwise, this cleanup operation would be
		 * O(n^2).
		 */
		memset(&ctl, 0, sizeof(ctl));
		ctl.keysize = sizeof(unlogged_relation_entry);
		ctl.entrysize = sizeof(unlogged_relation_entry);
		hash = hash_create("unlogged hash", 32, &ctl, HASH_ELEM);

		/* Scan the directory. */
		dbspace_dir = AllocateDir(dbspacedirname);
		while ((de = ReadDir(dbspace_dir, dbspacedirname)) != NULL)
		{
			ForkNumber	forkNum;
			int			oidchars;
			unlogged_relation_entry ent;

			/* Skip anything that doesn't look like a relation data file. */
			if (!parse_filename_for_nontemp_relation(de->d_name, &oidchars,
													 &forkNum))
				continue;

			/* Also skip it unless this is the init fork. */
			if (forkNum != INIT_FORKNUM)
				continue;

			/*
			 * Put the OID portion of the name into the hash table, if it
			 * isn't already.
			 */
			memset(ent.oid, 0, sizeof(ent.oid));
			memcpy(ent.oid, de->d_name, oidchars);
			hash_search(hash, &ent, HASH_ENTER, NULL);
		}

		/* Done with the first pass. */
		FreeDir(dbspace_dir);

		/*
		 * If we didn't find any init forks, there's no point in continuing;
		 * we can bail out now.
		 */
		if (hash_get_num_entries(hash) == 0)
		{
			hash_destroy(hash);
			return;
		}

		/*
		 * Now, make a second pass and remove anything that matches.
		 */
		dbspace_dir = AllocateDir(dbspacedirname);
		while ((de = ReadDir(dbspace_dir, dbspacedirname)) != NULL)
		{
			ForkNumber	forkNum;
			int			oidchars;
			bool		found;
			unlogged_relation_entry ent;

			/* Skip anything that doesn't look like a relation data file. */
			if (!parse_filename_for_nontemp_relation(de->d_name, &oidchars,
													 &forkNum))
				continue;

			/* We never remove the init fork. */
			if (forkNum == INIT_FORKNUM)
				continue;

			/*
			 * See whether the OID portion of the name shows up in the hash
			 * table.
			 */
			memset(ent.oid, 0, sizeof(ent.oid));
			memcpy(ent.oid, de->d_name, oidchars);
			hash_search(hash, &ent, HASH_FIND, &found);

			/* If so, nuke it! */
			if (found)
			{
				snprintf(rm_path, sizeof(rm_path), "%s/%s",
						 dbspacedirname, de->d_name);
				if (unlink(rm_path) < 0)
					ereport(ERROR,
							(errcode_for_file_access(),
							 errmsg("could not remove file \"%s\": %m",
									rm_path)));
				else
					elog(DEBUG2, "unlinked file \"%s\"", rm_path);
			}
		}

		/* Cleanup is complete. */
		FreeDir(dbspace_dir);
		hash_destroy(hash);
	}

	/*
	 * Initialization happens after cleanup is complete: we copy each init
	 * fork file to the corresponding main fork file.  Note that if we are
	 * asked to do both cleanup and init, we may never get here: if the
	 * cleanup code determines that there are no init forks in this dbspace,
	 * it will return before we get to this point.
	 */
	if ((op & UNLOGGED_RELATION_INIT) != 0)
	{
		/* Scan the directory. */
		dbspace_dir = AllocateDir(dbspacedirname);
		while ((de = ReadDir(dbspace_dir, dbspacedirname)) != NULL)
		{
			ForkNumber	forkNum;
			int			oidchars;
			char		oidbuf[OIDCHARS + 1];
			char		srcpath[MAXPGPATH * 2];
			char		dstpath[MAXPGPATH];

			/* Skip anything that doesn't look like a relation data file. */
			if (!parse_filename_for_nontemp_relation(de->d_name, &oidchars,
													 &forkNum))
				continue;

			/* Also skip it unless this is the init fork. */
			if (forkNum != INIT_FORKNUM)
				continue;

			/* Construct source pathname. */
			snprintf(srcpath, sizeof(srcpath), "%s/%s",
					 dbspacedirname, de->d_name);

			/* Construct destination pathname. */
			memcpy(oidbuf, de->d_name, oidchars);
			oidbuf[oidchars] = '\0';
			snprintf(dstpath, sizeof(dstpath), "%s/%s%s",
					 dbspacedirname, oidbuf, de->d_name + oidchars + 1 +
					 strlen(forkNames[INIT_FORKNUM]));

			/* OK, we're ready to perform the actual copy. */
			elog(DEBUG2, "copying %s to %s", srcpath, dstpath);
			copy_file(srcpath, dstpath);
		}

		FreeDir(dbspace_dir);

		/*
		 * copy_file() above has already called pg_flush_data() on the files
		 * it created. Now we need to fsync those files, because a checkpoint
		 * won't do it for us while we're in recovery. We do this in a
		 * separate pass to allow the kernel to perform all the flushes
		 * (especially the metadata ones) at once.
		 */
		dbspace_dir = AllocateDir(dbspacedirname);
		while ((de = ReadDir(dbspace_dir, dbspacedirname)) != NULL)
		{
			ForkNumber	forkNum;
			int			oidchars;
			char		oidbuf[OIDCHARS + 1];
			char		mainpath[MAXPGPATH];

			/* Skip anything that doesn't look like a relation data file. */
			if (!parse_filename_for_nontemp_relation(de->d_name, &oidchars,
													 &forkNum))
				continue;

			/* Also skip it unless this is the init fork. */
			if (forkNum != INIT_FORKNUM)
				continue;

			/* Construct main fork pathname. */
			memcpy(oidbuf, de->d_name, oidchars);
			oidbuf[oidchars] = '\0';
			snprintf(mainpath, sizeof(mainpath), "%s/%s%s",
					 dbspacedirname, oidbuf, de->d_name + oidchars + 1 +
					 strlen(forkNames[INIT_FORKNUM]));

			fsync_fname(mainpath, false);
		}

		FreeDir(dbspace_dir);

		/*
		 * Lastly, fsync the database directory itself, ensuring the
		 * filesystem remembers the file creations and deletions we've done.
		 * We don't bother with this during a call that does only
		 * UNLOGGED_RELATION_CLEANUP, because if recovery crashes before we
		 * get to doing UNLOGGED_RELATION_INIT, we'll redo the cleanup step
		 * too at the next startup attempt.
		 */
		fsync_fname(dbspacedirname, true);
	}
}

/*
 * Basic parsing of putative relation filenames.
 *
 * This function returns true if the file appears to be in the correct format
 * for a non-temporary relation and false otherwise.
 *
 * NB: If this function returns true, the caller is entitled to assume that
 * *oidchars has been set to the a value no more than OIDCHARS, and thus
 * that a buffer of OIDCHARS+1 characters is sufficient to hold the OID
 * portion of the filename.  This is critical to protect against a possible
 * buffer overrun.
 */
bool
parse_filename_for_nontemp_relation(const char *name, int *oidchars,
									ForkNumber *fork)
{
	int			pos;

	/* Look for a non-empty string of digits (that isn't too long). */
	for (pos = 0; isdigit((unsigned char) name[pos]); ++pos)
		;
	if (pos == 0 || pos > OIDCHARS)
		return false;
	*oidchars = pos;

	/* Check for a fork name. */
	if (name[pos] != '_')
		*fork = MAIN_FORKNUM;
	else
	{
		int			forkchar;

		forkchar = forkname_chars(&name[pos + 1], fork);
		if (forkchar <= 0)
			return false;
		pos += forkchar + 1;
	}

	/* Check for a segment number. */
	if (name[pos] == '.')
	{
		int			segchar;

		for (segchar = 1; isdigit((unsigned char) name[pos + segchar]); ++segchar)
			;
		if (segchar <= 1)
			return false;
		pos += segchar;
	}

	/* Now we should be at the end. */
	if (name[pos] != '\0')
		return false;
	return true;
}<|MERGE_RESOLUTION|>--- conflicted
+++ resolved
@@ -16,12 +16,9 @@
 
 #include <unistd.h>
 
-<<<<<<< HEAD
 #include "catalog/catalog.h"
 #include "catalog/pg_tablespace.h"
 #include "cdb/cdbvars.h"
-=======
->>>>>>> 9e1c9f95
 #include "common/relpath.h"
 #include "storage/copydir.h"
 #include "storage/fd.h"
@@ -51,11 +48,7 @@
 void
 ResetUnloggedRelations(int op)
 {
-<<<<<<< HEAD
-	char		temp_path[MAXPGPATH + 11 + get_dbid_string_length() + 1 + sizeof(GP_TABLESPACE_VERSION_DIRECTORY)];
-=======
-	char		temp_path[MAXPGPATH + 10 + sizeof(TABLESPACE_VERSION_DIRECTORY)];
->>>>>>> 9e1c9f95
+	char		temp_path[MAXPGPATH + 11 + MAX_DBID_STRING_LENGTH + 1 + sizeof(GP_TABLESPACE_VERSION_DIRECTORY)];
 	DIR		   *spc_dir;
 	struct dirent *spc_de;
 	MemoryContext tmpctx,
