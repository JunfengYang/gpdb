/*-------------------------------------------------------------------------
 *
 * signal.c
 *	  Microsoft Windows Win32 Signal Emulation Functions
 *
 * Portions Copyright (c) 1996-2010, PostgreSQL Global Development Group
 *
 * IDENTIFICATION
 *	  $PostgreSQL: pgsql/src/backend/port/win32/signal.c,v 1.25 2010/02/26 02:00:53 momjian Exp $
 *
 *-------------------------------------------------------------------------
 */

#include "postgres.h"

#include <libpq/pqsignal.h>

/*
 * These are exported for use by the UNBLOCKED_SIGNAL_QUEUE() macro.
 * pg_signal_queue must be volatile since it is changed by the signal
 * handling thread and inspected without any lock by the main thread.
 * pg_signal_mask is only changed by main thread so shouldn't need it.
 */
volatile int pg_signal_queue;
int			pg_signal_mask;

HANDLE		pgwin32_signal_event;
HANDLE		pgwin32_initial_signal_pipe = INVALID_HANDLE_VALUE;

/*
 * pg_signal_crit_sec is used to protect only pg_signal_queue. That is the only
 * variable that can be accessed from the signal sending threads!
 */
static CRITICAL_SECTION pg_signal_crit_sec;

static pqsigfunc pg_signal_array[PG_SIGNAL_COUNT];
static pqsigfunc pg_signal_defaults[PG_SIGNAL_COUNT];


/* Signal handling thread function */
static DWORD WINAPI pg_signal_thread(LPVOID param);
static BOOL WINAPI pg_console_handler(DWORD dwCtrlType);


/*
 * pg_usleep --- delay the specified number of microseconds, but
 * stop waiting if a signal arrives.
 *
 * This replaces the non-signal-aware version provided by src/port/pgsleep.c.
 */
void
pg_usleep(long microsec)
{
	if (WaitForSingleObject(pgwin32_signal_event,
							(microsec < 500 ? 1 : (microsec + 500) / 1000))
		== WAIT_OBJECT_0)
	{
		pgwin32_dispatch_queued_signals();
		errno = EINTR;
		return;
	}
}


/* Initialization */
void
pgwin32_signal_initialize(void)
{
	int			i;
	HANDLE		signal_thread_handle;

	InitializeCriticalSection(&pg_signal_crit_sec);

	for (i = 0; i < PG_SIGNAL_COUNT; i++)
	{
		pg_signal_array[i] = SIG_DFL;
		pg_signal_defaults[i] = SIG_IGN;
	}
	pg_signal_mask = 0;
	pg_signal_queue = 0;

	/* Create the global event handle used to flag signals */
	pgwin32_signal_event = CreateEvent(NULL, TRUE, FALSE, NULL);
	if (pgwin32_signal_event == NULL)
		ereport(FATAL,
				(errmsg_internal("failed to create signal event: %d", (int) GetLastError())));

	/* Create thread for handling signals */
	signal_thread_handle = CreateThread(NULL, 0, pg_signal_thread, NULL, 0, NULL);
	if (signal_thread_handle == NULL)
		ereport(FATAL,
				(errmsg_internal("failed to create signal handler thread")));

	/* Create console control handle to pick up Ctrl-C etc */
	if (!SetConsoleCtrlHandler(pg_console_handler, TRUE))
		ereport(FATAL,
				(errmsg_internal("failed to set console control handler")));
}

/*
 * Dispatch all signals currently queued and not blocked
 * Blocked signals are ignored, and will be fired at the time of
 * the sigsetmask() call.
 */
void
pgwin32_dispatch_queued_signals(void)
{
	int			i;

	EnterCriticalSection(&pg_signal_crit_sec);
	while (UNBLOCKED_SIGNAL_QUEUE())
	{
		/* One or more unblocked signals queued for execution */
		int			exec_mask = UNBLOCKED_SIGNAL_QUEUE();

		for (i = 0; i < PG_SIGNAL_COUNT; i++)
		{
			if (exec_mask & sigmask(i))
			{
				/* Execute this signal */
				pqsigfunc	sig = pg_signal_array[i];

				if (sig == SIG_DFL)
					sig = pg_signal_defaults[i];
				pg_signal_queue &= ~sigmask(i);
				if (sig != SIG_ERR && sig != SIG_IGN && sig != SIG_DFL)
				{
					LeaveCriticalSection(&pg_signal_crit_sec);
					sig(i);
					EnterCriticalSection(&pg_signal_crit_sec);
					break;		/* Restart outer loop, in case signal mask or
								 * queue has been modified inside signal
								 * handler */
				}
			}
		}
	}
	ResetEvent(pgwin32_signal_event);
	LeaveCriticalSection(&pg_signal_crit_sec);
}

/* signal masking. Only called on main thread, no sync required */
int
pqsigsetmask(int mask)
{
	int			prevmask;

	prevmask = pg_signal_mask;
	pg_signal_mask = mask;

	/*
	 * Dispatch any signals queued up right away, in case we have unblocked
	 * one or more signals previously queued
	 */
	pgwin32_dispatch_queued_signals();

	return prevmask;
}


/* signal manipulation. Only called on main thread, no sync required */
pqsigfunc
pqsignal(int signum, pqsigfunc handler)
{
	pqsigfunc	prevfunc;

	if (signum >= PG_SIGNAL_COUNT || signum < 0)
		return SIG_ERR;
	prevfunc = pg_signal_array[signum];
	pg_signal_array[signum] = handler;
	return prevfunc;
}

/* Create the signal listener pipe for specified pid */
HANDLE
pgwin32_create_signal_listener(pid_t pid)
{
	char		pipename[128];
	HANDLE		pipe;

	snprintf(pipename, sizeof(pipename), "\\\\.\\pipe\\pgsignal_%u", (int) pid);

	pipe = CreateNamedPipe(pipename, PIPE_ACCESS_DUPLEX,
					   PIPE_TYPE_MESSAGE | PIPE_READMODE_MESSAGE | PIPE_WAIT,
						   PIPE_UNLIMITED_INSTANCES, 16, 16, 1000, NULL);

	if (pipe == INVALID_HANDLE_VALUE)
		ereport(ERROR,
				(errmsg("could not create signal listener pipe for pid %d: error code %d",
						(int) pid, (int) GetLastError())));

	return pipe;
}


/*
 * All functions below execute on the signal handler thread
 * and must be synchronized as such!
 * NOTE! The only global variable that can be used is
 * pg_signal_queue!
 */


void
pg_queue_signal(int signum)
{
	if (signum >= PG_SIGNAL_COUNT || signum <= 0)
		return;

	EnterCriticalSection(&pg_signal_crit_sec);
	pg_signal_queue |= sigmask(signum);
	LeaveCriticalSection(&pg_signal_crit_sec);

	SetEvent(pgwin32_signal_event);
}

/* Signal dispatching thread */
static DWORD WINAPI
pg_signal_dispatch_thread(LPVOID param)
{
	HANDLE		pipe = (HANDLE) param;
	BYTE		sigNum;
	DWORD		bytes;

	if (!ReadFile(pipe, &sigNum, 1, &bytes, NULL))
	{
		/* Client died before sending */
		CloseHandle(pipe);
		return 0;
	}
	if (bytes != 1)
	{
		/* Received <bytes> bytes over signal pipe (should be 1) */
		CloseHandle(pipe);
		return 0;
	}
	WriteFile(pipe, &sigNum, 1, &bytes, NULL);	/* Don't care if it works or
												 * not.. */
	FlushFileBuffers(pipe);
	DisconnectNamedPipe(pipe);
	CloseHandle(pipe);

	pg_queue_signal(sigNum);
	return 0;
}

/* Signal handling thread */
static DWORD WINAPI
pg_signal_thread(LPVOID param)
{
	char		pipename[128];
	HANDLE		pipe = pgwin32_initial_signal_pipe;

	snprintf(pipename, sizeof(pipename), "\\\\.\\pipe\\pgsignal_%lu", GetCurrentProcessId());

	for (;;)
	{
		BOOL		fConnected;
		HANDLE		hThread;

		if (pipe == INVALID_HANDLE_VALUE)
		{
			pipe = CreateNamedPipe(pipename, PIPE_ACCESS_DUPLEX,
					   PIPE_TYPE_MESSAGE | PIPE_READMODE_MESSAGE | PIPE_WAIT,
							   PIPE_UNLIMITED_INSTANCES, 16, 16, 1000, NULL);

			if (pipe == INVALID_HANDLE_VALUE)
			{
				write_stderr("could not create signal listener pipe: error code %d; retrying\n", (int) GetLastError());
				SleepEx(500, FALSE);
				continue;
			}
		}

		fConnected = ConnectNamedPipe(pipe, NULL) ? TRUE : (GetLastError() == ERROR_PIPE_CONNECTED);
		if (fConnected)
		{
<<<<<<< HEAD
			HANDLE newpipe;

			/*
			 * We have a connected pipe. Pass this off to a separate thread that will do the actual
			 * processing of the pipe.
			 *
			 * We must also create a new instance of the pipe *before* we start running the new
			 * thread. If we don't, there is a race condition whereby the dispatch thread might
			 * run CloseHandle() before we have created a new instance, thereby causing a small
			 * window of time where we will miss incoming requests.
			 */
			newpipe = CreateNamedPipe(pipename, PIPE_ACCESS_DUPLEX,
									   PIPE_TYPE_MESSAGE | PIPE_READMODE_MESSAGE | PIPE_WAIT,
									   PIPE_UNLIMITED_INSTANCES, 16, 16, 1000, NULL);
			if (newpipe == INVALID_HANDLE_VALUE)
			{
				/*
				 * This really should never fail. Just retry in case it does, even though we have
				 * a small race window in that case. There is nothing else we can do other than
				 * abort the whole process which will be even worse.
				 */
				write_stderr("could not create signal listener pipe: error code %d; retrying\n", (int) GetLastError());
				/*
				 * Keep going so we at least dispatch this signal. Hopefully, the call will succeed
				 * when retried in the loop soon after.
=======
			HANDLE		newpipe;

			/*
			 * We have a connected pipe. Pass this off to a separate thread
			 * that will do the actual processing of the pipe.
			 *
			 * We must also create a new instance of the pipe *before* we
			 * start running the new thread. If we don't, there is a race
			 * condition whereby the dispatch thread might run CloseHandle()
			 * before we have created a new instance, thereby causing a small
			 * window of time where we will miss incoming requests.
			 */
			newpipe = CreateNamedPipe(pipename, PIPE_ACCESS_DUPLEX,
					   PIPE_TYPE_MESSAGE | PIPE_READMODE_MESSAGE | PIPE_WAIT,
							   PIPE_UNLIMITED_INSTANCES, 16, 16, 1000, NULL);
			if (newpipe == INVALID_HANDLE_VALUE)
			{
				/*
				 * This really should never fail. Just retry in case it does,
				 * even though we have a small race window in that case. There
				 * is nothing else we can do other than abort the whole
				 * process which will be even worse.
				 */
				write_stderr("could not create signal listener pipe: error code %d; retrying\n", (int) GetLastError());

				/*
				 * Keep going so we at least dispatch this signal. Hopefully,
				 * the call will succeed when retried in the loop soon after.
>>>>>>> 1084f317
				 */
			}
			hThread = CreateThread(NULL, 0,
						  (LPTHREAD_START_ROUTINE) pg_signal_dispatch_thread,
								   (LPVOID) pipe, 0, NULL);
			if (hThread == INVALID_HANDLE_VALUE)
				write_stderr("could not create signal dispatch thread: error code %d\n",
							 (int) GetLastError());
			else
				CloseHandle(hThread);

			/*
<<<<<<< HEAD
			 * Background thread is running with our instance of the pipe. So replace our reference
			 * with the newly created one and loop back up for another run.
=======
			 * Background thread is running with our instance of the pipe. So
			 * replace our reference with the newly created one and loop back
			 * up for another run.
>>>>>>> 1084f317
			 */
			pipe = newpipe;
		}
		else
		{
			/*
			 * Connection failed. Cleanup and try again.
			 *
<<<<<<< HEAD
			 * This should never happen. If it does, we have a small race condition until we loop
			 * up and re-create the pipe.
=======
			 * This should never happen. If it does, we have a small race
			 * condition until we loop up and re-create the pipe.
>>>>>>> 1084f317
			 */
			CloseHandle(pipe);
			pipe = INVALID_HANDLE_VALUE;
		}
	}
	return 0;
}


/* Console control handler will execute on a thread created
   by the OS at the time of invocation */
static BOOL WINAPI
pg_console_handler(DWORD dwCtrlType)
{
	if (dwCtrlType == CTRL_C_EVENT ||
		dwCtrlType == CTRL_BREAK_EVENT ||
		dwCtrlType == CTRL_CLOSE_EVENT ||
		dwCtrlType == CTRL_SHUTDOWN_EVENT)
	{
		pg_queue_signal(SIGINT);
		return TRUE;
	}
	return FALSE;
}<|MERGE_RESOLUTION|>--- conflicted
+++ resolved
@@ -275,7 +275,6 @@
 		fConnected = ConnectNamedPipe(pipe, NULL) ? TRUE : (GetLastError() == ERROR_PIPE_CONNECTED);
 		if (fConnected)
 		{
-<<<<<<< HEAD
 			HANDLE newpipe;
 
 			/*
@@ -301,36 +300,6 @@
 				/*
 				 * Keep going so we at least dispatch this signal. Hopefully, the call will succeed
 				 * when retried in the loop soon after.
-=======
-			HANDLE		newpipe;
-
-			/*
-			 * We have a connected pipe. Pass this off to a separate thread
-			 * that will do the actual processing of the pipe.
-			 *
-			 * We must also create a new instance of the pipe *before* we
-			 * start running the new thread. If we don't, there is a race
-			 * condition whereby the dispatch thread might run CloseHandle()
-			 * before we have created a new instance, thereby causing a small
-			 * window of time where we will miss incoming requests.
-			 */
-			newpipe = CreateNamedPipe(pipename, PIPE_ACCESS_DUPLEX,
-					   PIPE_TYPE_MESSAGE | PIPE_READMODE_MESSAGE | PIPE_WAIT,
-							   PIPE_UNLIMITED_INSTANCES, 16, 16, 1000, NULL);
-			if (newpipe == INVALID_HANDLE_VALUE)
-			{
-				/*
-				 * This really should never fail. Just retry in case it does,
-				 * even though we have a small race window in that case. There
-				 * is nothing else we can do other than abort the whole
-				 * process which will be even worse.
-				 */
-				write_stderr("could not create signal listener pipe: error code %d; retrying\n", (int) GetLastError());
-
-				/*
-				 * Keep going so we at least dispatch this signal. Hopefully,
-				 * the call will succeed when retried in the loop soon after.
->>>>>>> 1084f317
 				 */
 			}
 			hThread = CreateThread(NULL, 0,
@@ -343,14 +312,9 @@
 				CloseHandle(hThread);
 
 			/*
-<<<<<<< HEAD
-			 * Background thread is running with our instance of the pipe. So replace our reference
-			 * with the newly created one and loop back up for another run.
-=======
 			 * Background thread is running with our instance of the pipe. So
 			 * replace our reference with the newly created one and loop back
 			 * up for another run.
->>>>>>> 1084f317
 			 */
 			pipe = newpipe;
 		}
@@ -359,13 +323,8 @@
 			/*
 			 * Connection failed. Cleanup and try again.
 			 *
-<<<<<<< HEAD
-			 * This should never happen. If it does, we have a small race condition until we loop
-			 * up and re-create the pipe.
-=======
 			 * This should never happen. If it does, we have a small race
 			 * condition until we loop up and re-create the pipe.
->>>>>>> 1084f317
 			 */
 			CloseHandle(pipe);
 			pipe = INVALID_HANDLE_VALUE;
