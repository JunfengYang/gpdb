--- conflicted
+++ resolved
@@ -463,12 +463,8 @@
 
 
 /*
-<<<<<<< HEAD
  * Get an unused, possibly preallocated, ReorderBufferTupleBuf fitting at
  * least a tuple of size tuple_len (excluding header overhead).
-=======
- * Get an unused, possibly preallocated, ReorderBufferTupleBuf
->>>>>>> ab93f90c
  */
 ReorderBufferTupleBuf *
 ReorderBufferGetTupleBuf(ReorderBuffer *rb, Size tuple_len)
@@ -476,7 +472,7 @@
 	ReorderBufferTupleBuf *tuple;
 	Size		alloc_len;
 
-	alloc_len = tuple_len + offsetof(HeapTupleHeaderData, t_bits);
+	alloc_len = tuple_len + SizeofHeapTupleHeader;
 
 	/*
 	 * Most tuples are below MaxHeapTupleSize, so we use a slab allocator for
@@ -1492,10 +1488,7 @@
 	PG_TRY();
 	{
 		ReorderBufferChange *change;
-<<<<<<< HEAD
-=======
 		ReorderBufferChange *specinsert = NULL;
->>>>>>> ab93f90c
 
 		if (using_subtxn)
 			BeginInternalSubTransaction("replay");
@@ -1584,47 +1577,6 @@
 						 * they're not required anymore. The creator of the
 						 * tuple tells us.
 						 */
-<<<<<<< HEAD
-						if (relation->rd_rel->relkind == RELKIND_SEQUENCE)
-						{
-						}
-						/* user-triggered change */
-						else if (!IsToastRelation(relation))
-						{
-							ReorderBufferToastReplace(rb, txn, relation, change);
-							rb->apply_change(rb, txn, relation, change);
-
-							/*
-							 * Only clear reassembled toast chunks if we're
-							 * sure they're not required anymore. The creator
-							 * of the tuple tells us.
-							 */
-							if (change->data.tp.clear_toast_afterwards)
-								ReorderBufferToastReset(rb, txn);
-						}
-						/* we're not interested in toast deletions */
-						else if (change->action == REORDER_BUFFER_CHANGE_INSERT)
-						{
-							/*
-							 * Need to reassemble the full toasted Datum in
-							 * memory, to ensure the chunks don't get reused
-							 * till we're done remove it from the list of this
-							 * transaction's changes. Otherwise it will get
-							 * freed/reused while restoring spooled data from
-							 * disk.
-							 *
-							 * But skip doing so if there's no
-							 * tuple-data. That happens if a non-mapped system
-							 * catalog with a toast table is rewritten.
-							 */
-							if (change->data.tp.newtuple != NULL)
-							{
-								dlist_delete(&change->node);
-								ReorderBufferToastAppendChunk(rb, txn, relation,
-															  change);
-							}
-						}
-=======
 						if (change->data.tp.clear_toast_afterwards)
 							ReorderBufferToastReset(rb, txn);
 					}
@@ -1643,7 +1595,6 @@
 						ReorderBufferToastAppendChunk(rb, txn, relation,
 													  change);
 					}
->>>>>>> ab93f90c
 
 			change_done:
 
@@ -1759,8 +1710,6 @@
 			}
 		}
 
-<<<<<<< HEAD
-=======
 		/*
 		 * There's a speculative insertion remaining, just clean in up, it
 		 * can't have been successful, otherwise we'd gotten a confirmation
@@ -1772,7 +1721,6 @@
 			specinsert = NULL;
 		}
 
->>>>>>> ab93f90c
 		/* clean up the iterator */
 		ReorderBufferIterTXNFinish(rb, iterstate);
 		iterstate = NULL;
@@ -2343,7 +2291,6 @@
 				newtup = change->data.tp.newtuple;
 
 				if (oldtup)
-<<<<<<< HEAD
 				{
 					sz += sizeof(HeapTupleData);
 					oldlen = oldtup->tuple.t_len;
@@ -2356,17 +2303,6 @@
 					newlen = newtup->tuple.t_len;
 					sz += newlen;
 				}
-=======
-					oldlen = offsetof(ReorderBufferTupleBuf, t_data) +
-						oldtup->tuple.t_len;
-
-				if (newtup)
-					newlen = offsetof(ReorderBufferTupleBuf, t_data) +
-						newtup->tuple.t_len;
-
-				sz += oldlen;
-				sz += newlen;
->>>>>>> ab93f90c
 
 				/* make sure we have enough space */
 				ReorderBufferSerializeReserve(rb, sz);
@@ -2611,13 +2547,13 @@
 		case REORDER_BUFFER_CHANGE_INSERT:
 		case REORDER_BUFFER_CHANGE_UPDATE:
 		case REORDER_BUFFER_CHANGE_DELETE:
-<<<<<<< HEAD
+		case REORDER_BUFFER_CHANGE_INTERNAL_SPEC_INSERT:
 			if (change->data.tp.oldtuple)
 			{
 				uint32		tuplelen = ((HeapTuple) data)->t_len;
 
 				change->data.tp.oldtuple =
-					ReorderBufferGetTupleBuf(rb, tuplelen - offsetof(HeapTupleHeaderData, t_bits));
+					ReorderBufferGetTupleBuf(rb, tuplelen - SizeofHeapTupleHeader);
 
 				/* restore ->tuple */
 				memcpy(&change->data.tp.oldtuple->tuple, data,
@@ -2631,24 +2567,10 @@
 				/* restore tuple data itself */
 				memcpy(change->data.tp.oldtuple->tuple.t_data, data, tuplelen);
 				data += tuplelen;
-=======
-		case REORDER_BUFFER_CHANGE_INTERNAL_SPEC_INSERT:
+			}
+
 			if (change->data.tp.newtuple)
 			{
-				Size		len = offsetof(ReorderBufferTupleBuf, t_data) +
-				((ReorderBufferTupleBuf *) data)->tuple.t_len;
-
-				change->data.tp.newtuple = ReorderBufferGetTupleBuf(rb);
-				memcpy(change->data.tp.newtuple, data, len);
-				change->data.tp.newtuple->tuple.t_data =
-					&change->data.tp.newtuple->t_data.header;
-				data += len;
->>>>>>> ab93f90c
-			}
-
-			if (change->data.tp.newtuple)
-			{
-<<<<<<< HEAD
 				/* here, data might not be suitably aligned! */
 				uint32		tuplelen;
 
@@ -2656,7 +2578,7 @@
 					   sizeof(uint32));
 
 				change->data.tp.newtuple =
-					ReorderBufferGetTupleBuf(rb, tuplelen - offsetof(HeapTupleHeaderData, t_bits));
+					ReorderBufferGetTupleBuf(rb, tuplelen - SizeofHeapTupleHeader);
 
 				/* restore ->tuple */
 				memcpy(&change->data.tp.newtuple->tuple, data,
@@ -2670,16 +2592,6 @@
 				/* restore tuple data itself */
 				memcpy(change->data.tp.newtuple->tuple.t_data, data, tuplelen);
 				data += tuplelen;
-=======
-				Size		len = offsetof(ReorderBufferTupleBuf, t_data) +
-				((ReorderBufferTupleBuf *) data)->tuple.t_len;
-
-				change->data.tp.oldtuple = ReorderBufferGetTupleBuf(rb);
-				memcpy(change->data.tp.oldtuple, data, len);
-				change->data.tp.oldtuple->tuple.t_data =
-					&change->data.tp.oldtuple->t_data.header;
-				data += len;
->>>>>>> ab93f90c
 			}
 
 			break;
@@ -2828,37 +2740,7 @@
 		 * ok, has to be a surviving logical slot, iterate and delete
 		 * everything starting with xid-*
 		 */
-<<<<<<< HEAD
 		ReorderBufferCleanupSerializedTXNs(logical_de->d_name);
-=======
-		sprintf(path, "pg_replslot/%s", logical_de->d_name);
-
-		/* we're only creating directories here, skip if it's not our's */
-		if (lstat(path, &statbuf) == 0 && !S_ISDIR(statbuf.st_mode))
-			continue;
-
-		spill_dir = AllocateDir(path);
-		while ((spill_de = ReadDir(spill_dir, path)) != NULL)
-		{
-			if (strcmp(spill_de->d_name, ".") == 0 ||
-				strcmp(spill_de->d_name, "..") == 0)
-				continue;
-
-			/* only look at names that can be ours */
-			if (strncmp(spill_de->d_name, "xid", 3) == 0)
-			{
-				sprintf(path, "pg_replslot/%s/%s", logical_de->d_name,
-						spill_de->d_name);
-
-				if (unlink(path) != 0)
-					ereport(PANIC,
-							(errcode_for_file_access(),
-							 errmsg("could not remove file \"%s\": %m",
-									path)));
-			}
-		}
-		FreeDir(spill_dir);
->>>>>>> ab93f90c
 	}
 	FreeDir(logical_dir);
 }
@@ -3108,11 +2990,7 @@
 	 */
 	tmphtup = heap_form_tuple(desc, attrs, isnull);
 	Assert(newtup->tuple.t_len <= MaxHeapTupleSize);
-<<<<<<< HEAD
 	Assert(ReorderBufferTupleBufData(newtup) == newtup->tuple.t_data);
-=======
-	Assert(&newtup->t_data.header == newtup->tuple.t_data);
->>>>>>> ab93f90c
 
 	memcpy(newtup->tuple.t_data, tmphtup->t_data, tmphtup->t_len);
 	newtup->tuple.t_len = tmphtup->t_len;
