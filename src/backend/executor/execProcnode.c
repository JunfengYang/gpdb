--- conflicted
+++ resolved
@@ -7,13 +7,9 @@
  *	 ExecProcNode, or ExecEndNode on its subnodes and do the appropriate
  *	 processing.
  *
-<<<<<<< HEAD
  * Portions Copyright (c) 2005-2008, Greenplum inc
  * Portions Copyright (c) 2012-Present Pivotal Software, Inc.
- * Portions Copyright (c) 1996-2015, PostgreSQL Global Development Group
-=======
  * Portions Copyright (c) 1996-2016, PostgreSQL Global Development Group
->>>>>>> b5bce6c1
  * Portions Copyright (c) 1994, Regents of the University of California
  *
  *
@@ -726,8 +722,14 @@
 			break;
 
 		case T_Gather:
+			curMemoryAccountId = CREATE_EXECUTOR_MEMORY_ACCOUNT(isAlienPlanNode, node, Gather);
+
+			START_MEMORY_ACCOUNT(curMemoryAccountId);
+			{
 			result = (PlanState *) ExecInitGather((Gather *) node,
 												  estate, eflags);
+			}
+			END_MEMORY_ACCOUNT();
 			break;
 
 		case T_Hash:
@@ -1574,7 +1576,6 @@
 			elog(ERROR, "unrecognized node type: %d", (int) nodeTag(node));
 			break;
 	}
-<<<<<<< HEAD
 	/* GPDB hook for collecting query info */
 	if (query_info_collect_hook)
 		(*query_info_collect_hook)(METRICS_PLAN_NODE_FINISHED, node);
@@ -1861,8 +1862,6 @@
 
 	return v;
 }	/* planstate_walk_kids */
-=======
-}
 
 /*
  * ExecShutdownNode
@@ -1890,5 +1889,4 @@
 	}
 
 	return planstate_tree_walker(node, ExecShutdownNode, NULL);
-}
->>>>>>> b5bce6c1
+}