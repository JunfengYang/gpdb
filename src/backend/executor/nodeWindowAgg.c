/*-------------------------------------------------------------------------
 *
 * nodeWindowAgg.c
 *	  routines to handle WindowAgg nodes.
 *
 * A WindowAgg node evaluates "window functions" across suitable partitions
 * of the input tuple set.	Any one WindowAgg works for just a single window
 * specification, though it can evaluate multiple window functions sharing
 * identical window specifications.  The input tuples are required to be
 * delivered in sorted order, with the PARTITION BY columns (if any) as
 * major sort keys and the ORDER BY columns (if any) as minor sort keys.
 * (The planner generates a stack of WindowAggs with intervening Sort nodes
 * as needed, if a query involves more than one window specification.)
 *
 * Since window functions can require access to any or all of the rows in
 * the current partition, we accumulate rows of the partition into a
 * tuplestore.	The window functions are called using the WindowObject API
 * so that they can access those rows as needed.
 *
 * We also support using plain aggregate functions as window functions.
 * For these, the regular Agg-node environment is emulated for each partition.
 * As required by the SQL spec, the output represents the value of the
 * aggregate function over all rows in the current row's window frame.
 *
 *
 * Portions Copyright (c) 1996-2010, PostgreSQL Global Development Group
 * Portions Copyright (c) 1994, Regents of the University of California
 *
 * IDENTIFICATION
<<<<<<< HEAD
 *	  $PostgreSQL: pgsql/src/backend/executor/nodeWindowAgg.c,v 1.13 2010/03/21 00:17:58 petere Exp $
=======
 *	  $PostgreSQL: pgsql/src/backend/executor/nodeWindowAgg.c,v 1.7 2009/09/27 21:10:53 tgl Exp $
>>>>>>> 78a09145
 *
 *-------------------------------------------------------------------------
 */
#include "postgres.h"

#include "catalog/pg_aggregate.h"
#include "catalog/pg_proc.h"
#include "executor/executor.h"
#include "executor/nodeWindowAgg.h"
#include "miscadmin.h"
#include "nodes/makefuncs.h"
#include "nodes/nodeFuncs.h"
#include "optimizer/clauses.h"
#include "optimizer/var.h"
#include "parser/parse_agg.h"
#include "parser/parse_coerce.h"
#include "parser/parse_oper.h"
#include "utils/acl.h"
#include "utils/builtins.h"
#include "utils/datum.h"
#include "utils/lsyscache.h"
#include "utils/memutils.h"
#include "utils/syscache.h"
#include "windowapi.h"

#include "parser/parse_expr.h" // for exprType

/*
 * All the window function APIs are called with this object, which is passed
 * to window functions as fcinfo->context.
 */
typedef struct WindowObjectData
{
	NodeTag		type;
	WindowAggState *winstate;	/* parent WindowAggState */
	List	   *argstates;		/* ExprState trees for fn's arguments */
	void	   *localmem;		/* WinGetPartitionLocalMemory's chunk */
	int			markptr;		/* tuplestore mark pointer for this fn */
	int			readptr;		/* tuplestore read pointer for this fn */
	int64		markpos;		/* row that markptr is positioned on */
	int64		seekpos;		/* row that readptr is positioned on */
} WindowObjectData;

/*
 * We have one WindowStatePerFunc struct for each window function and
 * window aggregate handled by this node.
 */
typedef struct WindowStatePerFuncData
{
	/* Links to WindowFunc expr and state nodes this working state is for */
	WindowFuncExprState *wfuncstate;
	WindowFunc *wfunc;

	int			numArguments;	/* number of arguments */

	FmgrInfo	flinfo;			/* fmgr lookup data for window function */

	/*
	 * We need the len and byval info for the result of each function in order
	 * to know how to copy/delete values.
	 */
	int16		resulttypeLen;
	bool		resulttypeByVal;

	bool		plain_agg;		/* is it just a plain aggregate function? */
	int			aggno;			/* if so, index of its PerAggData */

	WindowObject winobj;		/* object used in window function API */
} WindowStatePerFuncData;

/*
 * For plain aggregate window functions, we also have one of these.
 */
typedef struct WindowStatePerAggData
{
	/* Oids of transfer functions */
	Oid			transfn_oid;
	Oid			finalfn_oid;	/* may be InvalidOid */

	/*
	 * fmgr lookup data for transfer functions --- only valid when
	 * corresponding oid is not InvalidOid.  Note in particular that fn_strict
	 * flags are kept here.
	 */
	FmgrInfo	transfn;
	FmgrInfo	finalfn;

	int			numFinalArgs;	/* number of arguments to pass to finalfn */

	/*
	 * initial value from pg_aggregate entry
	 */
	Datum		initValue;
	bool		initValueIsNull;

	/*
	 * cached value for current frame boundaries
	 */
	Datum		resultValue;
	bool		resultValueIsNull;

	/*
	 * We need the len and byval info for the agg's input, result, and
	 * transition data types in order to know how to copy/delete values.
	 */
	int16		inputtypeLen,
				resulttypeLen,
				transtypeLen;
	bool		inputtypeByVal,
				resulttypeByVal,
				transtypeByVal;

	int			wfuncno;		/* index of associated PerFuncData */

	/* Current transition value */
	Datum		transValue;		/* current transition value */
	bool		transValueIsNull;

	bool		noTransValue;	/* true if transValue not set yet */
} WindowStatePerAggData;

static void initialize_windowaggregate(WindowAggState *winstate,
						   WindowStatePerFunc perfuncstate,
						   WindowStatePerAgg peraggstate);
static void advance_windowaggregate(WindowAggState *winstate,
						WindowStatePerFunc perfuncstate,
						WindowStatePerAgg peraggstate);
static void finalize_windowaggregate(WindowAggState *winstate,
						 WindowStatePerFunc perfuncstate,
						 WindowStatePerAgg peraggstate,
						 Datum *result, bool *isnull);

static void eval_windowaggregates(WindowAggState *winstate);
static void eval_windowfunction(WindowAggState *winstate,
					WindowStatePerFunc perfuncstate,
					Datum *result, bool *isnull);

static void begin_partition(WindowAggState *winstate);
static void spool_tuples(WindowAggState *winstate, int64 pos);
static void release_partition(WindowAggState *winstate);

static bool row_is_in_frame(WindowAggState *winstate, int64 pos,
				TupleTableSlot *slot);
static void update_frameheadpos(WindowObject winobj, TupleTableSlot *slot);
static void update_frametailpos(WindowObject winobj, TupleTableSlot *slot);

static WindowStatePerAggData *initialize_peragg(WindowAggState *winstate,
				  WindowFunc *wfunc,
				  WindowStatePerAgg peraggstate);
static Datum GetAggInitVal(Datum textInitVal, Oid transtype);

static bool are_peers(WindowAggState *winstate, TupleTableSlot *slot1,
		  TupleTableSlot *slot2);
static bool window_gettupleslot(WindowObject winobj, int64 pos,
					TupleTableSlot *slot);

static void compute_start_end_offsets(WindowAggState *winstate);
static void initialize_range_bound_exprs(WindowAggState *winstate);
static bool is_within_range_start(WindowAggState *winstate, TupleTableSlot *slot);
static bool is_within_range_end(WindowAggState *winstate, TupleTableSlot *slot);
static Datum eval_bound_value(WindowAggState *winstate,
							  ExprState *boundExpr,
							  ExprState *offsetIsNegativeExpr,
							  Datum offset,
							  bool *isnull);


/*
 * initialize_windowaggregate
 * parallel to initialize_aggregate in nodeAgg.c
 */
static void
initialize_windowaggregate(WindowAggState *winstate,
						   WindowStatePerFunc perfuncstate,
						   WindowStatePerAgg peraggstate)
{
	MemoryContext oldContext;

	if (peraggstate->initValueIsNull)
		peraggstate->transValue = peraggstate->initValue;
	else
	{
		oldContext = MemoryContextSwitchTo(winstate->aggcontext);
		peraggstate->transValue = datumCopy(peraggstate->initValue,
											peraggstate->transtypeByVal,
											peraggstate->transtypeLen);
		MemoryContextSwitchTo(oldContext);
	}
	peraggstate->transValueIsNull = peraggstate->initValueIsNull;
	peraggstate->noTransValue = peraggstate->initValueIsNull;
	peraggstate->resultValueIsNull = true;
}

/*
 * advance_windowaggregate
 * parallel to advance_aggregate in nodeAgg.c
 */
static void
advance_windowaggregate(WindowAggState *winstate,
						WindowStatePerFunc perfuncstate,
						WindowStatePerAgg peraggstate)
{
	WindowFuncExprState *wfuncstate = perfuncstate->wfuncstate;
	int			numArguments = perfuncstate->numArguments;
	FunctionCallInfoData fcinfodata;
	FunctionCallInfo fcinfo = &fcinfodata;
	Datum		newVal;
	ListCell   *arg;
	int			i;
	MemoryContext oldContext;
	ExprContext *econtext = winstate->tmpcontext;
	ExprState  *filter = wfuncstate->aggfilter;

	oldContext = MemoryContextSwitchTo(econtext->ecxt_per_tuple_memory);

	/* Skip anything FILTERed out */
	if (filter)
	{
		bool		isnull;
		Datum		res = ExecEvalExpr(filter, econtext, &isnull, NULL);

		if (isnull || !DatumGetBool(res))
		{
			MemoryContextSwitchTo(oldContext);
			return;
		}
	}

	/* We start from 1, since the 0th arg will be the transition value */
	i = 1;
	foreach(arg, wfuncstate->args)
	{
		ExprState  *argstate = (ExprState *) lfirst(arg);

		fcinfo->arg[i] = ExecEvalExpr(argstate, econtext,
									  &fcinfo->argnull[i], NULL);
		i++;
	}

	if (peraggstate->transfn.fn_strict)
	{
		/*
		 * For a strict transfn, nothing happens when there's a NULL input; we
		 * just keep the prior transValue.
		 */
		for (i = 1; i <= numArguments; i++)
		{
			if (fcinfo->argnull[i])
			{
				MemoryContextSwitchTo(oldContext);
				return;
			}
		}
		if (peraggstate->noTransValue)
		{
			/*
			 * transValue has not been initialized. This is the first non-NULL
			 * input value. We use it as the initial value for transValue. (We
			 * already checked that the agg's input type is binary-compatible
			 * with its transtype, so straight copy here is OK.)
			 *
			 * We must copy the datum into aggcontext if it is pass-by-ref. We
			 * do not need to pfree the old transValue, since it's NULL.
			 */
			MemoryContextSwitchTo(winstate->aggcontext);
			peraggstate->transValue = datumCopy(fcinfo->arg[1],
												peraggstate->transtypeByVal,
												peraggstate->transtypeLen);
			peraggstate->transValueIsNull = false;
			peraggstate->noTransValue = false;
			MemoryContextSwitchTo(oldContext);
			return;
		}
		if (peraggstate->transValueIsNull)
		{
			/*
			 * Don't call a strict function with NULL inputs.  Note it is
			 * possible to get here despite the above tests, if the transfn is
			 * strict *and* returned a NULL on a prior cycle. If that happens
			 * we will propagate the NULL all the way to the end.
			 */
			MemoryContextSwitchTo(oldContext);
			return;
		}
	}

	/*
	 * OK to call the transition function
	 */
	InitFunctionCallInfoData(*fcinfo, &(peraggstate->transfn),
							 numArguments + 1,
							 (void *) winstate, NULL);
	fcinfo->arg[0] = peraggstate->transValue;
	fcinfo->argnull[0] = peraggstate->transValueIsNull;
	newVal = FunctionCallInvoke(fcinfo);

	/*
	 * If pass-by-ref datatype, must copy the new value into aggcontext and
	 * pfree the prior transValue.  But if transfn returned a pointer to its
	 * first input, we don't need to do anything.
	 */
	if (!peraggstate->transtypeByVal &&
		DatumGetPointer(newVal) != DatumGetPointer(peraggstate->transValue))
	{
		if (!fcinfo->isnull)
		{
			MemoryContextSwitchTo(winstate->aggcontext);
			newVal = datumCopy(newVal,
							   peraggstate->transtypeByVal,
							   peraggstate->transtypeLen);
		}
		if (!peraggstate->transValueIsNull)
			pfree(DatumGetPointer(peraggstate->transValue));
	}

	MemoryContextSwitchTo(oldContext);
	peraggstate->transValue = newVal;
	peraggstate->transValueIsNull = fcinfo->isnull;
}

/*
 * finalize_windowaggregate
 * parallel to finalize_aggregate in nodeAgg.c
 */
static void
finalize_windowaggregate(WindowAggState *winstate,
						 WindowStatePerFunc perfuncstate,
						 WindowStatePerAgg peraggstate,
						 Datum *result, bool *isnull)
{
	MemoryContext oldContext;

	oldContext = MemoryContextSwitchTo(winstate->ss.ps.ps_ExprContext->ecxt_per_tuple_memory);

	/*
	 * Apply the agg's finalfn if one is provided, else return transValue.
	 */
	if (OidIsValid(peraggstate->finalfn_oid))
	{
		int			numFinalArgs = peraggstate->numFinalArgs;
		FunctionCallInfoData fcinfo;
		bool		anynull;
		int			i;

		InitFunctionCallInfoData(fcinfo, &(peraggstate->finalfn),
								 numFinalArgs,
								 (void *) winstate, NULL);
		fcinfo.arg[0] = peraggstate->transValue;
		fcinfo.argnull[0] = peraggstate->transValueIsNull;
		anynull = peraggstate->transValueIsNull;

		/* Fill any remaining argument positions with nulls */
		for (i = 1; i < numFinalArgs; i++)
		{
			fcinfo.arg[i] = (Datum) 0;
			fcinfo.argnull[i] = true;
			anynull = true;
		}

		if (fcinfo.flinfo->fn_strict && anynull)
		{
			/* don't call a strict function with NULL inputs */
			*result = (Datum) 0;
			*isnull = true;
		}
		else
		{
			*result = FunctionCallInvoke(&fcinfo);
			*isnull = fcinfo.isnull;
		}
	}
	else
	{
		*result = peraggstate->transValue;
		*isnull = peraggstate->transValueIsNull;
	}

	/*
	 * If result is pass-by-ref, make sure it is in the right context.
	 */
	if (!peraggstate->resulttypeByVal && !*isnull &&
		!MemoryContextContains(CurrentMemoryContext,
							   DatumGetPointer(*result)))
		*result = datumCopy(*result,
							peraggstate->resulttypeByVal,
							peraggstate->resulttypeLen);
	MemoryContextSwitchTo(oldContext);
}

/*
 * eval_windowaggregates
 * evaluate plain aggregates being used as window functions
 *
 * Much of this is duplicated from nodeAgg.c.  But NOTE that we expect to be
 * able to call aggregate final functions repeatedly after aggregating more
 * data onto the same transition value.  This is not a behavior required by
 * nodeAgg.c.
 */
static void
eval_windowaggregates(WindowAggState *winstate)
{
	WindowStatePerAgg peraggstate;
	int			wfuncno,
				numaggs;
	int			i;
	MemoryContext oldContext;
	ExprContext *econtext;
	WindowObject agg_winobj;
	TupleTableSlot *agg_row_slot;

	numaggs = winstate->numaggs;
	if (numaggs == 0)
		return;					/* nothing to do */

	/* final output execution is in ps_ExprContext */
	econtext = winstate->ss.ps.ps_ExprContext;
	agg_winobj = winstate->agg_winobj;
	agg_row_slot = winstate->agg_row_slot;

	/*
	 * Currently, we support only a subset of the SQL-standard window framing
	 * rules.
	 *
	 * If the frame start is UNBOUNDED_PRECEDING, the window frame consists of
	 * a contiguous group of rows extending forward from the start of the
	 * partition, and rows only enter the frame, never exit it, as the current
	 * row advances forward.  This makes it possible to use an incremental
	 * strategy for evaluating aggregates: we run the transition function for
	 * each row added to the frame, and run the final function whenever we
	 * need the current aggregate value.  This is considerably more efficient
	 * than the naive approach of re-running the entire aggregate calculation
	 * for each current row.  It does assume that the final function doesn't
	 * damage the running transition value, but we have the same assumption in
	 * nodeAgg.c too (when it rescans an existing hash table).
	 *
	 * For other frame start rules, we discard the aggregate state and re-run
	 * the aggregates whenever the frame head row moves.  We can still
	 * optimize as above whenever successive rows share the same frame head.
	 *
	 * In many common cases, multiple rows share the same frame and hence the
	 * same aggregate value. (In particular, if there's no ORDER BY in a RANGE
	 * window, then all rows are peers and so they all have window frame equal
	 * to the whole partition.)  We optimize such cases by calculating the
	 * aggregate value once when we reach the first row of a peer group, and
	 * then returning the saved value for all subsequent rows.
	 *
	 * 'aggregatedupto' keeps track of the first row that has not yet been
	 * accumulated into the aggregate transition values.  Whenever we start a
	 * new peer group, we accumulate forward to the end of the peer group.
	 *
	 * TODO: Rerunning aggregates from the frame start can be pretty slow. For
	 * some aggregates like SUM and COUNT we could avoid that by implementing
	 * a "negative transition function" that would be called for each row as
	 * it exits the frame.  We'd have to think about avoiding recalculation of
	 * volatile arguments of aggregate functions, too.
	 */

	/*
	 * First, update the frame head position.
	 */
	update_frameheadpos(agg_winobj, winstate->temp_slot_1);

	/*
	 * Initialize aggregates on first call for partition, or if the frame head
	 * position moved since last time.
	 */
	if (winstate->currentpos == 0 ||
		winstate->frameheadpos != winstate->aggregatedbase ||
		!winstate->start_offset_var_free ||
		!winstate->end_offset_var_free)
	{
		/*
		 * Discard transient aggregate values
		 */
		MemoryContextResetAndDeleteChildren(winstate->aggcontext);

		for (i = 0; i < numaggs; i++)
		{
			peraggstate = &winstate->peragg[i];
			wfuncno = peraggstate->wfuncno;
			initialize_windowaggregate(winstate,
									   &winstate->perfunc[wfuncno],
									   peraggstate);
		}

		/*
		 * If we created a mark pointer for aggregates, keep it pushed up to
		 * frame head, so that tuplestore can discard unnecessary rows.
		 */
		if (agg_winobj->markptr >= 0)
			WinSetMarkPosition(agg_winobj, winstate->frameheadpos);

		/*
		 * Initialize for loop below
		 */
		ExecClearTuple(agg_row_slot);
		winstate->aggregatedbase = winstate->frameheadpos;
		winstate->aggregatedupto = winstate->frameheadpos;
	}

	/*
	 * In UNBOUNDED_FOLLOWING mode, we don't have to recalculate aggregates
	 * except when the frame head moves.  In END_CURRENT_ROW mode, we only
	 * have to recalculate when the frame head moves or currentpos has
	 * advanced past the place we'd aggregated up to.  Check for these cases
	 * and if so, reuse the saved result values.
	 */
	if ((winstate->frameOptions & (FRAMEOPTION_END_UNBOUNDED_FOLLOWING |
								   FRAMEOPTION_END_CURRENT_ROW)) &&
		winstate->aggregatedbase <= winstate->currentpos &&
		winstate->aggregatedupto > winstate->currentpos)
	{
		for (i = 0; i < numaggs; i++)
		{
			peraggstate = &winstate->peragg[i];
			wfuncno = peraggstate->wfuncno;
			econtext->ecxt_aggvalues[wfuncno] = peraggstate->resultValue;
			econtext->ecxt_aggnulls[wfuncno] = peraggstate->resultValueIsNull;
		}
		return;
	}

	/*
	 * Advance until we reach a row not in frame (or end of partition).
	 *
	 * Note the loop invariant: agg_row_slot is either empty or holds the row
	 * at position aggregatedupto.  We advance aggregatedupto after processing
	 * a row.
	 */
	for (;;)
	{
		/* Fetch next row if we didn't already */
		if (TupIsNull(agg_row_slot))
		{
			if (!window_gettupleslot(agg_winobj, winstate->aggregatedupto,
									 agg_row_slot))
				break;			/* must be end of partition */
		}

		/* Exit loop (for now) if not in frame */
		if (!row_is_in_frame(winstate, winstate->aggregatedupto, agg_row_slot))
			break;

		/* Set tuple context for evaluation of aggregate arguments */
		winstate->tmpcontext->ecxt_outertuple = agg_row_slot;

		/* Accumulate row into the aggregates */
		for (i = 0; i < numaggs; i++)
		{
			peraggstate = &winstate->peragg[i];
			wfuncno = peraggstate->wfuncno;
			advance_windowaggregate(winstate,
									&winstate->perfunc[wfuncno],
									peraggstate);
		}

		/* Reset per-input-tuple context after each tuple */
		ResetExprContext(winstate->tmpcontext);

		/* And advance the aggregated-row state */
		winstate->aggregatedupto++;
		ExecClearTuple(agg_row_slot);
	}

	/*
	 * finalize aggregates and fill result/isnull fields.
	 */
	for (i = 0; i < numaggs; i++)
	{
		Datum	   *result;
		bool	   *isnull;

		peraggstate = &winstate->peragg[i];
		wfuncno = peraggstate->wfuncno;
		result = &econtext->ecxt_aggvalues[wfuncno];
		isnull = &econtext->ecxt_aggnulls[wfuncno];
		finalize_windowaggregate(winstate,
								 &winstate->perfunc[wfuncno],
								 peraggstate,
								 result, isnull);

		/*
		 * save the result in case next row shares the same frame.
		 *
		 * XXX in some framing modes, eg ROWS/END_CURRENT_ROW, we can know in
		 * advance that the next row can't possibly share the same frame. Is
		 * it worth detecting that and skipping this code?
		 */
		if (!peraggstate->resulttypeByVal)
		{
			/*
			 * clear old resultValue in order not to leak memory.  (Note: the
			 * new result can't possibly be the same datum as old resultValue,
			 * because we never passed it to the trans function.)
			 */
			if (!peraggstate->resultValueIsNull)
				pfree(DatumGetPointer(peraggstate->resultValue));

			/*
			 * If pass-by-ref, copy it into our aggregate context.
			 */
			if (!*isnull)
			{
				oldContext = MemoryContextSwitchTo(winstate->aggcontext);
				peraggstate->resultValue =
					datumCopy(*result,
							  peraggstate->resulttypeByVal,
							  peraggstate->resulttypeLen);
				MemoryContextSwitchTo(oldContext);
			}
		}
		else
		{
			peraggstate->resultValue = *result;
		}
		peraggstate->resultValueIsNull = *isnull;
	}
}

/*
 * eval_windowfunction
 *
 * Arguments of window functions are not evaluated here, because a window
 * function can need random access to arbitrary rows in the partition.
 * The window function uses the special WinGetFuncArgInPartition and
 * WinGetFuncArgInFrame functions to evaluate the arguments for the rows
 * it wants.
 */
static void
eval_windowfunction(WindowAggState *winstate, WindowStatePerFunc perfuncstate,
					Datum *result, bool *isnull)
{
	FunctionCallInfoData fcinfo;
	MemoryContext oldContext;

	oldContext = MemoryContextSwitchTo(winstate->ss.ps.ps_ExprContext->ecxt_per_tuple_memory);

	/*
	 * We don't pass any normal arguments to a window function, but we do pass
	 * it the number of arguments, in order to permit window function
	 * implementations to support varying numbers of arguments.  The real info
	 * goes through the WindowObject, which is passed via fcinfo->context.
	 */
	InitFunctionCallInfoData(fcinfo, &(perfuncstate->flinfo),
							 perfuncstate->numArguments,
							 (void *) perfuncstate->winobj, NULL);
	/* Just in case, make all the regular argument slots be null */
	memset(fcinfo.argnull, true, perfuncstate->numArguments);

	*result = FunctionCallInvoke(&fcinfo);
	*isnull = fcinfo.isnull;

	/*
	 * Make sure pass-by-ref data is allocated in the appropriate context. (We
	 * need this in case the function returns a pointer into some short-lived
	 * tuple, as is entirely possible.)
	 */
	// GPDB_84_MERGE_FIXME: In upstream, we know that the allocation
	// was palloc in some memory context, but in GPDB, that is not true.
	// So we have to use MemoryContextContainsGenericAllocation instead of
	// plain MemoryContextContains(). This is not actually 100% safe, there is
	// a small chance MemoryContextContainsGenericAllocation() incorrectly
	// says that the chunk is in the context, which could lead to a crash.
	// nodeAgg.c has the same problem.
	if (!perfuncstate->resulttypeByVal && !fcinfo.isnull &&
		!MemoryContextContainsGenericAllocation(CurrentMemoryContext,
							   DatumGetPointer(*result))
		)
		*result = datumCopy(*result,
							perfuncstate->resulttypeByVal,
							perfuncstate->resulttypeLen);

	MemoryContextSwitchTo(oldContext);
}

/*
 * begin_partition
 * Start buffering rows of the next partition.
 */
static void
begin_partition(WindowAggState *winstate)
{
	PlanState  *outerPlan = outerPlanState(winstate);
	int			numfuncs = winstate->numfuncs;
	int			i;

	winstate->partition_spooled = false;
	winstate->framehead_valid = false;
	winstate->frametail_valid = false;
	winstate->start_offset_valid = false;
	winstate->end_offset_valid = false;
	winstate->spooled_rows = 0;
	winstate->currentpos = 0;
	winstate->frameheadpos = 0;
	winstate->frametailpos = -1;
	ExecClearTuple(winstate->agg_row_slot);

	/*
	 * If this is the very first partition, we need to fetch the first input
	 * row to store in first_part_slot.
	 */
	if (TupIsNull(winstate->first_part_slot))
	{
		TupleTableSlot *outerslot = ExecProcNode(outerPlan);

		if (!TupIsNull(outerslot))
			ExecCopySlot(winstate->first_part_slot, outerslot);
		else
		{
			/* outer plan is empty, so we have nothing to do */
			winstate->partition_spooled = true;
			winstate->more_partitions = false;
			return;
		}
	}

	/* Create new tuplestore for this partition */
	winstate->buffer = tuplestore_begin_heap(false, false, work_mem);

	/*
	 * Set up read pointers for the tuplestore.  The current pointer doesn't
	 * need BACKWARD capability, but the per-window-function read pointers do,
	 * and the aggregate pointer does if frame start is movable.
	 */
	winstate->current_ptr = 0;	/* read pointer 0 is pre-allocated */

	/* reset default REWIND capability bit for current ptr */
	tuplestore_set_eflags(winstate->buffer, 0);

	/* create read pointers for aggregates, if needed */
	if (winstate->numaggs > 0)
	{
		WindowObject agg_winobj = winstate->agg_winobj;
		int			readptr_flags = 0;

		/* If the frame head is potentially movable ... */
		if (!(winstate->frameOptions & FRAMEOPTION_START_UNBOUNDED_PRECEDING) ||
			!winstate->end_offset_var_free)
		{
			/* ... create a mark pointer to track the frame head */
			agg_winobj->markptr = tuplestore_alloc_read_pointer(winstate->buffer, 0);
			/* and the read pointer will need BACKWARD capability */
			readptr_flags |= EXEC_FLAG_BACKWARD;
		}

		agg_winobj->readptr = tuplestore_alloc_read_pointer(winstate->buffer,
															readptr_flags);
		agg_winobj->markpos = -1;
		agg_winobj->seekpos = -1;

		/* Also reset the row counters for aggregates */
		winstate->aggregatedbase = 0;
		winstate->aggregatedupto = 0;
	}

	/* create mark and read pointers for each real window function */
	for (i = 0; i < numfuncs; i++)
	{
		WindowStatePerFunc perfuncstate = &(winstate->perfunc[i]);

		if (!perfuncstate->plain_agg)
		{
			WindowObject winobj = perfuncstate->winobj;

			winobj->markptr = tuplestore_alloc_read_pointer(winstate->buffer,
															0);
			winobj->readptr = tuplestore_alloc_read_pointer(winstate->buffer,
														 EXEC_FLAG_BACKWARD);
			winobj->markpos = -1;
			winobj->seekpos = -1;
		}
	}

	/*
	 * Store the first tuple into the tuplestore (it's always available now;
	 * we either read it above, or saved it at the end of previous partition)
	 */
	tuplestore_puttupleslot(winstate->buffer, winstate->first_part_slot);
	winstate->spooled_rows++;
}

/*
 * Read tuples from the outer node, up to and including position 'pos', and
 * store them into the tuplestore. If pos is -1, reads the whole partition.
 */
static void
spool_tuples(WindowAggState *winstate, int64 pos)
{
	WindowAgg  *node = (WindowAgg *) winstate->ss.ps.plan;
	PlanState  *outerPlan;
	TupleTableSlot *outerslot;
	MemoryContext oldcontext;

	if (!winstate->buffer)
		return;					/* just a safety check */
	if (winstate->partition_spooled)
		return;					/* whole partition done already */

	/*
	 * If the tuplestore has spilled to disk, alternate reading and writing
	 * becomes quite expensive due to frequent buffer flushes.	It's cheaper
	 * to force the entire partition to get spooled in one go.
	 *
	 * XXX this is a horrid kluge --- it'd be better to fix the performance
	 * problem inside tuplestore.  FIXME
	 */
	if (!tuplestore_in_memory(winstate->buffer))
		pos = -1;

	outerPlan = outerPlanState(winstate);

	/* Must be in query context to call outerplan */
	oldcontext = MemoryContextSwitchTo(winstate->ss.ps.ps_ExprContext->ecxt_per_query_memory);

	while (winstate->spooled_rows <= pos || pos == -1)
	{
		outerslot = ExecProcNode(outerPlan);
		if (TupIsNull(outerslot))
		{
			/* reached the end of the last partition */
			winstate->partition_spooled = true;
			winstate->more_partitions = false;
			break;
		}

		if (node->partNumCols > 0)
		{
			/* Check if this tuple still belongs to the current partition */
			if (!execTuplesMatch(winstate->first_part_slot,
								 outerslot,
								 node->partNumCols, node->partColIdx,
								 winstate->partEqfunctions,
								 winstate->tmpcontext->ecxt_per_tuple_memory))
			{
				/*
				 * end of partition; copy the tuple for the next cycle.
				 */
				ExecCopySlot(winstate->first_part_slot, outerslot);
				winstate->partition_spooled = true;
				winstate->more_partitions = true;
				break;
			}
		}

		/* Still in partition, so save it into the tuplestore */
		tuplestore_puttupleslot(winstate->buffer, outerslot);
		winstate->spooled_rows++;
	}

	MemoryContextSwitchTo(oldcontext);
}

/*
 * release_partition
 * clear information kept within a partition, including
 * tuplestore and aggregate results.
 */
static void
release_partition(WindowAggState *winstate)
{
	int			i;

	for (i = 0; i < winstate->numfuncs; i++)
	{
		WindowStatePerFunc perfuncstate = &(winstate->perfunc[i]);

		/* Release any partition-local state of this window function */
		if (perfuncstate->winobj)
			perfuncstate->winobj->localmem = NULL;
	}

	/*
	 * Release all partition-local memory (in particular, any partition-local
	 * state that we might have trashed our pointers to in the above loop, and
	 * any aggregate temp data).  We don't rely on retail pfree because some
	 * aggregates might have allocated data we don't have direct pointers to.
	 */
	MemoryContextResetAndDeleteChildren(winstate->partcontext);
	MemoryContextResetAndDeleteChildren(winstate->aggcontext);

	if (winstate->buffer)
		tuplestore_end(winstate->buffer);
	winstate->buffer = NULL;
	winstate->partition_spooled = false;
}

/*
 * row_is_in_frame
 * Determine whether a row is in the current row's window frame according
 * to our window framing rule
 *
 * The caller must have already determined that the row is in the partition
 * and fetched it into a slot.	This function just encapsulates the framing
 * rules.
 */
static bool
row_is_in_frame(WindowAggState *winstate, int64 pos, TupleTableSlot *slot)
{
	int			frameOptions = winstate->frameOptions;

	compute_start_end_offsets(winstate);

	Assert(pos >= 0);			/* else caller error */

	/* First, check frame starting conditions */
	if (frameOptions & FRAMEOPTION_START_CURRENT_ROW)
	{
		if (frameOptions & FRAMEOPTION_ROWS)
		{
			/* rows before current row are out of frame */
			if (pos < winstate->currentpos)
				return false;
		}
		else if (frameOptions & FRAMEOPTION_RANGE)
		{
			/* preceding row that is not peer is out of frame */
			if (pos < winstate->currentpos &&
				!are_peers(winstate, slot, winstate->ss.ss_ScanTupleSlot))
				return false;
		}
		else
			Assert(false);
	}
	else if (frameOptions & FRAMEOPTION_START_VALUE)
	{
		if (frameOptions & FRAMEOPTION_ROWS)
		{
			int64		offset = DatumGetInt64(winstate->startOffsetValue);

			/* rows before current row + offset are out of frame */
			if (frameOptions & FRAMEOPTION_START_VALUE_PRECEDING)
				offset = -offset;

			if (pos < winstate->currentpos + offset)
				return false;
		}
		else if (frameOptions & FRAMEOPTION_RANGE)
		{
			if (!is_within_range_start(winstate, slot))
				return false;
		}
		else
			Assert(false);
	}

	/* Okay so far, now check frame ending conditions */
	if (frameOptions & FRAMEOPTION_END_CURRENT_ROW)
	{
		if (frameOptions & FRAMEOPTION_ROWS)
		{
			/* rows after current row are out of frame */
			if (pos > winstate->currentpos)
				return false;
		}
		else if (frameOptions & FRAMEOPTION_RANGE)
		{
			/* following row that is not peer is out of frame */
			if (pos > winstate->currentpos &&
				!are_peers(winstate, slot, winstate->ss.ss_ScanTupleSlot))
				return false;
		}
		else
			Assert(false);
	}
	else if (frameOptions & FRAMEOPTION_END_VALUE)
	{
		if (frameOptions & FRAMEOPTION_ROWS)
		{
			int64		offset = DatumGetInt64(winstate->endOffsetValue);

			/* rows after current row + offset are out of frame */
			if (frameOptions & FRAMEOPTION_END_VALUE_PRECEDING)
				offset = -offset;

			if (pos > winstate->currentpos + offset)
				return false;
		}
		else if (frameOptions & FRAMEOPTION_RANGE)
		{
			if (!is_within_range_end(winstate, slot))
				return false;
		}
		else
			Assert(false);
	}

	/* If we get here, it's in frame */
	return true;
}

/*
 * update_frameheadpos
 * make frameheadpos valid for the current row
 *
 * Uses the winobj's read pointer for any required fetches; hence, if the
 * frame mode is one that requires row comparisons, the winobj's mark must
 * not be past the currently known frame head.  Also uses the specified slot
 * for any required fetches.
 */
static void
update_frameheadpos(WindowObject winobj, TupleTableSlot *slot)
{
	WindowAggState *winstate = winobj->winstate;
	int			frameOptions = winstate->frameOptions;

	if (winstate->framehead_valid)
		return;					/* already known for current row */

	compute_start_end_offsets(winstate);

	if (frameOptions & FRAMEOPTION_START_UNBOUNDED_PRECEDING)
	{
		/* In UNBOUNDED PRECEDING mode, frame head is always row 0 */
		winstate->frameheadpos = 0;
		winstate->framehead_valid = true;
	}
	else if (frameOptions & FRAMEOPTION_START_CURRENT_ROW)
	{
		if (frameOptions & FRAMEOPTION_ROWS)
		{
			/* In ROWS mode, frame head is the same as current */
			winstate->frameheadpos = winstate->currentpos;
			winstate->framehead_valid = true;
		}
		else if (frameOptions & FRAMEOPTION_RANGE)
		{
			int64		fhprev;

			/*
			 * In RANGE START_CURRENT mode, frame head is the first row that
			 * is a peer of current row.  We search backwards from current,
			 * which could be a bit inefficient if peer sets are large. Might
			 * be better to have a separate read pointer that moves forward
			 * tracking the frame head.
			 */
			fhprev = winstate->currentpos - 1;
			for (;;)
			{
				/* assume the frame head can't go backwards */
				if (fhprev < winstate->frameheadpos)
					break;
				if (!window_gettupleslot(winobj, fhprev, slot))
					break;		/* start of partition */
				if (!are_peers(winstate, slot, winstate->ss.ss_ScanTupleSlot))
					break;		/* not peer of current row */
				fhprev--;
			}
			winstate->frameheadpos = fhprev + 1;
			winstate->framehead_valid = true;
		}
		else
			Assert(false);
	}
	else if (frameOptions & FRAMEOPTION_START_VALUE)
	{
		if (frameOptions & FRAMEOPTION_ROWS)
		{
			/* In ROWS mode, bound is physically n before/after current */
			int64		offset = DatumGetInt64(winstate->startOffsetValue);

			if (frameOptions & FRAMEOPTION_START_VALUE_PRECEDING)
				offset = -offset;

			winstate->frameheadpos = winstate->currentpos + offset;
			/* frame head can't go before first row */
			if (winstate->frameheadpos < 0)
				winstate->frameheadpos = 0;
			else if (winstate->frameheadpos > winstate->currentpos)
			{
				/* make sure frameheadpos is not past end of partition */
				spool_tuples(winstate, winstate->frameheadpos - 1);
				if (winstate->frameheadpos > winstate->spooled_rows)
					winstate->frameheadpos = winstate->spooled_rows;
			}
			winstate->framehead_valid = true;
		}
		else if (frameOptions & FRAMEOPTION_RANGE)
		{
			int64		fhp;

			/*
			 * Advance the frame head position, until we reach a row that's
			 * greater than or equal to the boundary.
			 */
			if (winstate->start_offset_var_free)
			{
				/* the frame head can't go backwards */
				fhp = winstate->frameheadpos;
			}
			else
				fhp = 0;
			for (;;)
			{
				if (!window_gettupleslot(winobj, fhp, slot))
					break;

				/* Stop at the first row that is within range */
				if (is_within_range_start(winstate, slot))
					break;
				fhp++;
			}
			winstate->frameheadpos = fhp;
		}
		else
			Assert(false);
	}
	else
		Assert(false);
}

/*
 * update_frametailpos
 * make frametailpos valid for the current row
 *
 * Uses the winobj's read pointer for any required fetches; hence, if the
 * frame mode is one that requires row comparisons, the winobj's mark must
 * not be past the currently known frame tail.  Also uses the specified slot
 * for any required fetches.
 */
static void
update_frametailpos(WindowObject winobj, TupleTableSlot *slot)
{
	WindowAggState *winstate = winobj->winstate;
	int			frameOptions = winstate->frameOptions;

	if (winstate->frametail_valid)
		return;					/* already known for current row */

	compute_start_end_offsets(winstate);

	if (frameOptions & FRAMEOPTION_END_UNBOUNDED_FOLLOWING)
	{
		/* In UNBOUNDED FOLLOWING mode, all partition rows are in frame */
		spool_tuples(winstate, -1);
		winstate->frametailpos = winstate->spooled_rows - 1;
		winstate->frametail_valid = true;
	}
	else if (frameOptions & FRAMEOPTION_END_CURRENT_ROW)
	{
		if (frameOptions & FRAMEOPTION_ROWS)
		{
			/* In ROWS mode, exactly the rows up to current are in frame */
			winstate->frametailpos = winstate->currentpos;
			winstate->frametail_valid = true;
		}
		else if (frameOptions & FRAMEOPTION_RANGE)
		{
			int64		ftnext;

			/*
			 * Else we have to search for the first non-peer of the current
			 * row.  We assume the current value of frametailpos is a lower
			 * bound on the possible frame tail location, ie, frame tail never
			 * goes backward, and that currentpos is also a lower bound, ie,
			 * frame end always >= current row.
			 */
			ftnext = Max(winstate->frametailpos, winstate->currentpos) + 1;
			for (;;)
			{
				if (!window_gettupleslot(winobj, ftnext, slot))
					break;		/* end of partition */
				if (!are_peers(winstate, slot, winstate->ss.ss_ScanTupleSlot))
					break;		/* not peer of current row */
				ftnext++;
			}
			winstate->frametailpos = ftnext - 1;
			winstate->frametail_valid = true;
		}
		else
			Assert(false);
	}
	else if (frameOptions & FRAMEOPTION_END_VALUE)
	{
		if (frameOptions & FRAMEOPTION_ROWS)
		{
			/* In ROWS mode, bound is physically n before/after current */
			int64		offset = DatumGetInt64(winstate->endOffsetValue);

			if (frameOptions & FRAMEOPTION_END_VALUE_PRECEDING)
				offset = -offset;

			winstate->frametailpos = winstate->currentpos + offset;
			/* smallest allowable value of frametailpos is -1 */
			if (winstate->frametailpos < 0)
				winstate->frametailpos = -1;
			else if (winstate->frametailpos > winstate->currentpos)
			{
				/* make sure frametailpos is not past last row of partition */
				spool_tuples(winstate, winstate->frametailpos);
				if (winstate->frametailpos >= winstate->spooled_rows)
					winstate->frametailpos = winstate->spooled_rows - 1;
			}
			winstate->frametail_valid = true;
		}
		else if (frameOptions & FRAMEOPTION_RANGE)
		{
			int64		ftnext;

			/*
			 * Else we have to search for the first row that's not within
			 * the boundary. We assume the current value of frametailpos is a lower
			 * bound on the possible frame tail location, ie, frame tail never
			 * goes backward.
			 */
			if (winstate->end_offset_var_free)
				ftnext = winstate->frametailpos + 1;
			else
				ftnext = 0;
			for (;;)
			{
				if (!window_gettupleslot(winobj, ftnext, slot))
					break;		/* end of partition */

				if (!is_within_range_end(winstate, slot))
					break;

				ftnext++;
			}
			winstate->frametailpos = ftnext - 1;
			winstate->frametail_valid = true;
		}
		else
			Assert(false);
	}
	else
		Assert(false);
}

static void
compute_start_end_offsets(WindowAggState *winstate)
{
	int			frameOptions = winstate->frameOptions;
	ExprContext *econtext = winstate->ss.ps.ps_ExprContext;
	Datum		value;
	bool		isnull;
	int16		len;
	bool		byval;

	/*
	 * Compute frame offset values, if any
	 */
	if (!winstate->start_offset_valid)
	{
		econtext->ecxt_outertuple = winstate->ss.ss_ScanTupleSlot;
		if (frameOptions & FRAMEOPTION_START_VALUE)
		{
			Assert(winstate->startOffset != NULL);
			value = ExecEvalExprSwitchContext(winstate->startOffset,
											  econtext,
											  &isnull,
											  NULL);
			if (isnull)
				ereport(ERROR,
						(errcode(ERRCODE_NULL_VALUE_NOT_ALLOWED),
						 errmsg("frame starting offset must not be null")));
			/* copy value into query-lifespan context */
			get_typlenbyval(exprType((Node *) winstate->startOffset->expr),
							&len, &byval);
			winstate->startOffsetValue = datumCopy(value, byval, len);
			if (frameOptions & FRAMEOPTION_ROWS)
			{
				/* value is known to be int8 */
				int64		offset = DatumGetInt64(value);

				if (offset < 0)
					ereport(ERROR,
							(errcode(ERRCODE_INVALID_PARAMETER_VALUE),
					  errmsg("frame starting offset must not be negative")));
			}
			else
			{
				/*
				 * For RANGE, compute the boundary, by adding the offset to the
				 * current row's value. eval_bound_value will also check for
				 * a negative RANGE.
				 */
				winstate->startBoundValue =
					eval_bound_value(winstate,
									 winstate->startBound,
									 winstate->startOffsetIsNegative,
									 winstate->startOffsetValue,
									 &winstate->startBoundIsNull);
			}
		}
		winstate->start_offset_valid = true;
	}
	if (!winstate->end_offset_valid)
	{
		econtext->ecxt_outertuple = winstate->ss.ss_ScanTupleSlot;
		if (frameOptions & FRAMEOPTION_END_VALUE)
		{
			Assert(winstate->endOffset != NULL);
			value = ExecEvalExprSwitchContext(winstate->endOffset,
											  econtext,
											  &isnull,
											  NULL);
			if (isnull)
				ereport(ERROR,
						(errcode(ERRCODE_NULL_VALUE_NOT_ALLOWED),
						 errmsg("frame ending offset must not be null")));
			/* copy value into query-lifespan context */
			get_typlenbyval(exprType((Node *) winstate->endOffset->expr),
							&len, &byval);
			winstate->endOffsetValue = datumCopy(value, byval, len);
			if (frameOptions & FRAMEOPTION_ROWS)
			{
				/* value is known to be int8 */
				int64		offset = DatumGetInt64(value);

				if (offset < 0)
					ereport(ERROR,
							(errcode(ERRCODE_INVALID_PARAMETER_VALUE),
						errmsg("frame ending offset must not be negative")));
			}
			else
			{
				/*
				 * For RANGE, compute the boundary, by adding the offset to the
				 * current row's value. eval_bound_value will also check for
				 * a negative RANGE.
				 */
				winstate->endBoundValue =
					eval_bound_value(winstate,
									 winstate->endBound,
									 winstate->endOffsetIsNegative,
									 winstate->endOffsetValue,
									 &winstate->endBoundIsNull);
			}
		}
		winstate->end_offset_valid = true;
	}
}

/* -----------------
 * ExecWindowAgg
 *
 *	ExecWindowAgg receives tuples from its outer subplan and
 *	stores them into a tuplestore, then processes window functions.
 *	This node doesn't reduce nor qualify any row so the number of
 *	returned rows is exactly the same as its outer subplan's result
 *	(ignoring the case of SRFs in the targetlist, that is).
 * -----------------
 */
TupleTableSlot *
ExecWindowAgg(WindowAggState *winstate)
{
	TupleTableSlot *result;
	ExprDoneCond isDone;
	ExprContext *econtext;
	int			i;
	int			numfuncs;

	if (winstate->all_done)
		return NULL;

	/*
	 * Check to see if we're still projecting out tuples from a previous
	 * output tuple (because there is a function-returning-set in the
	 * projection expressions).  If so, try to project another one.
	 */
#if 0
	if (winstate->ss.ps.ps_TupFromTlist)
	{
		TupleTableSlot *result;
		ExprDoneCond isDone;

		result = ExecProject(winstate->ss.ps.ps_ProjInfo, &isDone);
		if (isDone == ExprMultipleResult)
			return result;
		/* Done with that source tuple... */
		winstate->ss.ps.ps_TupFromTlist = false;
	}
#endif

restart:
	if (winstate->buffer == NULL)
	{
		/* Initialize for first partition and set current row = 0 */
		begin_partition(winstate);
		/* If there are no input rows, we'll detect that and exit below */
	}
	else
	{
		/* Advance current row within partition */
		winstate->currentpos++;
		/* This might mean that the frame moves, too */
		winstate->framehead_valid = false;
		winstate->frametail_valid = false;

		if (winstate->frameOptions & FRAMEOPTION_RANGE)
		{
			winstate->start_offset_valid = false;
			winstate->end_offset_valid = false;
		}
		else
		{
			if (!winstate->start_offset_var_free)
				winstate->start_offset_valid = false;
			if (!winstate->end_offset_var_free)
				winstate->end_offset_valid = false;
		}
	}

	/*
	 * Spool all tuples up to and including the current row, if we haven't
	 * already
	 */
	spool_tuples(winstate, winstate->currentpos);

	/* Move to the next partition if we reached the end of this partition */
	if (winstate->partition_spooled &&
		winstate->currentpos >= winstate->spooled_rows)
	{
		release_partition(winstate);

		if (winstate->more_partitions)
		{
			begin_partition(winstate);
			Assert(winstate->spooled_rows > 0);
		}
		else
		{
			winstate->all_done = true;
			return NULL;
		}
	}

	/* final output execution is in ps_ExprContext */
	econtext = winstate->ss.ps.ps_ExprContext;

	/* Clear the per-output-tuple context for current row */
	ResetExprContext(econtext);

	/*
	 * Read the current row from the tuplestore, and save in ScanTupleSlot.
	 * (We can't rely on the outerplan's output slot because we may have to
	 * read beyond the current row.  Also, we have to actually copy the row
	 * out of the tuplestore, since window function evaluation might cause the
	 * tuplestore to dump its state to disk.)
	 *
	 * Current row must be in the tuplestore, since we spooled it above.
	 */
	tuplestore_select_read_pointer(winstate->buffer, winstate->current_ptr);
	if (!tuplestore_gettupleslot(winstate->buffer, true, true,
								 winstate->ss.ss_ScanTupleSlot))
		elog(ERROR, "unexpected end of tuplestore");

	/*
	 * Evaluate true window functions
	 */
	numfuncs = winstate->numfuncs;
	for (i = 0; i < numfuncs; i++)
	{
		WindowStatePerFunc perfuncstate = &(winstate->perfunc[i]);

		if (perfuncstate->plain_agg)
			continue;
		eval_windowfunction(winstate, perfuncstate,
			  &(econtext->ecxt_aggvalues[perfuncstate->wfuncstate->wfuncno]),
			  &(econtext->ecxt_aggnulls[perfuncstate->wfuncstate->wfuncno]));
	}

	/*
	 * Evaluate aggregates
	 */
	if (winstate->numaggs > 0)
		eval_windowaggregates(winstate);

	/*
	 * Truncate any no-longer-needed rows from the tuplestore.
	 */
	tuplestore_trim(winstate->buffer);

	/*
	 * Form and return a projection tuple using the windowfunc results and the
	 * current row.  Setting ecxt_outertuple arranges that any Vars will be
	 * evaluated with respect to that row.
	 */
	econtext->ecxt_outertuple = winstate->ss.ss_ScanTupleSlot;
	result = ExecProject(winstate->ss.ps.ps_ProjInfo, &isDone);

	if (isDone == ExprEndResult)
	{
		/* SRF in tlist returned no rows, so advance to next input tuple */
		goto restart;
	}

#if 0
	winstate->ss.ps.ps_TupFromTlist =
		(isDone == ExprMultipleResult);
#endif

	return result;
}

/* -----------------
 * ExecInitWindowAgg
 *
 *	Creates the run-time information for the WindowAgg node produced by the
 *	planner and initializes its outer subtree
 * -----------------
 */
WindowAggState *
ExecInitWindowAgg(WindowAgg *node, EState *estate, int eflags)
{
	WindowAggState *winstate;
	Plan	   *outerPlan;
	ExprContext *econtext;
	ExprContext *tmpcontext;
	WindowStatePerFunc perfunc;
	WindowStatePerAgg peragg;
	int			numfuncs,
				wfuncno,
				numaggs,
				aggno;
	ListCell   *l;

	/* check for unsupported flags */
	Assert(!(eflags & (EXEC_FLAG_BACKWARD | EXEC_FLAG_MARK)));

	/*
	 * create state structure
	 */
	winstate = makeNode(WindowAggState);
	winstate->ss.ps.plan = (Plan *) node;
	winstate->ss.ps.state = estate;

	/*
	 * Create expression contexts.  We need two, one for per-input-tuple
	 * processing and one for per-output-tuple processing.  We cheat a little
	 * by using ExecAssignExprContext() to build both.
	 */
	ExecAssignExprContext(estate, &winstate->ss.ps);
	tmpcontext = winstate->ss.ps.ps_ExprContext;
	winstate->tmpcontext = tmpcontext;
	ExecAssignExprContext(estate, &winstate->ss.ps);

	/* Create long-lived context for storage of partition-local memory etc */
	winstate->partcontext =
		AllocSetContextCreate(CurrentMemoryContext,
							  "WindowAgg_Partition",
							  ALLOCSET_DEFAULT_MINSIZE,
							  ALLOCSET_DEFAULT_INITSIZE,
							  ALLOCSET_DEFAULT_MAXSIZE);

<<<<<<< HEAD
	/* Create mid-lived context for aggregate trans values etc */
	winstate->aggcontext =
		AllocSetContextCreate(CurrentMemoryContext,
							  "WindowAgg_Aggregates",
							  ALLOCSET_DEFAULT_MINSIZE,
							  ALLOCSET_DEFAULT_INITSIZE,
							  ALLOCSET_DEFAULT_MAXSIZE);

=======
>>>>>>> 78a09145
	/*
	 * tuple table initialization
	 */
	winstate->ss.ss_ScanTupleSlot = ExecInitExtraTupleSlot(estate);
	ExecInitResultTupleSlot(estate, &winstate->ss.ps);
	winstate->first_part_slot = ExecInitExtraTupleSlot(estate);
	winstate->agg_row_slot = ExecInitExtraTupleSlot(estate);
	winstate->temp_slot_1 = ExecInitExtraTupleSlot(estate);
	winstate->temp_slot_2 = ExecInitExtraTupleSlot(estate);

	winstate->ss.ps.targetlist = (List *)
		ExecInitExpr((Expr *) node->plan.targetlist,
					 (PlanState *) winstate);

	/*
	 * WindowAgg nodes never have quals, since they can only occur at the
	 * logical top level of a query (ie, after any WHERE or HAVING filters)
	 */
	Assert(node->plan.qual == NIL);
	winstate->ss.ps.qual = NIL;

	/*
	 * initialize child nodes
	 */
	outerPlan = outerPlan(node);
	outerPlanState(winstate) = ExecInitNode(outerPlan, estate, eflags);

	/*
	 * initialize source tuple type (which is also the tuple type that we'll
	 * store in the tuplestore and use in all our working slots).
	 */
	ExecAssignScanTypeFromOuterPlan(&winstate->ss);

	ExecSetSlotDescriptor(winstate->first_part_slot,
						  winstate->ss.ss_ScanTupleSlot->tts_tupleDescriptor);
	ExecSetSlotDescriptor(winstate->agg_row_slot,
						  winstate->ss.ss_ScanTupleSlot->tts_tupleDescriptor);
	ExecSetSlotDescriptor(winstate->temp_slot_1,
						  winstate->ss.ss_ScanTupleSlot->tts_tupleDescriptor);
	ExecSetSlotDescriptor(winstate->temp_slot_2,
						  winstate->ss.ss_ScanTupleSlot->tts_tupleDescriptor);

	/*
	 * Initialize result tuple type and projection info.
	 */
	ExecAssignResultTypeFromTL(&winstate->ss.ps);
	ExecAssignProjectionInfo(&winstate->ss.ps, NULL);

#if 0
	winstate->ss.ps.ps_TupFromTlist = false;
#endif

	/* Set up data for comparing tuples */
	if (node->partNumCols > 0)
		winstate->partEqfunctions = execTuplesMatchPrepare(node->partNumCols,
														node->partOperators);
	if (node->ordNumCols > 0)
		winstate->ordEqfunctions = execTuplesMatchPrepare(node->ordNumCols,
														  node->ordOperators);

	/*
	 * WindowAgg nodes use aggvalues and aggnulls as well as Agg nodes.
	 */
	numfuncs = winstate->numfuncs;
	numaggs = winstate->numaggs;
	econtext = winstate->ss.ps.ps_ExprContext;
	econtext->ecxt_aggvalues = (Datum *) palloc0(sizeof(Datum) * numfuncs);
	econtext->ecxt_aggnulls = (bool *) palloc0(sizeof(bool) * numfuncs);

	/*
	 * allocate per-wfunc/per-agg state information.
	 */
	perfunc = (WindowStatePerFunc) palloc0(sizeof(WindowStatePerFuncData) * numfuncs);
	peragg = (WindowStatePerAgg) palloc0(sizeof(WindowStatePerAggData) * numaggs);
	winstate->perfunc = perfunc;
	winstate->peragg = peragg;

	wfuncno = -1;
	aggno = -1;
	foreach(l, winstate->funcs)
	{
		WindowFuncExprState *wfuncstate = (WindowFuncExprState *) lfirst(l);
		WindowFunc *wfunc = (WindowFunc *) wfuncstate->xprstate.expr;
		WindowStatePerFunc perfuncstate;
		AclResult	aclresult;
		int			i;

		if (wfunc->winref != node->winref)		/* planner screwed up? */
			elog(ERROR, "WindowFunc with winref %u assigned to WindowAgg with winref %u",
				 wfunc->winref, node->winref);

		/* Look for a previous duplicate window function */
		for (i = 0; i <= wfuncno; i++)
		{
			if (equal(wfunc, perfunc[i].wfunc) &&
				!contain_volatile_functions((Node *) wfunc))
				break;
		}
		if (i <= wfuncno)
		{
			/* Found a match to an existing entry, so just mark it */
			wfuncstate->wfuncno = i;
			continue;
		}

		/* Nope, so assign a new PerAgg record */
		perfuncstate = &perfunc[++wfuncno];

		/* Mark WindowFunc state node with assigned index in the result array */
		wfuncstate->wfuncno = wfuncno;

		/* Check permission to call window function */
		aclresult = pg_proc_aclcheck(wfunc->winfnoid, GetUserId(),
									 ACL_EXECUTE);
		if (aclresult != ACLCHECK_OK)
			aclcheck_error(aclresult, ACL_KIND_PROC,
						   get_func_name(wfunc->winfnoid));

		/* Fill in the perfuncstate data */
		perfuncstate->wfuncstate = wfuncstate;
		perfuncstate->wfunc = wfunc;
		perfuncstate->numArguments = list_length(wfuncstate->args);

		fmgr_info_cxt(wfunc->winfnoid, &perfuncstate->flinfo,
					  econtext->ecxt_per_query_memory);
		perfuncstate->flinfo.fn_expr = (Node *) wfunc;
		get_typlenbyval(wfunc->wintype,
						&perfuncstate->resulttypeLen,
						&perfuncstate->resulttypeByVal);

		/*
		 * If it's really just a plain aggregate function, we'll emulate the
		 * Agg environment for it.
		 */
		perfuncstate->plain_agg = wfunc->winagg;
		if (wfunc->winagg)
		{
			WindowStatePerAgg peraggstate;

			perfuncstate->aggno = ++aggno;
			peraggstate = &winstate->peragg[aggno];
			initialize_peragg(winstate, wfunc, peraggstate);
			peraggstate->wfuncno = wfuncno;
		}
		else
		{
			WindowObject winobj = makeNode(WindowObjectData);

			winobj->winstate = winstate;
			winobj->argstates = wfuncstate->args;
			winobj->localmem = NULL;
			perfuncstate->winobj = winobj;
		}
	}

	/* Update numfuncs, numaggs to match number of unique functions found */
	winstate->numfuncs = wfuncno + 1;
	winstate->numaggs = aggno + 1;

	/* Set up WindowObject for aggregates, if needed */
	if (winstate->numaggs > 0)
	{
		WindowObject agg_winobj = makeNode(WindowObjectData);

		agg_winobj->winstate = winstate;
		agg_winobj->argstates = NIL;
		agg_winobj->localmem = NULL;
		/* make sure markptr = -1 to invalidate. It may not get used */
		agg_winobj->markptr = -1;
		agg_winobj->readptr = -1;
		winstate->agg_winobj = agg_winobj;
	}

	/* copy frame options to state node for easy access */
	winstate->frameOptions = node->frameOptions;

	/* initialize frame bound offset expressions */
	winstate->startOffset = ExecInitExpr((Expr *) node->startOffset,
										 (PlanState *) winstate);
	winstate->endOffset = ExecInitExpr((Expr *) node->endOffset,
									   (PlanState *) winstate);

	if (node->frameOptions & FRAMEOPTION_RANGE)
		initialize_range_bound_exprs(winstate);

	winstate->start_offset_var_free =
		!contain_var_clause(node->startOffset) &&
		!contain_volatile_functions(node->startOffset);
	winstate->end_offset_var_free =
		!contain_var_clause(node->endOffset) &&
		!contain_volatile_functions(node->endOffset);

	winstate->all_first = true;
	winstate->partition_spooled = false;
	winstate->more_partitions = false;

	return winstate;
}

<<<<<<< HEAD
/*
 * Initialize expressions to compute the frame boundaries, for "RANGE
 * <value> PRECEDING/FOLLOWING".
 */
static void
initialize_range_bound_exprs(WindowAggState *winstate)
{
	WindowAgg  *node = (WindowAgg *) winstate->ss.ps.plan;
	Oid			cmpFunc;
	Var		   *cur_row_val;
	Oid			opfamily;
	int16		strategy;
	Oid			typeId;
	Expr	   *valExpr;
	Expr	   *expr;
	int			dir;
	CaseTestExpr *offset;
	Oid			inputFunctionOid;
	uint32		typIOParam;
	Datum		zero;
	int16		len;
	bool		byval;

	if (!(node->frameOptions & (FRAMEOPTION_START_VALUE | FRAMEOPTION_END_VALUE)))
		return;

	/* the parser should've checked this already, but better safe than sorry */
	if (node->ordNumCols > 1)
		elog(ERROR, "RANGE with more than one ORDER BY column allowed");

	/*
	 * Initialize the ordering comparison function for the ORDER BY column.
	 * This will be used to compare the computed boundary values against rows
	 * in the window.
	 */
	get_compare_function_for_ordering_op(node->firstOrderCmpOperator,
										 &cmpFunc,
										 &winstate->ordReverse);
	if (!OidIsValid(cmpFunc))
		elog(ERROR, "could not find comparison function for ordering operator %u",
			 node->firstOrderCmpOperator);
	fmgr_info(cmpFunc, &winstate->ordCmpFunction);

	/* Look up the column's datatype. */
	if (!get_ordering_op_properties(node->firstOrderCmpOperator,
									&opfamily,
									&typeId,
									&strategy))
		elog(ERROR, "operator %u is not a valid ordering operator",
			 node->firstOrderCmpOperator);

	/*------
	 * Build expressions for to compute the boundary values from the current
	 * row and the offset. The expression is of the form:
	 *
	 * "<current row value> + <offset>", for "<value> FOLLOWING", and
	 * "<current row value> - <offset>", for "<value> PRECEDING".
	 *
	 * (For DESC, they are reversed.)
	 *
	 * In the expression, we use a Var with OUTER to represent the current
	 * row's value. The parser has stored the expression representing the
	 * offset in node->start/endOffset, and we will store the expression for
	 * the +/- in winstate->start/endOffset.
	 *
	 * In these expressions, we use CaseTestExpr to represent the <offset>. We
	 * could use the start/endOffset expression directly, but we also want to
	 * check that the offset is not negative. So at runtime, we first execute
	 * the startOffset expression, to produce the offset value. Then we check
	 * that it's not negative, stick it in the case-value, and execute the
	 * start/endBound expression to produce the boundary value.
	 *
	 * At runtime, the boundary value is executed whenever the current row
	 * changes, and the result is compared against other rows to determine
	 * whether they are in the frame.
	 *
	 * The RANGE offset is not allowed to be negative. The code itself
	 * could handle it, but it's forbidden by the spec, and GPDB has
	 * historically rejected it, too. So we have to prepare an expression
	 * to check that too. It is a bit hacky, because there is no datatype
	 * agnostic way to determine what "negative" means. What we do is convert
	 * the string "0" to the column's datatype, by calling the input function,
	 * and then compare against that.
	 *
	 * There's a similar check in parse_clause.c, for the simple case
	 * that the parameter is a Const. Make sure this matches!
	 *------
	 */
	cur_row_val = makeVar(OUTER, node->firstOrderCol, typeId, -1, 0);

	if (node->frameOptions & FRAMEOPTION_START_VALUE)
	{
		dir = (node->frameOptions & FRAMEOPTION_START_VALUE_PRECEDING) ? -1 : 1;
		if (strategy == BTGreaterStrategyNumber)
			dir = -dir;

		offset = makeNode(CaseTestExpr);
		offset->typeId = exprType(node->startOffset);
		offset->typeMod = exprTypmod(node->startOffset);

		valExpr = make_op(NULL,
						  list_make1(makeString(dir == 1 ? "+" : "-")),
						  (Node *) cur_row_val,
						  (Node *) offset,
						  -1);

		/* Coerce the expression to the same datatype as the column. */
		valExpr = (Expr *) coerce_to_specific_type(NULL,
												   (Node *) valExpr,
												   typeId,
												   "RANGE");

		winstate->startBound = ExecInitExpr(valExpr,
											(PlanState *) winstate);

		/* Create a datum to represent 0 */
		getTypeInputInfo(offset->typeId, &inputFunctionOid, &typIOParam);
		zero = OidInputFunctionCall(inputFunctionOid, "0", typIOParam, -1);

		get_typlenbyval(offset->typeId, &len, &byval);
		expr = make_op(NULL,
					   list_make1(makeString("<")),
					   (Node *) offset,
					   (Node *) makeConst(offset->typeId,
										  offset->typeMod,
										  len,
										  zero,
										  false,
										  byval),
					   -1);
		winstate->startOffsetIsNegative = ExecInitExpr(expr,
													   (PlanState *) winstate);
	}
	if (node->frameOptions & FRAMEOPTION_END_VALUE)
	{
		dir = (node->frameOptions & FRAMEOPTION_END_VALUE_PRECEDING) ? -1 : 1;
		if (strategy == BTGreaterStrategyNumber)
			dir = -dir;

		offset = makeNode(CaseTestExpr);
		offset->typeId = exprType(node->endOffset);
		offset->typeMod = exprTypmod(node->endOffset);

		valExpr = make_op(NULL,
						  list_make1(makeString(dir == 1 ? "+" : "-")),
						  (Node *) cur_row_val,
						  (Node *) offset,
						  -1);
		valExpr = (Expr *) coerce_to_specific_type(NULL,
												   (Node *) valExpr,
												   typeId,
												   "RANGE");
		winstate->endBound = ExecInitExpr(valExpr,
										  (PlanState *) winstate);

		/* Create a datum to represent 0 */
		getTypeInputInfo(offset->typeId, &inputFunctionOid, &typIOParam);
		zero = OidInputFunctionCall(inputFunctionOid, "0", typIOParam, -1);

		get_typlenbyval(offset->typeId, &len, &byval);
		expr = make_op(NULL,
					   list_make1(makeString("<")),
					   (Node *) offset,
					   (Node *) makeConst(offset->typeId,
										  offset->typeMod,
										  len,
										  zero,
										  false,
										  byval),
					   -1);
		winstate->endOffsetIsNegative = ExecInitExpr(expr,
													 (PlanState *) winstate);
	}
}

=======
>>>>>>> 78a09145
/* -----------------
 * ExecEndWindowAgg
 * -----------------
 */
void
ExecEndWindowAgg(WindowAggState *node)
{
	PlanState  *outerPlan;

	release_partition(node);

	pfree(node->perfunc);
	pfree(node->peragg);

	ExecClearTuple(node->ss.ss_ScanTupleSlot);
	ExecClearTuple(node->first_part_slot);
	ExecClearTuple(node->agg_row_slot);
	ExecClearTuple(node->temp_slot_1);
	ExecClearTuple(node->temp_slot_2);

	/*
	 * Free both the expr contexts.
	 */
	ExecFreeExprContext(&node->ss.ps);
	node->ss.ps.ps_ExprContext = node->tmpcontext;
	ExecFreeExprContext(&node->ss.ps);

	MemoryContextDelete(node->partcontext);
	MemoryContextDelete(node->aggcontext);

	outerPlan = outerPlanState(node);
	ExecEndNode(outerPlan);
}

/* -----------------
 * ExecRescanWindowAgg
 * -----------------
 */
void
ExecReScanWindowAgg(WindowAggState *node, ExprContext *exprCtxt)
{
	ExprContext *econtext = node->ss.ps.ps_ExprContext;

	node->all_done = false;

#if 0
	node->ss.ps.ps_TupFromTlist = false;
#endif
	node->all_first = true;

	/* release tuplestore et al */
	release_partition(node);

	/* release all temp tuples, but especially first_part_slot */
	ExecClearTuple(node->ss.ss_ScanTupleSlot);
	ExecClearTuple(node->first_part_slot);
	ExecClearTuple(node->agg_row_slot);
	ExecClearTuple(node->temp_slot_1);
	ExecClearTuple(node->temp_slot_2);

	/* Forget current wfunc values */
	MemSet(econtext->ecxt_aggvalues, 0, sizeof(Datum) * node->numfuncs);
	MemSet(econtext->ecxt_aggnulls, 0, sizeof(bool) * node->numfuncs);

	/*
	 * if chgParam of subnode is not null then plan will be re-scanned by
	 * first ExecProcNode.
	 */
	if (((PlanState *) node)->lefttree->chgParam == NULL)
		ExecReScan(((PlanState *) node)->lefttree, exprCtxt);
}

void
ExecEagerFreeWindowAgg(WindowAggState *node)
{
	// TODO FIXME
}

/*
 * initialize_peragg
 *
 * Almost same as in nodeAgg.c, except we don't support DISTINCT currently.
 */
static WindowStatePerAggData *
initialize_peragg(WindowAggState *winstate, WindowFunc *wfunc,
				  WindowStatePerAgg peraggstate)
{
	Oid			inputTypes[FUNC_MAX_ARGS];
	int			numArguments;
	HeapTuple	aggTuple;
	Form_pg_aggregate aggform;
	Oid			aggtranstype;
	AclResult	aclresult;
	Oid			transfn_oid,
				finalfn_oid;
	bool		finalextra;
	Expr	   *transfnexpr,
			   *finalfnexpr;
	Datum		textInitVal;
	int			i;
	ListCell   *lc;

	numArguments = list_length(wfunc->args);

	i = 0;
	foreach(lc, wfunc->args)
	{
		inputTypes[i++] = exprType((Node *) lfirst(lc));
	}

	aggTuple = SearchSysCache1(AGGFNOID, ObjectIdGetDatum(wfunc->winfnoid));
	if (!HeapTupleIsValid(aggTuple))
		elog(ERROR, "cache lookup failed for aggregate %u",
			 wfunc->winfnoid);
	aggform = (Form_pg_aggregate) GETSTRUCT(aggTuple);

	/*
	 * ExecInitWindowAgg already checked permission to call aggregate function
	 * ... but we still need to check the component functions
	 */

	peraggstate->transfn_oid = transfn_oid = aggform->aggtransfn;
	peraggstate->finalfn_oid = finalfn_oid = aggform->aggfinalfn;
	finalextra = aggform->aggfinalextra;

	/* Check that aggregate owner has permission to call component fns */
	{
		HeapTuple	procTuple;
		Oid			aggOwner;

		procTuple = SearchSysCache1(PROCOID,
									ObjectIdGetDatum(wfunc->winfnoid));
		if (!HeapTupleIsValid(procTuple))
			elog(ERROR, "cache lookup failed for function %u",
				 wfunc->winfnoid);
		aggOwner = ((Form_pg_proc) GETSTRUCT(procTuple))->proowner;
		ReleaseSysCache(procTuple);

		aclresult = pg_proc_aclcheck(transfn_oid, aggOwner,
									 ACL_EXECUTE);
		if (aclresult != ACLCHECK_OK)
			aclcheck_error(aclresult, ACL_KIND_PROC,
						   get_func_name(transfn_oid));
		if (OidIsValid(finalfn_oid))
		{
			aclresult = pg_proc_aclcheck(finalfn_oid, aggOwner,
										 ACL_EXECUTE);
			if (aclresult != ACLCHECK_OK)
				aclcheck_error(aclresult, ACL_KIND_PROC,
							   get_func_name(finalfn_oid));
		}
	}

	/* Detect how many arguments to pass to the finalfn */
	if (finalextra)
		peraggstate->numFinalArgs = numArguments + 1;
	else
		peraggstate->numFinalArgs = 1;

	/* resolve actual type of transition state, if polymorphic */
	aggtranstype = resolve_aggregate_transtype(wfunc->winfnoid,
											   aggform->aggtranstype,
											   inputTypes,
											   numArguments);

	/* build expression trees using actual argument & result types */
	build_aggregate_fnexprs(inputTypes,
							numArguments,
							0,	/* no ordered-set window functions yet */
							peraggstate->numFinalArgs,
							false,		/* no variadic window functions yet */
							aggtranstype,
							wfunc->wintype,
							transfn_oid,
							finalfn_oid,
							InvalidOid,             /* prelim */
							InvalidOid,             /* invtrans */
							InvalidOid,             /* invprelim */
							&transfnexpr,
							&finalfnexpr,
							NULL,
							NULL,
							NULL);

	/* set up infrastructure for calling the transfn(s) and finalfn */
	fmgr_info(transfn_oid, &peraggstate->transfn);
	peraggstate->transfn.fn_expr = (Node *) transfnexpr;

	if (OidIsValid(finalfn_oid))
	{
		fmgr_info(finalfn_oid, &peraggstate->finalfn);
		peraggstate->finalfn.fn_expr = (Node *) finalfnexpr;
	}

	/* get info about relevant datatypes */
	get_typlenbyval(wfunc->wintype,
					&peraggstate->resulttypeLen,
					&peraggstate->resulttypeByVal);
	get_typlenbyval(aggtranstype,
					&peraggstate->transtypeLen,
					&peraggstate->transtypeByVal);

	/*
	 * initval is potentially null, so don't try to access it as a struct
	 * field. Must do it the hard way with SysCacheGetAttr.
	 */
	textInitVal = SysCacheGetAttr(AGGFNOID, aggTuple,
								  Anum_pg_aggregate_agginitval,
								  &peraggstate->initValueIsNull);

	if (peraggstate->initValueIsNull)
		peraggstate->initValue = (Datum) 0;
	else
		peraggstate->initValue = GetAggInitVal(textInitVal,
											   aggtranstype);

	/*
	 * If the transfn is strict and the initval is NULL, make sure input type
	 * and transtype are the same (or at least binary-compatible), so that
	 * it's OK to use the first input value as the initial transValue.  This
	 * should have been checked at agg definition time, but just in case...
	 */
	if (peraggstate->transfn.fn_strict && peraggstate->initValueIsNull)
	{
		if (numArguments < 1 ||
			!IsBinaryCoercible(inputTypes[0], aggtranstype))
			ereport(ERROR,
					(errcode(ERRCODE_INVALID_FUNCTION_DEFINITION),
					 errmsg("aggregate %u needs to have compatible input type and transition type",
							wfunc->winfnoid)));
	}

	ReleaseSysCache(aggTuple);

	return peraggstate;
}

static Datum
GetAggInitVal(Datum textInitVal, Oid transtype)
{
	Oid			typinput,
				typioparam;
	char	   *strInitVal;
	Datum		initVal;

	getTypeInputInfo(transtype, &typinput, &typioparam);
	strInitVal = TextDatumGetCString(textInitVal);
	initVal = OidInputFunctionCall(typinput, strInitVal,
								   typioparam, -1);
	pfree(strInitVal);
	return initVal;
}

/*
 * are_peers
 * compare two rows to see if they are equal according to the ORDER BY clause
 *
 * NB: this does not consider the window frame mode.
 */
static bool
are_peers(WindowAggState *winstate, TupleTableSlot *slot1,
		  TupleTableSlot *slot2)
{
	WindowAgg  *node = (WindowAgg *) winstate->ss.ps.plan;

	/* If no ORDER BY, all rows are peers with each other */
	if (node->ordNumCols == 0)
		return true;

	return execTuplesMatch(slot1, slot2,
						   node->ordNumCols, node->ordColIdx,
						   winstate->ordEqfunctions,
						   winstate->tmpcontext->ecxt_per_tuple_memory);
}

/*
 * Compute new boundary value.
 *
 * The current row is assumed to be in ss_ScanTupleSlot.
 */
static Datum
eval_bound_value(WindowAggState *winstate,
				 ExprState *boundExpr,
				 ExprState *offsetIsNegativeExpr,
				 Datum offset,
				 bool *isnull_p)
{
	ExprContext *econtext = winstate->ss.ps.ps_ExprContext;
	Datum		result;
	Datum		save_datum;
	bool		save_isNull;
	Datum		neg_datum;
	bool		neg_isnull;

	save_datum = econtext->caseValue_datum;
	save_isNull = econtext->caseValue_isNull;

	econtext->caseValue_datum = offset;
	econtext->caseValue_isNull = false;

	/* First check that the offset was not negative. */
	neg_datum = ExecEvalExpr(offsetIsNegativeExpr,
							 econtext, &neg_isnull, NULL);
	if (neg_isnull)
		elog(ERROR, "comparison of RANGE offset against 0 returned NULL");
	if (DatumGetBool(neg_datum))
		ereport(ERROR,
				(errcode(ERRCODE_INVALID_PARAMETER_VALUE),
				 errmsg("RANGE parameter cannot be negative")));

	/* Evaluate the bound expression. */
	result = ExecEvalExprSwitchContext(boundExpr,
									   econtext,
									   isnull_p,
									   NULL);

	econtext->caseValue_datum = save_datum;
	econtext->caseValue_isNull = save_isNull;

	return result;
}

static bool
is_within_range_start(WindowAggState *winstate, TupleTableSlot *slot)
{
	WindowAgg  *node = (WindowAgg *) winstate->ss.ps.plan;
	Datum		value;
	bool		isnull;
	int32		compare;

	Assert(winstate->start_offset_valid);

	/* We have a boundary value now. Compare the given tuple against it. */
	value = slot_getattr(slot,
						 node->firstOrderCol,
						 &isnull);

	if (winstate->startBoundIsNull)
	{
		/*
		 * The SQL spec says:
		 *
		 * If VSK is the null value and if NULLS LAST is specified or implied, then
		 * remove from WF all rows R2 such that the value of SK in row R2 is not the
		 * null value.
		 */
		if (!isnull && !node->firstOrderNullsFirst)
			return false;
		else
			return true;
	}
	else
	{
		if (isnull)
		{
			if (node->firstOrderNullsFirst)
				return false;
			else
				return true;
		}

		compare = DatumGetInt32(FunctionCall2(&winstate->ordCmpFunction,
											  winstate->startBoundValue,
											  value));

		if (winstate->ordReverse)
			compare = -compare;

		return (compare <= 0);
	}
}

static bool
is_within_range_end(WindowAggState *winstate, TupleTableSlot *slot)
{
	WindowAgg  *node = (WindowAgg *) winstate->ss.ps.plan;
	Datum		value;
	bool		isnull;
	int32		compare;

	Assert(winstate->end_offset_valid);

	/* We have a boundary value now. Compare the given tuple against it. */
	value = slot_getattr(slot,
						 node->firstOrderCol,
						 &isnull);
	if (winstate->endBoundIsNull)
	{
		/*
		 * The SQL spec says:
		 *
		 * If VSK is the null value and if NULLS FIRST is specified or implied, then
		 * remove from WF all rows R2 such that the value of SK in row R2 is not the
		 * null value.
		 */
		if (!isnull && node->firstOrderNullsFirst)
			return false;
		else
			return true;
	}
	else
	{
		if (isnull)
		{
			if (!node->firstOrderNullsFirst)
				return false;
			else
				return true;
		}

		compare = DatumGetInt32(FunctionCall2(&winstate->ordCmpFunction,
											  winstate->endBoundValue,
											  value));
		if (winstate->ordReverse)
			compare = -compare;

		return (compare >= 0);
	}
}


/*
 * window_gettupleslot
 *	Fetch the pos'th tuple of the current partition into the slot,
 *	using the winobj's read pointer
 *
 * Returns true if successful, false if no such row
 */
static bool
window_gettupleslot(WindowObject winobj, int64 pos, TupleTableSlot *slot)
{
	WindowAggState *winstate = winobj->winstate;
	MemoryContext oldcontext;

	/* Don't allow passing -1 to spool_tuples here */
	if (pos < 0)
		return false;

	/* If necessary, fetch the tuple into the spool */
	spool_tuples(winstate, pos);

	if (pos >= winstate->spooled_rows)
		return false;

	if (pos < winobj->markpos)
		elog(ERROR, "cannot fetch row before WindowObject's mark position");

	oldcontext = MemoryContextSwitchTo(winstate->ss.ps.ps_ExprContext->ecxt_per_query_memory);

	tuplestore_select_read_pointer(winstate->buffer, winobj->readptr);

	/*
	 * There's no API to refetch the tuple at the current position. We have to
	 * move one tuple forward, and then one backward.  (We don't do it the
	 * other way because we might try to fetch the row before our mark, which
	 * isn't allowed.)  XXX this case could stand to be optimized.
	 */
	if (winobj->seekpos == pos)
	{
		tuplestore_advance(winstate->buffer, true);
		winobj->seekpos++;
	}

	while (winobj->seekpos > pos)
	{
		if (!tuplestore_gettupleslot(winstate->buffer, false, true, slot))
			elog(ERROR, "unexpected end of tuplestore");
		winobj->seekpos--;
	}

	while (winobj->seekpos < pos)
	{
		if (!tuplestore_gettupleslot(winstate->buffer, true, true, slot))
			elog(ERROR, "unexpected end of tuplestore");
		winobj->seekpos++;
	}

	MemoryContextSwitchTo(oldcontext);

	return true;
}


/***********************************************************************
 * API exposed to window functions
 ***********************************************************************/


/*
 * WinGetPartitionLocalMemory
 *		Get working memory that lives till end of partition processing
 *
 * On first call within a given partition, this allocates and zeroes the
 * requested amount of space.  Subsequent calls just return the same chunk.
 *
 * Memory obtained this way is normally used to hold state that should be
 * automatically reset for each new partition.	If a window function wants
 * to hold state across the whole query, fcinfo->fn_extra can be used in the
 * usual way for that.
 */
void *
WinGetPartitionLocalMemory(WindowObject winobj, Size sz)
{
	Assert(WindowObjectIsValid(winobj));
	if (winobj->localmem == NULL)
		winobj->localmem =
			MemoryContextAllocZero(winobj->winstate->partcontext, sz);
	return winobj->localmem;
}

/*
 * WinGetCurrentPosition
 *		Return the current row's position (counting from 0) within the current
 *		partition.
 */
int64
WinGetCurrentPosition(WindowObject winobj)
{
	Assert(WindowObjectIsValid(winobj));
	return winobj->winstate->currentpos;
}

/*
 * WinGetPartitionRowCount
 *		Return total number of rows contained in the current partition.
 *
 * Note: this is a relatively expensive operation because it forces the
 * whole partition to be "spooled" into the tuplestore at once.  Once
 * executed, however, additional calls within the same partition are cheap.
 */
int64
WinGetPartitionRowCount(WindowObject winobj)
{
	Assert(WindowObjectIsValid(winobj));
	spool_tuples(winobj->winstate, -1);
	return winobj->winstate->spooled_rows;
}

/*
 * WinSetMarkPosition
 *		Set the "mark" position for the window object, which is the oldest row
 *		number (counting from 0) it is allowed to fetch during all subsequent
 *		operations within the current partition.
 *
 * Window functions do not have to call this, but are encouraged to move the
 * mark forward when possible to keep the tuplestore size down and prevent
 * having to spill rows to disk.
 */
void
WinSetMarkPosition(WindowObject winobj, int64 markpos)
{
	WindowAggState *winstate;

	Assert(WindowObjectIsValid(winobj));
	winstate = winobj->winstate;

	/*
	 * In GPDB, unlike in PostgreSQL, the start and end offsets are not
	 * necessarily constant throughout the execution. In that case, don't
	 * believe it when the window function tells that it's won't need the
	 * old rows anymore, in case the window frame needs to enlarge later.
	 * In principle, it would perhaps be nicer if each window function
	 * would take this into account and not call WinSetMarkPosition in
	 * that case, but changing all the window function implementations
	 * is not very appealing. It woudl be make merging harder, and there
	 * would be the risk for bugs of omission. 3rd party extenstion,
	 * written for PostgreSQL, would also not know about it. So all in all,
	 * let's just keep the all the rows, if the start/end offsets contain
	 * variables. That is hopefully not very common in practice.
	 */
	if (!winstate->start_offset_var_free || !winstate->end_offset_var_free)
		return;

	if (markpos < winobj->markpos)
		elog(ERROR, "cannot move WindowObject's mark position backward");
	tuplestore_select_read_pointer(winstate->buffer, winobj->markptr);
	while (markpos > winobj->markpos)
	{
		tuplestore_advance(winstate->buffer, true);
		winobj->markpos++;
	}
	tuplestore_select_read_pointer(winstate->buffer, winobj->readptr);
	while (markpos > winobj->seekpos)
	{
		tuplestore_advance(winstate->buffer, true);
		winobj->seekpos++;
	}
}

/*
 * WinRowsArePeers
 *		Compare two rows (specified by absolute position in window) to see
 *		if they are equal according to the ORDER BY clause.
 *
 * NB: this does not consider the window frame mode.
 */
bool
WinRowsArePeers(WindowObject winobj, int64 pos1, int64 pos2)
{
	WindowAggState *winstate;
	WindowAgg  *node;
	TupleTableSlot *slot1;
	TupleTableSlot *slot2;
	bool		res;

	Assert(WindowObjectIsValid(winobj));
	winstate = winobj->winstate;
	node = (WindowAgg *) winstate->ss.ps.plan;

	/* If no ORDER BY, all rows are peers; don't bother to fetch them */
	if (node->ordNumCols == 0)
		return true;

	slot1 = winstate->temp_slot_1;
	slot2 = winstate->temp_slot_2;

	if (!window_gettupleslot(winobj, pos1, slot1))
		elog(ERROR, "specified position is out of window: " INT64_FORMAT,
			 pos1);
	if (!window_gettupleslot(winobj, pos2, slot2))
		elog(ERROR, "specified position is out of window: " INT64_FORMAT,
			 pos2);

	res = are_peers(winstate, slot1, slot2);

	ExecClearTuple(slot1);
	ExecClearTuple(slot2);

	return res;
}

/*
 * WinGetFuncArgInPartition
 *		Evaluate a window function's argument expression on a specified
 *		row of the partition.  The row is identified in lseek(2) style,
 *		i.e. relative to the current, first, or last row.
 *
 * argno: argument number to evaluate (counted from 0)
 * relpos: signed rowcount offset from the seek position
 * seektype: WINDOW_SEEK_CURRENT, WINDOW_SEEK_HEAD, or WINDOW_SEEK_TAIL
 * set_mark: If the row is found and set_mark is true, the mark is moved to
 *		the row as a side-effect.
 * isnull: output argument, receives isnull status of result
 * isout: output argument, set to indicate whether target row position
 *		is out of partition (can pass NULL if caller doesn't care about this)
 *
 * Specifying a nonexistent row is not an error, it just causes a null result
 * (plus setting *isout true, if isout isn't NULL).
 */
Datum
WinGetFuncArgInPartition(WindowObject winobj, int argno,
						 int relpos, int seektype, bool set_mark,
						 bool *isnull, bool *isout)
{
	WindowAggState *winstate;
	ExprContext *econtext;
	TupleTableSlot *slot;
	bool		gottuple;
	int64		abs_pos;

	Assert(WindowObjectIsValid(winobj));
	winstate = winobj->winstate;
	econtext = winstate->ss.ps.ps_ExprContext;
	slot = winstate->temp_slot_1;

	switch (seektype)
	{
		case WINDOW_SEEK_CURRENT:
			abs_pos = winstate->currentpos + relpos;
			break;
		case WINDOW_SEEK_HEAD:
			abs_pos = relpos;
			break;
		case WINDOW_SEEK_TAIL:
			spool_tuples(winstate, -1);
			abs_pos = winstate->spooled_rows - 1 + relpos;
			break;
		default:
			elog(ERROR, "unrecognized window seek type: %d", seektype);
			abs_pos = 0;		/* keep compiler quiet */
			break;
	}

	gottuple = window_gettupleslot(winobj, abs_pos, slot);

	if (!gottuple)
	{
		if (isout)
			*isout = true;
		*isnull = true;
		return (Datum) 0;
	}
	else
	{
		if (isout)
			*isout = false;
		if (set_mark)
		{
			int			frameOptions = winstate->frameOptions;
			int64		mark_pos = abs_pos;

			/*
			 * In RANGE mode with a moving frame head, we must not let the
			 * mark advance past frameheadpos, since that row has to be
			 * fetchable during future update_frameheadpos calls.
			 *
			 * XXX it is very ugly to pollute window functions' marks with
			 * this consideration; it could for instance mask a logic bug that
			 * lets a window function fetch rows before what it had claimed
			 * was its mark.  Perhaps use a separate mark for frame head
			 * probes?
			 */
			if ((frameOptions & FRAMEOPTION_RANGE) &&
				!(frameOptions & FRAMEOPTION_START_UNBOUNDED_PRECEDING))
			{
				update_frameheadpos(winobj, winstate->temp_slot_2);
				if (mark_pos > winstate->frameheadpos)
					mark_pos = winstate->frameheadpos;
			}
			WinSetMarkPosition(winobj, mark_pos);
		}
		econtext->ecxt_outertuple = slot;
		return ExecEvalExpr((ExprState *) list_nth(winobj->argstates, argno),
							econtext, isnull, NULL);
	}
}

/*
 * WinGetFuncArgInFrame
 *		Evaluate a window function's argument expression on a specified
 *		row of the window frame.  The row is identified in lseek(2) style,
 *		i.e. relative to the current, first, or last row.
 *
 * argno: argument number to evaluate (counted from 0)
 * relpos: signed rowcount offset from the seek position
 * seektype: WINDOW_SEEK_CURRENT, WINDOW_SEEK_HEAD, or WINDOW_SEEK_TAIL
 * set_mark: If the row is found and set_mark is true, the mark is moved to
 *		the row as a side-effect.
 * isnull: output argument, receives isnull status of result
 * isout: output argument, set to indicate whether target row position
 *		is out of frame (can pass NULL if caller doesn't care about this)
 *
 * Specifying a nonexistent row is not an error, it just causes a null result
 * (plus setting *isout true, if isout isn't NULL).
 */
Datum
WinGetFuncArgInFrame(WindowObject winobj, int argno,
					 int relpos, int seektype, bool set_mark,
					 bool *isnull, bool *isout)
{
	WindowAggState *winstate;
	ExprContext *econtext;
	TupleTableSlot *slot;
	bool		gottuple;
	int64		abs_pos;

	Assert(WindowObjectIsValid(winobj));
	winstate = winobj->winstate;
	econtext = winstate->ss.ps.ps_ExprContext;
	slot = winstate->temp_slot_1;

	switch (seektype)
	{
		case WINDOW_SEEK_CURRENT:
			abs_pos = winstate->currentpos + relpos;
			break;
		case WINDOW_SEEK_HEAD:
			update_frameheadpos(winobj, slot);
			abs_pos = winstate->frameheadpos + relpos;
			break;
		case WINDOW_SEEK_TAIL:
			update_frametailpos(winobj, slot);
			abs_pos = winstate->frametailpos + relpos;
			break;
		default:
			elog(ERROR, "unrecognized window seek type: %d", seektype);
			abs_pos = 0;		/* keep compiler quiet */
			break;
	}

	gottuple = window_gettupleslot(winobj, abs_pos, slot);
	if (gottuple)
		gottuple = row_is_in_frame(winstate, abs_pos, slot);

	if (!gottuple)
	{
		if (isout)
			*isout = true;
		*isnull = true;
		return (Datum) 0;
	}
	else
	{
		if (isout)
			*isout = false;
		if (set_mark)
		{
			int			frameOptions = winstate->frameOptions;
			int64		mark_pos = abs_pos;

			/*
			 * In RANGE mode with a moving frame head, we must not let the
			 * mark advance past frameheadpos, since that row has to be
			 * fetchable during future update_frameheadpos calls.
			 *
			 * XXX it is very ugly to pollute window functions' marks with
			 * this consideration; it could for instance mask a logic bug that
			 * lets a window function fetch rows before what it had claimed
			 * was its mark.  Perhaps use a separate mark for frame head
			 * probes?
			 */
			if ((frameOptions & FRAMEOPTION_RANGE) &&
				!(frameOptions & FRAMEOPTION_START_UNBOUNDED_PRECEDING))
			{
				update_frameheadpos(winobj, winstate->temp_slot_2);
				if (mark_pos > winstate->frameheadpos)
					mark_pos = winstate->frameheadpos;
			}
			WinSetMarkPosition(winobj, mark_pos);
		}
		econtext->ecxt_outertuple = slot;
		return ExecEvalExpr((ExprState *) list_nth(winobj->argstates, argno),
							econtext, isnull, NULL);
	}
}

/*
 * WinGetFuncArgCurrent
 *		Evaluate a window function's argument expression on the current row.
 *
 * argno: argument number to evaluate (counted from 0)
 * isnull: output argument, receives isnull status of result
 *
 * Note: this isn't quite equivalent to WinGetFuncArgInPartition or
 * WinGetFuncArgInFrame targeting the current row, because it will succeed
 * even if the WindowObject's mark has been set beyond the current row.
 * This should generally be used for "ordinary" arguments of a window
 * function, such as the offset argument of lead() or lag().
 */
Datum
WinGetFuncArgCurrent(WindowObject winobj, int argno, bool *isnull)
{
	WindowAggState *winstate;
	ExprContext *econtext;

	Assert(WindowObjectIsValid(winobj));
	winstate = winobj->winstate;

	econtext = winstate->ss.ps.ps_ExprContext;

	econtext->ecxt_outertuple = winstate->ss.ss_ScanTupleSlot;
	return ExecEvalExpr((ExprState *) list_nth(winobj->argstates, argno),
						econtext, isnull, NULL);
}<|MERGE_RESOLUTION|>--- conflicted
+++ resolved
@@ -27,11 +27,7 @@
  * Portions Copyright (c) 1994, Regents of the University of California
  *
  * IDENTIFICATION
-<<<<<<< HEAD
- *	  $PostgreSQL: pgsql/src/backend/executor/nodeWindowAgg.c,v 1.13 2010/03/21 00:17:58 petere Exp $
-=======
  *	  $PostgreSQL: pgsql/src/backend/executor/nodeWindowAgg.c,v 1.7 2009/09/27 21:10:53 tgl Exp $
->>>>>>> 78a09145
  *
  *-------------------------------------------------------------------------
  */
@@ -1577,7 +1573,6 @@
 							  ALLOCSET_DEFAULT_INITSIZE,
 							  ALLOCSET_DEFAULT_MAXSIZE);
 
-<<<<<<< HEAD
 	/* Create mid-lived context for aggregate trans values etc */
 	winstate->aggcontext =
 		AllocSetContextCreate(CurrentMemoryContext,
@@ -1586,8 +1581,6 @@
 							  ALLOCSET_DEFAULT_INITSIZE,
 							  ALLOCSET_DEFAULT_MAXSIZE);
 
-=======
->>>>>>> 78a09145
 	/*
 	 * tuple table initialization
 	 */
@@ -1787,7 +1780,6 @@
 	return winstate;
 }
 
-<<<<<<< HEAD
 /*
  * Initialize expressions to compute the frame boundaries, for "RANGE
  * <value> PRECEDING/FOLLOWING".
@@ -1963,8 +1955,6 @@
 	}
 }
 
-=======
->>>>>>> 78a09145
 /* -----------------
  * ExecEndWindowAgg
  * -----------------
