--- conflicted
+++ resolved
@@ -88,14 +88,10 @@
  *	  need some fallback logic to use this, since there's no Aggref node
  *	  for a window function.)
  *
-<<<<<<< HEAD
  *
  * Portions Copyright (c) 2007-2008, Greenplum inc
  * Portions Copyright (c) 2012-Present Pivotal Software, Inc.
- * Portions Copyright (c) 1996-2010, PostgreSQL Global Development Group
-=======
  * Portions Copyright (c) 1996-2011, PostgreSQL Global Development Group
->>>>>>> a4bebdd9
  * Portions Copyright (c) 1994, Regents of the University of California
  *
  * IDENTIFICATION
@@ -130,115 +126,7 @@
 #include "cdb/cdbexplain.h"
 #include "cdb/cdbvars.h" /* mpp_hybrid_hash_agg */
 
-<<<<<<< HEAD
 #define IS_HASHAGG(aggstate) (((Agg *) (aggstate)->ss.ps.plan)->aggstrategy == AGG_HASHED)
-=======
-/*
- * AggStatePerAggData - per-aggregate working state for the Agg scan
- */
-typedef struct AggStatePerAggData
-{
-	/*
-	 * These values are set up during ExecInitAgg() and do not change
-	 * thereafter:
-	 */
-
-	/* Links to Aggref expr and state nodes this working state is for */
-	AggrefExprState *aggrefstate;
-	Aggref	   *aggref;
-
-	/* number of input arguments for aggregate function proper */
-	int			numArguments;
-
-	/* number of inputs including ORDER BY expressions */
-	int			numInputs;
-
-	/* Oids of transfer functions */
-	Oid			transfn_oid;
-	Oid			finalfn_oid;	/* may be InvalidOid */
-
-	/*
-	 * fmgr lookup data for transfer functions --- only valid when
-	 * corresponding oid is not InvalidOid.  Note in particular that fn_strict
-	 * flags are kept here.
-	 */
-	FmgrInfo	transfn;
-	FmgrInfo	finalfn;
-
-	/* Input collation derived for aggregate */
-	Oid			aggCollation;
-
-	/* number of sorting columns */
-	int			numSortCols;
-
-	/* number of sorting columns to consider in DISTINCT comparisons */
-	/* (this is either zero or the same as numSortCols) */
-	int			numDistinctCols;
-
-	/* deconstructed sorting information (arrays of length numSortCols) */
-	AttrNumber *sortColIdx;
-	Oid		   *sortOperators;
-	Oid		   *sortCollations;
-	bool	   *sortNullsFirst;
-
-	/*
-	 * fmgr lookup data for input columns' equality operators --- only
-	 * set/used when aggregate has DISTINCT flag.  Note that these are in
-	 * order of sort column index, not parameter index.
-	 */
-	FmgrInfo   *equalfns;		/* array of length numDistinctCols */
-
-	/*
-	 * initial value from pg_aggregate entry
-	 */
-	Datum		initValue;
-	bool		initValueIsNull;
-
-	/*
-	 * We need the len and byval info for the agg's input, result, and
-	 * transition data types in order to know how to copy/delete values.
-	 *
-	 * Note that the info for the input type is used only when handling
-	 * DISTINCT aggs with just one argument, so there is only one input type.
-	 */
-	int16		inputtypeLen,
-				resulttypeLen,
-				transtypeLen;
-	bool		inputtypeByVal,
-				resulttypeByVal,
-				transtypeByVal;
-
-	/*
-	 * Stuff for evaluation of inputs.	We used to just use ExecEvalExpr, but
-	 * with the addition of ORDER BY we now need at least a slot for passing
-	 * data to the sort object, which requires a tupledesc, so we might as
-	 * well go whole hog and use ExecProject too.
-	 */
-	TupleDesc	evaldesc;		/* descriptor of input tuples */
-	ProjectionInfo *evalproj;	/* projection machinery */
-
-	/*
-	 * Slots for holding the evaluated input arguments.  These are set up
-	 * during ExecInitAgg() and then used for each input row.
-	 */
-	TupleTableSlot *evalslot;	/* current input tuple */
-	TupleTableSlot *uniqslot;	/* used for multi-column DISTINCT */
-
-	/*
-	 * These values are working state that is initialized at the start of an
-	 * input tuple group and updated for each input tuple.
-	 *
-	 * For a simple (non DISTINCT/ORDER BY) aggregate, we just feed the input
-	 * values straight to the transition function.	If it's DISTINCT or
-	 * requires ORDER BY, we pass the input values into a Tuplesort object;
-	 * then at completion of the input tuple group, we scan the sorted values,
-	 * eliminate duplicates if needed, and run the transition function on the
-	 * rest.
-	 */
-
-	Tuplesortstate *sortstate;	/* sort object, if DISTINCT or ORDER BY */
-}	AggStatePerAggData;
->>>>>>> a4bebdd9
 
 /*
  * AggStatePerAggData -- per-aggregate working state
@@ -368,13 +256,13 @@
 			 * otherwise sort the full tuple.  (See comments for
 			 * process_ordered_aggregate_single.)
 			 */
-<<<<<<< HEAD
 			if (peraggstate->numInputs == 1)
 			{
 				peraggstate->sortstate =
 					tuplesort_begin_datum(&aggstate->ss,
 										  peraggstate->evaldesc->attrs[0]->atttypid,
 										  peraggstate->sortOperators[0],
+										  peraggstate->sortCollations[0],
 										  peraggstate->sortNullsFirst[0],
 										  PlanStateOperatorMemKB((PlanState *) aggstate), false);
 			}
@@ -385,6 +273,7 @@
 										 peraggstate->evaldesc,
 										 peraggstate->numSortCols, peraggstate->sortColIdx,
 										 peraggstate->sortOperators,
+										 peraggstate->sortCollations,
 										 peraggstate->sortNullsFirst,
 										 PlanStateOperatorMemKB((PlanState *) aggstate), false);
 			}
@@ -409,22 +298,6 @@
 								   unique,
 								   sort_flags, maxdistinct);
 			}
-=======
-			peraggstate->sortstate =
-				(peraggstate->numInputs == 1) ?
-				tuplesort_begin_datum(peraggstate->evaldesc->attrs[0]->atttypid,
-									  peraggstate->sortOperators[0],
-									  peraggstate->sortCollations[0],
-									  peraggstate->sortNullsFirst[0],
-									  work_mem, false) :
-				tuplesort_begin_heap(peraggstate->evaldesc,
-									 peraggstate->numSortCols,
-									 peraggstate->sortColIdx,
-									 peraggstate->sortOperators,
-									 peraggstate->sortCollations,
-									 peraggstate->sortNullsFirst,
-									 work_mem, false);
->>>>>>> a4bebdd9
 		}
 
 		/*
@@ -572,20 +445,12 @@
 	/*
 	 * OK to call the transition function
 	 */
-<<<<<<< HEAD
 	InitFunctionCallInfoData(*fcinfo, transfn,
 							 numTransInputs + 1,
+							 peraggstate->aggCollation,
 							 (void *) funcctx, NULL);
 	fcinfo->arg[0] = transValue;
 	fcinfo->argnull[0] = *transValueIsNull;
-=======
-	InitFunctionCallInfoData(*fcinfo, &(peraggstate->transfn),
-							 numArguments + 1,
-							 peraggstate->aggCollation,
-							 (void *) aggstate, NULL);
-	fcinfo->arg[0] = pergroupstate->transValue;
-	fcinfo->argnull[0] = pergroupstate->transValueIsNull;
->>>>>>> a4bebdd9
 
 	newVal = FunctionCallInvoke(fcinfo);
 
@@ -940,16 +805,12 @@
 	{
 		int			numFinalArgs = peraggstate->numFinalArgs;
 
-<<<<<<< HEAD
 		/* set up aggstate->curperagg for AggGetAggref() */
 		aggstate->curperagg = peraggstate;
 
 		InitFunctionCallInfoData(fcinfo, &(peraggstate->finalfn),
 								 numFinalArgs,
-=======
-		InitFunctionCallInfoData(fcinfo, &(peraggstate->finalfn), 1,
 								 peraggstate->aggCollation,
->>>>>>> a4bebdd9
 								 (void *) aggstate, NULL);
 
 		/* Fill in the transition state value */
@@ -1038,37 +899,6 @@
 }
 
 /*
-<<<<<<< HEAD
-=======
- * Initialize the hash table to empty.
- *
- * The hash table always lives in the aggcontext memory context.
- */
-static void
-build_hash_table(AggState *aggstate)
-{
-	Agg		   *node = (Agg *) aggstate->ss.ps.plan;
-	MemoryContext tmpmem = aggstate->tmpcontext->ecxt_per_tuple_memory;
-	Size		entrysize;
-
-	Assert(node->aggstrategy == AGG_HASHED);
-	Assert(node->numGroups > 0);
-
-	entrysize = sizeof(AggHashEntryData) +
-		(aggstate->numaggs - 1) * sizeof(AggStatePerGroupData);
-
-	aggstate->hashtable = BuildTupleHashTable(node->numCols,
-											  node->grpColIdx,
-											  aggstate->eqfunctions,
-											  aggstate->hashfunctions,
-											  node->numGroups,
-											  entrysize,
-											  aggstate->aggcontext,
-											  tmpmem);
-}
-
-/*
->>>>>>> a4bebdd9
  * Create a list of the tuple columns that actually need to be stored in
  * hashtable entries.  The incoming tuples from the child plan node will
  * contain grouping columns, other columns referenced in our targetlist and
@@ -2253,15 +2083,13 @@
 			fmgr_info_set_expr((Node *) finalfnexpr, &peraggstate->finalfn);
 		}
 
-<<<<<<< HEAD
 		if (OidIsValid(peraggstate->prelimfn_oid))
 		{
 			fmgr_info(peraggstate->prelimfn_oid, &peraggstate->prelimfn);
 			peraggstate->prelimfn.fn_expr = (Node *) prelimfnexpr;
 		}
-=======
+
 		peraggstate->aggCollation = aggref->inputcollid;
->>>>>>> a4bebdd9
 
 		get_typlenbyval(aggref->aggtype,
 						&peraggstate->resulttypeLen,
@@ -2510,55 +2338,7 @@
 {
 	ExprContext *econtext = node->ss.ps.ps_ExprContext;
 
-<<<<<<< HEAD
 	ExecEagerFreeAgg(node);
-=======
-	node->ss.ps.ps_TupFromTlist = false;
-
-	if (((Agg *) node->ss.ps.plan)->aggstrategy == AGG_HASHED)
-	{
-		/*
-		 * In the hashed case, if we haven't yet built the hash table then we
-		 * can just return; nothing done yet, so nothing to undo. If subnode's
-		 * chgParam is not NULL then it will be re-scanned by ExecProcNode,
-		 * else no reason to re-scan it at all.
-		 */
-		if (!node->table_filled)
-			return;
-
-		/*
-		 * If we do have the hash table and the subplan does not have any
-		 * parameter changes, then we can just rescan the existing hash table;
-		 * no need to build it again.
-		 */
-		if (node->ss.ps.lefttree->chgParam == NULL)
-		{
-			ResetTupleHashIterator(node->hashtable, &node->hashiter);
-			return;
-		}
-	}
-
-	/* Make sure we have closed any open tuplesorts */
-	for (aggno = 0; aggno < node->numaggs; aggno++)
-	{
-		AggStatePerAgg peraggstate = &node->peragg[aggno];
-
-		if (peraggstate->sortstate)
-			tuplesort_end(peraggstate->sortstate);
-		peraggstate->sortstate = NULL;
-	}
-
-	/* Release first tuple of group, if we have made a copy */
-	if (node->grp_firstTuple != NULL)
-	{
-		heap_freetuple(node->grp_firstTuple);
-		node->grp_firstTuple = NULL;
-	}
-
-	/* Forget current agg values */
-	MemSet(econtext->ecxt_aggvalues, 0, sizeof(Datum) * node->numaggs);
-	MemSet(econtext->ecxt_aggnulls, 0, sizeof(bool) * node->numaggs);
->>>>>>> a4bebdd9
 
 	/*
 	 * Release all temp storage. Note that with AGG_HASHED, the hash table is
