--- conflicted
+++ resolved
@@ -487,7 +487,6 @@
 	if (node->ps.lefttree &&
 		(node->ps.lefttree->chgParam == NULL || exprCtxt != NULL))
 		ExecReScan(node->ps.lefttree, exprCtxt);
-<<<<<<< HEAD
 }
 
 void
@@ -499,6 +498,4 @@
 		Assert(GPMON_RESULT_TOTAL <= (int)GPMON_QEXEC_M_COUNT);
 		InitPlanNodeGpmonPkt(planNode, gpmon_pkt, estate, PMNT_Result, (int64)0, NULL);
 	}
-=======
->>>>>>> 37a22932
 }