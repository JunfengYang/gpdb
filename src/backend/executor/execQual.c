--- conflicted
+++ resolved
@@ -96,17 +96,10 @@
 					 bool *isNull, ExprDoneCond *isDone);
 static Datum ExecEvalConst(ExprState *exprstate, ExprContext *econtext,
 			  bool *isNull, ExprDoneCond *isDone);
-<<<<<<< HEAD
-static Datum ExecEvalParam(ExprState *exprstate, ExprContext *econtext,
-			  bool *isNull, ExprDoneCond *isDone);
-=======
 static Datum ExecEvalParamExec(ExprState *exprstate, ExprContext *econtext,
 				  bool *isNull, ExprDoneCond *isDone);
 static Datum ExecEvalParamExtern(ExprState *exprstate, ExprContext *econtext,
 					bool *isNull, ExprDoneCond *isDone);
-static void init_fcache(Oid foid, Oid input_collation, FuncExprState *fcache,
-			MemoryContext fcacheCxt, bool needDescForSets);
->>>>>>> a4bebdd9
 static void ShutdownFuncExpr(Datum arg);
 static TupleDesc get_cached_rowtype(Oid type_id, int32 typmod,
 				   TupleDesc *cache_field, ExprContext *econtext);
@@ -1157,29 +1150,10 @@
 	prm = &(econtext->ecxt_param_exec_vals[thisParamId]);
 	if (prm->execPlan != NULL)
 	{
-<<<<<<< HEAD
-		/*
-		 * PARAM_EXEC params (internal executor parameters) are stored in the
-		 * ecxt_param_exec_vals array, and can be accessed by array index.
-		 */
-		ParamExecData *prm;
-
-		prm = &(econtext->ecxt_param_exec_vals[thisParamId]);
-		if (prm->execPlan != NULL)
-		{
-			/* Parameter not evaluated yet, so go do it */
-			ExecSetParamPlan(prm->execPlan, econtext, NULL);
-			/* ExecSetParamPlan should have processed this param... */
-			Assert(prm->execPlan == NULL);
-		}
-		*isNull = prm->isnull;
-		return prm->value;
-=======
 		/* Parameter not evaluated yet, so go do it */
-		ExecSetParamPlan(prm->execPlan, econtext);
+		ExecSetParamPlan(prm->execPlan, econtext, NULL);
 		/* ExecSetParamPlan should have processed this param... */
 		Assert(prm->execPlan == NULL);
->>>>>>> a4bebdd9
 	}
 	*isNull = prm->isnull;
 	return prm->value;
@@ -1363,13 +1337,8 @@
 /*
  * init_fcache - initialize a FuncExprState node during first use
  */
-<<<<<<< HEAD
 void
-init_fcache(Oid foid, FuncExprState *fcache,
-=======
-static void
 init_fcache(Oid foid, Oid input_collation, FuncExprState *fcache,
->>>>>>> a4bebdd9
 			MemoryContext fcacheCxt, bool needDescForSets)
 {
 	AclResult	aclresult;
@@ -6486,6 +6455,7 @@
 	Expr		   *aexpr;
 	Oid				argtype;
 	int32			argtypmod;
+	Oid				argcollation;
 	Const		   *result;
 
 	/* argument number sanity check */
@@ -6509,8 +6479,9 @@
 				 errmsg("unable to resolve function argument type"),
 				 errposition(exprLocation((Node *) aexpr))));
 	argtypmod = exprTypmod((Node *) aexpr);
-
-	result = (Const *) evaluate_expr(aexpr, argtype, argtypmod);
+	argcollation = exprCollation((Node *) aexpr);
+
+	result = (Const *) evaluate_expr(aexpr, argtype, argtypmod, argcollation);
 	/* evaluate_expr always returns Const */
 	Assert(IsA(result, Const));
 
