/*-------------------------------------------------------------------------
 *
 * spi.c
 *				Server Programming Interface
 *
 * Portions Copyright (c) 1996-2009, PostgreSQL Global Development Group
 * Portions Copyright (c) 1994, Regents of the University of California
 *
 *
 * IDENTIFICATION
 *	  $PostgreSQL: pgsql/src/backend/executor/spi.c,v 1.208 2009/06/11 14:48:57 momjian Exp $
 *
 *-------------------------------------------------------------------------
 */
#include "postgres.h"

#include "access/printtup.h"
#include "access/sysattr.h"
#include "access/xact.h"
#include "catalog/heap.h"
#include "catalog/pg_type.h"
#include "commands/trigger.h"
#include "executor/executor.h"
#include "executor/spi_priv.h"
#include "tcop/pquery.h"
#include "tcop/utility.h"
#include "utils/builtins.h"
#include "utils/datum.h"
#include "utils/lsyscache.h"
#include "utils/memutils.h"
#include "utils/snapmgr.h"
#include "utils/syscache.h"
#include "utils/typcache.h"
#include "utils/resource_manager.h"
#include "utils/resscheduler.h"

#include "cdb/cdbvars.h"
#include "miscadmin.h"
#include "postmaster/autostats.h" /* auto_stats() */
#include "catalog/namespace.h"
#include "catalog/pg_namespace.h"
#include "executor/functions.h"
#include "cdb/memquota.h"
#include "parser/analyze.h"

/*
 * Update the legacy 32-bit processed counter, but handle overflow.
 */
#define SET_SPI_PROCESSED	\
		if (SPI_processed64 > UINT_MAX) \
			SPI_processed = UINT_MAX; \
		else \
			SPI_processed = (uint32)SPI_processed64


uint64		SPI_processed64 = 0;
uint32		SPI_processed = 0;
Oid			SPI_lastoid = InvalidOid;
SPITupleTable *SPI_tuptable = NULL;
int			SPI_result;

static _SPI_connection *_SPI_stack = NULL;
static _SPI_connection *_SPI_current = NULL;
static int	_SPI_stack_depth = 0;		/* allocated size of _SPI_stack */
static int	_SPI_connected = -1;
static int	_SPI_curid = -1;

static Portal SPI_cursor_open_internal(const char *name, SPIPlanPtr plan,
						 Datum *Values, const char *Nulls,
						 bool read_only, int pflags);

static void _SPI_prepare_plan(const char *src, SPIPlanPtr plan,
				  ParamListInfo boundParams);

static int _SPI_execute_plan(SPIPlanPtr plan, ParamListInfo paramLI,
				  Snapshot snapshot, Snapshot crosscheck_snapshot,
				  bool read_only, bool fire_triggers, long tcount);

static ParamListInfo _SPI_convert_params(int nargs, Oid *argtypes,
					Datum *Values, const char *Nulls,
					int pflags);

static void _SPI_assign_query_mem(QueryDesc *queryDesc);

static int	_SPI_pquery(QueryDesc *queryDesc, bool fire_triggers, long tcount);

static void _SPI_error_callback(void *arg);

static void _SPI_cursor_operation(Portal portal,
					  FetchDirection direction, long count,
					  DestReceiver *dest);

static SPIPlanPtr _SPI_copy_plan(SPIPlanPtr plan, MemoryContext parentcxt);
static SPIPlanPtr _SPI_save_plan(SPIPlanPtr plan);

static int	_SPI_begin_call(bool execmem);
static int	_SPI_end_call(bool procmem);
static MemoryContext _SPI_execmem(void);
static MemoryContext _SPI_procmem(void);
static bool _SPI_checktuples(void);


/* =================== interface functions =================== */

int
SPI_connect(void)
{
	int			newdepth;

	/*
	 * When procedure called by Executor _SPI_curid expected to be equal to
	 * _SPI_connected
	 */
	if (_SPI_curid != _SPI_connected)
		return SPI_ERROR_CONNECT;

	if (_SPI_stack == NULL)
	{
		if (_SPI_connected != -1 || _SPI_stack_depth != 0)
			elog(ERROR, "SPI stack corrupted");
		newdepth = 16;
		_SPI_stack = (_SPI_connection *)
			MemoryContextAlloc(TopTransactionContext,
							   newdepth * sizeof(_SPI_connection));
		_SPI_stack_depth = newdepth;
	}
	else
	{
		if (_SPI_stack_depth <= 0 || _SPI_stack_depth <= _SPI_connected)
			elog(ERROR, "SPI stack corrupted");
		if (_SPI_stack_depth == _SPI_connected + 1)
		{
			newdepth = _SPI_stack_depth * 2;
			_SPI_stack = (_SPI_connection *)
				repalloc(_SPI_stack,
						 newdepth * sizeof(_SPI_connection));
			_SPI_stack_depth = newdepth;
		}
	}

	/*
	 * We're entering procedure where _SPI_curid == _SPI_connected - 1
	 */
	_SPI_connected++;
	Assert(_SPI_connected >= 0 && _SPI_connected < _SPI_stack_depth);

	_SPI_current = &(_SPI_stack[_SPI_connected]);
	_SPI_current->processed = 0;
	_SPI_current->lastoid = InvalidOid;
	_SPI_current->tuptable = NULL;
	_SPI_current->procCxt = NULL;		/* in case we fail to create 'em */
	_SPI_current->execCxt = NULL;
	_SPI_current->connectSubid = GetCurrentSubTransactionId();

	/*
	 * Create memory contexts for this procedure
	 *
	 * XXX it would be better to use PortalContext as the parent context, but
	 * we may not be inside a portal (consider deferred-trigger execution).
	 * Perhaps CurTransactionContext would do?	For now it doesn't matter
	 * because we clean up explicitly in AtEOSubXact_SPI().
	 */
	_SPI_current->procCxt = AllocSetContextCreate(TopTransactionContext,
												  "SPI Proc",
												  ALLOCSET_DEFAULT_MINSIZE,
												  ALLOCSET_DEFAULT_INITSIZE,
												  ALLOCSET_DEFAULT_MAXSIZE);
	_SPI_current->execCxt = AllocSetContextCreate(TopTransactionContext,
												  "SPI Exec",
												  ALLOCSET_DEFAULT_MINSIZE,
												  ALLOCSET_DEFAULT_INITSIZE,
												  ALLOCSET_DEFAULT_MAXSIZE);
	/* ... and switch to procedure's context */
	_SPI_current->savedcxt = MemoryContextSwitchTo(_SPI_current->procCxt);

	return SPI_OK_CONNECT;
}


/*
 * Note that we cannot free any connection back to the QD at SPI_finish time.
 * Our transaction may not be complete yet, so we don't yet know if the work
 * done on the QD should be committed or rolled back.
 */
int
SPI_finish(void)
{
	int			res;

	res = _SPI_begin_call(false);		/* live in procedure memory */
	if (res < 0)
		return res;

	/* Restore memory context as it was before procedure call */
	MemoryContextSwitchTo(_SPI_current->savedcxt);

	/* Release memory used in procedure call */
	MemoryContextDelete(_SPI_current->execCxt);
	_SPI_current->execCxt = NULL;
	MemoryContextDelete(_SPI_current->procCxt);
	_SPI_current->procCxt = NULL;

	/*
	 * Reset result variables, especially SPI_tuptable which is probably
	 * pointing at a just-deleted tuptable
	 */
	SPI_processed64 = 0;
	SPI_processed = 0;
	SPI_lastoid = InvalidOid;
	SPI_tuptable = NULL;

	/*
	 * After _SPI_begin_call _SPI_connected == _SPI_curid. Now we are closing
	 * connection to SPI and returning to upper Executor and so _SPI_connected
	 * must be equal to _SPI_curid.
	 */
	_SPI_connected--;
	_SPI_curid--;
	if (_SPI_connected == -1)
		_SPI_current = NULL;
	else
		_SPI_current = &(_SPI_stack[_SPI_connected]);

	return SPI_OK_FINISH;
}

/*
 * Clean up SPI state at transaction commit or abort.
 */
void
AtEOXact_SPI(bool isCommit)
{
	/*
	 * Note that memory contexts belonging to SPI stack entries will be freed
	 * automatically, so we can ignore them here.  We just need to restore our
	 * static variables to initial state.
	 */
	if (isCommit && _SPI_connected != -1)
		ereport(WARNING,
				(errcode(ERRCODE_WARNING),
				 errmsg("transaction left non-empty SPI stack"),
				 errhint("Check for missing \"SPI_finish\" calls.")));

	_SPI_current = _SPI_stack = NULL;
	_SPI_stack_depth = 0;
	_SPI_connected = _SPI_curid = -1;
	SPI_processed64 = 0;
	SPI_processed = 0;
	SPI_lastoid = InvalidOid;
	SPI_tuptable = NULL;
}

/*
 * Clean up SPI state at subtransaction commit or abort.
 *
 * During commit, there shouldn't be any unclosed entries remaining from
 * the current subtransaction; we emit a warning if any are found.
 */
void
AtEOSubXact_SPI(bool isCommit, SubTransactionId mySubid)
{
	bool		found = false;

	while (_SPI_connected >= 0)
	{
		_SPI_connection *connection = &(_SPI_stack[_SPI_connected]);

		if (connection->connectSubid != mySubid)
			break;				/* couldn't be any underneath it either */

		found = true;

		/*
		 * Release procedure memory explicitly (see note in SPI_connect)
		 */
		if (connection->execCxt)
		{
			MemoryContextDelete(connection->execCxt);
			connection->execCxt = NULL;
		}
		if (connection->procCxt)
		{
			MemoryContextDelete(connection->procCxt);
			connection->procCxt = NULL;
		}

		/*
		 * Pop the stack entry and reset global variables.	Unlike
		 * SPI_finish(), we don't risk switching to memory contexts that might
		 * be already gone.
		 */
		_SPI_connected--;
		_SPI_curid = _SPI_connected;
		if (_SPI_connected == -1)
			_SPI_current = NULL;
		else
			_SPI_current = &(_SPI_stack[_SPI_connected]);
		SPI_processed64 = 0;
		SPI_processed = 0;
		SPI_lastoid = InvalidOid;
		SPI_tuptable = NULL;
	}

	if (found && isCommit)
		ereport(WARNING,
				(errcode(ERRCODE_WARNING),
				 errmsg("subtransaction left non-empty SPI stack"),
				 errhint("Check for missing \"SPI_finish\" calls.")));

	/*
	 * If we are aborting a subtransaction and there is an open SPI context
	 * surrounding the subxact, clean up to prevent memory leakage.
	 */
	if (_SPI_current && !isCommit)
	{
		/* free Executor memory the same as _SPI_end_call would do */
		MemoryContextResetAndDeleteChildren(_SPI_current->execCxt);
		/* throw away any partially created tuple-table */
		SPI_freetuptable(_SPI_current->tuptable);
		_SPI_current->tuptable = NULL;
	}
}


/* Pushes SPI stack to allow recursive SPI calls */
void
SPI_push(void)
{
	_SPI_curid++;
}

/* Pops SPI stack to allow recursive SPI calls */
void
SPI_pop(void)
{
	_SPI_curid--;
}

/* Conditional push: push only if we're inside a SPI procedure */
bool
SPI_push_conditional(void)
{
<<<<<<< HEAD
	bool	pushed = (_SPI_curid != _SPI_connected);
=======
	bool		pushed = (_SPI_curid != _SPI_connected);
>>>>>>> 4d53a2f9

	if (pushed)
	{
		_SPI_curid++;
		/* We should now be in a state where SPI_connect would succeed */
		Assert(_SPI_curid == _SPI_connected);
	}
	return pushed;
}

/* Conditional pop: pop only if SPI_push_conditional pushed */
void
SPI_pop_conditional(bool pushed)
{
	/* We should be in a state where SPI_connect would succeed */
	Assert(_SPI_curid == _SPI_connected);
	if (pushed)
		_SPI_curid--;
}

/* Restore state of SPI stack after aborting a subtransaction */
void
SPI_restore_connection(void)
{
	Assert(_SPI_connected >= 0);
	_SPI_curid = _SPI_connected - 1;
}

/* Parse, plan, and execute a query string */
int
SPI_execute(const char *src, bool read_only, long tcount)
{
	_SPI_plan	plan;
	int			res;

	if (src == NULL || tcount < 0)
		return SPI_ERROR_ARGUMENT;

	res = _SPI_begin_call(true);
	if (res < 0)
		return res;

	memset(&plan, 0, sizeof(_SPI_plan));
	plan.magic = _SPI_PLAN_MAGIC;
	plan.cursor_options = 0;

	_SPI_prepare_plan(src, &plan, NULL);

	res = _SPI_execute_plan(&plan, NULL,
							InvalidSnapshot, InvalidSnapshot,
							read_only, true, tcount);

	_SPI_end_call(true);
	return res;
}

/* Obsolete version of SPI_execute */
int
SPI_exec(const char *src, long tcount)
{
	return SPI_execute(src, false, tcount);
}

/* Execute a previously prepared plan */
int
SPI_execute_plan(SPIPlanPtr plan, Datum *Values, const char *Nulls,
				 bool read_only, long tcount)
{
	int			res;

	if (plan == NULL || plan->magic != _SPI_PLAN_MAGIC || tcount < 0)
		return SPI_ERROR_ARGUMENT;

	if (plan->nargs > 0 && Values == NULL)
		return SPI_ERROR_PARAM;

	res = _SPI_begin_call(true);
	if (res < 0)
		return res;

	res = _SPI_execute_plan(plan,
							_SPI_convert_params(plan->nargs, plan->argtypes,
												Values, Nulls,
												0),
							InvalidSnapshot, InvalidSnapshot,
							read_only, true, tcount);

	_SPI_end_call(true);
	return res;
}

/* Obsolete version of SPI_execute_plan */
int
SPI_execp(SPIPlanPtr plan, Datum *Values, const char *Nulls, long tcount)
{
	return SPI_execute_plan(plan, Values, Nulls, false, tcount);
}

/*
 * SPI_execute_snapshot -- identical to SPI_execute_plan, except that we allow
 * the caller to specify exactly which snapshots to use, which will be
 * registered here.  Also, the caller may specify that AFTER triggers should be
 * queued as part of the outer query rather than being fired immediately at the
 * end of the command.
 *
 * This is currently not documented in spi.sgml because it is only intended
 * for use by RI triggers.
 *
 * Passing snapshot == InvalidSnapshot will select the normal behavior of
 * fetching a new snapshot for each query.
 */
int
SPI_execute_snapshot(SPIPlanPtr plan,
					 Datum *Values, const char *Nulls,
					 Snapshot snapshot, Snapshot crosscheck_snapshot,
					 bool read_only, bool fire_triggers, long tcount)
{
	int			res;

	if (plan == NULL || plan->magic != _SPI_PLAN_MAGIC || tcount < 0)
		return SPI_ERROR_ARGUMENT;

	if (plan->nargs > 0 && Values == NULL)
		return SPI_ERROR_PARAM;

	res = _SPI_begin_call(true);
	if (res < 0)
		return res;

	res = _SPI_execute_plan(plan,
							_SPI_convert_params(plan->nargs, plan->argtypes,
												Values, Nulls,
												0),
							snapshot, crosscheck_snapshot,
							read_only, fire_triggers, tcount);

	_SPI_end_call(true);
	return res;
}

/*
 * SPI_execute_with_args -- plan and execute a query with supplied arguments
 *
 * This is functionally comparable to SPI_prepare followed by
 * SPI_execute_plan, except that since we know the plan will be used only
 * once, we can tell the planner to rely on the parameter values as constants.
 * This eliminates potential performance disadvantages compared to
 * inserting the parameter values directly into the query text.
 */
int
SPI_execute_with_args(const char *src,
					  int nargs, Oid *argtypes,
					  Datum *Values, const char *Nulls,
					  bool read_only, long tcount)
{
	int			res;
	_SPI_plan	plan;
	ParamListInfo paramLI;

	if (src == NULL || nargs < 0 || tcount < 0)
		return SPI_ERROR_ARGUMENT;

	if (nargs > 0 && (argtypes == NULL || Values == NULL))
		return SPI_ERROR_PARAM;

	res = _SPI_begin_call(true);
	if (res < 0)
		return res;

	memset(&plan, 0, sizeof(_SPI_plan));
	plan.magic = _SPI_PLAN_MAGIC;
	plan.cursor_options = 0;
	plan.nargs = nargs;
	plan.argtypes = argtypes;

	/*
	 * Add this to be compatible with current version of GPDB
	 *
	 * TODO: Remove it after the related codes are backported
	 *		 from upstream, e.g. plan.query is to be assigned
	 *		 in _SPI_prepare_plan
	 */
	plan.plancxt = NULL;

	paramLI = _SPI_convert_params(nargs, argtypes,
								  Values, Nulls,
								  PARAM_FLAG_CONST);

	_SPI_prepare_plan(src, &plan, paramLI);

	/* We don't need to copy the plan since it will be thrown away anyway */

	res = _SPI_execute_plan(&plan, paramLI,
							InvalidSnapshot, InvalidSnapshot,
							read_only, true, tcount);

	_SPI_end_call(true);
	return res;
}

SPIPlanPtr
SPI_prepare(const char *src, int nargs, Oid *argtypes)
{
	return SPI_prepare_cursor(src, nargs, argtypes, 0);
}

SPIPlanPtr
SPI_prepare_cursor(const char *src, int nargs, Oid *argtypes,
				   int cursorOptions)
{
	_SPI_plan	plan;
	SPIPlanPtr	result;

	if (src == NULL || nargs < 0 || (nargs > 0 && argtypes == NULL))
	{
		SPI_result = SPI_ERROR_ARGUMENT;
		return NULL;
	}

	SPI_result = _SPI_begin_call(true);
	if (SPI_result < 0)
		return NULL;

	memset(&plan, 0, sizeof(_SPI_plan));
	plan.magic = _SPI_PLAN_MAGIC;
	plan.cursor_options = cursorOptions;
	plan.nargs = nargs;
	plan.argtypes = argtypes;

	_SPI_prepare_plan(src, &plan, NULL);

	/* copy plan to procedure context */
	result = _SPI_copy_plan(&plan, _SPI_current->procCxt);

	_SPI_end_call(true);

	return result;
}

SPIPlanPtr
SPI_saveplan(SPIPlanPtr plan)
{
	SPIPlanPtr	newplan;

	/* We don't currently support copying an already-saved plan */
	if (plan == NULL || plan->magic != _SPI_PLAN_MAGIC || plan->saved)
	{
		SPI_result = SPI_ERROR_ARGUMENT;
		return NULL;
	}

	SPI_result = _SPI_begin_call(false);		/* don't change context */
	if (SPI_result < 0)
		return NULL;

	newplan = _SPI_save_plan(plan);

	_SPI_curid--;
	SPI_result = 0;

	return newplan;
}

int
SPI_freeplan(SPIPlanPtr plan)
{
	if (plan == NULL || plan->magic != _SPI_PLAN_MAGIC)
		return SPI_ERROR_ARGUMENT;

	/* If plancache.c owns the plancache entries, we must release them */
	if (plan->saved)
	{
		ListCell   *lc;

		foreach(lc, plan->plancache_list)
		{
			CachedPlanSource *plansource = (CachedPlanSource *) lfirst(lc);

			DropCachedPlan(plansource);
		}
	}

	/* Now get rid of the _SPI_plan and subsidiary data in its plancxt */
	MemoryContextDelete(plan->plancxt);

	return 0;
}

HeapTuple
SPI_copytuple(HeapTuple tuple)
{
	MemoryContext oldcxt = NULL;
	HeapTuple	ctuple;

	if (tuple == NULL)
	{
		SPI_result = SPI_ERROR_ARGUMENT;
		return NULL;
	}

	if (_SPI_curid + 1 == _SPI_connected)		/* connected */
	{
		if (_SPI_current != &(_SPI_stack[_SPI_curid + 1]))
			elog(ERROR, "SPI stack corrupted");
		oldcxt = MemoryContextSwitchTo(_SPI_current->savedcxt);
	}

	ctuple = heap_copytuple(tuple);

	if (oldcxt)
		MemoryContextSwitchTo(oldcxt);

	return ctuple;
}

HeapTupleHeader
SPI_returntuple(HeapTuple tuple, TupleDesc tupdesc)
{
	MemoryContext oldcxt = NULL;
	HeapTupleHeader dtup;

	if (tuple == NULL || tupdesc == NULL)
	{
		SPI_result = SPI_ERROR_ARGUMENT;
		return NULL;
	}

	/* For RECORD results, make sure a typmod has been assigned */
	if (tupdesc->tdtypeid == RECORDOID &&
		tupdesc->tdtypmod < 0)
		assign_record_type_typmod(tupdesc);

	if (_SPI_curid + 1 == _SPI_connected)		/* connected */
	{
		if (_SPI_current != &(_SPI_stack[_SPI_curid + 1]))
			elog(ERROR, "SPI stack corrupted");
		oldcxt = MemoryContextSwitchTo(_SPI_current->savedcxt);
	}

	dtup = (HeapTupleHeader) palloc(tuple->t_len);
	memcpy((char *) dtup, (char *) tuple->t_data, tuple->t_len);

	HeapTupleHeaderSetDatumLength(dtup, tuple->t_len);
	HeapTupleHeaderSetTypeId(dtup, tupdesc->tdtypeid);
	HeapTupleHeaderSetTypMod(dtup, tupdesc->tdtypmod);

	if (oldcxt)
		MemoryContextSwitchTo(oldcxt);

	return dtup;
}

HeapTuple
SPI_modifytuple(Relation rel, HeapTuple tuple, int natts, int *attnum,
				Datum *Values, const char *Nulls)
{
	MemoryContext oldcxt = NULL;
	HeapTuple	mtuple;
	int			numberOfAttributes;
	Datum	   *v;
	bool	   *n;
	int			i;

	if (rel == NULL || tuple == NULL || natts < 0 || attnum == NULL || Values == NULL)
	{
		SPI_result = SPI_ERROR_ARGUMENT;
		return NULL;
	}

	if (_SPI_curid + 1 == _SPI_connected)		/* connected */
	{
		if (_SPI_current != &(_SPI_stack[_SPI_curid + 1]))
			elog(ERROR, "SPI stack corrupted");
		oldcxt = MemoryContextSwitchTo(_SPI_current->savedcxt);
	}
	SPI_result = 0;
	numberOfAttributes = rel->rd_att->natts;
	v = (Datum *) palloc(numberOfAttributes * sizeof(Datum));
	n = (bool *) palloc(numberOfAttributes * sizeof(bool));

	/* fetch old values and nulls */
	heap_deform_tuple(tuple, rel->rd_att, v, n);

	/* replace values and nulls */
	for (i = 0; i < natts; i++)
	{
		if (attnum[i] <= 0 || attnum[i] > numberOfAttributes)
			break;
		v[attnum[i] - 1] = Values[i];
		n[attnum[i] - 1] = (Nulls && Nulls[i] == 'n') ? true : false;
	}

	if (i == natts)				/* no errors in *attnum */
	{
		mtuple = heap_form_tuple(rel->rd_att, v, n);

		/*
		 * copy the identification info of the old tuple: t_ctid, t_self, and
		 * OID (if any)
		 */
		mtuple->t_data->t_ctid = tuple->t_data->t_ctid;
		mtuple->t_self = tuple->t_self;
		if (rel->rd_att->tdhasoid)
			HeapTupleSetOid(mtuple, HeapTupleGetOid(tuple));
	}
	else
	{
		mtuple = NULL;
		SPI_result = SPI_ERROR_NOATTRIBUTE;
	}

	pfree(v);
	pfree(n);

	if (oldcxt)
		MemoryContextSwitchTo(oldcxt);

	return mtuple;
}

int
SPI_fnumber(TupleDesc tupdesc, const char *fname)
{
	int			res;
	Form_pg_attribute sysatt;

	for (res = 0; res < tupdesc->natts; res++)
	{
		if (namestrcmp(&tupdesc->attrs[res]->attname, fname) == 0)
			return res + 1;
	}

	sysatt = SystemAttributeByName(fname, true /* "oid" will be accepted */ );
	if (sysatt != NULL)
		return sysatt->attnum;

	/* SPI_ERROR_NOATTRIBUTE is different from all sys column numbers */
	return SPI_ERROR_NOATTRIBUTE;
}

char *
SPI_fname(TupleDesc tupdesc, int fnumber)
{
	Form_pg_attribute att;

	SPI_result = 0;

	if (fnumber > tupdesc->natts || fnumber == 0 ||
		fnumber <= FirstLowInvalidHeapAttributeNumber)
	{
		SPI_result = SPI_ERROR_NOATTRIBUTE;
		return NULL;
	}

	if (fnumber > 0)
		att = tupdesc->attrs[fnumber - 1];
	else
		att = SystemAttributeDefinition(fnumber, true);

	return pstrdup(NameStr(att->attname));
}

char *
SPI_getvalue(HeapTuple tuple, TupleDesc tupdesc, int fnumber)
{
	char	   *result;
	Datum		origval,
				val;
	bool		isnull;
	Oid			typoid,
				foutoid;
	bool		typisvarlena;

	SPI_result = 0;

	if (fnumber > tupdesc->natts || fnumber == 0 ||
		fnumber <= FirstLowInvalidHeapAttributeNumber)
	{
		SPI_result = SPI_ERROR_NOATTRIBUTE;
		return NULL;
	}

	origval = heap_getattr(tuple, fnumber, tupdesc, &isnull);
	if (isnull)
		return NULL;

	if (fnumber > 0)
		typoid = tupdesc->attrs[fnumber - 1]->atttypid;
	else
		typoid = (SystemAttributeDefinition(fnumber, true))->atttypid;

	getTypeOutputInfo(typoid, &foutoid, &typisvarlena);

	/*
	 * If we have a toasted datum, forcibly detoast it here to avoid memory
	 * leakage inside the type's output routine.
	 */
	if (typisvarlena)
		val = PointerGetDatum(PG_DETOAST_DATUM(origval));
	else
		val = origval;

	result = OidOutputFunctionCall(foutoid, val);

	/* Clean up detoasted copy, if any */
	if (val != origval)
		pfree(DatumGetPointer(val));

	return result;
}

Datum
SPI_getbinval(HeapTuple tuple, TupleDesc tupdesc, int fnumber, bool *isnull)
{
	SPI_result = 0;

	if (fnumber > tupdesc->natts || fnumber == 0 ||
		fnumber <= FirstLowInvalidHeapAttributeNumber)
	{
		SPI_result = SPI_ERROR_NOATTRIBUTE;
		*isnull = true;
		return (Datum) 0;
	}

	return heap_getattr(tuple, fnumber, tupdesc, isnull);
}

char *
SPI_gettype(TupleDesc tupdesc, int fnumber)
{
	Oid			typoid;
	HeapTuple	typeTuple;
	char	   *result;

	SPI_result = 0;

	if (fnumber > tupdesc->natts || fnumber == 0 ||
		fnumber <= FirstLowInvalidHeapAttributeNumber)
	{
		SPI_result = SPI_ERROR_NOATTRIBUTE;
		return NULL;
	}

	if (fnumber > 0)
		typoid = tupdesc->attrs[fnumber - 1]->atttypid;
	else
		typoid = (SystemAttributeDefinition(fnumber, true))->atttypid;

	typeTuple = SearchSysCache(TYPEOID,
							   ObjectIdGetDatum(typoid),
							   0, 0, 0);

	if (!HeapTupleIsValid(typeTuple))
	{
		SPI_result = SPI_ERROR_TYPUNKNOWN;
		return NULL;
	}

	result = pstrdup(NameStr(((Form_pg_type) GETSTRUCT(typeTuple))->typname));
	ReleaseSysCache(typeTuple);
	return result;
}

Oid
SPI_gettypeid(TupleDesc tupdesc, int fnumber)
{
	SPI_result = 0;

	if (fnumber > tupdesc->natts || fnumber == 0 ||
		fnumber <= FirstLowInvalidHeapAttributeNumber)
	{
		SPI_result = SPI_ERROR_NOATTRIBUTE;
		return InvalidOid;
	}

	if (fnumber > 0)
		return tupdesc->attrs[fnumber - 1]->atttypid;
	else
		return (SystemAttributeDefinition(fnumber, true))->atttypid;
}

char *
SPI_getrelname(Relation rel)
{
	return pstrdup(RelationGetRelationName(rel));
}

char *
SPI_getnspname(Relation rel)
{
	return get_namespace_name(RelationGetNamespace(rel));
}

void *
SPI_palloc(Size size)
{
	MemoryContext oldcxt = NULL;
	void	   *pointer;

	if (_SPI_curid + 1 == _SPI_connected)		/* connected */
	{
		if (_SPI_current != &(_SPI_stack[_SPI_curid + 1]))
			elog(ERROR, "SPI stack corrupted");
		oldcxt = MemoryContextSwitchTo(_SPI_current->savedcxt);
	}

	pointer = palloc(size);

	if (oldcxt)
		MemoryContextSwitchTo(oldcxt);

	return pointer;
}

void *
SPI_repalloc(void *pointer, Size size)
{
	/* No longer need to worry which context chunk was in... */
	return repalloc(pointer, size);
}

void
SPI_pfree(void *pointer)
{
	/* No longer need to worry which context chunk was in... */
	pfree(pointer);
}

void
SPI_freetuple(HeapTuple tuple)
{
	/* No longer need to worry which context tuple was in... */
	heap_freetuple(tuple);
}

void
SPI_freetuptable(SPITupleTable *tuptable)
{
	if (tuptable != NULL)
		MemoryContextDelete(tuptable->tuptabcxt);
}


/*
 * SPI_cursor_open()
 *
 *	Open a prepared SPI plan as a portal
 */
Portal
SPI_cursor_open(const char *name, SPIPlanPtr plan,
				Datum *Values, const char *Nulls,
				bool read_only)
{
	return SPI_cursor_open_internal(name, plan, Values, Nulls,
									read_only, 0);
}


/*
 * SPI_cursor_open_with_args()
 *
 * Parse and plan a query and open it as a portal.	Like SPI_execute_with_args,
 * we can tell the planner to rely on the parameter values as constants,
 * because the plan will only be used once.
 */
Portal
SPI_cursor_open_with_args(const char *name,
						  const char *src,
						  int nargs, Oid *argtypes,
						  Datum *Values, const char *Nulls,
						  bool read_only, int cursorOptions)
{
	Portal		result;
	_SPI_plan	plan;
	ParamListInfo paramLI;

	if (src == NULL || nargs < 0)
		elog(ERROR, "SPI_cursor_open_with_args called with invalid arguments");

	if (nargs > 0 && (argtypes == NULL || Values == NULL))
		elog(ERROR, "SPI_cursor_open_with_args called with missing parameters");

	SPI_result = _SPI_begin_call(true);
	if (SPI_result < 0)
		elog(ERROR, "SPI_cursor_open_with_args called while not connected");

	memset(&plan, 0, sizeof(_SPI_plan));
	plan.magic = _SPI_PLAN_MAGIC;
	plan.cursor_options = cursorOptions;
	plan.nargs = nargs;
	plan.argtypes = argtypes;

	/*
	 * Add this to be compatible with current version of GPDB
	 *
	 * TODO: Remove it after the related codes are backported
	 *		 from upstream, e.g. plan.query is to be assigned
	 *		 in _SPI_prepare_plan
	 */
	plan.plancxt = NULL;

	paramLI = _SPI_convert_params(nargs, argtypes,
								  Values, Nulls,
								  PARAM_FLAG_CONST);

	_SPI_prepare_plan(src, &plan, paramLI);

	/* We needn't copy the plan; SPI_cursor_open_internal will do so */

	/* Adjust stack so that SPI_cursor_open_internal doesn't complain */
	_SPI_curid--;

	/* SPI_cursor_open_internal must be called in procedure memory context */
	_SPI_procmem();

	result = SPI_cursor_open_internal(name, &plan, Values, Nulls,
									  read_only, PARAM_FLAG_CONST);

	/* And clean up */
	_SPI_curid++;
	_SPI_end_call(true);

	return result;
}


/*
 * SPI_cursor_open_internal()
 *
 *	Common code for SPI_cursor_open and SPI_cursor_open_with_args
 */
static Portal
SPI_cursor_open_internal(const char *name, SPIPlanPtr plan,
						 Datum *Values, const char *Nulls,
						 bool read_only, int pflags)
{
	CachedPlanSource *plansource;
	CachedPlan *cplan;
	List	   *stmt_list;
	char	   *query_string;
	ParamListInfo paramLI;
	Snapshot	snapshot;
	MemoryContext oldcontext;
	Portal		portal;
	int			k;

	/*
	 * Check that the plan is something the Portal code will special-case as
	 * returning one tupleset.
	 */
	if (!SPI_is_cursor_plan(plan))
	{
		/* try to give a good error message */
		if (list_length(plan->plancache_list) != 1)
			ereport(ERROR,
					(errcode(ERRCODE_INVALID_CURSOR_DEFINITION),
					 errmsg("cannot open multi-query plan as cursor")));
		plansource = (CachedPlanSource *) linitial(plan->plancache_list);
		ereport(ERROR,
				(errcode(ERRCODE_INVALID_CURSOR_DEFINITION),
		/* translator: %s is name of a SQL command, eg INSERT */
				 errmsg("cannot open %s query as cursor",
						plansource->commandTag)));
	}

	Assert(list_length(plan->plancache_list) == 1);
	plansource = (CachedPlanSource *) linitial(plan->plancache_list);

	/* Push the SPI stack */
	if (_SPI_begin_call(false) < 0)
		elog(ERROR, "SPI_cursor_open called while not connected");

	/* Reset SPI result (note we deliberately don't touch lastoid) */
	SPI_processed64 = 0;
	SPI_processed = 0;
	SPI_tuptable = NULL;
	_SPI_current->processed = 0;
	_SPI_current->tuptable = NULL;

	/* Create the portal */
	if (name == NULL || name[0] == '\0')
	{
		/* Use a random nonconflicting name */
		portal = CreateNewPortal();
	}
	else
	{
		/* In this path, error if portal of same name already exists */
		portal = CreatePortal(name, false, false);
	}

	/*
	 * Prepare to copy stuff into the portal's memory context.  We do all this
	 * copying first, because it could possibly fail (out-of-memory) and we
	 * don't want a failure to occur between RevalidateCachedPlan and
	 * PortalDefineQuery; that would result in leaking our plancache refcount.
	 */
	oldcontext = MemoryContextSwitchTo(PortalGetHeapMemory(portal));

	/* Copy the plan's query string into the portal */
	query_string = pstrdup(plansource->query_string);

	/* If the plan has parameters, copy them into the portal */
	if (plan->nargs > 0)
	{
		/* sizeof(ParamListInfoData) includes the first array element */
		paramLI = (ParamListInfo) palloc(sizeof(ParamListInfoData) +
								 (plan->nargs - 1) *sizeof(ParamExternData));
		paramLI->numParams = plan->nargs;

		for (k = 0; k < plan->nargs; k++)
		{
			ParamExternData *prm = &paramLI->params[k];

			prm->ptype = plan->argtypes[k];
			prm->pflags = pflags;
			prm->isnull = (Nulls && Nulls[k] == 'n');
			if (prm->isnull)
			{
				/* nulls just copy */
				prm->value = Values[k];
			}
			else
			{
				/* pass-by-ref values must be copied into portal context */
				int16		paramTypLen;
				bool		paramTypByVal;

				get_typlenbyval(prm->ptype, &paramTypLen, &paramTypByVal);
				prm->value = datumCopy(Values[k],
									   paramTypByVal, paramTypLen);
			}
		}
	}
	else
		paramLI = NULL;

	MemoryContextSwitchTo(oldcontext);

	if (plan->saved)
	{
		/* Replan if needed, and increment plan refcount for portal */
		cplan = RevalidateCachedPlan(plansource, false);
		stmt_list = cplan->stmt_list;
	}
	else
	{
		/* No replan, but copy the plan into the portal's context */
		oldcontext = MemoryContextSwitchTo(PortalGetHeapMemory(portal));
		stmt_list = copyObject(plansource->plan->stmt_list);
		MemoryContextSwitchTo(oldcontext);
		cplan = NULL;			/* portal shouldn't depend on cplan */
	}

	/*
	 * Set up the portal.
	 */
	PortalDefineQuery(portal,
					  NULL,		/* no statement name */
					  query_string,
					  T_SelectStmt,
					  plansource->commandTag,
					  stmt_list,
					  cplan);

	/*
	 * Set up options for portal.  Default SCROLL type is chosen the same way
	 * as PerformCursorOpen does it.
	 */
	portal->cursorOptions = plan->cursor_options;
	if (!(portal->cursorOptions & (CURSOR_OPT_SCROLL | CURSOR_OPT_NO_SCROLL)))
	{
		if (list_length(stmt_list) == 1 &&
			IsA((Node *) linitial(stmt_list), PlannedStmt) &&
			((PlannedStmt *) linitial(stmt_list))->rowMarks == NIL &&
			ExecSupportsBackwardScan(((PlannedStmt *) linitial(stmt_list))->planTree))
			portal->cursorOptions |= CURSOR_OPT_SCROLL;
		else
			portal->cursorOptions |= CURSOR_OPT_NO_SCROLL;
	}

	/*
	 * Greenplum Database needs this
	 */
	portal->is_extended_query = true;

	/*
	 * Disallow SCROLL with SELECT FOR UPDATE.	This is not redundant with the
	 * check in transformDeclareCursorStmt because the cursor options might
	 * not have come through there.
	 */
	if (portal->cursorOptions & CURSOR_OPT_SCROLL)
	{
		if (list_length(stmt_list) == 1 &&
			IsA((Node *) linitial(stmt_list), PlannedStmt) &&
			((PlannedStmt *) linitial(stmt_list))->rowMarks != NIL)
			ereport(ERROR,
					(errcode(ERRCODE_FEATURE_NOT_SUPPORTED),
					 errmsg("DECLARE SCROLL CURSOR ... FOR UPDATE/SHARE is not supported"),
					 errdetail("Scrollable cursors must be READ ONLY.")));
	}

	/*
	 * If told to be read-only, we'd better check for read-only queries. This
	 * can't be done earlier because we need to look at the finished, planned
	 * queries.  (In particular, we don't want to do it between
	 * RevalidateCachedPlan and PortalDefineQuery, because throwing an error
	 * between those steps would result in leaking our plancache refcount.)
	 */
	if (read_only)
	{
		ListCell   *lc;

		foreach(lc, stmt_list)
		{
			Node	   *pstmt = (Node *) lfirst(lc);

			if (!CommandIsReadOnly(pstmt))
				ereport(ERROR,
						(errcode(ERRCODE_FEATURE_NOT_SUPPORTED),
				/* translator: %s is a SQL statement name */
					   errmsg("%s is not allowed in a non-volatile function",
							  CreateCommandTag(pstmt))));
		}
	}

	/*
	 * Set up the snapshot to use.	(PortalStart will do PushActiveSnapshot,
	 * so we skip that here.)
	 */
	if (read_only)
		snapshot = GetActiveSnapshot();
	else
	{
		CommandCounterIncrement();
		snapshot = GetTransactionSnapshot();
	}

	/*
	 * Start portal execution.
	 */
	PortalStart(portal, paramLI, snapshot, NULL);

	Assert(portal->strategy != PORTAL_MULTI_QUERY);

	/* Pop the SPI stack */
	_SPI_end_call(false);

	/* Return the created portal */
	return portal;
}


/*
 * SPI_cursor_find()
 *
 *	Find the portal of an existing open cursor
 */
Portal
SPI_cursor_find(const char *name)
{
	return GetPortalByName(name);
}


/*
 * SPI_cursor_fetch()
 *
 *	Fetch rows in a cursor
 */
void
SPI_cursor_fetch(Portal portal, bool forward, long count)
{
	_SPI_cursor_operation(portal,
						  forward ? FETCH_FORWARD : FETCH_BACKWARD, count,
						  CreateDestReceiver(DestSPI));
	/* we know that the DestSPI receiver doesn't need a destroy call */
}


/*
 * SPI_cursor_move()
 *
 *	Move in a cursor
 */
void
SPI_cursor_move(Portal portal, bool forward, long count)
{
	_SPI_cursor_operation(portal,
						  forward ? FETCH_FORWARD : FETCH_BACKWARD, count,
						  None_Receiver);
}


/*
 * SPI_scroll_cursor_fetch()
 *
 *	Fetch rows in a scrollable cursor
 */
void
SPI_scroll_cursor_fetch(Portal portal, FetchDirection direction, long count)
{
	_SPI_cursor_operation(portal,
						  direction, count,
						  CreateDestReceiver(DestSPI));
	/* we know that the DestSPI receiver doesn't need a destroy call */
}


/*
 * SPI_scroll_cursor_move()
 *
 *	Move in a scrollable cursor
 */
void
SPI_scroll_cursor_move(Portal portal, FetchDirection direction, long count)
{
	_SPI_cursor_operation(portal, direction, count, None_Receiver);
}


/*
 * SPI_cursor_close()
 *
 *	Close a cursor
 */
void
SPI_cursor_close(Portal portal)
{
	if (!PortalIsValid(portal))
		elog(ERROR, "invalid portal in SPI cursor operation");

	PortalDrop(portal, false);
}

/*
 * Returns the Oid representing the type id for argument at argIndex. First
 * parameter is at index zero.
 */
Oid
SPI_getargtypeid(SPIPlanPtr plan, int argIndex)
{
	if (plan == NULL || plan->magic != _SPI_PLAN_MAGIC ||
		argIndex < 0 || argIndex >= plan->nargs)
	{
		SPI_result = SPI_ERROR_ARGUMENT;
		return InvalidOid;
	}
	return plan->argtypes[argIndex];
}

/*
 * Returns the number of arguments for the prepared plan.
 */
int
SPI_getargcount(SPIPlanPtr plan)
{
	if (plan == NULL || plan->magic != _SPI_PLAN_MAGIC)
	{
		SPI_result = SPI_ERROR_ARGUMENT;
		return -1;
	}
	return plan->nargs;
}

/*
 * Returns true if the plan contains exactly one command
 * and that command returns tuples to the caller (eg, SELECT or
 * INSERT ... RETURNING, but not SELECT ... INTO). In essence,
 * the result indicates if the command can be used with SPI_cursor_open
 *
 * Parameters
 *	  plan: A plan previously prepared using SPI_prepare
 */
bool
SPI_is_cursor_plan(SPIPlanPtr plan)
{
	CachedPlanSource *plansource;
	CachedPlan *cplan;

	if (plan == NULL || plan->magic != _SPI_PLAN_MAGIC)
	{
		SPI_result = SPI_ERROR_ARGUMENT;
		return false;
	}

	if (list_length(plan->plancache_list) != 1)
	{
		SPI_result = 0;
		return false;			/* not exactly 1 pre-rewrite command */
	}
	plansource = (CachedPlanSource *) linitial(plan->plancache_list);

	/* Need _SPI_begin_call in case replanning invokes SPI-using functions */
	SPI_result = _SPI_begin_call(false);
	if (SPI_result < 0)
		return false;

	if (plan->saved)
	{
		/* Make sure the plan is up to date */
		cplan = RevalidateCachedPlan(plansource, true);
		ReleaseCachedPlan(cplan, true);
	}

	_SPI_end_call(false);
	SPI_result = 0;

	/* Does it return tuples? */
	if (plansource->resultDesc)
		return true;

	return false;
}

/*
 * SPI_plan_is_valid --- test whether a SPI plan is currently valid
 * (that is, not marked as being in need of revalidation).
 *
 * See notes for CachedPlanIsValid before using this.
 */
bool
SPI_plan_is_valid(SPIPlanPtr plan)
{
	Assert(plan->magic == _SPI_PLAN_MAGIC);
	if (plan->saved)
	{
		ListCell   *lc;

		foreach(lc, plan->plancache_list)
		{
			CachedPlanSource *plansource = (CachedPlanSource *) lfirst(lc);

			if (!CachedPlanIsValid(plansource))
				return false;
		}
		return true;
	}
	else
	{
		/* An unsaved plan is assumed valid for its (short) lifetime */
		return true;
	}
}

/*
 * SPI_result_code_string --- convert any SPI return code to a string
 *
 * This is often useful in error messages.	Most callers will probably
 * only pass negative (error-case) codes, but for generality we recognize
 * the success codes too.
 */
const char *
SPI_result_code_string(int code)
{
	static char buf[64];

	switch (code)
	{
		case SPI_ERROR_CONNECT:
			return "SPI_ERROR_CONNECT";
		case SPI_ERROR_COPY:
			return "SPI_ERROR_COPY";
		case SPI_ERROR_OPUNKNOWN:
			return "SPI_ERROR_OPUNKNOWN";
		case SPI_ERROR_UNCONNECTED:
			return "SPI_ERROR_UNCONNECTED";
		case SPI_ERROR_ARGUMENT:
			return "SPI_ERROR_ARGUMENT";
		case SPI_ERROR_PARAM:
			return "SPI_ERROR_PARAM";
		case SPI_ERROR_TRANSACTION:
			return "SPI_ERROR_TRANSACTION";
		case SPI_ERROR_NOATTRIBUTE:
			return "SPI_ERROR_NOATTRIBUTE";
		case SPI_ERROR_NOOUTFUNC:
			return "SPI_ERROR_NOOUTFUNC";
		case SPI_ERROR_TYPUNKNOWN:
			return "SPI_ERROR_TYPUNKNOWN";
		case SPI_OK_CONNECT:
			return "SPI_OK_CONNECT";
		case SPI_OK_FINISH:
			return "SPI_OK_FINISH";
		case SPI_OK_FETCH:
			return "SPI_OK_FETCH";
		case SPI_OK_UTILITY:
			return "SPI_OK_UTILITY";
		case SPI_OK_SELECT:
			return "SPI_OK_SELECT";
		case SPI_OK_SELINTO:
			return "SPI_OK_SELINTO";
		case SPI_OK_INSERT:
			return "SPI_OK_INSERT";
		case SPI_OK_DELETE:
			return "SPI_OK_DELETE";
		case SPI_OK_UPDATE:
			return "SPI_OK_UPDATE";
		case SPI_OK_CURSOR:
			return "SPI_OK_CURSOR";
		case SPI_OK_INSERT_RETURNING:
			return "SPI_OK_INSERT_RETURNING";
		case SPI_OK_DELETE_RETURNING:
			return "SPI_OK_DELETE_RETURNING";
		case SPI_OK_UPDATE_RETURNING:
			return "SPI_OK_UPDATE_RETURNING";
		case SPI_OK_REWRITTEN:
			return "SPI_OK_REWRITTEN";
	}
	/* Unrecognized code ... return something useful ... */
	sprintf(buf, "Unrecognized SPI code %d", code);
	return buf;
}

/* =================== private functions =================== */

/*
 * spi_dest_startup
 *		Initialize to receive tuples from Executor into SPITupleTable
 *		of current SPI procedure
 */
void
spi_dest_startup(DestReceiver *self, int operation, TupleDesc typeinfo)
{
	SPITupleTable *tuptable;
	MemoryContext oldcxt;
	MemoryContext tuptabcxt;

	/*
	 * When called by Executor _SPI_curid expected to be equal to
	 * _SPI_connected
	 */
	if (_SPI_curid != _SPI_connected || _SPI_connected < 0)
		elog(ERROR, "improper call to spi_dest_startup");
	if (_SPI_current != &(_SPI_stack[_SPI_curid]))
		elog(ERROR, "SPI stack corrupted");

	if (_SPI_current->tuptable != NULL)
		elog(ERROR, "improper call to spi_dest_startup");

	oldcxt = _SPI_procmem();	/* switch to procedure memory context */

	tuptabcxt = AllocSetContextCreate(CurrentMemoryContext,
									  "SPI TupTable",
									  ALLOCSET_DEFAULT_MINSIZE,
									  ALLOCSET_DEFAULT_INITSIZE,
									  ALLOCSET_DEFAULT_MAXSIZE);
	MemoryContextSwitchTo(tuptabcxt);

	_SPI_current->tuptable = tuptable = (SPITupleTable *)
		palloc(sizeof(SPITupleTable));
	tuptable->tuptabcxt = tuptabcxt;
	tuptable->alloced = tuptable->free = 128;
	tuptable->vals = (HeapTuple *) palloc(tuptable->alloced * sizeof(HeapTuple));
	tuptable->tupdesc = CreateTupleDescCopy(typeinfo);

	MemoryContextSwitchTo(oldcxt);
}

/*
 * spi_printtup
 *		store tuple retrieved by Executor into SPITupleTable
 *		of current SPI procedure
 */
void
spi_printtup(TupleTableSlot *slot, DestReceiver *self)
{
	SPITupleTable *tuptable;
	MemoryContext oldcxt;

	/*
	 * When called by Executor _SPI_curid expected to be equal to
	 * _SPI_connected
	 */
	if (_SPI_curid != _SPI_connected || _SPI_connected < 0)
		elog(ERROR, "improper call to spi_printtup");
	if (_SPI_current != &(_SPI_stack[_SPI_curid]))
		elog(ERROR, "SPI stack corrupted");

	tuptable = _SPI_current->tuptable;
	if (tuptable == NULL)
		elog(ERROR, "improper call to spi_printtup");

	oldcxt = MemoryContextSwitchTo(tuptable->tuptabcxt);

	if (tuptable->free == 0)
	{
		tuptable->free = 256;
		tuptable->alloced += tuptable->free;
		tuptable->vals = (HeapTuple *) repalloc(tuptable->vals,
									  tuptable->alloced * sizeof(HeapTuple));
	}

	/*
	 * XXX TODO: This is extremely stupid.	Most likely we only need a
	 * memtuple. However, TONS of places, assumes heaptuple.
	 *
	 * Suggested fix: In SPITupleTable, change TupleDesc tupdesc to a slot, and
	 * access everything through slot_XXX intreface.
	 */
	tuptable->vals[tuptable->alloced - tuptable->free] =
		ExecCopySlotHeapTuple(slot);
	(tuptable->free)--;

	MemoryContextSwitchTo(oldcxt);
}

/*
 * Static functions
 */

/*
 * Parse and plan a querystring.
 *
 * At entry, plan->argtypes, plan->nargs, and plan->cursor_options must be
 * valid.  If boundParams isn't NULL then it represents parameter values
 * that are made available to the planner (as either estimates or hard values
 * depending on their PARAM_FLAG_CONST marking).  The boundParams had better
 * match the param types embedded in the plan!
 *
 * Results are stored into *plan (specifically, plan->plancache_list).
 * Note however that the result trees are all in CurrentMemoryContext
 * and need to be copied somewhere to survive.
 */
static void
_SPI_prepare_plan(const char *src, SPIPlanPtr plan, ParamListInfo boundParams)
{
	List	   *raw_parsetree_list;
	List	   *plancache_list;
	ListCell   *list_item;
	ErrorContextCallback spierrcontext;
	Oid		   *argtypes = plan->argtypes;
	int			nargs = plan->nargs;
	int			cursor_options = plan->cursor_options;

	/*
	 * Setup error traceback support for ereport()
	 */
	spierrcontext.callback = _SPI_error_callback;
	spierrcontext.arg = (void *) src;
	spierrcontext.previous = error_context_stack;
	error_context_stack = &spierrcontext;

	/*
	 * Parse the request string into a list of raw parse trees.
	 */
	raw_parsetree_list = pg_parse_query(src);

	/*
	 * Do parse analysis and rule rewrite for each raw parsetree, then cons up
	 * a phony plancache entry for each one.
	 */
	plancache_list = NIL;

	foreach(list_item, raw_parsetree_list)
	{
		Node	   *parsetree = (Node *) lfirst(list_item);
		List	   *stmt_list;
		CachedPlanSource *plansource;
		CachedPlan *cplan;

		/* Need a copyObject here to keep parser from modifying raw tree */
		stmt_list = pg_analyze_and_rewrite(copyObject(parsetree),
										   src, argtypes, nargs);

		{
			ListCell *lc;

			foreach (lc, stmt_list)
			{
				Query *query = (Query *) lfirst(lc);

				if (Gp_role == GP_ROLE_EXECUTE)
				{
					/*
					 * This method will error out if the query cannot be
					 * safely executed on segment.
					 */
					querytree_safe_for_segment(query);
				}
			}
		}

		stmt_list = pg_plan_queries(stmt_list, cursor_options, boundParams);

		plansource = (CachedPlanSource *) palloc0(sizeof(CachedPlanSource));
		cplan = (CachedPlan *) palloc0(sizeof(CachedPlan));

		plansource->raw_parse_tree = parsetree;
		/* cast-away-const here is a bit ugly, but there's no reason to copy */
		plansource->query_string = (char *) src;
		plansource->commandTag = CreateCommandTag(parsetree);
		plansource->param_types = argtypes;
		plansource->num_params = nargs;
		plansource->fully_planned = true;
		plansource->fixed_result = false;
		/* no need to set search_path, generation or saved_xmin */
		plansource->resultDesc = PlanCacheComputeResultDesc(stmt_list);
		plansource->plan = cplan;

		cplan->stmt_list = stmt_list;
		cplan->fully_planned = true;

		plancache_list = lappend(plancache_list, plansource);
	}

	plan->plancache_list = plancache_list;

	/*
	 * Pop the error context stack
	 */
	error_context_stack = spierrcontext.previous;
}

/*
 * Execute the given plan with the given parameter values
 *
 * snapshot: query snapshot to use, or InvalidSnapshot for the normal
 *		behavior of taking a new snapshot for each query.
 * crosscheck_snapshot: for RI use, all others pass InvalidSnapshot
 * read_only: TRUE for read-only execution (no CommandCounterIncrement)
 * fire_triggers: TRUE to fire AFTER triggers at end of query (normal case);
 *		FALSE means any AFTER triggers are postponed to end of outer query
 * tcount: execution tuple-count limit, or 0 for none
 */
static int
_SPI_execute_plan(SPIPlanPtr plan, ParamListInfo paramLI,
				  Snapshot snapshot, Snapshot crosscheck_snapshot,
				  bool read_only, bool fire_triggers, long tcount)
{
	int			my_res = 0;
	uint64		my_processed = 0;
	Oid			my_lastoid = InvalidOid;
	SPITupleTable *my_tuptable = NULL;
	int			res = 0;
	bool		have_active_snap = ActiveSnapshotSet();
	ErrorContextCallback spierrcontext;
	CachedPlan *cplan = NULL;
	ListCell   *lc1;

	/*
	 * Setup error traceback support for ereport()
	 */
	spierrcontext.callback = _SPI_error_callback;
	spierrcontext.arg = NULL;
	spierrcontext.previous = error_context_stack;
	error_context_stack = &spierrcontext;

	foreach(lc1, plan->plancache_list)
	{
		CachedPlanSource *plansource = (CachedPlanSource *) lfirst(lc1);
		List	   *stmt_list;
		ListCell   *lc2;

		spierrcontext.arg = (void *) plansource->query_string;

		if (plan->saved)
		{
			/* Replan if needed, and increment plan refcount locally */
			cplan = RevalidateCachedPlan(plansource, true);
			stmt_list = cplan->stmt_list;
		}
		else
		{
			/* No replan here */
			cplan = NULL;
			stmt_list = plansource->plan->stmt_list;
		}

		foreach(lc2, stmt_list)
		{
			Node	   *stmt = (Node *) lfirst(lc2);
			bool		canSetTag;
			DestReceiver *dest;
			bool		pushed_active_snap = false;

			_SPI_current->processed = 0;
			_SPI_current->lastoid = InvalidOid;
			_SPI_current->tuptable = NULL;

			if (IsA(stmt, PlannedStmt))
			{
				canSetTag = ((PlannedStmt *) stmt)->canSetTag;
			}
			else
			{
				/* utilities are canSetTag if only thing in list */
				canSetTag = (list_length(stmt_list) == 1);

				if (IsA(stmt, CopyStmt))
				{
					CopyStmt   *cstmt = (CopyStmt *) stmt;

					if (cstmt->filename == NULL)
					{
						my_res = SPI_ERROR_COPY;
						goto fail;
					}
				}
				else if (IsA(stmt, TransactionStmt))
				{
					my_res = SPI_ERROR_TRANSACTION;
					goto fail;
				}
			}

			if (read_only && !CommandIsReadOnly(stmt))
				ereport(ERROR,
						(errcode(ERRCODE_FEATURE_NOT_SUPPORTED),
				/* translator: %s is a SQL statement name */
					   errmsg("%s is not allowed in a non-volatile function",
							  CreateCommandTag(stmt))));

			/*
			 * If not read-only mode, advance the command counter before each
			 * command.
			 */
			if (!read_only)
				CommandCounterIncrement();

			dest = CreateDestReceiver(canSetTag ? DestSPI : DestNone);

			if (snapshot == InvalidSnapshot)
			{
				/*
				 * Default read_only behavior is to use the entry-time
				 * ActiveSnapshot, if any; if read-write, grab a full new
				 * snap.
				 */
				if (read_only)
				{
					if (have_active_snap)
					{
						PushActiveSnapshot(GetActiveSnapshot());
						pushed_active_snap = true;
					}
				}
				else
				{
					PushActiveSnapshot(GetTransactionSnapshot());
					pushed_active_snap = true;
				}
			}
			else
			{
				/*
				 * We interpret read_only with a specified snapshot to be
				 * exactly that snapshot, but read-write means use the snap
				 * with advancing of command ID.
				 */
				if (read_only)
					PushActiveSnapshot(snapshot);
				else
					PushUpdatedSnapshot(snapshot);
				pushed_active_snap = true;
			}

			if (IsA(stmt, PlannedStmt) &&
				((PlannedStmt *) stmt)->utilityStmt == NULL)
			{
				QueryDesc  *qdesc;
				Snapshot	snap;

				if (ActiveSnapshotSet())
					snap = GetActiveSnapshot();
				else
					snap = InvalidSnapshot;

				qdesc = CreateQueryDesc((PlannedStmt *) stmt,
										plansource->query_string,
										snap, crosscheck_snapshot,
										dest,
										paramLI, false);

				if (gp_enable_gpperfmon 
						&& Gp_role == GP_ROLE_DISPATCH 
						&& log_min_messages < DEBUG4)
				{
					/* For log level of DEBUG4, gpmon is sent information about SPI internal queries as well */
					Assert(plansource->query_string);
					gpmon_qlog_query_submit(qdesc->gpmon_pkt);
					gpmon_qlog_query_text(qdesc->gpmon_pkt,
										  plansource->query_string,
										  application_name,
										  NULL /* resqueue name */,
										  NULL /* priority */);
				}
				else
				{
					/* Otherwise, we do not record information about internal queries */
					qdesc->gpmon_pkt = NULL;
				}

				res = _SPI_pquery(qdesc, fire_triggers,
								  canSetTag ? tcount : 0);
				FreeQueryDesc(qdesc);
			}
			else
			{
				ProcessUtility(stmt,
							   plansource->query_string,
							   paramLI,
							   false,	/* not top level */
							   dest,
							   NULL);
				/* Update "processed" if stmt returned tuples */
				if (_SPI_current->tuptable)
					_SPI_current->processed = _SPI_current->tuptable->alloced -
						_SPI_current->tuptable->free;
				res = SPI_OK_UTILITY;
			}

			if (pushed_active_snap)
				PopActiveSnapshot();

			/*
			 * The last canSetTag query sets the status values returned to the
			 * caller.	Be careful to free any tuptables not returned, to
			 * avoid intratransaction memory leak.
			 */
			if (canSetTag)
			{
				my_processed = _SPI_current->processed;
				my_lastoid = _SPI_current->lastoid;
				SPI_freetuptable(my_tuptable);
				my_tuptable = _SPI_current->tuptable;
				my_res = res;
			}
			else
			{
				SPI_freetuptable(_SPI_current->tuptable);
				_SPI_current->tuptable = NULL;
			}
			/* we know that the receiver doesn't need a destroy call */
			if (res < 0)
			{
				my_res = res;
				goto fail;
			}
		}

		/* Done with this plan, so release refcount */
		if (cplan)
			ReleaseCachedPlan(cplan, true);
		cplan = NULL;

		/*
		 * If not read-only mode, advance the command counter after the last
		 * command.  This ensures that its effects are visible, in case it was
		 * DDL that would affect the next CachedPlanSource.
		 */
		if (!read_only)
			CommandCounterIncrement();
	}

fail:

	/* We no longer need the cached plan refcount, if any */
	if (cplan)
		ReleaseCachedPlan(cplan, true);

	/*
	 * Pop the error context stack
	 */
	error_context_stack = spierrcontext.previous;

	/* Save results for caller */
	SPI_processed64 = my_processed;
	SET_SPI_PROCESSED;

	SPI_lastoid = my_lastoid;
	SPI_tuptable = my_tuptable;

	/* tuptable now is caller's responsibility, not SPI's */
	_SPI_current->tuptable = NULL;

	/*
	 * If none of the queries had canSetTag, return SPI_OK_REWRITTEN. Prior to
	 * 8.4, we used return the last query's result code, but not its auxiliary
	 * results, but that's confusing.
	 */
	if (my_res == 0)
		my_res = SPI_OK_REWRITTEN;

	return my_res;
}

/*
 * Convert query parameters to form wanted by planner and executor
 */
static ParamListInfo
_SPI_convert_params(int nargs, Oid *argtypes,
					Datum *Values, const char *Nulls,
					int pflags)
{
	ParamListInfo paramLI;

	if (nargs > 0)
	{
		int			i;

		/* sizeof(ParamListInfoData) includes the first array element */
		paramLI = (ParamListInfo) palloc(sizeof(ParamListInfoData) +
									   (nargs - 1) *sizeof(ParamExternData));
		paramLI->numParams = nargs;

		for (i = 0; i < nargs; i++)
		{
			ParamExternData *prm = &paramLI->params[i];

			prm->value = Values[i];
			prm->isnull = (Nulls && Nulls[i] == 'n');
			prm->pflags = pflags;
			prm->ptype = argtypes[i];
		}
	}
	else
		paramLI = NULL;
	return paramLI;
}

/*
 * Assign memory for a query before executing through SPI.
 * There are two possibilities:
 *   1. We're not in a function scan. We calculate the
 * 	    query's limit using the queue.
 *   2. We're inside a function scan. We use the memory
 *      allocated to the function scan operator.
 *
 */
static void
_SPI_assign_query_mem(QueryDesc * queryDesc)
{
	if (Gp_role == GP_ROLE_DISPATCH
		&& ActivePortal
		&& !IsResManagerMemoryPolicyNone())
	{
		if (!SPI_IsMemoryReserved())
		{
			queryDesc->plannedstmt->query_mem =
				ResourceManagerGetQueryMemoryLimit(queryDesc->plannedstmt);
		}
		else
		{
			queryDesc->plannedstmt->query_mem = SPI_GetMemoryReservation();
		}
		/*
		 * queryDesc->plannedstmt->query_mem(uint64) can be 0 here.
		 * And in such cases it will use work_mem to run the query.
		 * */
	}
}

static int
_SPI_pquery(QueryDesc *queryDesc, bool fire_triggers, long tcount)
{
	int			operation = queryDesc->operation;
	int			res;

	_SPI_assign_query_mem(queryDesc);

	switch (operation)
	{
		case CMD_SELECT:
			Assert(queryDesc->plannedstmt->utilityStmt == NULL);
			if (queryDesc->plannedstmt->intoClause)		/* select into table? */
				res = SPI_OK_SELINTO;
			else if (queryDesc->dest->mydest != DestSPI)
			{
				/* Don't return SPI_OK_SELECT if we're discarding result */
				res = SPI_OK_UTILITY;
			}
			else
				res = SPI_OK_SELECT;

			/* 
			 * Checking if we need to put this through resource queue.
			 * Same as in pquery.c, except we check ActivePortal->releaseResLock.
			 * If the Active portal already hold a lock on the queue, we cannot
			 * acquire it again.
			 */
			if (Gp_role == GP_ROLE_DISPATCH && IsResQueueEnabled() && !superuser())
			{
				/*
				 * This is SELECT, so we should have planTree anyway.
				 */
				Assert(queryDesc->plannedstmt->planTree);

				/* 
				 * MPP-6421 - An active portal may not yet be defined if we're
				 * constant folding a stable or volatile function marked as
				 * immutable -- a hack some customers use for partition pruning.
				 *
				 * MPP-16571 - Don't warn about such an event because there are
				 * legitimate parts of the code where we evaluate stable and
				 * volatile functions without an active portal -- describe
				 * functions for table functions, for example.
				 */
				if (ActivePortal)
				{
					if (!ActivePortal->releaseResLock)
					{
						/** TODO: siva - can we ever reach this point? */
						ActivePortal->status = PORTAL_QUEUE;
					
						ActivePortal->releaseResLock =
							ResLockPortal(ActivePortal, queryDesc);
						ActivePortal->status = PORTAL_ACTIVE;
					} 
				}
			}

			break;
		/* TODO Find a better way to indicate "returning".  When PlannedStmt
		 * support is finished, the queryTree field will be gone.
		 */
		case CMD_INSERT:
			if (queryDesc->plannedstmt->returningLists)
				res = SPI_OK_INSERT_RETURNING;
			else
				res = SPI_OK_INSERT;
			break;
		case CMD_DELETE:
			if (queryDesc->plannedstmt->returningLists)
				res = SPI_OK_DELETE_RETURNING;
			else
				res = SPI_OK_DELETE;
			break;
		case CMD_UPDATE:
			if (queryDesc->plannedstmt->returningLists)
				res = SPI_OK_UPDATE_RETURNING;
			else
				res = SPI_OK_UPDATE;
			break;
		default:
			return SPI_ERROR_OPUNKNOWN;
	}

#ifdef SPI_EXECUTOR_STATS
	if (ShowExecutorStats)
		ResetUsage();
#endif

	if (!cdbpathlocus_querysegmentcatalogs && fire_triggers)
		AfterTriggerBeginQuery();

	bool orig_gp_enable_gpperfmon = gp_enable_gpperfmon;

	PG_TRY();
	{
		Oid			relationOid = InvalidOid; 	/* relation that is modified */
		AutoStatsCmdType cmdType = AUTOSTATS_CMDTYPE_SENTINEL; 	/* command type */

		/*
		 * Temporarily disable gpperfmon since we don't send information for internal queries in
		 * most cases, except when the debugging level is set to DEBUG4 or DEBUG5.
		 */
		if (log_min_messages > DEBUG4)
		{
			gp_enable_gpperfmon = false;
		}

		ExecutorStart(queryDesc, 0);

		ExecutorRun(queryDesc, ForwardScanDirection, tcount);
		
		_SPI_current->processed = queryDesc->estate->es_processed;
		_SPI_current->lastoid = queryDesc->estate->es_lastoid;
		
		if ((res == SPI_OK_SELECT || queryDesc->plannedstmt->returningLists) &&
			queryDesc->dest->mydest == DestSPI)
		{
			if (_SPI_checktuples())
				insist_log(false, "consistency check on SPI tuple count failed");
		}
		
		if (!cdbpathlocus_querysegmentcatalogs)
		{
			/* Take care of any queued AFTER triggers */
			if (fire_triggers)
				AfterTriggerEndQuery(queryDesc->estate);
		}

		if (Gp_role == GP_ROLE_DISPATCH)
			autostats_get_cmdtype(queryDesc, &cmdType, &relationOid);

		ExecutorEnd(queryDesc);
		/* FreeQueryDesc is done by the caller */

		gp_enable_gpperfmon = orig_gp_enable_gpperfmon;

		/* MPP-14001: Running auto_stats */
		if (Gp_role == GP_ROLE_DISPATCH)
			auto_stats(cmdType, relationOid, queryDesc->es_processed, true /* inFunction */);
	}
	PG_CATCH();
	{
		gp_enable_gpperfmon = orig_gp_enable_gpperfmon;
		PG_RE_THROW();
	}
	PG_END_TRY();

	_SPI_current->processed = queryDesc->es_processed;	/* Mpp: Dispatched
														 * queries fill in this
														 * at Executor End */
	_SPI_current->lastoid = queryDesc->es_lastoid;

#ifdef SPI_EXECUTOR_STATS
	if (ShowExecutorStats)
		ShowUsage("SPI EXECUTOR STATS");
#endif

	return res;
}

/*
 * _SPI_error_callback
 *
 * Add context information when a query invoked via SPI fails
 */
static void
_SPI_error_callback(void *arg)
{
	const char *query = (const char *) arg;
	int			syntaxerrposition;

	/*
	 * If there is a syntax error position, convert to internal syntax error;
	 * otherwise treat the query as an item of context stack
	 */
	syntaxerrposition = geterrposition();
	if (syntaxerrposition > 0)
	{
		errposition(0);
		internalerrposition(syntaxerrposition);
		internalerrquery(query);
	}
	else
		errcontext("SQL statement \"%s\"", query);
}

/*
 * _SPI_cursor_operation()
 *
 *	Do a FETCH or MOVE in a cursor
 */
static void
_SPI_cursor_operation(Portal portal, FetchDirection direction, long count,
					  DestReceiver *dest)
{
	int64		nfetched;

	/* Check that the portal is valid */
	if (!PortalIsValid(portal))
		elog(ERROR, "invalid portal in SPI cursor operation");

	/* Push the SPI stack */
	if (_SPI_begin_call(true) < 0)
		elog(ERROR, "SPI cursor operation called while not connected");

	/* Reset the SPI result (note we deliberately don't touch lastoid) */
	SPI_processed64 = 0;
	SPI_processed = 0;
	SPI_tuptable = NULL;
	_SPI_current->processed = 0;
	_SPI_current->tuptable = NULL;

	/* Run the cursor */
	nfetched = PortalRunFetch(portal,
							  direction,
							  count,
							  dest);

	/*
	 * Think not to combine this store with the preceding function call. If
	 * the portal contains calls to functions that use SPI, then SPI_stack is
	 * likely to move around while the portal runs.  When control returns,
	 * _SPI_current will point to the correct stack entry... but the pointer
	 * may be different than it was beforehand. So we must be sure to re-fetch
	 * the pointer after the function call completes.
	 */
	_SPI_current->processed = nfetched;

	if (dest->mydest == DestSPI && _SPI_checktuples())
		elog(ERROR, "consistency check on SPI tuple count failed");

	/* Put the result into place for access by caller */
	SPI_processed64 = _SPI_current->processed;
	SET_SPI_PROCESSED;

	SPI_tuptable = _SPI_current->tuptable;

	/* tuptable now is caller's responsibility, not SPI's */
	_SPI_current->tuptable = NULL;

	/* Pop the SPI stack */
	_SPI_end_call(true);
}


static MemoryContext
_SPI_execmem(void)
{
	return MemoryContextSwitchTo(_SPI_current->execCxt);
}

static MemoryContext
_SPI_procmem(void)
{
	return MemoryContextSwitchTo(_SPI_current->procCxt);
}

/*
 * _SPI_begin_call: begin a SPI operation within a connected procedure
 */
static int
_SPI_begin_call(bool execmem)
{
	if (_SPI_curid + 1 != _SPI_connected)
		return SPI_ERROR_UNCONNECTED;
	_SPI_curid++;
	if (_SPI_current != &(_SPI_stack[_SPI_curid]))
		elog(ERROR, "SPI stack corrupted");

	if (execmem)				/* switch to the Executor memory context */
		_SPI_execmem();

	return 0;
}

/*
 * _SPI_end_call: end a SPI operation within a connected procedure
 *
 * Note: this currently has no failure return cases, so callers don't check
 */
static int
_SPI_end_call(bool procmem)
{
	/*
	 * We're returning to procedure where _SPI_curid == _SPI_connected - 1
	 */
	_SPI_curid--;

	if (procmem)				/* switch to the procedure memory context */
	{
		_SPI_procmem();
		/* and free Executor memory */
		MemoryContextResetAndDeleteChildren(_SPI_current->execCxt);
	}

	return 0;
}

static bool
_SPI_checktuples(void)
{
	uint32		processed = _SPI_current->processed;
	SPITupleTable *tuptable = _SPI_current->tuptable;
	bool		failed = false;

	if (tuptable == NULL)		/* spi_dest_startup was not called */
		failed = true;
	else if (processed != (tuptable->alloced - tuptable->free))
		failed = true;

	return failed;
}

/*
 * Make an "unsaved" copy of the given plan, in a child context of parentcxt.
 */
static SPIPlanPtr
_SPI_copy_plan(SPIPlanPtr plan, MemoryContext parentcxt)
{
	SPIPlanPtr	newplan;
	MemoryContext plancxt;
	MemoryContext oldcxt;
	ListCell   *lc;

	Assert(!plan->saved);		/* not currently supported */

	/*
	 * Create a memory context for the plan.  We don't expect the plan to be
	 * very large, so use smaller-than-default alloc parameters.
	 */
	plancxt = AllocSetContextCreate(parentcxt,
									"SPI Plan",
									ALLOCSET_SMALL_MINSIZE,
									ALLOCSET_SMALL_INITSIZE,
									ALLOCSET_SMALL_MAXSIZE);
	oldcxt = MemoryContextSwitchTo(plancxt);

	/* Copy the SPI plan into its own context */
	newplan = (SPIPlanPtr) palloc(sizeof(_SPI_plan));
	newplan->magic = _SPI_PLAN_MAGIC;
	newplan->saved = false;
	newplan->plancache_list = NIL;
	newplan->plancxt = plancxt;
	newplan->cursor_options = plan->cursor_options;
	newplan->nargs = plan->nargs;
	if (plan->nargs > 0)
	{
		newplan->argtypes = (Oid *) palloc(plan->nargs * sizeof(Oid));
		memcpy(newplan->argtypes, plan->argtypes, plan->nargs * sizeof(Oid));
	}
	else
		newplan->argtypes = NULL;

	foreach(lc, plan->plancache_list)
	{
		CachedPlanSource *plansource = (CachedPlanSource *) lfirst(lc);
		CachedPlanSource *newsource;
		CachedPlan *cplan;
		CachedPlan *newcplan;

		/* Note: we assume we don't need to revalidate the plan */
		cplan = plansource->plan;

		newsource = (CachedPlanSource *) palloc0(sizeof(CachedPlanSource));
		newcplan = (CachedPlan *) palloc0(sizeof(CachedPlan));

		newsource->raw_parse_tree = copyObject(plansource->raw_parse_tree);
		newsource->query_string = pstrdup(plansource->query_string);
		newsource->commandTag = plansource->commandTag;
		newsource->param_types = newplan->argtypes;
		newsource->num_params = newplan->nargs;
		newsource->fully_planned = plansource->fully_planned;
		newsource->fixed_result = plansource->fixed_result;
		/* no need to worry about seach_path, generation or saved_xmin */
		if (plansource->resultDesc)
			newsource->resultDesc = CreateTupleDescCopy(plansource->resultDesc);
		newsource->plan = newcplan;

		newcplan->stmt_list = copyObject(cplan->stmt_list);
		newcplan->fully_planned = cplan->fully_planned;

		newplan->plancache_list = lappend(newplan->plancache_list, newsource);
	}

	MemoryContextSwitchTo(oldcxt);

	return newplan;
}

/*
 * Make a "saved" copy of the given plan, entrusting everything to plancache.c
 */
static SPIPlanPtr
_SPI_save_plan(SPIPlanPtr plan)
{
	SPIPlanPtr	newplan;
	MemoryContext plancxt;
	MemoryContext oldcxt;
	ListCell   *lc;

	Assert(!plan->saved);		/* not currently supported */

	/*
	 * Create a memory context for the plan.  We don't expect the plan to be
	 * very large, so use smaller-than-default alloc parameters.
	 */
	plancxt = AllocSetContextCreate(CacheMemoryContext,
									"SPI Plan",
									ALLOCSET_SMALL_MINSIZE,
									ALLOCSET_SMALL_INITSIZE,
									ALLOCSET_SMALL_MAXSIZE);
	oldcxt = MemoryContextSwitchTo(plancxt);

	/* Copy the SPI plan into its own context */
	newplan = (SPIPlanPtr) palloc(sizeof(_SPI_plan));
	newplan->magic = _SPI_PLAN_MAGIC;
	newplan->saved = true;
	newplan->plancache_list = NIL;
	newplan->plancxt = plancxt;
	newplan->cursor_options = plan->cursor_options;
	newplan->nargs = plan->nargs;
	if (plan->nargs > 0)
	{
		newplan->argtypes = (Oid *) palloc(plan->nargs * sizeof(Oid));
		memcpy(newplan->argtypes, plan->argtypes, plan->nargs * sizeof(Oid));
	}
	else
		newplan->argtypes = NULL;

	foreach(lc, plan->plancache_list)
	{
		CachedPlanSource *plansource = (CachedPlanSource *) lfirst(lc);
		CachedPlanSource *newsource;
		CachedPlan *cplan;

		/* Note: we assume we don't need to revalidate the plan */
		cplan = plansource->plan;

		newsource = CreateCachedPlan(plansource->raw_parse_tree,
									 plansource->query_string,
									 plansource->sourceTag,
									 plansource->commandTag,
									 newplan->argtypes,
									 newplan->nargs,
									 newplan->cursor_options,
									 cplan->stmt_list,
									 true,
									 false);

		newplan->plancache_list = lappend(newplan->plancache_list, newsource);
	}

	MemoryContextSwitchTo(oldcxt);

	return newplan;
}

/**
 * Memory reserved for SPI cals
 */
static uint64 SPIMemReserved = 0;

/**
 * Initialize the SPI memory reservation stack. See SPI_ReserveMemory() for detailed comments on how this stack
 * is used.
 */
void SPI_InitMemoryReservation(void)
{
	Assert(!IsResManagerMemoryPolicyNone());

	if (IsResGroupEnabled())
	{
		SPIMemReserved = 0;
	}
	else
	{
		SPIMemReserved = (uint64) statement_mem * 1024L;;
	}
}

/**
 * Push memory reserved for next SPI call. It is possible for an operator to (after several levels of nesting),
 * result in execution of SQL statements via SPI e.g. a pl/pgsql function that issues queries. These queries must be sandboxed into
 * the memory limits of the operator. This stack represents the nesting of these operators and each
 * operator will push its own limit.
 */
void SPI_ReserveMemory(uint64 mem_reserved)
{
	Assert(!IsResManagerMemoryPolicyNone());
	if (mem_reserved > 0
			&& (SPIMemReserved == 0 || mem_reserved < SPIMemReserved))
	{
		SPIMemReserved = mem_reserved;
	}

	if (LogResManagerMemory())
	{
		elog(GP_RESMANAGER_MEMORY_LOG_LEVEL, "SPI memory reservation %d", (int) SPIMemReserved);
	}
}

/**
 * What was the amount of memory reserved for the last operator? See SPI_ReserveMemory()
 * for details.
 */
uint64 SPI_GetMemoryReservation(void)
{
	Assert(!IsResManagerMemoryPolicyNone());
	return SPIMemReserved;
}

/**
 * Is memory reserved stack empty?
 */
bool SPI_IsMemoryReserved(void)
{
	Assert(!IsResManagerMemoryPolicyNone());
	return (SPIMemReserved == 0);
}

/**
  * Are we in SPI context 
  */
bool
SPI_context(void)
{ 
	return (_SPI_connected != -1); 
}<|MERGE_RESOLUTION|>--- conflicted
+++ resolved
@@ -340,11 +340,7 @@
 bool
 SPI_push_conditional(void)
 {
-<<<<<<< HEAD
-	bool	pushed = (_SPI_curid != _SPI_connected);
-=======
 	bool		pushed = (_SPI_curid != _SPI_connected);
->>>>>>> 4d53a2f9
 
 	if (pushed)
 	{
