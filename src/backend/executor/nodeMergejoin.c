/*-------------------------------------------------------------------------
 *
 * nodeMergejoin.c
 *	  routines supporting merge joins
 *
<<<<<<< HEAD
 * Portions Copyright (c) 2005-2008, Greenplum inc
 * Portions Copyright (c) 2012-Present Pivotal Software, Inc.
 * Portions Copyright (c) 1996-2009, PostgreSQL Global Development Group
=======
 * Portions Copyright (c) 1996-2010, PostgreSQL Global Development Group
>>>>>>> 1084f317
 * Portions Copyright (c) 1994, Regents of the University of California
 *
 *
 * IDENTIFICATION
 *	  $PostgreSQL: pgsql/src/backend/executor/nodeMergejoin.c,v 1.103 2010/07/06 19:18:56 momjian Exp $
 *
 *-------------------------------------------------------------------------
 */
/*
 * INTERFACE ROUTINES
 *		ExecMergeJoin			mergejoin outer and inner relations.
 *		ExecInitMergeJoin		creates and initializes run time states
 *		ExecEndMergeJoin		cleans up the node.
 *
 * NOTES
 *
 *		Merge-join is done by joining the inner and outer tuples satisfying
 *		join clauses of the form ((= outerKey innerKey) ...).
 *		The join clause list is provided by the query planner and may contain
 *		more than one (= outerKey innerKey) clause (for composite sort key).
 *
 *		However, the query executor needs to know whether an outer
 *		tuple is "greater/smaller" than an inner tuple so that it can
 *		"synchronize" the two relations. For example, consider the following
 *		relations:
 *
 *				outer: (0 ^1 1 2 5 5 5 6 6 7)	current tuple: 1
 *				inner: (1 ^3 5 5 5 5 6)			current tuple: 3
 *
 *		To continue the merge-join, the executor needs to scan both inner
 *		and outer relations till the matching tuples 5. It needs to know
 *		that currently inner tuple 3 is "greater" than outer tuple 1 and
 *		therefore it should scan the outer relation first to find a
 *		matching tuple and so on.
 *
 *		Therefore, rather than directly executing the merge join clauses,
 *		we evaluate the left and right key expressions separately and then
 *		compare the columns one at a time (see MJCompare).	The planner
 *		passes us enough information about the sort ordering of the inputs
 *		to allow us to determine how to make the comparison.  We may use the
 *		appropriate btree comparison function, since Postgres' only notion
 *		of ordering is specified by btree opfamilies.
 *
 *
 *		Consider the above relations and suppose that the executor has
 *		just joined the first outer "5" with the last inner "5". The
 *		next step is of course to join the second outer "5" with all
 *		the inner "5's". This requires repositioning the inner "cursor"
 *		to point at the first inner "5". This is done by "marking" the
 *		first inner 5 so we can restore the "cursor" to it before joining
 *		with the second outer 5. The access method interface provides
 *		routines to mark and restore to a tuple.
 *
 *
 *		Essential operation of the merge join algorithm is as follows:
 *
 *		Join {
 *			get initial outer and inner tuples				INITIALIZE
 *			do forever {
 *				while (outer != inner) {					SKIP_TEST
 *					if (outer < inner)
 *						advance outer						SKIPOUTER_ADVANCE
 *					else
 *						advance inner						SKIPINNER_ADVANCE
 *				}
 *				mark inner position							SKIP_TEST
 *				do forever {
 *					while (outer == inner) {
 *						join tuples							JOINTUPLES
 *						advance inner position				NEXTINNER
 *					}
 *					advance outer position					NEXTOUTER
 *					if (outer == mark)						TESTOUTER
 *						restore inner position to mark		TESTOUTER
 *					else
 *						break	// return to top of outer loop
 *				}
 *			}
 *		}
 *
 *		The merge join operation is coded in the fashion
 *		of a state machine.  At each state, we do something and then
 *		proceed to another state.  This state is stored in the node's
 *		execution state information and is preserved across calls to
 *		ExecMergeJoin. -cim 10/31/89
 */
#include "postgres.h"

#include "access/nbtree.h"
#include "catalog/pg_amop.h"
#include "cdb/cdbvars.h"
#include "executor/execdebug.h"
#include "executor/execdefs.h"
#include "executor/nodeMergejoin.h"
#include "miscadmin.h"
#include "utils/acl.h"
#include "utils/lsyscache.h"
#include "utils/memutils.h"
#include "utils/syscache.h"


/*
 * Runtime data for each mergejoin clause
 */
typedef struct MergeJoinClauseData
{
	/* Executable expression trees */
	ExprState  *lexpr;			/* left-hand (outer) input expression */
	ExprState  *rexpr;			/* right-hand (inner) input expression */

	/*
	 * If we have a current left or right input tuple, the values of the
	 * expressions are loaded into these fields:
	 */
	Datum		ldatum;			/* current left-hand value */
	Datum		rdatum;			/* current right-hand value */
	bool		lisnull;		/* and their isnull flags */
	bool		risnull;

	/*
	 * CDB: Remember whether the mergejoin operation was actually an "is
	 *      not distinct from" predicate.
	 */
	bool		notdistinct;

	/*
	 * The comparison strategy in use, and the lookup info to let us call the
	 * btree comparison support function.
	 */
	bool		reverse;		/* if true, negate the cmpfn's output */
	bool		nulls_first;	/* if true, nulls sort low */
	FmgrInfo	cmpfinfo;
} MergeJoinClauseData;

/* Result type for MJEvalOuterValues and MJEvalInnerValues */
typedef enum
{
	MJEVAL_MATCHABLE,			/* normal, potentially matchable tuple */
	MJEVAL_NONMATCHABLE,		/* tuple cannot join because it has a null */
	MJEVAL_ENDOFJOIN			/* end of input (physical or effective) */
} MJEvalResult;


#define MarkInnerTuple(innerTupleSlot, mergestate) \
	ExecCopySlot((mergestate)->mj_MarkedTupleSlot, (innerTupleSlot))


/*
 * MJExamineQuals
 *
 * This deconstructs the list of mergejoinable expressions, which is given
 * to us by the planner in the form of a list of "leftexpr = rightexpr"
 * expression trees in the order matching the sort columns of the inputs.
 * We build an array of MergeJoinClause structs containing the information
 * we will need at runtime.  Each struct essentially tells us how to compare
 * the two expressions from the original clause.
 *
 * In addition to the expressions themselves, the planner passes the btree
 * opfamily OID, btree strategy number (BTLessStrategyNumber or
 * BTGreaterStrategyNumber), and nulls-first flag that identify the intended
 * sort ordering for each merge key.  The mergejoinable operator is an
 * equality operator in this opfamily, and the two inputs are guaranteed to be
 * ordered in either increasing or decreasing (respectively) order according
 * to this opfamily, with nulls at the indicated end of the range.	This
 * allows us to obtain the needed comparison function from the opfamily.
 *
 * CDB: We also recognize the "is not distinct from" predicate which is
 *      interesting for sequential window plans.  The pseudo-Lisp for this
 *      predicate is (BoolExpr_NOT (DistinctExpr_= leftexpr rightexpr)).
 */
static MergeJoinClause
MJExamineQuals(List *mergeclauses,
			   Oid *mergefamilies,
			   int *mergestrategies,
			   bool *mergenullsfirst,
			   PlanState *parent)
{
	MergeJoinClause clauses;
	int			nClauses = list_length(mergeclauses);
	int			iClause;
	ListCell   *cl;

	clauses = (MergeJoinClause) palloc0(nClauses * sizeof(MergeJoinClauseData));

	iClause = 0;
	foreach(cl, mergeclauses)
	{
		OpExpr	   *qual = (OpExpr *) lfirst(cl);
		MergeJoinClause clause = &clauses[iClause];
		Oid			opfamily = mergefamilies[iClause];
		StrategyNumber opstrategy = mergestrategies[iClause];
		bool		nulls_first = mergenullsfirst[iClause];
		int			op_strategy;
		Oid			op_lefttype;
		Oid			op_righttype;
		RegProcedure cmpproc;
		AclResult	aclresult;

		if (!IsA(qual, OpExpr))
		{
			BoolExpr *bx = (BoolExpr*)qual;
			bool ok = false;
			
			if ( IsA(bx, BoolExpr) && bx->boolop == NOT_EXPR && list_length(bx->args) == 1 )
			{
				DistinctExpr *dx = (DistinctExpr*)linitial(bx->args);
				
				if ( IsA(dx, DistinctExpr) )
				{
					clause->notdistinct = true;
					qual = (OpExpr *)dx;
					ok = true;
				}
			}
			if (!ok)
				elog(ERROR, "mergejoin clause is not an OpExpr");
		}

		/*
		 * Prepare the input expressions for execution.
		 */
		clause->lexpr = ExecInitExpr((Expr *) linitial(qual->args), parent);
		clause->rexpr = ExecInitExpr((Expr *) lsecond(qual->args), parent);

		/* Extract the operator's declared left/right datatypes */
		get_op_opfamily_properties(qual->opno, opfamily,
								   &op_strategy,
								   &op_lefttype,
								   &op_righttype);
		if (op_strategy != BTEqualStrategyNumber)		/* should not happen */
			elog(ERROR, "cannot merge using non-equality operator %u",
				 qual->opno);

		/* And get the matching support procedure (comparison function) */
		cmpproc = get_opfamily_proc(opfamily,
									op_lefttype,
									op_righttype,
									BTORDER_PROC);
		if (!RegProcedureIsValid(cmpproc))		/* should not happen */
			elog(ERROR, "missing support function %d(%u,%u) in opfamily %u",
				 BTORDER_PROC, op_lefttype, op_righttype, opfamily);

		/* Check permission to call cmp function */
		aclresult = pg_proc_aclcheck(cmpproc, GetUserId(), ACL_EXECUTE);
		if (aclresult != ACLCHECK_OK)
			aclcheck_error(aclresult, ACL_KIND_PROC,
						   get_func_name(cmpproc));

		/* Set up the fmgr lookup information */
		fmgr_info(cmpproc, &(clause->cmpfinfo));

		/* Fill the additional comparison-strategy flags */
		if (opstrategy == BTLessStrategyNumber)
			clause->reverse = false;
		else if (opstrategy == BTGreaterStrategyNumber)
			clause->reverse = true;
		else	/* planner screwed up */
			elog(ERROR, "unsupported mergejoin strategy %d", opstrategy);

		clause->nulls_first = nulls_first;

		iClause++;
	}

	return clauses;
}

/*
 * MJEvalOuterValues
 *
 * Compute the values of the mergejoined expressions for the current
 * outer tuple.  We also detect whether it's impossible for the current
 * outer tuple to match anything --- this is true if it yields a NULL
 * input, since we assume mergejoin operators are strict.  If the NULL
 * is in the first join column, and that column sorts nulls last, then
 * we can further conclude that no following tuple can match anything
<<<<<<< HEAD
 * either, since they must all have nulls in the first column.  However,
=======
 * either, since they must all have nulls in the first column.	However,
>>>>>>> 1084f317
 * that case is only interesting if we're not in FillOuter mode, else
 * we have to visit all the tuples anyway.
 *
 * For the convenience of callers, we also make this routine responsible
 * for testing for end-of-input (null outer tuple), and returning
 * MJEVAL_ENDOFJOIN when that's seen.  This allows the same code to be used
 * for both real end-of-input and the effective end-of-input represented by
 * a first-column NULL.
 *
 * We evaluate the values in OuterEContext, which can be reset each
 * time we move to a new tuple.
 */
static MJEvalResult
MJEvalOuterValues(MergeJoinState *mergestate)
{
	ExprContext *econtext = mergestate->mj_OuterEContext;
	MJEvalResult result = MJEVAL_MATCHABLE;
	int			i;
	MemoryContext oldContext;

	/* Check for end of outer subplan */
	if (TupIsNull(mergestate->mj_OuterTupleSlot))
		return MJEVAL_ENDOFJOIN;

	ResetExprContext(econtext);

	oldContext = MemoryContextSwitchTo(econtext->ecxt_per_tuple_memory);

	econtext->ecxt_outertuple = mergestate->mj_OuterTupleSlot;

	for (i = 0; i < mergestate->mj_NumClauses; i++)
	{
		MergeJoinClause clause = &mergestate->mj_Clauses[i];

		clause->ldatum = ExecEvalExpr(clause->lexpr, econtext,
									  &clause->lisnull, NULL);
<<<<<<< HEAD
		if (clause->lisnull && !clause->notdistinct)
=======
		if (clause->lisnull)
>>>>>>> 1084f317
		{
			/* match is impossible; can we end the join early? */
			if (i == 0 && !clause->nulls_first && !mergestate->mj_FillOuter)
				result = MJEVAL_ENDOFJOIN;
			else if (result == MJEVAL_MATCHABLE)
				result = MJEVAL_NONMATCHABLE;
		}
	}

	MemoryContextSwitchTo(oldContext);

	return result;
}

/*
 * MJEvalInnerValues
 *
 * Same as above, but for the inner tuple.	Here, we have to be prepared
 * to load data from either the true current inner, or the marked inner,
 * so caller must tell us which slot to load from.
 */
static MJEvalResult
MJEvalInnerValues(MergeJoinState *mergestate, TupleTableSlot *innerslot)
{
	ExprContext *econtext = mergestate->mj_InnerEContext;
	MJEvalResult result = MJEVAL_MATCHABLE;
	int			i;
	MemoryContext oldContext;

	/* Check for end of inner subplan */
	if (TupIsNull(innerslot))
		return MJEVAL_ENDOFJOIN;

	ResetExprContext(econtext);

	oldContext = MemoryContextSwitchTo(econtext->ecxt_per_tuple_memory);

	econtext->ecxt_innertuple = innerslot;

	for (i = 0; i < mergestate->mj_NumClauses; i++)
	{
		MergeJoinClause clause = &mergestate->mj_Clauses[i];

		clause->rdatum = ExecEvalExpr(clause->rexpr, econtext,
									  &clause->risnull, NULL);
<<<<<<< HEAD
		if (clause->risnull && !clause->notdistinct)
=======
		if (clause->risnull)
>>>>>>> 1084f317
		{
			/* match is impossible; can we end the join early? */
			if (i == 0 && !clause->nulls_first && !mergestate->mj_FillInner)
				result = MJEVAL_ENDOFJOIN;
			else if (result == MJEVAL_MATCHABLE)
				result = MJEVAL_NONMATCHABLE;
		}
	}

	MemoryContextSwitchTo(oldContext);

	return result;
}

/*
 * MJCompare
 *
 * Compare the mergejoinable values of the current two input tuples
 * and return 0 if they are equal (ie, the mergejoin equalities all
 * succeed), +1 if outer > inner, -1 if outer < inner.
 *
 * MJEvalOuterValues and MJEvalInnerValues must already have been called
 * for the current outer and inner tuples, respectively.
 */
static int32
MJCompare(MergeJoinState *mergestate)
{
	int32		result = 0;
	bool		nulleqnull = false;
	ExprContext *econtext = mergestate->js.ps.ps_ExprContext;
	int			i;
	MemoryContext oldContext;
	FunctionCallInfoData fcinfo;

	/*
	 * Call the comparison functions in short-lived context, in case they leak
	 * memory.
	 */
	ResetExprContext(econtext);

	oldContext = MemoryContextSwitchTo(econtext->ecxt_per_tuple_memory);

	for (i = 0; i < mergestate->mj_NumClauses; i++)
	{
		MergeJoinClause clause = &mergestate->mj_Clauses[i];
		Datum		fresult;

		/*
		 * Deal with null inputs.
		 */
		if (clause->lisnull)
		{
			if (clause->risnull)
			{
				nulleqnull = !clause->notdistinct;	/* NULL "=" NULL */
				continue;
			}
			if (clause->nulls_first)
				result = -1;	/* NULL "<" NOT_NULL */
			else
				result = 1;		/* NULL ">" NOT_NULL */
			break;
		}
		if (clause->risnull)
		{
			if (clause->nulls_first)
				result = 1;		/* NOT_NULL ">" NULL */
			else
				result = -1;	/* NOT_NULL "<" NULL */
			break;
		}

		/*
		 * OK to call the comparison function.
		 */
		InitFunctionCallInfoData(fcinfo, &(clause->cmpfinfo), 2,
								 NULL, NULL);
		fcinfo.arg[0] = clause->ldatum;
		fcinfo.arg[1] = clause->rdatum;
		fcinfo.argnull[0] = false;
		fcinfo.argnull[1] = false;
		fresult = FunctionCallInvoke(&fcinfo);
		if (fcinfo.isnull)
		{
			nulleqnull = true;	/* treat like NULL = NULL */
			continue;
		}
		result = DatumGetInt32(fresult);

		if (clause->reverse)
			result = -result;

		if (result != 0)
			break;
	}

	/*
	 * If we had any null comparison results or NULL-vs-NULL inputs, we do not
	 * want to report that the tuples are equal.  Instead, if result is still
	 * 0, change it to +1.	This will result in advancing the inner side of
	 * the join.
	 *
	 * Likewise, if there was a constant-false joinqual, do not report
	 * equality.  We have to check this as part of the mergequals, else the
	 * rescan logic will do the wrong thing.
	 */
	if (result == 0 &&
		(nulleqnull || mergestate->mj_ConstFalseJoin))
		result = 1;

	MemoryContextSwitchTo(oldContext);

	return result;
}


/*
 * Generate a fake join tuple with nulls for the inner tuple,
 * and return it if it passes the non-join quals.
 */
static TupleTableSlot *
MJFillOuter(MergeJoinState *node)
{
	ExprContext *econtext = node->js.ps.ps_ExprContext;
	List	   *otherqual = node->js.ps.qual;

	ResetExprContext(econtext);

	econtext->ecxt_outertuple = node->mj_OuterTupleSlot;
	econtext->ecxt_innertuple = node->mj_NullInnerTupleSlot;

	if (TupIsNull(node->mj_OuterTupleSlot))
		return NULL;

	if (ExecQual(otherqual, econtext, false))
	{
		/*
		 * qualification succeeded.  now form the desired projection tuple and
		 * return the slot containing it.
		 */
		MJ_printf("ExecMergeJoin: returning outer fill tuple\n");

		return ExecProject(node->js.ps.ps_ProjInfo, NULL);
	}

	return NULL;
}

/*
 * Generate a fake join tuple with nulls for the outer tuple,
 * and return it if it passes the non-join quals.
 */
static TupleTableSlot *
MJFillInner(MergeJoinState *node)
{
	ExprContext *econtext = node->js.ps.ps_ExprContext;
	List	   *otherqual = node->js.ps.qual;

	ResetExprContext(econtext);

	/* If we don't have an inner, return NULL */
	if(TupIsNull(node->mj_InnerTupleSlot))
		return NULL;

	econtext->ecxt_outertuple = node->mj_NullOuterTupleSlot;
	econtext->ecxt_innertuple = node->mj_InnerTupleSlot;

	if (ExecQual(otherqual, econtext, false))
	{
		/*
		 * qualification succeeded.  now form the desired projection tuple and
		 * return the slot containing it.
		 */
		MJ_printf("ExecMergeJoin: returning inner fill tuple\n");

		return ExecProject(node->js.ps.ps_ProjInfo, NULL);
	}

	return NULL;
}


/*
 * Check that a qual condition is constant true or constant false.
 * If it is constant false (or null), set *is_const_false to TRUE.
 *
 * Constant true would normally be represented by a NIL list, but we allow an
 * actual bool Const as well.  We do expect that the planner will have thrown
 * away any non-constant terms that have been ANDed with a constant false.
 */
static bool
check_constant_qual(List *qual, bool *is_const_false)
{
	ListCell   *lc;

	foreach(lc, qual)
	{
		Const	   *con = (Const *) lfirst(lc);

		if (!con || !IsA(con, Const))
			return false;
		if (con->constisnull || !DatumGetBool(con->constvalue))
			*is_const_false = true;
	}
	return true;
}


/* ----------------------------------------------------------------
 *		ExecMergeTupleDump
 *
 *		This function is called through the MJ_dump() macro
 *		when EXEC_MERGEJOINDEBUG is defined
 * ----------------------------------------------------------------
 */
#ifdef EXEC_MERGEJOINDEBUG

static void
ExecMergeTupleDumpOuter(MergeJoinState *mergestate)
{
	TupleTableSlot *outerSlot = mergestate->mj_OuterTupleSlot;

	printf("==== outer tuple ====\n");
	if (TupIsNull(outerSlot))
		printf("(nil)\n");
	else
		MJ_debugtup(outerSlot);
}

static void
ExecMergeTupleDumpInner(MergeJoinState *mergestate)
{
	TupleTableSlot *innerSlot = mergestate->mj_InnerTupleSlot;

	printf("==== inner tuple ====\n");
	if (TupIsNull(innerSlot))
		printf("(nil)\n");
	else
		MJ_debugtup(innerSlot);
}

static void
ExecMergeTupleDumpMarked(MergeJoinState *mergestate)
{
	TupleTableSlot *markedSlot = mergestate->mj_MarkedTupleSlot;

	printf("==== marked tuple ====\n");
	if (TupIsNull(markedSlot))
		printf("(nil)\n");
	else
		MJ_debugtup(markedSlot);
}

static void
ExecMergeTupleDump(MergeJoinState *mergestate)
{
	printf("******** ExecMergeTupleDump ********\n");

	ExecMergeTupleDumpOuter(mergestate);
	ExecMergeTupleDumpInner(mergestate);
	ExecMergeTupleDumpMarked(mergestate);

	printf("******** \n");
}
#endif

/* ----------------------------------------------------------------
 *		ExecMergeJoin
 * ----------------------------------------------------------------
 */
TupleTableSlot *
ExecMergeJoin(MergeJoinState *node)
{
	EState	   *estate;
	List	   *joinqual;
	List	   *otherqual;
	bool		qualResult;
	int32		compareResult;
	PlanState  *innerPlan;
	TupleTableSlot *innerTupleSlot;
	PlanState  *outerPlan;
	TupleTableSlot *outerTupleSlot;
	ExprContext *econtext;
	bool		doFillOuter;
	bool		doFillInner;

	/*
	 * get information from node
	 */
	estate = node->js.ps.state;
	innerPlan = innerPlanState(node);
	outerPlan = outerPlanState(node);
	econtext = node->js.ps.ps_ExprContext;
	joinqual = node->js.joinqual;
	otherqual = node->js.ps.qual;
	doFillOuter = node->mj_FillOuter;
	doFillInner = node->mj_FillInner;

	/*
	 * Reset per-tuple memory context to free any expression evaluation
	 * storage allocated in the previous tuple cycle.  Note this can't happen
	 * until we're done projecting out tuples from a join tuple.
	 */
	ResetExprContext(econtext);

	/*
	 * MPP-4165: My fix for MPP-3300 was correct in that we avoided
	 * the *deadlock* but had very unexpected (and painful)
	 * performance characteristics: we basically de-pipeline and
	 * de-parallelize execution of any query which has motion below
	 * us.
	 *
	 * So now prefetch_inner is set (see createplan.c) if we have *any* motion
	 * below us. If we don't have any motion, it doesn't matter.
	 *
	 * See motion_sanity_walker() for details on how a deadlock may occur.
	 */
	if (node->prefetch_inner)
	{
		innerTupleSlot = ExecProcNode(innerPlan);
		node->mj_InnerTupleSlot = innerTupleSlot;

		ExecReScan(innerPlan, econtext);
		ResetExprContext(econtext);

		node->mj_squelchInner = false; /* we will never need to Squelch the inner, we've fetched it all */
		node->prefetch_inner = false;
	}

	/*
	 * ok, everything is setup.. let's go to work
	 */
	for (;;)
	{
		MJ_dump(node);

		/*
		 * get the current state of the join and do things accordingly.
		 */
		switch (node->mj_JoinState)
		{
				/*
				 * EXEC_MJ_INITIALIZE_OUTER means that this is the first time
				 * ExecMergeJoin() has been called and so we have to fetch the
				 * first matchable tuple for both outer and inner subplans. We
				 * do the outer side in INITIALIZE_OUTER state, then advance
				 * to INITIALIZE_INNER state for the inner subplan.
				 */
			case EXEC_MJ_INITIALIZE_OUTER:
				MJ_printf("ExecMergeJoin: EXEC_MJ_INITIALIZE_OUTER\n");

				outerTupleSlot = ExecProcNode(outerPlan);
				node->mj_OuterTupleSlot = outerTupleSlot;
<<<<<<< HEAD

				/* Compute join values and check for unmatchability */
				switch (MJEvalOuterValues(node))
				{
					case MJEVAL_MATCHABLE:
						/* OK to go get the first inner tuple */
						node->mj_JoinState = EXEC_MJ_INITIALIZE_INNER;
						break;
					case MJEVAL_NONMATCHABLE:
						/* Stay in same state to fetch next outer tuple */
						if (doFillOuter)
						{
							/*
							 * Generate a fake join tuple with nulls for the
							 * inner tuple, and return it if it passes the
							 * non-join quals.
							 */
							TupleTableSlot *result;

							result = MJFillOuter(node);
							if (result)
								return result;
						}
						break;
					case MJEVAL_ENDOFJOIN:
						/* No more outer tuples */
						MJ_printf("ExecMergeJoin: nothing in outer subplan\n");
						if (doFillInner)
						{
							/*
							 * Need to emit right-join tuples for remaining
							 * inner tuples. We set MatchedInner = true to
							 * force the ENDOUTER state to advance inner.
							 */
							node->mj_JoinState = EXEC_MJ_ENDOUTER;
							node->mj_MatchedInner = true;
							break;
						}

						/*
						 * CDB: We'll read no more from inner subtree. To keep our
						 * sibling QEs from being starved, tell source QEs not to
						 * clog up the pipeline with our never-to-be-consumed
						 * data.
						 */
						if (node->mj_squelchInner)
							ExecSquelchNode(innerPlan);

						/*
						 * The memory used by child nodes might not be freed because
						 * they are not eager free safe. However, when the merge join
						 * is done, we can free the memory used by the child nodes.
						 */
						if (!node->js.ps.delayEagerFree)
							ExecEagerFreeMergeJoin(node);

=======

				/* Compute join values and check for unmatchability */
				switch (MJEvalOuterValues(node))
				{
					case MJEVAL_MATCHABLE:
						/* OK to go get the first inner tuple */
						node->mj_JoinState = EXEC_MJ_INITIALIZE_INNER;
						break;
					case MJEVAL_NONMATCHABLE:
						/* Stay in same state to fetch next outer tuple */
						if (doFillOuter)
						{
							/*
							 * Generate a fake join tuple with nulls for the
							 * inner tuple, and return it if it passes the
							 * non-join quals.
							 */
							TupleTableSlot *result;

							result = MJFillOuter(node);
							if (result)
								return result;
						}
						break;
					case MJEVAL_ENDOFJOIN:
						/* No more outer tuples */
						MJ_printf("ExecMergeJoin: nothing in outer subplan\n");
						if (doFillInner)
						{
							/*
							 * Need to emit right-join tuples for remaining
							 * inner tuples. We set MatchedInner = true to
							 * force the ENDOUTER state to advance inner.
							 */
							node->mj_JoinState = EXEC_MJ_ENDOUTER;
							node->mj_MatchedInner = true;
							break;
						}
>>>>>>> 1084f317
						/* Otherwise we're done. */
						return NULL;
				}
				break;

			case EXEC_MJ_INITIALIZE_INNER:
				MJ_printf("ExecMergeJoin: EXEC_MJ_INITIALIZE_INNER\n");

				innerTupleSlot = ExecProcNode(innerPlan);
				node->mj_InnerTupleSlot = innerTupleSlot;
<<<<<<< HEAD

				/* Compute join values and check for unmatchability */
				switch (MJEvalInnerValues(node, innerTupleSlot))
				{
					case MJEVAL_MATCHABLE:
						/*
						 * OK, we have the initial tuples.	Begin by skipping
						 * non-matching tuples.
						 */
						node->mj_JoinState = EXEC_MJ_SKIP_TEST;
						break;
					case MJEVAL_NONMATCHABLE:
						/* Mark before advancing, if wanted */
						if (node->mj_ExtraMarks)
							ExecMarkPos(innerPlan);
						/* Stay in same state to fetch next inner tuple */
						if (doFillInner)
						{
							/*
							 * Generate a fake join tuple with nulls for the
							 * outer tuple, and return it if it passes the
							 * non-join quals.
							 */
							TupleTableSlot *result;

							result = MJFillInner(node);
							if (result)
								return result;
						}
						break;
					case MJEVAL_ENDOFJOIN:
						/* No more inner tuples */
						MJ_printf("ExecMergeJoin: nothing in inner subplan\n");
						if (doFillOuter)
						{
							/*
							 * Need to emit left-join tuples for all outer
							 * tuples, including the one we just fetched.  We
							 * set MatchedOuter = false to force the ENDINNER
							 * state to emit first tuple before advancing
							 * outer.
							 */
							node->mj_JoinState = EXEC_MJ_ENDINNER;
							node->mj_MatchedOuter = false;
							break;
						}

						/*
						 * CDB: We'll read no more from outer subtree. To keep our
						 * sibling QEs from being starved, tell source QEs not to
						 * clog up the pipeline with our never-to-be-consumed
						 * data.
						 */
						ExecSquelchNode(outerPlan);

						if (!node->js.ps.delayEagerFree)
							ExecEagerFreeMergeJoin(node);

=======

				/* Compute join values and check for unmatchability */
				switch (MJEvalInnerValues(node, innerTupleSlot))
				{
					case MJEVAL_MATCHABLE:

						/*
						 * OK, we have the initial tuples.	Begin by skipping
						 * non-matching tuples.
						 */
						node->mj_JoinState = EXEC_MJ_SKIP_TEST;
						break;
					case MJEVAL_NONMATCHABLE:
						/* Mark before advancing, if wanted */
						if (node->mj_ExtraMarks)
							ExecMarkPos(innerPlan);
						/* Stay in same state to fetch next inner tuple */
						if (doFillInner)
						{
							/*
							 * Generate a fake join tuple with nulls for the
							 * outer tuple, and return it if it passes the
							 * non-join quals.
							 */
							TupleTableSlot *result;

							result = MJFillInner(node);
							if (result)
								return result;
						}
						break;
					case MJEVAL_ENDOFJOIN:
						/* No more inner tuples */
						MJ_printf("ExecMergeJoin: nothing in inner subplan\n");
						if (doFillOuter)
						{
							/*
							 * Need to emit left-join tuples for all outer
							 * tuples, including the one we just fetched.  We
							 * set MatchedOuter = false to force the ENDINNER
							 * state to emit first tuple before advancing
							 * outer.
							 */
							node->mj_JoinState = EXEC_MJ_ENDINNER;
							node->mj_MatchedOuter = false;
							break;
						}
>>>>>>> 1084f317
						/* Otherwise we're done. */
						return NULL;
				}
				break;

				/*
				 * EXEC_MJ_JOINTUPLES means we have two tuples which satisfied
				 * the merge clause so we join them and then proceed to get
				 * the next inner tuple (EXEC_MJ_NEXTINNER).
				 */
			case EXEC_MJ_JOINTUPLES:
				MJ_printf("ExecMergeJoin: EXEC_MJ_JOINTUPLES\n");

				/*
				 * Set the next state machine state.  The right things will
				 * happen whether we return this join tuple or just fall
				 * through to continue the state machine execution.
				 */
				node->mj_JoinState = EXEC_MJ_NEXTINNER;

				/*
				 * Check the extra qual conditions to see if we actually want
				 * to return this join tuple.  If not, can proceed with merge.
				 * We must distinguish the additional joinquals (which must
				 * pass to consider the tuples "matched" for outer-join logic)
				 * from the otherquals (which must pass before we actually
				 * return the tuple).
				 *
				 * We don't bother with a ResetExprContext here, on the
				 * assumption that we just did one while checking the merge
				 * qual.  One per tuple should be sufficient.  We do have to
				 * set up the econtext links to the tuples for ExecQual to
				 * use.
				 */
				outerTupleSlot = node->mj_OuterTupleSlot;
				econtext->ecxt_outertuple = outerTupleSlot;
				innerTupleSlot = node->mj_InnerTupleSlot;
				econtext->ecxt_innertuple = innerTupleSlot;

				qualResult = (joinqual == NIL ||
							  ExecQual(joinqual, econtext, false));
				MJ_DEBUG_QUAL(joinqual, qualResult);

				if (qualResult)
				{
					node->mj_MatchedOuter = true;
					node->mj_MatchedInner = true;

					/* In an antijoin, we never return a matched tuple */
					if (node->js.jointype == JOIN_ANTI)
					{
						node->mj_JoinState = EXEC_MJ_NEXTOUTER;
						break;
					}

					/*
					 * In a semijoin, we'll consider returning the first
					 * match, but after that we're done with this outer tuple.
					 */
					if (node->js.jointype == JOIN_SEMI)
						node->mj_JoinState = EXEC_MJ_NEXTOUTER;

					qualResult = (otherqual == NIL ||
								  ExecQual(otherqual, econtext, false));
					MJ_DEBUG_QUAL(otherqual, qualResult);

					if (qualResult)
					{
						/*
						 * qualification succeeded.  now form the desired
						 * projection tuple and return the slot containing it.
						 */
						MJ_printf("ExecMergeJoin: returning tuple\n");

						return ExecProject(node->js.ps.ps_ProjInfo, NULL);
					}
				}
				break;

				/*
				 * EXEC_MJ_NEXTINNER means advance the inner scan to the next
				 * tuple. If the tuple is not nil, we then proceed to test it
				 * against the join qualification.
				 *
				 * Before advancing, we check to see if we must emit an
				 * outer-join fill tuple for this inner tuple.
				 */
			case EXEC_MJ_NEXTINNER:
				MJ_printf("ExecMergeJoin: EXEC_MJ_NEXTINNER\n");

				if (doFillInner && !node->mj_MatchedInner)
				{
					/*
					 * Generate a fake join tuple with nulls for the outer
					 * tuple, and return it if it passes the non-join quals.
					 */
					TupleTableSlot *result;

					node->mj_MatchedInner = true;		/* do it only once */

					result = MJFillInner(node);
					if (result)
						return result;
				}

				/*
				 * now we get the next inner tuple, if any.  If there's none,
				 * advance to next outer tuple (which may be able to join to
				 * previously marked tuples).
				 *
				 * NB: must NOT do "extraMarks" here, since we may need to
				 * return to previously marked tuples.
				 */
				innerTupleSlot = ExecProcNode(innerPlan);
				node->mj_InnerTupleSlot = innerTupleSlot;
				MJ_DEBUG_PROC_NODE(innerTupleSlot);
				node->mj_MatchedInner = false;

				/* Compute join values and check for unmatchability */
				switch (MJEvalInnerValues(node, innerTupleSlot))
				{
					case MJEVAL_MATCHABLE:
<<<<<<< HEAD
						/*
						 * Test the new inner tuple to see if it matches
						 * outer.
						 *
						 * If they do match, then we join them and move on to
						 * the next inner tuple (EXEC_MJ_JOINTUPLES).
						 *
						 * If they do not match then advance to next outer
						 * tuple.
						 */
						compareResult = MJCompare(node);
						MJ_DEBUG_COMPARE(compareResult);

						if (compareResult == 0)
							node->mj_JoinState = EXEC_MJ_JOINTUPLES;
						else
						{
							Assert(compareResult < 0);
							node->mj_JoinState = EXEC_MJ_NEXTOUTER;
						}
						break;
					case MJEVAL_NONMATCHABLE:
						/*
						 * It contains a NULL and hence can't match any outer
						 * tuple, so we can skip the comparison and assume the
						 * new tuple is greater than current outer.
						 */
						node->mj_JoinState = EXEC_MJ_NEXTOUTER;
						break;
					case MJEVAL_ENDOFJOIN:
						/*
						 * No more inner tuples.  However, this might be
						 * only effective and not physical end of inner plan,
						 * so force mj_InnerTupleSlot to null to make sure we
						 * don't fetch more inner tuples.  (We need this hack
						 * because we are not transiting to a state where the
						 * inner plan is assumed to be exhausted.)
						 */
						node->mj_InnerTupleSlot = NULL;
						node->mj_JoinState = EXEC_MJ_NEXTOUTER;

						if (((MergeJoin*)node->js.ps.plan)->unique_outer)
						{
							if (!node->js.ps.delayEagerFree)
								ExecEagerFreeMergeJoin(node);

							/* we are done */
							return NULL;
						}
=======

						/*
						 * Test the new inner tuple to see if it matches
						 * outer.
						 *
						 * If they do match, then we join them and move on to
						 * the next inner tuple (EXEC_MJ_JOINTUPLES).
						 *
						 * If they do not match then advance to next outer
						 * tuple.
						 */
						compareResult = MJCompare(node);
						MJ_DEBUG_COMPARE(compareResult);

						if (compareResult == 0)
							node->mj_JoinState = EXEC_MJ_JOINTUPLES;
						else
						{
							Assert(compareResult < 0);
							node->mj_JoinState = EXEC_MJ_NEXTOUTER;
						}
						break;
					case MJEVAL_NONMATCHABLE:

						/*
						 * It contains a NULL and hence can't match any outer
						 * tuple, so we can skip the comparison and assume the
						 * new tuple is greater than current outer.
						 */
						node->mj_JoinState = EXEC_MJ_NEXTOUTER;
						break;
					case MJEVAL_ENDOFJOIN:

						/*
						 * No more inner tuples.  However, this might be only
						 * effective and not physical end of inner plan, so
						 * force mj_InnerTupleSlot to null to make sure we
						 * don't fetch more inner tuples.  (We need this hack
						 * because we are not transiting to a state where the
						 * inner plan is assumed to be exhausted.)
						 */
						node->mj_InnerTupleSlot = NULL;
						node->mj_JoinState = EXEC_MJ_NEXTOUTER;
>>>>>>> 1084f317
						break;
				}
				break;

				/*-------------------------------------------
				 * EXEC_MJ_NEXTOUTER means
				 *
				 *				outer inner
				 * outer tuple -  5		5  - marked tuple
				 *				  5		5
				 *				  6		6  - inner tuple
				 *				  7		7
				 *
				 * we know we just bumped into the
				 * first inner tuple > current outer tuple (or possibly
				 * the end of the inner stream)
				 * so get a new outer tuple and then
				 * proceed to test it against the marked tuple
				 * (EXEC_MJ_TESTOUTER)
				 *
				 * Before advancing, we check to see if we must emit an
				 * outer-join fill tuple for this outer tuple.
				 *------------------------------------------------
				 */
			case EXEC_MJ_NEXTOUTER:
				MJ_printf("ExecMergeJoin: EXEC_MJ_NEXTOUTER\n");

				if (doFillOuter && !node->mj_MatchedOuter)
				{
					/*
					 * Generate a fake join tuple with nulls for the inner
					 * tuple, and return it if it passes the non-join quals.
					 */
					TupleTableSlot *result;

					node->mj_MatchedOuter = true;		/* do it only once */

					result = MJFillOuter(node);
					if (result)
						return result;
				}

				/*
				 * now we get the next outer tuple, if any
				 */
				outerTupleSlot = ExecProcNode(outerPlan);
				node->mj_OuterTupleSlot = outerTupleSlot;
				MJ_DEBUG_PROC_NODE(outerTupleSlot);
				node->mj_MatchedOuter = false;

				/* Compute join values and check for unmatchability */
				switch (MJEvalOuterValues(node))
				{
					case MJEVAL_MATCHABLE:
<<<<<<< HEAD
						if (((MergeJoin*)node->js.ps.plan)->unique_outer)
							/* The current innerTuple will match with this outerTuple.*/
							node->mj_JoinState = EXEC_MJ_JOINTUPLES;
						else
							/* Go test the new tuple against the marked tuple */
							node->mj_JoinState = EXEC_MJ_TESTOUTER;
=======
						/* Go test the new tuple against the marked tuple */
						node->mj_JoinState = EXEC_MJ_TESTOUTER;
>>>>>>> 1084f317
						break;
					case MJEVAL_NONMATCHABLE:
						/* Can't match, so fetch next outer tuple */
						node->mj_JoinState = EXEC_MJ_NEXTOUTER;
						break;
					case MJEVAL_ENDOFJOIN:
						/* No more outer tuples */
						MJ_printf("ExecMergeJoin: end of outer subplan\n");
						innerTupleSlot = node->mj_InnerTupleSlot;
						if (doFillInner && !TupIsNull(innerTupleSlot))
						{
							/*
							 * Need to emit right-join tuples for remaining
							 * inner tuples.
							 */
							node->mj_JoinState = EXEC_MJ_ENDOUTER;
							break;
						}
						/* Otherwise we're done. */
						return NULL;
				}
				break;

				/*--------------------------------------------------------
				 * EXEC_MJ_TESTOUTER If the new outer tuple and the marked
				 * tuple satisfy the merge clause then we know we have
				 * duplicates in the outer scan so we have to restore the
				 * inner scan to the marked tuple and proceed to join the
				 * new outer tuple with the inner tuples.
				 *
				 * This is the case when
				 *						  outer inner
				 *							4	  5  - marked tuple
				 *			 outer tuple -	5	  5
				 *		 new outer tuple -	5	  5
				 *							6	  8  - inner tuple
				 *							7	 12
				 *
				 *				new outer tuple == marked tuple
				 *
				 * If the outer tuple fails the test, then we are done
				 * with the marked tuples, and we have to look for a
				 * match to the current inner tuple.  So we will
				 * proceed to skip outer tuples until outer >= inner
				 * (EXEC_MJ_SKIP_TEST).
				 *
				 *		This is the case when
				 *
				 *						  outer inner
				 *							5	  5  - marked tuple
				 *			 outer tuple -	5	  5
				 *		 new outer tuple -	6	  8  - inner tuple
				 *							7	 12
				 *
				 *				new outer tuple > marked tuple
				 *
				 *---------------------------------------------------------
				 */
			case EXEC_MJ_TESTOUTER:
				MJ_printf("ExecMergeJoin: EXEC_MJ_TESTOUTER\n");

				/*
				 * Here we must compare the outer tuple with the marked inner
				 * tuple.  (We can ignore the result of MJEvalInnerValues,
				 * since the marked inner tuple is certainly matchable.)
				 */
				innerTupleSlot = node->mj_MarkedTupleSlot;
				(void) MJEvalInnerValues(node, innerTupleSlot);

				compareResult = MJCompare(node);
				MJ_DEBUG_COMPARE(compareResult);

				if (compareResult == 0)
				{
					/*
					 * the merge clause matched so now we restore the inner
					 * scan position to the first mark, and go join that tuple
					 * (and any following ones) to the new outer.
					 *
					 * NOTE: we do not need to worry about the MatchedInner
					 * state for the rescanned inner tuples.  We know all of
					 * them will match this new outer tuple and therefore
					 * won't be emitted as fill tuples.  This works *only*
					 * because we require the extra joinquals to be constant
					 * when doing a right or full join --- otherwise some of
					 * the rescanned tuples might fail the extra joinquals.
					 * This obviously won't happen for a constant-true extra
					 * joinqual, while the constant-false case is handled by
					 * forcing the merge clause to never match, so we never
					 * get here.
					 */
					ExecRestrPos(innerPlan);

					/*
					 * ExecRestrPos probably should give us back a new Slot,
					 * but since it doesn't, use the marked slot.  (The
					 * previously returned mj_InnerTupleSlot cannot be assumed
					 * to hold the required tuple.)
					 */
					node->mj_InnerTupleSlot = innerTupleSlot;
					/* we need not do MJEvalInnerValues again */

					node->mj_JoinState = EXEC_MJ_JOINTUPLES;
				}
				else
				{
					/* ----------------
					 *	if the new outer tuple didn't match the marked inner
					 *	tuple then we have a case like:
					 *
					 *			 outer inner
					 *			   4	 4	- marked tuple
					 * new outer - 5	 4
					 *			   6	 5	- inner tuple
					 *			   7
					 *
					 *	which means that all subsequent outer tuples will be
					 *	larger than our marked inner tuples.  So we need not
					 *	revisit any of the marked tuples but can proceed to
					 *	look for a match to the current inner.	If there's
					 *	no more inners, no more matches are possible.
					 * ----------------
					 */
					if (compareResult <= 0 && !((MergeJoin*)node->js.ps.plan)->unique_outer)
						elog(ERROR, "Mergejoin: compareResult > 0, bad plan ?");
					innerTupleSlot = node->mj_InnerTupleSlot;

					/* reload comparison data for current inner */
					switch (MJEvalInnerValues(node, innerTupleSlot))
					{
						case MJEVAL_MATCHABLE:
							/* proceed to compare it to the current outer */
							node->mj_JoinState = EXEC_MJ_SKIP_TEST;
							break;
						case MJEVAL_NONMATCHABLE:
<<<<<<< HEAD
							/*
							 * current inner can't possibly match any outer;
							 * better to advance the inner scan than the outer.
=======

							/*
							 * current inner can't possibly match any outer;
							 * better to advance the inner scan than the
							 * outer.
>>>>>>> 1084f317
							 */
							node->mj_JoinState = EXEC_MJ_SKIPINNER_ADVANCE;
							break;
						case MJEVAL_ENDOFJOIN:
							/* No more inner tuples */
							if (doFillOuter)
							{
								/*
								 * Need to emit left-join tuples for remaining
								 * outer tuples.
								 */
								node->mj_JoinState = EXEC_MJ_ENDINNER;
								break;
							}
<<<<<<< HEAD

							/*
							 * CDB: We'll read no more from outer subtree. To keep
							 * our sibling QEs from being starved, tell source QEs
							 * not to clog up the pipeline with our
							 * never-to-be-consumed data.
							 */
							ExecSquelchNode(outerPlan);

							if (!node->js.ps.delayEagerFree)
								ExecEagerFreeMergeJoin(node);

=======
>>>>>>> 1084f317
							/* Otherwise we're done. */
							return NULL;
					}
				}
				break;

				/*----------------------------------------------------------
				 * EXEC_MJ_SKIP means compare tuples and if they do not
				 * match, skip whichever is lesser.
				 *
				 * For example:
				 *
				 *				outer inner
				 *				  5		5
				 *				  5		5
				 * outer tuple -  6		8  - inner tuple
				 *				  7    12
				 *				  8    14
				 *
				 * we have to advance the outer scan
				 * until we find the outer 8.
				 *
				 * On the other hand:
				 *
				 *				outer inner
				 *				  5		5
				 *				  5		5
				 * outer tuple - 12		8  - inner tuple
				 *				 14    10
				 *				 17    12
				 *
				 * we have to advance the inner scan
				 * until we find the inner 12.
				 *----------------------------------------------------------
				 */
			case EXEC_MJ_SKIP_TEST:
				MJ_printf("ExecMergeJoin: EXEC_MJ_SKIP_TEST\n");

				/*
				 * before we advance, make sure the current tuples do not
				 * satisfy the mergeclauses.  If they do, then we update the
				 * marked tuple position and go join them.
				 */
				compareResult = MJCompare(node);
				MJ_DEBUG_COMPARE(compareResult);

				if (compareResult == 0)
				{
					if (!((MergeJoin*)node->js.ps.plan)->unique_outer)
					{
						ExecMarkPos(innerPlan);

						MarkInnerTuple(node->mj_InnerTupleSlot, node);
					}

					node->mj_JoinState = EXEC_MJ_JOINTUPLES;
				}
				else if (compareResult < 0)
					node->mj_JoinState = EXEC_MJ_SKIPOUTER_ADVANCE;
				else
					/* compareResult > 0 */
					node->mj_JoinState = EXEC_MJ_SKIPINNER_ADVANCE;
				break;

				/*
				 * SKIPOUTER_ADVANCE: advance over an outer tuple that is
				 * known not to join to any inner tuple.
				 *
				 * Before advancing, we check to see if we must emit an
				 * outer-join fill tuple for this outer tuple.
				 */
			case EXEC_MJ_SKIPOUTER_ADVANCE:
				MJ_printf("ExecMergeJoin: EXEC_MJ_SKIPOUTER_ADVANCE\n");

				if (doFillOuter && !node->mj_MatchedOuter)
				{
					/*
					 * Generate a fake join tuple with nulls for the inner
					 * tuple, and return it if it passes the non-join quals.
					 */
					TupleTableSlot *result;

					node->mj_MatchedOuter = true;		/* do it only once */

					result = MJFillOuter(node);
					if (result)
						return result;
				}

				/*
				 * now we get the next outer tuple, if any
				 */
				outerTupleSlot = ExecProcNode(outerPlan);
				node->mj_OuterTupleSlot = outerTupleSlot;
				MJ_DEBUG_PROC_NODE(outerTupleSlot);
				node->mj_MatchedOuter = false;

				/* Compute join values and check for unmatchability */
				switch (MJEvalOuterValues(node))
				{
					case MJEVAL_MATCHABLE:
						/* Go test the new tuple against the current inner */
						node->mj_JoinState = EXEC_MJ_SKIP_TEST;
						break;
					case MJEVAL_NONMATCHABLE:
						/* Can't match, so fetch next outer tuple */
						node->mj_JoinState = EXEC_MJ_SKIPOUTER_ADVANCE;
						break;
					case MJEVAL_ENDOFJOIN:
						/* No more outer tuples */
						MJ_printf("ExecMergeJoin: end of outer subplan\n");
						innerTupleSlot = node->mj_InnerTupleSlot;
						if (doFillInner && !TupIsNull(innerTupleSlot))
						{
							/*
							 * Need to emit right-join tuples for remaining
							 * inner tuples.
							 */
							node->mj_JoinState = EXEC_MJ_ENDOUTER;
							break;
						}
<<<<<<< HEAD
						/*
						 * CDB: We'll read no more from inner subtree. To keep our
						 * sibling QEs from being starved, tell source QEs not to
						 * clog up the pipeline with our never-to-be-consumed
						 * data.
						 */
						if (!TupIsNull(innerTupleSlot) && node->mj_squelchInner)
							ExecSquelchNode(innerPlan);

						if (!node->js.ps.delayEagerFree)
							ExecEagerFreeMergeJoin(node);

=======
>>>>>>> 1084f317
						/* Otherwise we're done. */
						return NULL;
				}
				break;

				/*
				 * SKIPINNER_ADVANCE: advance over an inner tuple that is
				 * known not to join to any outer tuple.
				 *
				 * Before advancing, we check to see if we must emit an
				 * outer-join fill tuple for this inner tuple.
				 */
			case EXEC_MJ_SKIPINNER_ADVANCE:
				MJ_printf("ExecMergeJoin: EXEC_MJ_SKIPINNER_ADVANCE\n");

				if (doFillInner && !node->mj_MatchedInner)
				{
					/*
					 * Generate a fake join tuple with nulls for the outer
					 * tuple, and return it if it passes the non-join quals.
					 */
					TupleTableSlot *result;

					node->mj_MatchedInner = true;		/* do it only once */

					result = MJFillInner(node);
					if (result)
						return result;
				}

				/* Mark before advancing, if wanted */
				if (node->mj_ExtraMarks)
					ExecMarkPos(innerPlan);

				/*
				 * now we get the next inner tuple, if any
				 */
				innerTupleSlot = ExecProcNode(innerPlan);
				node->mj_InnerTupleSlot = innerTupleSlot;
				MJ_DEBUG_PROC_NODE(innerTupleSlot);
				node->mj_MatchedInner = false;

				/* Compute join values and check for unmatchability */
				switch (MJEvalInnerValues(node, innerTupleSlot))
				{
					case MJEVAL_MATCHABLE:
						/* proceed to compare it to the current outer */
						node->mj_JoinState = EXEC_MJ_SKIP_TEST;
						break;
					case MJEVAL_NONMATCHABLE:
<<<<<<< HEAD
=======

>>>>>>> 1084f317
						/*
						 * current inner can't possibly match any outer;
						 * better to advance the inner scan than the outer.
						 */
						node->mj_JoinState = EXEC_MJ_SKIPINNER_ADVANCE;
						break;
					case MJEVAL_ENDOFJOIN:
						/* No more inner tuples */
						MJ_printf("ExecMergeJoin: end of inner subplan\n");
						outerTupleSlot = node->mj_OuterTupleSlot;
						if (doFillOuter && !TupIsNull(outerTupleSlot))
						{
							/*
							 * Need to emit left-join tuples for remaining
							 * outer tuples.
							 */
							node->mj_JoinState = EXEC_MJ_ENDINNER;
							break;
						}
						/* Otherwise we're done. */
						return NULL;
				}
				break;

				/*
				 * EXEC_MJ_ENDOUTER means we have run out of outer tuples, but
				 * are doing a right/full join and therefore must null-fill
				 * any remaing unmatched inner tuples.
				 */
			case EXEC_MJ_ENDOUTER:
				MJ_printf("ExecMergeJoin: EXEC_MJ_ENDOUTER\n");

				Assert(doFillInner);

				if (!node->mj_MatchedInner)
				{
					/*
					 * Generate a fake join tuple with nulls for the outer
					 * tuple, and return it if it passes the non-join quals.
					 */
					TupleTableSlot *result;

					node->mj_MatchedInner = true;		/* do it only once */

					result = MJFillInner(node);
					if (result)
						return result;
				}

				/* Mark before advancing, if wanted */
				if (node->mj_ExtraMarks)
					ExecMarkPos(innerPlan);

				/*
				 * now we get the next inner tuple, if any
				 */
				innerTupleSlot = ExecProcNode(innerPlan);
				node->mj_InnerTupleSlot = innerTupleSlot;
				MJ_DEBUG_PROC_NODE(innerTupleSlot);
				node->mj_MatchedInner = false;

				if (TupIsNull(innerTupleSlot))
				{
					MJ_printf("ExecMergeJoin: end of inner subplan\n");

					if (!node->js.ps.delayEagerFree)
						ExecEagerFreeMergeJoin(node);

					return NULL;
				}

				/* Else remain in ENDOUTER state and process next tuple. */
				break;

				/*
				 * EXEC_MJ_ENDINNER means we have run out of inner tuples, but
				 * are doing a left/full join and therefore must null- fill
				 * any remaing unmatched outer tuples.
				 */
			case EXEC_MJ_ENDINNER:
				MJ_printf("ExecMergeJoin: EXEC_MJ_ENDINNER\n");

				Assert(doFillOuter);

				if (!node->mj_MatchedOuter)
				{
					/*
					 * Generate a fake join tuple with nulls for the inner
					 * tuple, and return it if it passes the non-join quals.
					 */
					TupleTableSlot *result;

					node->mj_MatchedOuter = true;		/* do it only once */

					result = MJFillOuter(node);
					if (result)
						return result;
				}

				/*
				 * now we get the next outer tuple, if any
				 */
				outerTupleSlot = ExecProcNode(outerPlan);
				node->mj_OuterTupleSlot = outerTupleSlot;
				MJ_DEBUG_PROC_NODE(outerTupleSlot);
				node->mj_MatchedOuter = false;

				if (TupIsNull(outerTupleSlot))
				{
					MJ_printf("ExecMergeJoin: end of outer subplan\n");

					if (!node->js.ps.delayEagerFree)
						ExecEagerFreeMergeJoin(node);

					return NULL;
				}

				/* Else remain in ENDINNER state and process next tuple. */
				break;

				/*
				 * broken state value?
				 */
			default:
				elog(ERROR, "unrecognized mergejoin state: %d",
					 (int) node->mj_JoinState);
		}
	}
}

/* ----------------------------------------------------------------
 *		ExecInitMergeJoin
 * ----------------------------------------------------------------
 */
MergeJoinState *
ExecInitMergeJoin(MergeJoin *node, EState *estate, int eflags)
{
	MergeJoinState *mergestate;
	int markflag;
	int rewindflag;

	/* check for unsupported flags */
	Assert(!(eflags & (EXEC_FLAG_BACKWARD | EXEC_FLAG_MARK)));

	MJ1_printf("ExecInitMergeJoin: %s\n",
			   "initializing node");

	/*
	 * create state structure
	 */
	mergestate = makeNode(MergeJoinState);
	mergestate->js.ps.plan = (Plan *) node;
	mergestate->js.ps.state = estate;
	mergestate->js.ps.delayEagerFree = (eflags & EXEC_FLAG_REWIND) != 0;

	/*
	 * Miscellaneous initialization
	 *
	 * create expression context for node
	 */
	ExecAssignExprContext(estate, &mergestate->js.ps);

	/*
	 * we need two additional econtexts in which we can compute the join
	 * expressions from the left and right input tuples.  The node's regular
	 * econtext won't do because it gets reset too often.
	 */
	mergestate->mj_OuterEContext = CreateExprContext(estate);
	mergestate->mj_InnerEContext = CreateExprContext(estate);

	/*
	 * initialize child expressions
	 */
	mergestate->js.ps.targetlist = (List *)
		ExecInitExpr((Expr *) node->join.plan.targetlist,
					 (PlanState *) mergestate);
	mergestate->js.ps.qual = (List *)
		ExecInitExpr((Expr *) node->join.plan.qual,
					 (PlanState *) mergestate);
	mergestate->js.jointype = node->join.jointype;
	mergestate->js.joinqual = (List *)
		ExecInitExpr((Expr *) node->join.joinqual,
					 (PlanState *) mergestate);
<<<<<<< HEAD

	mergestate->prefetch_inner = node->join.prefetch_inner;
	mergestate->mj_squelchInner = true;
	/* Prepare inner operators for rewind after the prefetch */
	rewindflag = mergestate->prefetch_inner ? EXEC_FLAG_REWIND : 0;

=======
	mergestate->mj_ConstFalseJoin = false;
>>>>>>> 1084f317
	/* mergeclauses are handled below */

	/*
	 * initialize child nodes
	 *
	 * inner child must support MARK/RESTORE unless the outer plan is
	 * known to have no duplicate merge keys.
	 */
	markflag = node->unique_outer ? 0 : EXEC_FLAG_MARK;
	outerPlanState(mergestate) = ExecInitNode(outerPlan(node), estate, eflags);
	innerPlanState(mergestate) = ExecInitNode(innerPlan(node), estate,
											  eflags | markflag | rewindflag);

	/*
	 * For certain types of inner child nodes, it is advantageous to issue
	 * MARK every time we advance past an inner tuple we will never return to.
	 * For other types, MARK on a tuple we cannot return to is a waste of
	 * cycles.	Detect which case applies and set mj_ExtraMarks if we want to
	 * issue "unnecessary" MARK calls.
	 *
	 * Currently, only Material wants the extra MARKs, and it will be helpful
	 * only if eflags doesn't specify REWIND.
	 */
	if (IsA(innerPlan(node), Material) &&
		(eflags & EXEC_FLAG_REWIND) == 0)
		mergestate->mj_ExtraMarks = true;
	else
		mergestate->mj_ExtraMarks = false;

	/*
	 * tuple table initialization
	 */
	ExecInitResultTupleSlot(estate, &mergestate->js.ps);

	mergestate->mj_MarkedTupleSlot = ExecInitExtraTupleSlot(estate);
	ExecSetSlotDescriptor(mergestate->mj_MarkedTupleSlot,
						  ExecGetResultType(innerPlanState(mergestate)));

	switch (node->join.jointype)
	{
		case JOIN_INNER:
		case JOIN_SEMI:
			mergestate->mj_FillOuter = false;
			mergestate->mj_FillInner = false;
			break;
		case JOIN_LEFT:
		case JOIN_ANTI:
			mergestate->mj_FillOuter = true;
			mergestate->mj_FillInner = false;
			mergestate->mj_NullInnerTupleSlot =
				ExecInitNullTupleSlot(estate,
							  ExecGetResultType(innerPlanState(mergestate)));
			break;
		case JOIN_RIGHT:
			mergestate->mj_FillOuter = false;
			mergestate->mj_FillInner = true;
			mergestate->mj_NullOuterTupleSlot =
				ExecInitNullTupleSlot(estate,
							  ExecGetResultType(outerPlanState(mergestate)));

			/*
			 * Can't handle right or full join with non-constant extra
			 * joinclauses.  This should have been caught by planner.
			 */
			if (!check_constant_qual(node->join.joinqual,
									 &mergestate->mj_ConstFalseJoin))
				ereport(ERROR,
						(errcode(ERRCODE_FEATURE_NOT_SUPPORTED),
						 errmsg("RIGHT JOIN is only supported with merge-joinable join conditions")));
			break;
		case JOIN_FULL:
			mergestate->mj_FillOuter = true;
			mergestate->mj_FillInner = true;
			mergestate->mj_NullOuterTupleSlot =
				ExecInitNullTupleSlot(estate,
							  ExecGetResultType(outerPlanState(mergestate)));
			mergestate->mj_NullInnerTupleSlot =
				ExecInitNullTupleSlot(estate,
							  ExecGetResultType(innerPlanState(mergestate)));

			/*
			 * Can't handle right or full join with non-constant extra
			 * joinclauses.  This should have been caught by planner.
			 */
			if (!check_constant_qual(node->join.joinqual,
									 &mergestate->mj_ConstFalseJoin))
				ereport(ERROR,
						(errcode(ERRCODE_FEATURE_NOT_SUPPORTED),
						 errmsg("FULL JOIN is only supported with merge-joinable join conditions")));
			break;
		case JOIN_LASJ_NOTIN:
			elog(ERROR, "join type not supported");
			break;
		default:
			elog(ERROR, "unrecognized join type: %d",
				 (int) node->join.jointype);
	}

	/*
	 * initialize tuple type and projection info
	 */
	ExecAssignResultTypeFromTL(&mergestate->js.ps);
	ExecAssignProjectionInfo(&mergestate->js.ps, NULL);

	/*
	 * preprocess the merge clauses
	 */
	mergestate->mj_NumClauses = list_length(node->mergeclauses);
	mergestate->mj_Clauses = MJExamineQuals(node->mergeclauses,
											node->mergeFamilies,
											node->mergeStrategies,
											node->mergeNullsFirst,
											(PlanState *) mergestate);

	/*
	 * initialize join state
	 */
	mergestate->mj_JoinState = EXEC_MJ_INITIALIZE_OUTER;
	mergestate->mj_MatchedOuter = false;
	mergestate->mj_MatchedInner = false;
	mergestate->mj_OuterTupleSlot = NULL;
	mergestate->mj_InnerTupleSlot = NULL;

	/*
	 * initialization successful
	 */
	MJ1_printf("ExecInitMergeJoin: %s\n",
			   "node initialized");

	return mergestate;
}

/* ----------------------------------------------------------------
 *		ExecEndMergeJoin
 *
 * old comments
 *		frees storage allocated through C routines.
 * ----------------------------------------------------------------
 */
void
ExecEndMergeJoin(MergeJoinState *node)
{
	MJ1_printf("ExecEndMergeJoin: %s\n",
			   "ending node processing");

	/*
	 * Free the exprcontext
	 */
	ExecFreeExprContext(&node->js.ps);

	/*
	 * clean out the tuple table
	 */
	ExecClearTuple(node->js.ps.ps_ResultTupleSlot);
	ExecClearTuple(node->mj_MarkedTupleSlot);

	/*
	 * shut down the subplans
	 */
	ExecEndNode(innerPlanState(node));
	ExecEndNode(outerPlanState(node));

	MJ1_printf("ExecEndMergeJoin: %s\n",
			   "node processing ended");

	EndPlanStateGpmonPkt(&node->js.ps);
}

void
ExecReScanMergeJoin(MergeJoinState *node, ExprContext *exprCtxt)
{
	ExecClearTuple(node->mj_MarkedTupleSlot);

	node->mj_JoinState = EXEC_MJ_INITIALIZE_OUTER;
	node->mj_MatchedOuter = false;
	node->mj_MatchedInner = false;
	node->mj_OuterTupleSlot = NULL;
	node->mj_InnerTupleSlot = NULL;

	/*
	 * if chgParam of subnodes is not null then plans will be re-scanned by
	 * first ExecProcNode.
	 */
	if (((PlanState *) node)->lefttree->chgParam == NULL)
		ExecReScan(((PlanState *) node)->lefttree, exprCtxt);
	if (((PlanState *) node)->righttree->chgParam == NULL)
		ExecReScan(((PlanState *) node)->righttree, exprCtxt);

}

void
ExecEagerFreeMergeJoin(MergeJoinState *node)
{
	/*
	 * Since MergeJoin might call Mark/restore on its child nodes, its child nodes
	 * are not eager free safe. We will free their memory here.
	 */
	ExecEagerFreeChildNodes((PlanState *)node, false);
}<|MERGE_RESOLUTION|>--- conflicted
+++ resolved
@@ -3,13 +3,9 @@
  * nodeMergejoin.c
  *	  routines supporting merge joins
  *
-<<<<<<< HEAD
  * Portions Copyright (c) 2005-2008, Greenplum inc
  * Portions Copyright (c) 2012-Present Pivotal Software, Inc.
- * Portions Copyright (c) 1996-2009, PostgreSQL Global Development Group
-=======
  * Portions Copyright (c) 1996-2010, PostgreSQL Global Development Group
->>>>>>> 1084f317
  * Portions Copyright (c) 1994, Regents of the University of California
  *
  *
@@ -286,11 +282,7 @@
  * input, since we assume mergejoin operators are strict.  If the NULL
  * is in the first join column, and that column sorts nulls last, then
  * we can further conclude that no following tuple can match anything
-<<<<<<< HEAD
- * either, since they must all have nulls in the first column.  However,
-=======
  * either, since they must all have nulls in the first column.	However,
->>>>>>> 1084f317
  * that case is only interesting if we're not in FillOuter mode, else
  * we have to visit all the tuples anyway.
  *
@@ -327,11 +319,7 @@
 
 		clause->ldatum = ExecEvalExpr(clause->lexpr, econtext,
 									  &clause->lisnull, NULL);
-<<<<<<< HEAD
 		if (clause->lisnull && !clause->notdistinct)
-=======
-		if (clause->lisnull)
->>>>>>> 1084f317
 		{
 			/* match is impossible; can we end the join early? */
 			if (i == 0 && !clause->nulls_first && !mergestate->mj_FillOuter)
@@ -377,11 +365,7 @@
 
 		clause->rdatum = ExecEvalExpr(clause->rexpr, econtext,
 									  &clause->risnull, NULL);
-<<<<<<< HEAD
 		if (clause->risnull && !clause->notdistinct)
-=======
-		if (clause->risnull)
->>>>>>> 1084f317
 		{
 			/* match is impossible; can we end the join early? */
 			if (i == 0 && !clause->nulls_first && !mergestate->mj_FillInner)
@@ -735,7 +719,6 @@
 
 				outerTupleSlot = ExecProcNode(outerPlan);
 				node->mj_OuterTupleSlot = outerTupleSlot;
-<<<<<<< HEAD
 
 				/* Compute join values and check for unmatchability */
 				switch (MJEvalOuterValues(node))
@@ -792,46 +775,6 @@
 						if (!node->js.ps.delayEagerFree)
 							ExecEagerFreeMergeJoin(node);
 
-=======
-
-				/* Compute join values and check for unmatchability */
-				switch (MJEvalOuterValues(node))
-				{
-					case MJEVAL_MATCHABLE:
-						/* OK to go get the first inner tuple */
-						node->mj_JoinState = EXEC_MJ_INITIALIZE_INNER;
-						break;
-					case MJEVAL_NONMATCHABLE:
-						/* Stay in same state to fetch next outer tuple */
-						if (doFillOuter)
-						{
-							/*
-							 * Generate a fake join tuple with nulls for the
-							 * inner tuple, and return it if it passes the
-							 * non-join quals.
-							 */
-							TupleTableSlot *result;
-
-							result = MJFillOuter(node);
-							if (result)
-								return result;
-						}
-						break;
-					case MJEVAL_ENDOFJOIN:
-						/* No more outer tuples */
-						MJ_printf("ExecMergeJoin: nothing in outer subplan\n");
-						if (doFillInner)
-						{
-							/*
-							 * Need to emit right-join tuples for remaining
-							 * inner tuples. We set MatchedInner = true to
-							 * force the ENDOUTER state to advance inner.
-							 */
-							node->mj_JoinState = EXEC_MJ_ENDOUTER;
-							node->mj_MatchedInner = true;
-							break;
-						}
->>>>>>> 1084f317
 						/* Otherwise we're done. */
 						return NULL;
 				}
@@ -842,7 +785,6 @@
 
 				innerTupleSlot = ExecProcNode(innerPlan);
 				node->mj_InnerTupleSlot = innerTupleSlot;
-<<<<<<< HEAD
 
 				/* Compute join values and check for unmatchability */
 				switch (MJEvalInnerValues(node, innerTupleSlot))
@@ -901,55 +843,6 @@
 						if (!node->js.ps.delayEagerFree)
 							ExecEagerFreeMergeJoin(node);
 
-=======
-
-				/* Compute join values and check for unmatchability */
-				switch (MJEvalInnerValues(node, innerTupleSlot))
-				{
-					case MJEVAL_MATCHABLE:
-
-						/*
-						 * OK, we have the initial tuples.	Begin by skipping
-						 * non-matching tuples.
-						 */
-						node->mj_JoinState = EXEC_MJ_SKIP_TEST;
-						break;
-					case MJEVAL_NONMATCHABLE:
-						/* Mark before advancing, if wanted */
-						if (node->mj_ExtraMarks)
-							ExecMarkPos(innerPlan);
-						/* Stay in same state to fetch next inner tuple */
-						if (doFillInner)
-						{
-							/*
-							 * Generate a fake join tuple with nulls for the
-							 * outer tuple, and return it if it passes the
-							 * non-join quals.
-							 */
-							TupleTableSlot *result;
-
-							result = MJFillInner(node);
-							if (result)
-								return result;
-						}
-						break;
-					case MJEVAL_ENDOFJOIN:
-						/* No more inner tuples */
-						MJ_printf("ExecMergeJoin: nothing in inner subplan\n");
-						if (doFillOuter)
-						{
-							/*
-							 * Need to emit left-join tuples for all outer
-							 * tuples, including the one we just fetched.  We
-							 * set MatchedOuter = false to force the ENDINNER
-							 * state to emit first tuple before advancing
-							 * outer.
-							 */
-							node->mj_JoinState = EXEC_MJ_ENDINNER;
-							node->mj_MatchedOuter = false;
-							break;
-						}
->>>>>>> 1084f317
 						/* Otherwise we're done. */
 						return NULL;
 				}
@@ -1072,7 +965,7 @@
 				switch (MJEvalInnerValues(node, innerTupleSlot))
 				{
 					case MJEVAL_MATCHABLE:
-<<<<<<< HEAD
+
 						/*
 						 * Test the new inner tuple to see if it matches
 						 * outer.
@@ -1095,6 +988,7 @@
 						}
 						break;
 					case MJEVAL_NONMATCHABLE:
+
 						/*
 						 * It contains a NULL and hence can't match any outer
 						 * tuple, so we can skip the comparison and assume the
@@ -1103,6 +997,7 @@
 						node->mj_JoinState = EXEC_MJ_NEXTOUTER;
 						break;
 					case MJEVAL_ENDOFJOIN:
+
 						/*
 						 * No more inner tuples.  However, this might be
 						 * only effective and not physical end of inner plan,
@@ -1122,51 +1017,6 @@
 							/* we are done */
 							return NULL;
 						}
-=======
-
-						/*
-						 * Test the new inner tuple to see if it matches
-						 * outer.
-						 *
-						 * If they do match, then we join them and move on to
-						 * the next inner tuple (EXEC_MJ_JOINTUPLES).
-						 *
-						 * If they do not match then advance to next outer
-						 * tuple.
-						 */
-						compareResult = MJCompare(node);
-						MJ_DEBUG_COMPARE(compareResult);
-
-						if (compareResult == 0)
-							node->mj_JoinState = EXEC_MJ_JOINTUPLES;
-						else
-						{
-							Assert(compareResult < 0);
-							node->mj_JoinState = EXEC_MJ_NEXTOUTER;
-						}
-						break;
-					case MJEVAL_NONMATCHABLE:
-
-						/*
-						 * It contains a NULL and hence can't match any outer
-						 * tuple, so we can skip the comparison and assume the
-						 * new tuple is greater than current outer.
-						 */
-						node->mj_JoinState = EXEC_MJ_NEXTOUTER;
-						break;
-					case MJEVAL_ENDOFJOIN:
-
-						/*
-						 * No more inner tuples.  However, this might be only
-						 * effective and not physical end of inner plan, so
-						 * force mj_InnerTupleSlot to null to make sure we
-						 * don't fetch more inner tuples.  (We need this hack
-						 * because we are not transiting to a state where the
-						 * inner plan is assumed to be exhausted.)
-						 */
-						node->mj_InnerTupleSlot = NULL;
-						node->mj_JoinState = EXEC_MJ_NEXTOUTER;
->>>>>>> 1084f317
 						break;
 				}
 				break;
@@ -1221,17 +1071,16 @@
 				switch (MJEvalOuterValues(node))
 				{
 					case MJEVAL_MATCHABLE:
-<<<<<<< HEAD
 						if (((MergeJoin*)node->js.ps.plan)->unique_outer)
+						{
 							/* The current innerTuple will match with this outerTuple.*/
 							node->mj_JoinState = EXEC_MJ_JOINTUPLES;
+						}
 						else
+						{
 							/* Go test the new tuple against the marked tuple */
 							node->mj_JoinState = EXEC_MJ_TESTOUTER;
-=======
-						/* Go test the new tuple against the marked tuple */
-						node->mj_JoinState = EXEC_MJ_TESTOUTER;
->>>>>>> 1084f317
+						}
 						break;
 					case MJEVAL_NONMATCHABLE:
 						/* Can't match, so fetch next outer tuple */
@@ -1367,17 +1216,11 @@
 							node->mj_JoinState = EXEC_MJ_SKIP_TEST;
 							break;
 						case MJEVAL_NONMATCHABLE:
-<<<<<<< HEAD
-							/*
-							 * current inner can't possibly match any outer;
-							 * better to advance the inner scan than the outer.
-=======
 
 							/*
 							 * current inner can't possibly match any outer;
 							 * better to advance the inner scan than the
 							 * outer.
->>>>>>> 1084f317
 							 */
 							node->mj_JoinState = EXEC_MJ_SKIPINNER_ADVANCE;
 							break;
@@ -1392,7 +1235,6 @@
 								node->mj_JoinState = EXEC_MJ_ENDINNER;
 								break;
 							}
-<<<<<<< HEAD
 
 							/*
 							 * CDB: We'll read no more from outer subtree. To keep
@@ -1405,8 +1247,6 @@
 							if (!node->js.ps.delayEagerFree)
 								ExecEagerFreeMergeJoin(node);
 
-=======
->>>>>>> 1084f317
 							/* Otherwise we're done. */
 							return NULL;
 					}
@@ -1528,7 +1368,6 @@
 							node->mj_JoinState = EXEC_MJ_ENDOUTER;
 							break;
 						}
-<<<<<<< HEAD
 						/*
 						 * CDB: We'll read no more from inner subtree. To keep our
 						 * sibling QEs from being starved, tell source QEs not to
@@ -1541,8 +1380,6 @@
 						if (!node->js.ps.delayEagerFree)
 							ExecEagerFreeMergeJoin(node);
 
-=======
->>>>>>> 1084f317
 						/* Otherwise we're done. */
 						return NULL;
 				}
@@ -1593,10 +1430,7 @@
 						node->mj_JoinState = EXEC_MJ_SKIP_TEST;
 						break;
 					case MJEVAL_NONMATCHABLE:
-<<<<<<< HEAD
-=======
-
->>>>>>> 1084f317
+
 						/*
 						 * current inner can't possibly match any outer;
 						 * better to advance the inner scan than the outer.
@@ -1780,16 +1614,13 @@
 	mergestate->js.joinqual = (List *)
 		ExecInitExpr((Expr *) node->join.joinqual,
 					 (PlanState *) mergestate);
-<<<<<<< HEAD
+	mergestate->mj_ConstFalseJoin = false;
 
 	mergestate->prefetch_inner = node->join.prefetch_inner;
 	mergestate->mj_squelchInner = true;
 	/* Prepare inner operators for rewind after the prefetch */
 	rewindflag = mergestate->prefetch_inner ? EXEC_FLAG_REWIND : 0;
 
-=======
-	mergestate->mj_ConstFalseJoin = false;
->>>>>>> 1084f317
 	/* mergeclauses are handled below */
 
 	/*
