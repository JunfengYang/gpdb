/*-------------------------------------------------------------------------
 *
 * nbtree.c
 *	  Implementation of Lehman and Yao's btree management algorithm for
 *	  Postgres.
 *
 * NOTES
 *	  This file contains only the public interface routines.
 *
 *
<<<<<<< HEAD
 * Portions Copyright (c) 1996-2008, PostgreSQL Global Development Group
=======
 * Portions Copyright (c) 1996-2007, PostgreSQL Global Development Group
>>>>>>> 29dccf5f
 * Portions Copyright (c) 1994, Regents of the University of California
 *
 * IDENTIFICATION
 *	  $PostgreSQL: pgsql/src/backend/access/nbtree/nbtree.c,v 1.154 2007/01/05 22:19:23 momjian Exp $
 *
 *-------------------------------------------------------------------------
 */
#include "postgres.h"

#include "miscadmin.h"
#include "access/genam.h"
#include "access/nbtree.h"
#include "catalog/index.h"
#include "commands/vacuum.h"
#include "storage/freespace.h"
#include "storage/ipc.h"
#include "storage/lmgr.h"
#include "utils/memutils.h"
#include "nodes/tidbitmap.h"
#include "cdb/cdbfilerepprimary.h"


/* Working state for btbuild and its callback */
typedef struct
{
	bool		isUnique;
	bool		haveDead;
	Relation	heapRel;
	BTSpool    *spool;

	/*
	 * spool2 is needed only when the index is an unique index. Dead tuples
	 * are put into spool2 instead of spool in order to avoid uniqueness
	 * check.
	 */
	BTSpool    *spool2;
	double		indtuples;
} BTBuildState;

/* Working state needed by btvacuumpage */
typedef struct
{
	IndexVacuumInfo *info;
	IndexBulkDeleteResult *stats;
	IndexBulkDeleteCallback callback;
	void	   *callback_state;
	BTCycleId	cycleid;
	BlockNumber *freePages;
	int			nFreePages;		/* number of entries in freePages[] */
	int			maxFreePages;	/* allocated size of freePages[] */
	BlockNumber totFreePages;	/* true total # of free pages */
	MemoryContext pagedelcontext;
} BTVacState;


static void btbuildCallback(Relation index,
				ItemPointer tupleId,
				Datum *values,
				bool *isnull,
				bool tupleIsAlive,
				void *state);
static void btvacuumscan(IndexVacuumInfo *info, IndexBulkDeleteResult *stats,
			 IndexBulkDeleteCallback callback, void *callback_state,
			 BTCycleId cycleid);
static void btvacuumpage(BTVacState *vstate, BlockNumber blkno,
			 BlockNumber orig_blkno);


/*
 *	btbuild() -- build a new btree index.
 */
Datum
btbuild(PG_FUNCTION_ARGS)
{
	MIRROREDLOCK_BUFMGR_VERIFY_NO_LOCK_LEAK_DECLARE;

	Relation	heap = (Relation) PG_GETARG_POINTER(0);
	Relation	index = (Relation) PG_GETARG_POINTER(1);
	IndexInfo  *indexInfo = (IndexInfo *) PG_GETARG_POINTER(2);
	IndexBuildResult *result;
	double		reltuples;
	BTBuildState buildstate;

	MIRROREDLOCK_BUFMGR_VERIFY_NO_LOCK_LEAK_ENTER;

	buildstate.isUnique = indexInfo->ii_Unique;
	buildstate.haveDead = false;
	buildstate.heapRel = heap;
	buildstate.spool = NULL;
	buildstate.spool2 = NULL;
	buildstate.indtuples = 0;

#ifdef BTREE_BUILD_STATS
	if (log_btree_build_stats)
		ResetUsage();
#endif   /* BTREE_BUILD_STATS */

	/*
	 * We expect to be called exactly once for any index relation. If that's
	 * not the case, big trouble's what we have.
	 */
	if (RelationGetNumberOfBlocks(index) != 0)
		elog(ERROR, "index \"%s\" already contains data",
			 RelationGetRelationName(index));

	PG_TRY();
	{
		buildstate.spool = _bt_spoolinit(index, indexInfo->ii_Unique, false);

		/*
		 * If building a unique index, put dead tuples in a second spool to keep
		 * them out of the uniqueness check.
		 */
		if (indexInfo->ii_Unique)
			buildstate.spool2 = _bt_spoolinit(index, false, true);

		/* do the heap scan */
		reltuples = IndexBuildScan(heap, index, indexInfo,
				btbuildCallback, (void *) &buildstate);

		/* okay, all heap tuples are indexed */
		if (buildstate.spool2 && !buildstate.haveDead)
		{
			/* spool2 turns out to be unnecessary */
			_bt_spooldestroy(buildstate.spool2);
			buildstate.spool2 = NULL;
		}

		/*
		 * Finish the build by (1) completing the sort of the spool file, (2)
		 * inserting the sorted tuples into btree pages and (3) building the upper
		 * levels.
		 */
		_bt_leafbuild(buildstate.spool, buildstate.spool2);
		_bt_spooldestroy(buildstate.spool);
		buildstate.spool = NULL;

		if (buildstate.spool2)
		{
			_bt_spooldestroy(buildstate.spool2);
			buildstate.spool2 = NULL;
		}

	}
	PG_CATCH();
	{
		/* Clean up the sort state on error */
		if (buildstate.spool)
		{
			_bt_spooldestroy(buildstate.spool);
			buildstate.spool = NULL;
		}

		if (buildstate.spool2)
		{
			_bt_spooldestroy(buildstate.spool2);
			buildstate.spool2 = NULL;
		}

		PG_RE_THROW();
	}
	PG_END_TRY();

#ifdef BTREE_BUILD_STATS
	if (log_btree_build_stats)
	{
		ShowUsage("BTREE BUILD STATS");
		ResetUsage();
	}
#endif   /* BTREE_BUILD_STATS */

	/*
	 * If we are reindexing a pre-existing index, it is critical to send out a
	 * relcache invalidation SI message to ensure all backends re-read the
	 * index metapage.	We expect that the caller will ensure that happens
	 * (typically as a side effect of updating index stats, but it must happen
	 * even if the stats don't change!)
	 */

	/*
	 * Return statistics
	 */
	result = (IndexBuildResult *) palloc(sizeof(IndexBuildResult));

	result->heap_tuples = reltuples;
	result->index_tuples = buildstate.indtuples;

	MIRROREDLOCK_BUFMGR_VERIFY_NO_LOCK_LEAK_EXIT;

	PG_RETURN_POINTER(result);
}

/*
 * Per-tuple callback from IndexBuildHeapScan
 */
static void
btbuildCallback(Relation index,
				ItemPointer tupleId,
				Datum *values,
				bool *isnull,
				bool tupleIsAlive,
				void *state)
{
	MIRROREDLOCK_BUFMGR_VERIFY_NO_LOCK_LEAK_DECLARE;

	BTBuildState *buildstate = (BTBuildState *) state;
	IndexTuple	itup;

	MIRROREDLOCK_BUFMGR_VERIFY_NO_LOCK_LEAK_ENTER;

	/* form an index tuple and point it at the heap tuple */
	itup = index_form_tuple(RelationGetDescr(index), values, isnull);
	itup->t_tid = *tupleId;

	/*
	 * insert the index tuple into the appropriate spool file for subsequent
	 * processing
	 */
	if (tupleIsAlive || buildstate->spool2 == NULL)
		_bt_spool(itup, buildstate->spool);
	else
	{
		/* dead tuples are put into spool2 */
		buildstate->haveDead = true;
		_bt_spool(itup, buildstate->spool2);
	}

	buildstate->indtuples += 1;

	pfree(itup);

	MIRROREDLOCK_BUFMGR_VERIFY_NO_LOCK_LEAK_EXIT;

}

/*
 *	btinsert() -- insert an index tuple into a btree.
 *
 *		Descend the tree recursively, find the appropriate location for our
 *		new tuple, and put it there.
 */
Datum
btinsert(PG_FUNCTION_ARGS)
{
	MIRROREDLOCK_BUFMGR_VERIFY_NO_LOCK_LEAK_DECLARE;

	Relation	rel = (Relation) PG_GETARG_POINTER(0);
	Datum	   *values = (Datum *) PG_GETARG_POINTER(1);
	bool	   *isnull = (bool *) PG_GETARG_POINTER(2);
	ItemPointer ht_ctid = (ItemPointer) PG_GETARG_POINTER(3);
	Relation	heapRel = (Relation) PG_GETARG_POINTER(4);
	bool		checkUnique = PG_GETARG_BOOL(5);
	IndexTuple	itup;

	MIRROREDLOCK_BUFMGR_VERIFY_NO_LOCK_LEAK_ENTER;

	/* generate an index tuple */
	itup = index_form_tuple(RelationGetDescr(rel), values, isnull);
	itup->t_tid = *ht_ctid;

	_bt_doinsert(rel, itup, checkUnique, heapRel);

	pfree(itup);

	MIRROREDLOCK_BUFMGR_VERIFY_NO_LOCK_LEAK_EXIT;

	PG_RETURN_BOOL(true);
}

/*
 *	btgettuple() -- Get the next tuple in the scan.
 */
Datum
btgettuple(PG_FUNCTION_ARGS)
{
	MIRROREDLOCK_BUFMGR_VERIFY_NO_LOCK_LEAK_DECLARE;

	IndexScanDesc scan = (IndexScanDesc) PG_GETARG_POINTER(0);
	ScanDirection dir = (ScanDirection) PG_GETARG_INT32(1);
	BTScanOpaque so = (BTScanOpaque) scan->opaque;
	bool		res;

	MIRROREDLOCK_BUFMGR_VERIFY_NO_LOCK_LEAK_ENTER;

	/*
	 * If we've already initialized this scan, we can just advance it in the
	 * appropriate direction.  If we haven't done so yet, we call a routine to
	 * get the first item in the scan.
	 */
	if (BTScanPosIsValid(so->currPos))
	{
		/*
		 * Check to see if we should kill the previously-fetched tuple.
		 */
		if (scan->kill_prior_tuple)
		{
			/*
			 * Yes, remember it for later.	(We'll deal with all such tuples
			 * at once right before leaving the index page.)  The test for
			 * numKilled overrun is not just paranoia: if the caller reverses
			 * direction in the indexscan then the same item might get entered
			 * multiple times.	It's not worth trying to optimize that, so we
			 * don't detect it, but instead just forget any excess entries.
			 */
			if (so->killedItems == NULL)
				so->killedItems = (int *)
					palloc(MaxIndexTuplesPerPage * sizeof(int));
			if (so->numKilled < MaxIndexTuplesPerPage)
				so->killedItems[so->numKilled++] = so->currPos.itemIndex;
		}

		/*
		 * Now continue the scan.
		 */
		res = _bt_next(scan, dir);
	}
	else
		res = _bt_first(scan, dir);

	MIRROREDLOCK_BUFMGR_VERIFY_NO_LOCK_LEAK_EXIT;

	PG_RETURN_BOOL(res);
}

/*
 * btgetmulti() -- construct a HashBitmap.
 */
Datum
btgetmulti(PG_FUNCTION_ARGS)
{
	MIRROREDLOCK_BUFMGR_VERIFY_NO_LOCK_LEAK_DECLARE;

	IndexScanDesc scan = (IndexScanDesc) PG_GETARG_POINTER(0);
	Node *n = (Node *)PG_GETARG_POINTER(1);
	HashBitmap	*hashBitmap;

	BTScanOpaque so = (BTScanOpaque) scan->opaque;
	bool		res = true;

	MIRROREDLOCK_BUFMGR_VERIFY_NO_LOCK_LEAK_ENTER;

	if (n == NULL || IsA(n, StreamBitmap))
	{
		/* XXX should we use less than work_mem for this? */
		hashBitmap = tbm_create(work_mem * 1024L);
	}
	else
	{
		hashBitmap = (HashBitmap *)n;
	}
	/* If we haven't started the scan yet, fetch the first page & tuple. */
	if (!BTScanPosIsValid(so->currPos))
	{
		res = _bt_first(scan, ForwardScanDirection);
		if (res)
		{
			/* Save tuple ID, and continue scanning */
			tbm_add_tuples(hashBitmap, &(scan->xs_ctup.t_self), 1);
		}
	}

	while (res)
	{
		/*
		 * Advance to next tuple within page.  This is the same as the
		 * easy case in _bt_next().
		 */
		if (++so->currPos.itemIndex > so->currPos.lastItem)
		{
			/* let _bt_next do the heavy lifting */
			res = _bt_next(scan, ForwardScanDirection);
			if (!res)
				break;
		}

		/* Save tuple ID, and continue scanning */
		tbm_add_tuples(hashBitmap,
					   &(so->currPos.items[so->currPos.itemIndex].heapTid),
					   1);
	}

	if(n && IsA(n, StreamBitmap))
	{
		stream_add_node((StreamBitmap *)n,
			tbm_create_stream_node(hashBitmap), BMS_OR);
		PG_RETURN_POINTER(n);
	}

	MIRROREDLOCK_BUFMGR_VERIFY_NO_LOCK_LEAK_EXIT;

	PG_RETURN_POINTER(hashBitmap);
}

/*
 *	btbeginscan() -- start a scan on a btree index
 */
Datum
btbeginscan(PG_FUNCTION_ARGS)
{
	MIRROREDLOCK_BUFMGR_VERIFY_NO_LOCK_LEAK_DECLARE;

	Relation	rel = (Relation) PG_GETARG_POINTER(0);
	int			keysz = PG_GETARG_INT32(1);
	ScanKey		scankey = (ScanKey) PG_GETARG_POINTER(2);
	IndexScanDesc scan;

	MIRROREDLOCK_BUFMGR_VERIFY_NO_LOCK_LEAK_ENTER;

	/* get the scan */
	scan = RelationGetIndexScan(rel, keysz, scankey);

	MIRROREDLOCK_BUFMGR_VERIFY_NO_LOCK_LEAK_EXIT;

	PG_RETURN_POINTER(scan);
}

/*
 *	btrescan() -- rescan an index relation
 */
Datum
btrescan(PG_FUNCTION_ARGS)
{
	MIRROREDLOCK_BUFMGR_VERIFY_NO_LOCK_LEAK_DECLARE;

	IndexScanDesc scan = (IndexScanDesc) PG_GETARG_POINTER(0);
	ScanKey		scankey = (ScanKey) PG_GETARG_POINTER(1);
	BTScanOpaque so;

	MIRROREDLOCK_BUFMGR_VERIFY_NO_LOCK_LEAK_ENTER;

	so = (BTScanOpaque) scan->opaque;

	if (so == NULL)				/* if called from btbeginscan */
	{
		so = (BTScanOpaque) palloc(sizeof(BTScanOpaqueData));
		so->currPos.buf = so->markPos.buf = InvalidBuffer;
		if (scan->numberOfKeys > 0)
			so->keyData = (ScanKey) palloc(scan->numberOfKeys * sizeof(ScanKeyData));
		else
			so->keyData = NULL;
		so->killedItems = NULL; /* until needed */
		so->numKilled = 0;
		scan->opaque = so;
	}

	/* we aren't holding any read locks, but gotta drop the pins */
	if (BTScanPosIsValid(so->currPos))
	{
		/* Before leaving current page, deal with any killed items */
		if (so->numKilled > 0)
			_bt_killitems(scan, false);
		ReleaseBuffer(so->currPos.buf);
		so->currPos.buf = InvalidBuffer;
	}

	if (BTScanPosIsValid(so->markPos))
	{
		ReleaseBuffer(so->markPos.buf);
		so->markPos.buf = InvalidBuffer;
	}
	so->markItemIndex = -1;

	/*
	 * Reset the scan keys. Note that keys ordering stuff moved to _bt_first.
	 * - vadim 05/05/97
	 */
	if (scankey && scan->numberOfKeys > 0)
		memmove(scan->keyData,
				scankey,
				scan->numberOfKeys * sizeof(ScanKeyData));
	so->numberOfKeys = 0;		/* until _bt_preprocess_keys sets it */

	MIRROREDLOCK_BUFMGR_VERIFY_NO_LOCK_LEAK_EXIT;

	PG_RETURN_VOID();
}

/*
 *	btendscan() -- close down a scan
 */
Datum
btendscan(PG_FUNCTION_ARGS)
{
	MIRROREDLOCK_BUFMGR_VERIFY_NO_LOCK_LEAK_DECLARE;

	IndexScanDesc scan = (IndexScanDesc) PG_GETARG_POINTER(0);
	BTScanOpaque so = (BTScanOpaque) scan->opaque;

	MIRROREDLOCK_BUFMGR_VERIFY_NO_LOCK_LEAK_ENTER;

	/* we aren't holding any read locks, but gotta drop the pins */
	if (BTScanPosIsValid(so->currPos))
	{
		/* Before leaving current page, deal with any killed items */
		if (so->numKilled > 0)
			_bt_killitems(scan, false);
		ReleaseBuffer(so->currPos.buf);
		so->currPos.buf = InvalidBuffer;
	}

	if (BTScanPosIsValid(so->markPos))
	{
		ReleaseBuffer(so->markPos.buf);
		so->markPos.buf = InvalidBuffer;
	}
	so->markItemIndex = -1;

	if (so->killedItems != NULL)
		pfree(so->killedItems);
	if (so->keyData != NULL)
		pfree(so->keyData);
	pfree(so);

	MIRROREDLOCK_BUFMGR_VERIFY_NO_LOCK_LEAK_EXIT;

	PG_RETURN_VOID();
}

/*
 *	btmarkpos() -- save current scan position
 */
Datum
btmarkpos(PG_FUNCTION_ARGS)
{
	MIRROREDLOCK_BUFMGR_VERIFY_NO_LOCK_LEAK_DECLARE;

	IndexScanDesc scan = (IndexScanDesc) PG_GETARG_POINTER(0);
	BTScanOpaque so = (BTScanOpaque) scan->opaque;

	MIRROREDLOCK_BUFMGR_VERIFY_NO_LOCK_LEAK_ENTER;

	/* we aren't holding any read locks, but gotta drop the pin */
	if (BTScanPosIsValid(so->markPos))
	{
		ReleaseBuffer(so->markPos.buf);
		so->markPos.buf = InvalidBuffer;
	}

	/*
	 * Just record the current itemIndex.  If we later step to next page
	 * before releasing the marked position, _bt_steppage makes a full copy of
	 * the currPos struct in markPos.  If (as often happens) the mark is moved
	 * before we leave the page, we don't have to do that work.
	 */
	if (BTScanPosIsValid(so->currPos))
		so->markItemIndex = so->currPos.itemIndex;
	else
		so->markItemIndex = -1;

	MIRROREDLOCK_BUFMGR_VERIFY_NO_LOCK_LEAK_EXIT;

	PG_RETURN_VOID();
}

/*
 *	btrestrpos() -- restore scan to last saved position
 */
Datum
btrestrpos(PG_FUNCTION_ARGS)
{
	MIRROREDLOCK_BUFMGR_VERIFY_NO_LOCK_LEAK_DECLARE;

	IndexScanDesc scan = (IndexScanDesc) PG_GETARG_POINTER(0);
	BTScanOpaque so = (BTScanOpaque) scan->opaque;

	MIRROREDLOCK_BUFMGR_VERIFY_NO_LOCK_LEAK_ENTER;

	if (so->markItemIndex >= 0)
	{
		/*
		 * The mark position is on the same page we are currently on. Just
		 * restore the itemIndex.
		 */
		so->currPos.itemIndex = so->markItemIndex;
	}
	else
	{
		/* we aren't holding any read locks, but gotta drop the pin */
		if (BTScanPosIsValid(so->currPos))
		{
			/* Before leaving current page, deal with any killed items */
			if (so->numKilled > 0 &&
				so->currPos.buf != so->markPos.buf)
				_bt_killitems(scan, false);
			ReleaseBuffer(so->currPos.buf);
			so->currPos.buf = InvalidBuffer;
		}

		if (BTScanPosIsValid(so->markPos))
		{
			/* bump pin on mark buffer for assignment to current buffer */
			IncrBufferRefCount(so->markPos.buf);
			memcpy(&so->currPos, &so->markPos,
				   offsetof(BTScanPosData, items[1]) +
				   so->markPos.lastItem * sizeof(BTScanPosItem));
		}
	}

	MIRROREDLOCK_BUFMGR_VERIFY_NO_LOCK_LEAK_EXIT;

	PG_RETURN_VOID();
}

/*
 * Bulk deletion of all index entries pointing to a set of heap tuples.
 * The set of target tuples is specified via a callback routine that tells
 * whether any given heap tuple (identified by ItemPointer) is being deleted.
 *
 * Result: a palloc'd struct containing statistical info for VACUUM displays.
 */
Datum
btbulkdelete(PG_FUNCTION_ARGS)
{
	MIRROREDLOCK_BUFMGR_VERIFY_NO_LOCK_LEAK_DECLARE;

	IndexVacuumInfo *info = (IndexVacuumInfo *) PG_GETARG_POINTER(0);
	IndexBulkDeleteResult *volatile stats = (IndexBulkDeleteResult *) PG_GETARG_POINTER(1);
	IndexBulkDeleteCallback callback = (IndexBulkDeleteCallback) PG_GETARG_POINTER(2);
	void	   *callback_state = (void *) PG_GETARG_POINTER(3);
	Relation	rel = info->index;
	BTCycleId	cycleid;

	MIRROREDLOCK_BUFMGR_VERIFY_NO_LOCK_LEAK_ENTER;

	// Fetch gp_persistent_relation_node information that will be added to XLOG record.
	RelationFetchGpRelationNodeForXLog(rel);

	/* allocate stats if first time through, else re-use existing struct */
	if (stats == NULL)
		stats = (IndexBulkDeleteResult *) palloc0(sizeof(IndexBulkDeleteResult));

	/* Establish the vacuum cycle ID to use for this scan */
	/* The ENSURE stuff ensures we clean up shared memory on failure */
	PG_ENSURE_ERROR_CLEANUP(_bt_end_vacuum_callback, PointerGetDatum(rel));
	{
		cycleid = _bt_start_vacuum(rel);

		btvacuumscan(info, stats, callback, callback_state, cycleid);
	}
	PG_END_ENSURE_ERROR_CLEANUP(_bt_end_vacuum_callback, PointerGetDatum(rel));
	_bt_end_vacuum(rel);

	MIRROREDLOCK_BUFMGR_VERIFY_NO_LOCK_LEAK_EXIT;

	PG_RETURN_POINTER(stats);
}

/*
 * Post-VACUUM cleanup.
 *
 * Result: a palloc'd struct containing statistical info for VACUUM displays.
 */
Datum
btvacuumcleanup(PG_FUNCTION_ARGS)
{
	MIRROREDLOCK_BUFMGR_VERIFY_NO_LOCK_LEAK_DECLARE;

	IndexVacuumInfo *info = (IndexVacuumInfo *) PG_GETARG_POINTER(0);
	IndexBulkDeleteResult *stats = (IndexBulkDeleteResult *) PG_GETARG_POINTER(1);

	MIRROREDLOCK_BUFMGR_VERIFY_NO_LOCK_LEAK_ENTER;

	/*
	 * If btbulkdelete was called, we need not do anything, just return the
	 * stats from the latest btbulkdelete call.  If it wasn't called, we must
	 * still do a pass over the index, to recycle any newly-recyclable pages
	 * and to obtain index statistics.
	 *
	 * Since we aren't going to actually delete any leaf items, there's no
	 * need to go through all the vacuum-cycle-ID pushups.
	 */
	if (stats == NULL)
	{
		stats = (IndexBulkDeleteResult *) palloc0(sizeof(IndexBulkDeleteResult));
		btvacuumscan(info, stats, NULL, NULL, 0);
	}

	/*
	 * During a non-FULL vacuum it's quite possible for us to be fooled by
	 * concurrent page splits into double-counting some index tuples, so
	 * disbelieve any total that exceeds the underlying heap's count. (We
	 * can't check this during btbulkdelete.)
	 */
	if (!info->vacuum_full)
	{
		if (stats->num_index_tuples > info->num_heap_tuples)
			stats->num_index_tuples = info->num_heap_tuples;
	}

	MIRROREDLOCK_BUFMGR_VERIFY_NO_LOCK_LEAK_EXIT;

	PG_RETURN_POINTER(stats);
}

/*
 * btvacuumscan --- scan the index for VACUUMing purposes
 *
 * This combines the functions of looking for leaf tuples that are deletable
 * according to the vacuum callback, looking for empty pages that can be
 * deleted, and looking for old deleted pages that can be recycled.  Both
 * btbulkdelete and btvacuumcleanup invoke this (the latter only if no
 * btbulkdelete call occurred).
 *
 * The caller is responsible for initially allocating/zeroing a stats struct
 * and for obtaining a vacuum cycle ID if necessary.
 */
static void
btvacuumscan(IndexVacuumInfo *info, IndexBulkDeleteResult *stats,
			 IndexBulkDeleteCallback callback, void *callback_state,
			 BTCycleId cycleid)
{
	MIRROREDLOCK_BUFMGR_VERIFY_NO_LOCK_LEAK_DECLARE;

	Relation	rel = info->index;
	BTVacState	vstate;
	BlockNumber num_pages;
	BlockNumber blkno;
	bool		needLock;

	MIRROREDLOCK_BUFMGR_VERIFY_NO_LOCK_LEAK_ENTER;

	/*
	 * Reset counts that will be incremented during the scan; needed in case
	 * of multiple scans during a single VACUUM command
	 */
	stats->num_index_tuples = 0;
	stats->pages_deleted = 0;

	/* Set up info to pass down to btvacuumpage */
	vstate.info = info;
	vstate.stats = stats;
	vstate.callback = callback;
	vstate.callback_state = callback_state;
	vstate.cycleid = cycleid;
	vstate.freePages = NULL;	/* temporarily */
	vstate.nFreePages = 0;
	vstate.maxFreePages = 0;
	vstate.totFreePages = 0;

	/* Create a temporary memory context to run _bt_pagedel in */
	vstate.pagedelcontext = AllocSetContextCreate(CurrentMemoryContext,
												  "_bt_pagedel",
												  ALLOCSET_DEFAULT_MINSIZE,
												  ALLOCSET_DEFAULT_INITSIZE,
												  ALLOCSET_DEFAULT_MAXSIZE);

	/*
	 * The outer loop iterates over all index pages except the metapage, in
	 * physical order (we hope the kernel will cooperate in providing
	 * read-ahead for speed).  It is critical that we visit all leaf pages,
	 * including ones added after we start the scan, else we might fail to
	 * delete some deletable tuples.  Hence, we must repeatedly check the
	 * relation length.  We must acquire the relation-extension lock while
	 * doing so to avoid a race condition: if someone else is extending the
	 * relation, there is a window where bufmgr/smgr have created a new
	 * all-zero page but it hasn't yet been write-locked by _bt_getbuf(). If
	 * we manage to scan such a page here, we'll improperly assume it can be
	 * recycled.  Taking the lock synchronizes things enough to prevent a
	 * problem: either num_pages won't include the new page, or _bt_getbuf
	 * already has write lock on the buffer and it will be fully initialized
	 * before we can examine it.  (See also vacuumlazy.c, which has the same
	 * issue.)	Also, we need not worry if a page is added immediately after
	 * we look; the page splitting code already has write-lock on the left
	 * page before it adds a right page, so we must already have processed any
	 * tuples due to be moved into such a page.
	 *
	 * We can skip locking for new or temp relations, however, since no one
	 * else could be accessing them.
	 */
	needLock = !RELATION_IS_LOCAL(rel);

	blkno = BTREE_METAPAGE + 1;
	for (;;)
	{
		/* Get the current relation length */
		if (needLock)
			LockRelationForExtension(rel, ExclusiveLock);
		num_pages = RelationGetNumberOfBlocks(rel);
		if (needLock)
			UnlockRelationForExtension(rel, ExclusiveLock);

		/* Allocate freePages after we read num_pages the first time */
		if (vstate.freePages == NULL)
		{
			/* No point in remembering more than MaxFSMPages pages */
			vstate.maxFreePages = MaxFSMPages;
			if ((BlockNumber) vstate.maxFreePages > num_pages)
				vstate.maxFreePages = (int) num_pages;
			vstate.freePages = (BlockNumber *)
				palloc(vstate.maxFreePages * sizeof(BlockNumber));
		}

		/* Quit if we've scanned the whole relation */
		if (blkno >= num_pages)
			break;
		/* Iterate over pages, then loop back to recheck length */
		for (; blkno < num_pages; blkno++)
		{
			btvacuumpage(&vstate, blkno, blkno);
		}
	}

	/*
	 * During VACUUM FULL, we truncate off any recyclable pages at the end of
	 * the index.  In a normal vacuum it'd be unsafe to do this except by
	 * acquiring exclusive lock on the index and then rechecking all the
	 * pages; doesn't seem worth it.
	 */
	if (info->vacuum_full && vstate.nFreePages > 0)
	{
		BlockNumber new_pages = num_pages;

		while (vstate.nFreePages > 0 &&
			   vstate.freePages[vstate.nFreePages - 1] == new_pages - 1)
		{
			new_pages--;
			stats->pages_deleted--;
			vstate.nFreePages--;
			vstate.totFreePages = vstate.nFreePages;	/* can't be more */
		}
		if (new_pages != num_pages)
		{
			/*
			 * Okay to truncate.
			 */
			RelationTruncate(rel, new_pages,
							 /* markPersistentAsPhysicallyTruncated */ true);

			/* update statistics */
			stats->pages_removed += num_pages - new_pages;

			num_pages = new_pages;
		}
	}

	/*
	 * Update the shared Free Space Map with the info we now have about free
	 * pages in the index, discarding any old info the map may have. We do not
	 * need to sort the page numbers; they're in order already.
	 */
	RecordIndexFreeSpace(&rel->rd_node, vstate.totFreePages,
						 vstate.nFreePages, vstate.freePages);

	pfree(vstate.freePages);

	MemoryContextDelete(vstate.pagedelcontext);

	/* update statistics */
	stats->num_pages = num_pages;
	stats->pages_free = vstate.totFreePages;

	MIRROREDLOCK_BUFMGR_VERIFY_NO_LOCK_LEAK_EXIT;

}

/*
 * btvacuumpage --- VACUUM one page
 *
 * This processes a single page for btvacuumscan().  In some cases we
 * must go back and re-examine previously-scanned pages; this routine
 * recurses when necessary to handle that case.
 *
 * blkno is the page to process.  orig_blkno is the highest block number
 * reached by the outer btvacuumscan loop (the same as blkno, unless we
 * are recursing to re-examine a previous page).
 */
static void
btvacuumpage(BTVacState *vstate, BlockNumber blkno, BlockNumber orig_blkno)
{
	MIRROREDLOCK_BUFMGR_DECLARE;

	IndexVacuumInfo *info = vstate->info;
	IndexBulkDeleteResult *stats = vstate->stats;
	IndexBulkDeleteCallback callback = vstate->callback;
	void	   *callback_state = vstate->callback_state;
	Relation	rel = info->index;
	bool		delete_now;
	BlockNumber recurse_to;
	Buffer		buf;
	Page		page;
	BTPageOpaque opaque;
restart:
	delete_now = false;
	recurse_to = P_NONE;

	/* call vacuum_delay_point while not holding any buffer lock */
	vacuum_delay_point();

	/*
	 * We can't use _bt_getbuf() here because it always applies
	 * _bt_checkpage(), which will barf on an all-zero page. We want to
	 * recycle all-zero pages, not fail.
	 */
	
	// -------- MirroredLock ----------
	MIRROREDLOCK_BUFMGR_LOCK;
	
	buf = ReadBuffer(rel, blkno);
	LockBuffer(buf, BT_READ);
	page = BufferGetPage(buf);
	opaque = (BTPageOpaque) PageGetSpecialPointer(page);
	if (!PageIsNew(page))
		_bt_checkpage(rel, buf);

	/*
	 * If we are recursing, the only case we want to do anything with is a
	 * live leaf page having the current vacuum cycle ID.  Any other state
	 * implies we already saw the page (eg, deleted it as being empty). In
	 * particular, we don't want to risk adding it to freePages twice.
	 */
	if (blkno != orig_blkno)
	{
		if (_bt_page_recyclable(page) ||
			P_IGNORE(opaque) ||
			!P_ISLEAF(opaque) ||
			opaque->btpo_cycleid != vstate->cycleid)
		{
			_bt_relbuf(rel, buf);

			MIRROREDLOCK_BUFMGR_UNLOCK;
			// -------- MirroredLock ----------

			return;
		}
	}

	/* Page is valid, see what to do with it */
	if (_bt_page_recyclable(page))
	{
		/* Okay to recycle this page */
		if (vstate->nFreePages < vstate->maxFreePages)
			vstate->freePages[vstate->nFreePages++] = blkno;
		vstate->totFreePages++;
		stats->pages_deleted++;
	}
	else if (P_ISDELETED(opaque))
	{
		/* Already deleted, but can't recycle yet */
		stats->pages_deleted++;
	}
	else if (P_ISHALFDEAD(opaque))
	{
		/* Half-dead, try to delete */
		delete_now = true;
	}
	else if (P_ISLEAF(opaque))
	{
		OffsetNumber deletable[MaxOffsetNumber];
		int			ndeletable;
		OffsetNumber offnum,
					minoff,
					maxoff;

		/*
		 * Trade in the initial read lock for a super-exclusive write lock on
		 * this page.  We must get such a lock on every leaf page over the
		 * course of the vacuum scan, whether or not it actually contains any
		 * deletable tuples --- see nbtree/README.
		 */
		LockBuffer(buf, BUFFER_LOCK_UNLOCK);
		LockBufferForCleanup(buf);

		/*
		 * Check whether we need to recurse back to earlier pages.	What we
		 * are concerned about is a page split that happened since we started
		 * the vacuum scan.  If the split moved some tuples to a lower page
		 * then we might have missed 'em.  If so, set up for tail recursion.
		 * (Must do this before possibly clearing btpo_cycleid below!)
		 */
		if (vstate->cycleid != 0 &&
			opaque->btpo_cycleid == vstate->cycleid &&
			!(opaque->btpo_flags & BTP_SPLIT_END) &&
			!P_RIGHTMOST(opaque) &&
			opaque->btpo_next < orig_blkno)
			recurse_to = opaque->btpo_next;

		/*
		 * Scan over all items to see which ones need deleted according to the
		 * callback function.
		 */
		ndeletable = 0;
		minoff = P_FIRSTDATAKEY(opaque);
		maxoff = PageGetMaxOffsetNumber(page);
		if (callback)
		{
			for (offnum = minoff;
				 offnum <= maxoff;
				 offnum = OffsetNumberNext(offnum))
			{
				IndexTuple	itup;
				ItemPointer htup;

				itup = (IndexTuple) PageGetItem(page,
												PageGetItemId(page, offnum));
				htup = &(itup->t_tid);
				if (callback(htup, callback_state))
					deletable[ndeletable++] = offnum;
			}
		}

		/*
		 * Apply any needed deletes.  We issue just one _bt_delitems() call
		 * per page, so as to minimize WAL traffic.
		 */
		if (ndeletable > 0)
		{
			_bt_delitems(rel, buf, deletable, ndeletable, true);
			stats->tuples_removed += ndeletable;
			/* must recompute maxoff */
			maxoff = PageGetMaxOffsetNumber(page);
		}
		else
		{
			/*
			 * If the page has been split during this vacuum cycle, it seems
			 * worth expending a write to clear btpo_cycleid even if we don't
			 * have any deletions to do.  (If we do, _bt_delitems takes care
			 * of this.)  This ensures we won't process the page again.
			 *
			 * We treat this like a hint-bit update because there's no need to
			 * WAL-log it.
			 */
			if (vstate->cycleid != 0 &&
				opaque->btpo_cycleid == vstate->cycleid)
			{
				opaque->btpo_cycleid = 0;
				SetBufferCommitInfoNeedsSave(buf);
			}
		}

		/*
		 * If it's now empty, try to delete; else count the live tuples. We
		 * don't delete when recursing, though, to avoid putting entries into
		 * freePages out-of-order (doesn't seem worth any extra code to handle
		 * the case).
		 */
		if (minoff > maxoff)
			delete_now = (blkno == orig_blkno);
		else
			stats->num_index_tuples += maxoff - minoff + 1;
	}

	if (delete_now)
	{
		MemoryContext oldcontext;
		int			ndel;

		/* Run pagedel in a temp context to avoid memory leakage */
		MemoryContextReset(vstate->pagedelcontext);
		oldcontext = MemoryContextSwitchTo(vstate->pagedelcontext);

		ndel = _bt_pagedel(rel, buf, NULL, info->vacuum_full);

		/* count only this page, else may double-count parent */
		if (ndel)
			stats->pages_deleted++;

		/*
		 * During VACUUM FULL it's okay to recycle deleted pages immediately,
		 * since there can be no other transactions scanning the index.  Note
		 * that we will only recycle the current page and not any parent pages
		 * that _bt_pagedel might have recursed to; this seems reasonable in
		 * the name of simplicity.	(Trying to do otherwise would mean we'd
		 * have to sort the list of recyclable pages we're building.)
		 */
		if (ndel && info->vacuum_full)
		{
			if (vstate->nFreePages < vstate->maxFreePages)
				vstate->freePages[vstate->nFreePages++] = blkno;
			vstate->totFreePages++;
		}

		MemoryContextSwitchTo(oldcontext);
		/* pagedel released buffer, so we shouldn't */
	}
	else
		_bt_relbuf(rel, buf);

	
	MIRROREDLOCK_BUFMGR_UNLOCK;
	// -------- MirroredLock ----------
	
	/*
	 * This is really tail recursion, but if the compiler is too stupid to
	 * optimize it as such, we'd eat an uncomfortably large amount of stack
	 * space per recursion level (due to the deletable[] array). A failure is
	 * improbable since the number of levels isn't likely to be large ... but
	 * just in case, let's hand-optimize into a loop.
	 */
	if (recurse_to != P_NONE)
	{
		blkno = recurse_to;
		goto restart;
	}
}<|MERGE_RESOLUTION|>--- conflicted
+++ resolved
@@ -8,11 +8,7 @@
  *	  This file contains only the public interface routines.
  *
  *
-<<<<<<< HEAD
  * Portions Copyright (c) 1996-2008, PostgreSQL Global Development Group
-=======
- * Portions Copyright (c) 1996-2007, PostgreSQL Global Development Group
->>>>>>> 29dccf5f
  * Portions Copyright (c) 1994, Regents of the University of California
  *
  * IDENTIFICATION
