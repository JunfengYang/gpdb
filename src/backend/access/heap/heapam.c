--- conflicted
+++ resolved
@@ -157,13 +157,8 @@
 	if (is_rescan)
 	{
 		/*
-<<<<<<< HEAD
-		 * If rescan, keep the previous startblock setting so that rewinding
-		 * a cursor doesn't generate surprising results.  Reset the syncscan
-=======
 		 * If rescan, keep the previous startblock setting so that rewinding a
 		 * cursor doesn't generate surprising results.  Reset the syncscan
->>>>>>> 4d53a2f9
 		 * setting, though.
 		 */
 		scan->rs_syncscan = (allow_sync && synchronize_seqscans);
@@ -1192,64 +1187,6 @@
 
 
 /* ----------------
-<<<<<<< HEAD
- *		relation_open_nowait - open but don't wait for lock
- *
- *		Same as relation_open, except throw an error instead of waiting
- *		when the requested lock is not immediately obtainable.
- * ----------------
- */
-Relation
-relation_open_nowait(Oid relationId, LOCKMODE lockmode)
-{
-	Relation	r;
-
-	Assert(lockmode >= NoLock && lockmode < MAX_LOCKMODES);
-
-	/* Get the lock before trying to open the relcache entry */
-	if (lockmode != NoLock)
-	{
-		if (!ConditionalLockRelationOid(relationId, lockmode))
-		{
-			/* try to throw error by name; relation could be deleted... */
-			char	   *relname = get_rel_name(relationId);
-
-			if (relname)
-				ereport(ERROR,
-						(errcode(ERRCODE_LOCK_NOT_AVAILABLE),
-						 errmsg("could not obtain lock on relation \"%s\"",
-								relname)));
-			else
-				ereport(ERROR,
-						(errcode(ERRCODE_LOCK_NOT_AVAILABLE),
-					  errmsg("could not obtain lock on relation with OID %u",
-							 relationId)));
-		}
-	}
-
-	/* The relcache does all the real work... */
-	r = RelationIdGetRelation(relationId);
-
-	if (!RelationIsValid(r))
-	{
-		ereport(ERROR,
-				(errcode(ERRCODE_UNDEFINED_TABLE),
-				 errmsg("relation not found (OID %u)", relationId),
-				 errdetail("This can be validly caused by a concurrent delete operation on this object.")));
-	}
-
-	/* Make note that we've accessed a temporary relation */
-	if (r->rd_istemp)
-		MyXactAccessedTempRel = true;
-
-	pgstat_initstats(r);
-
-	return r;
-}
-
-/* ----------------
-=======
->>>>>>> 4d53a2f9
  *		relation_openrv - open any relation specified by a RangeVar
  *
  *		Same as relation_open, but the relation is specified by a RangeVar.
@@ -5322,11 +5259,7 @@
 	blkno = ItemPointerGetBlockNumber(&(xlrec->target.tid));
 
 	/*
-<<<<<<< HEAD
-	 * The visibility map may need to be fixed even if the heap page is
-=======
 	 * The visibility map always needs to be updated, even if the heap page is
->>>>>>> 4d53a2f9
 	 * already up-to-date.
 	 */
 	if (xlrec->all_visible_cleared)
@@ -5438,11 +5371,7 @@
 	blkno = ItemPointerGetBlockNumber(&(xlrec->target.tid));
 
 	/*
-<<<<<<< HEAD
-	 * The visibility map may need to be fixed even if the heap page is
-=======
 	 * The visibility map always needs to be updated, even if the heap page is
->>>>>>> 4d53a2f9
 	 * already up-to-date.
 	 */
 	if (xlrec->all_visible_cleared)
@@ -5583,11 +5512,7 @@
 	Size		freespace;
 
 	/*
-<<<<<<< HEAD
-	 * The visibility map may need to be fixed even if the heap page is
-=======
 	 * The visibility map always needs to be updated, even if the heap page is
->>>>>>> 4d53a2f9
 	 * already up-to-date.
 	 */
 	if (xlrec->all_visible_cleared)
@@ -5694,11 +5619,7 @@
 
 newt:;
 	/*
-<<<<<<< HEAD
-	 * The visibility map may need to be fixed even if the heap page is
-=======
 	 * The visibility map always needs to be updated, even if the heap page is
->>>>>>> 4d53a2f9
 	 * already up-to-date.
 	 */
 	if (xlrec->new_all_visible_cleared)
