--- conflicted
+++ resolved
@@ -606,17 +606,10 @@
 		case MinCommandIdAttributeNumber:
 		case MaxCommandIdAttributeNumber:
 			/*
-<<<<<<< HEAD
 			 * cmin and cmax are now both aliases for the same field, which
 			 * can in fact also be a combo command id.	XXX perhaps we should
 			 * return the "real" cmin or cmax if possible, that is if we are
 			 * inside the originating transaction?
-=======
-			 * cmin and cmax are now both aliases for the same field,
-			 * which can in fact also be a combo command id.  XXX perhaps we
-			 * should return the "real" cmin or cmax if possible, that is
-			 * if we are inside the originating transaction?
->>>>>>> 4ab8fcba
 			 */
 			result = CommandIdGetDatum(HeapTupleHeaderGetRawCommandId(tup->t_data));
 			break;
