--- conflicted
+++ resolved
@@ -35,6 +35,8 @@
 	double		indtuples;		/* # tuples accepted into index */
 } HashBuildState;
 
+/* GPDB: This takes an ItemPointer, rather than HeapTuple, because this is also
+ * used with AO/AOCO tables */
 static void hashbuildCallback(Relation index,
 				  ItemPointer tupleId,
 				  Datum *values,
@@ -203,23 +205,14 @@
 
 	/* Either spool the tuple for sorting, or just put it into the index */
 	if (buildstate->spool)
-<<<<<<< HEAD
-		_h_spool(buildstate->spool, tupleId, values, isnull);
-	else
-	{
-		/* form an index tuple and point it at the heap tuple */
-		itup = _hash_form_tuple(index, values, isnull);
-		itup->t_tid = *tupleId;
-=======
-		_h_spool(buildstate->spool, &htup->t_self,
+		_h_spool(buildstate->spool, tupleId,
 				 index_values, index_isnull);
 	else
 	{
 		/* form an index tuple and point it at the heap tuple */
 		itup = index_form_tuple(RelationGetDescr(index),
 								index_values, index_isnull);
-		itup->t_tid = htup->t_self;
->>>>>>> b5bce6c1
+		itup->t_tid = *tupleId;
 		_hash_doinsert(index, itup);
 		pfree(itup);
 	}
@@ -374,25 +367,26 @@
 /*
  * hashgetbitmap() -- get all tuples at once
  */
-int64
-hashgetbitmap(IndexScanDesc scan, TIDBitmap *tbm)
-{
-<<<<<<< HEAD
-	IndexScanDesc scan = (IndexScanDesc) PG_GETARG_POINTER(0);
-	Node	   *n = (Node *) PG_GETARG_POINTER(1);
+Node *
+hashgetbitmap(IndexScanDesc scan, Node *n)
+{
 	TIDBitmap  *tbm;
-=======
->>>>>>> b5bce6c1
 	HashScanOpaque so = (HashScanOpaque) scan->opaque;
 	bool		res;
-	int64		ntids = 0;
 
 	if (n == NULL)
+	{
+		/* XXX should we use less than work_mem for this? */
 		tbm = tbm_create(work_mem * 1024L);
+	}
 	else if (!IsA(n, TIDBitmap))
+	{
 		elog(ERROR, "non hash bitmap");
+	}
 	else
-		tbm = (TIDBitmap *) n;
+	{
+		tbm = (TIDBitmap *)n;
+	}
 
 	res = _hash_first(scan, ForwardScanDirection);
 
@@ -420,17 +414,12 @@
 		{
 			/* Note we mark the tuple ID as requiring recheck */
 			tbm_add_tuples(tbm, &(so->hashso_heappos), 1, true);
-			ntids++;
 		}
 
 		res = _hash_next(scan, ForwardScanDirection);
 	}
 
-<<<<<<< HEAD
-	PG_RETURN_POINTER(tbm);
-=======
-	return ntids;
->>>>>>> b5bce6c1
+	return (Node *)tbm;
 }
 
 
