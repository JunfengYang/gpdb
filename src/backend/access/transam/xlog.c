/*-------------------------------------------------------------------------
 *
 * xlog.c
 *		PostgreSQL transaction log manager
 *
 *
 * Portions Copyright (c) 1996-2008, PostgreSQL Global Development Group
 * Portions Copyright (c) 1994, Regents of the University of California
 *
 * $PostgreSQL: pgsql/src/backend/access/transam/xlog.c,v 1.325 2008/12/24 20:41:29 momjian Exp $
 *
 *-------------------------------------------------------------------------
 */

#include "postgres.h"

#include <ctype.h>
#include <signal.h>
#include <time.h>
#include <sys/stat.h>
#include <sys/time.h>
#include <sys/wait.h>
#include <unistd.h>

#include "access/clog.h"
#include "access/multixact.h"
#include "access/distributedlog.h"
#include "access/subtrans.h"
#include "access/transam.h"
#include "access/tuptoaster.h"
#include "access/twophase.h"
#include "access/xact.h"
#include "access/xlog_internal.h"
#include "access/xlogmm.h"
#include "access/xlogdefs.h"
#include "access/xlogutils.h"
#include "catalog/catalog.h"
#include "catalog/catversion.h"
#include "catalog/pg_authid.h"
#include "catalog/pg_control.h"
#include "catalog/pg_type.h"
#include "catalog/pg_database.h"
#include "catalog/pg_tablespace.h"
#include "executor/spi.h"
#include "funcapi.h"
#include "libpq/pqsignal.h"
#include "libpq/hba.h"
#include "miscadmin.h"
#include "pgstat.h"
#include "postmaster/bgwriter.h"
#include "postmaster/postmaster.h"
#include "storage/bufpage.h"
#include "storage/bufmgr.h"
#include "storage/fd.h"
#include "storage/ipc.h"
#include "storage/pmsignal.h"
#include "storage/procarray.h"
#include "storage/smgr.h"
#include "storage/spin.h"
#include "utils/builtins.h"
<<<<<<< HEAD
#include "utils/nabstime.h"
#include "utils/faultinjector.h"
#include "utils/flatfiles.h"
#include "utils/pg_locale.h"
#include "utils/guc.h"
#include "utils/ps_status.h"
#include "utils/resscheduler.h"
#include "pg_trace.h"
#include "utils/catcache.h"
#include "utils/memutils.h"
#include "utils/syscache.h"
#include "utils/pg_crc.h"
#include "utils/pg_locale.h"
#include "utils/ps_status.h"
#include "replication/walreceiver.h"
#include "replication/walsender.h"
#include "storage/backendid.h"
#include "storage/sinvaladt.h"

#include "cdb/cdbtm.h"
#include "cdb/cdbfilerep.h"
#include "cdb/cdbfilerepresyncmanager.h"
#include "cdb/cdbvars.h"
#include "cdb/cdbpersistentrelation.h"
#include "cdb/cdbmirroredflatfile.h"
#include "cdb/cdbpersistentrecovery.h"
#include "cdb/cdbresynchronizechangetracking.h"
#include "cdb/cdbpersistentfilesysobj.h"
#include "cdb/cdbpersistentcheck.h"
#include "utils/snapmgr.h"

extern uint32 bootstrap_data_checksum_version;
=======
#include "utils/guc.h"
#include "utils/ps_status.h"
#include "pg_trace.h"

>>>>>>> 38e93482

/* File path names (all relative to $PGDATA) */
#define RECOVERY_COMMAND_FILE	"recovery.conf"
#define RECOVERY_COMMAND_DONE	"recovery.done"
#define PROMOTE_SIGNAL_FILE "promote"


/* User-settable parameters */
int			CheckPointSegments = 3;
int			XLOGbuffers = 8;
int			XLogArchiveTimeout = 0;
bool		XLogArchiveMode = false;
char	   *XLogArchiveCommand = NULL;
bool		fullPageWrites = true;
char   *wal_consistency_checking_string = NULL;
bool   *wal_consistency_checking = NULL;
bool		log_checkpoints = false;
int 		sync_method = DEFAULT_SYNC_METHOD;

#ifdef WAL_DEBUG
bool		XLOG_DEBUG = false;
#endif

/*
 * XLOGfileslop is the maximum number of preallocated future XLOG segments.
 * When we are done with an old XLOG segment file, we will recycle it as a
 * future XLOG segment as long as there aren't already XLOGfileslop future
 * segments; else we'll delete it.  This could be made a separate GUC
 * variable, but at present I think it's sufficient to hardwire it as
 * 2*CheckPointSegments+1.	Under normal conditions, a checkpoint will free
 * no more than 2*CheckPointSegments log segments, and we want to recycle all
 * of them; the +1 allows boundary cases to happen without wasting a
 * delete/create-segment cycle.
 */
#define XLOGfileslop	(2*CheckPointSegments + 1)

bool am_startup = false;

/*
 * GUC support
 */
const struct config_enum_entry sync_method_options[] = {
	{"fsync", SYNC_METHOD_FSYNC, false},
#ifdef HAVE_FSYNC_WRITETHROUGH
	{"fsync_writethrough", SYNC_METHOD_FSYNC_WRITETHROUGH, false},
#endif
#ifdef HAVE_FDATASYNC
	{"fdatasync", SYNC_METHOD_FDATASYNC, false},
#endif
#ifdef OPEN_SYNC_FLAG
	{"open_sync", SYNC_METHOD_OPEN, false},
#endif
#ifdef OPEN_DATASYNC_FLAG
	{"open_datasync", SYNC_METHOD_OPEN_DSYNC, false},
#endif
	{NULL, 0, false}
};

/*
 * Statistics for current checkpoint are collected in this global struct.
 * Because only the background writer or a stand-alone backend can perform
 * checkpoints, this will be unused in normal backends.
 */
CheckpointStatsData CheckpointStats;

/*
 * ThisTimeLineID will be same in all backends --- it identifies current
 * WAL timeline for the database system.
 */
TimeLineID	ThisTimeLineID = 0;

/* Are we doing recovery from XLOG? */
bool		InRecovery = false;

/*
 * Local copy of SharedRecoveryInProgress variable. True actually means "not
 * known, need to check the shared state".
 */
static bool LocalRecoveryInProgress = true;

/* Was the last xlog file restored from archive, or local? */
static bool restoredFromArchive = false;

/* options taken from recovery.conf */
static bool recoveryTarget = false;
static bool recoveryTargetExact = false;
static bool recoveryTargetInclusive = true;
static bool recoveryLogRestartpoints = false;
static TransactionId recoveryTargetXid;
static TimestampTz recoveryTargetTime;
static TimestampTz recoveryLastXTime = 0;

static char *replay_image_masked = NULL;
static char *master_image_masked = NULL;

/* options taken from recovery.conf for XLOG streaming */
static bool StandbyModeRequested = false;
static char *PrimaryConnInfo = NULL;

/* are we currently in standby mode? */
bool StandbyMode = false;

/* if recoveryStopsHere returns true, it saves actual stop xid/time here */
static TransactionId recoveryStopXid;
static TimestampTz recoveryStopTime;
static bool recoveryStopAfter;

/*
 * During normal operation, the only timeline we care about is ThisTimeLineID.
 * During recovery, however, things are more complicated.  To simplify life
 * for rmgr code, we keep ThisTimeLineID set to the "current" timeline as we
 * scan through the WAL history (that is, it is the line that was active when
 * the currently-scanned WAL record was generated).  We also need these
 * timeline values:
 *
 * recoveryTargetTLI: the desired timeline that we want to end in.
 *
 * expectedTLIs: an integer list of recoveryTargetTLI and the TLIs of
 * its known parents, newest first (so recoveryTargetTLI is always the
 * first list member).	Only these TLIs are expected to be seen in the WAL
 * segments we read, and indeed only these TLIs will be considered as
 * candidate WAL files to open at all.
 *
 * curFileTLI: the TLI appearing in the name of the current input WAL file.
 * (This is not necessarily the same as ThisTimeLineID, because we could
 * be scanning data that was copied from an ancestor timeline when the current
 * file was created.)  During a sequential scan we do not allow this value
 * to decrease.
 */
static TimeLineID recoveryTargetTLI;
List *expectedTLIs;
static TimeLineID curFileTLI;

/*
 * ProcLastRecPtr points to the start of the last XLOG record inserted by the
 * current backend.  It is updated for all inserts.  XactLastRecEnd points to
 * end+1 of the last record, and is reset when we end a top-level transaction,
 * or start a new one; so it can be used to tell if the current transaction has
 * created any XLOG records.
 */
static XLogRecPtr ProcLastRecPtr = {0, 0};

XLogRecPtr	XactLastRecEnd = {0, 0};

static uint32 ProcLastRecTotalLen = 0;

static uint32 ProcLastRecDataLen = 0;

static XLogRecPtr InvalidXLogRecPtr = {0, 0};

/*
 * RedoRecPtr is this backend's local copy of the REDO record pointer
 * (which is almost but not quite the same as a pointer to the most recent
 * CHECKPOINT record).	We update this from the shared-memory copy,
 * XLogCtl->Insert.RedoRecPtr, whenever we can safely do so (ie, when we
 * hold the Insert lock).  See XLogInsert for details.	We are also allowed
 * to update from XLogCtl->Insert.RedoRecPtr if we hold the info_lck;
 * see GetRedoRecPtr.  A freshly spawned backend obtains the value during
 * InitXLOGAccess.
 */
static XLogRecPtr RedoRecPtr;

/*
 * RedoStartLSN points to the checkpoint's REDO location which is specified
 * in a backup label file, backup history file or control file. In standby
 * mode, XLOG streaming usually starts from the position where an invalid
 * record was found. But if we fail to read even the initial checkpoint
 * record, we use the REDO location instead of the checkpoint location as
 * the start position of XLOG streaming. Otherwise we would have to jump
 * backwards to the REDO location after reading the checkpoint record,
 * because the REDO record can precede the checkpoint record.
 */
static XLogRecPtr RedoStartLSN = {0, 0};

/*----------
 * Shared-memory data structures for XLOG control
 *
 * LogwrtRqst indicates a byte position that we need to write and/or fsync
 * the log up to (all records before that point must be written or fsynced).
 * LogwrtResult indicates the byte positions we have already written/fsynced.
 * These structs are identical but are declared separately to indicate their
 * slightly different functions.
 *
 * We do a lot of pushups to minimize the amount of access to lockable
 * shared memory values.  There are actually three shared-memory copies of
 * LogwrtResult, plus one unshared copy in each backend.  Here's how it works:
 *		XLogCtl->LogwrtResult is protected by info_lck
 *		XLogCtl->Write.LogwrtResult is protected by WALWriteLock
 *		XLogCtl->Insert.LogwrtResult is protected by WALInsertLock
 * One must hold the associated lock to read or write any of these, but
 * of course no lock is needed to read/write the unshared LogwrtResult.
 *
 * XLogCtl->LogwrtResult and XLogCtl->Write.LogwrtResult are both "always
 * right", since both are updated by a write or flush operation before
 * it releases WALWriteLock.  The point of keeping XLogCtl->Write.LogwrtResult
 * is that it can be examined/modified by code that already holds WALWriteLock
 * without needing to grab info_lck as well.
 *
 * XLogCtl->Insert.LogwrtResult may lag behind the reality of the other two,
 * but is updated when convenient.	Again, it exists for the convenience of
 * code that is already holding WALInsertLock but not the other locks.
 *
 * The unshared LogwrtResult may lag behind any or all of these, and again
 * is updated when convenient.
 *
 * The request bookkeeping is simpler: there is a shared XLogCtl->LogwrtRqst
 * (protected by info_lck), but we don't need to cache any copies of it.
 *
 * Note that this all works because the request and result positions can only
 * advance forward, never back up, and so we can easily determine which of two
 * values is "more up to date".
 *
 * info_lck is only held long enough to read/update the protected variables,
 * so it's a plain spinlock.  The other locks are held longer (potentially
 * over I/O operations), so we use LWLocks for them.  These locks are:
 *
 * WALInsertLock: must be held to insert a record into the WAL buffers.
 *
 * WALWriteLock: must be held to write WAL buffers to disk (XLogWrite or
 * XLogFlush).
 *
 * ControlFileLock: must be held to read/update control file or create
 * new log file.
 *
 * CheckpointLock: must be held to do a checkpoint (ensures only one
 * checkpointer at a time; currently, with all checkpoints done by the
 * bgwriter, this is just pro forma).
 *
 *----------
 */

typedef struct XLogwrtRqst
{
	XLogRecPtr	Write;			/* last byte + 1 to write out */
	XLogRecPtr	Flush;			/* last byte + 1 to flush */
} XLogwrtRqst;

typedef struct XLogwrtResult
{
	XLogRecPtr	Write;			/* last byte + 1 written out */
	XLogRecPtr	Flush;			/* last byte + 1 flushed */
} XLogwrtResult;

/*
 * Shared state data for XLogInsert.
 */
typedef struct XLogCtlInsert
{
	XLogwrtResult LogwrtResult; /* a recent value of LogwrtResult */
	XLogRecPtr	PrevRecord;		/* start of previously-inserted record */
	int			curridx;		/* current block index in cache */
	XLogPageHeader currpage;	/* points to header of block in cache */
	char	   *currpos;		/* current insertion point in cache */
	XLogRecPtr	RedoRecPtr;		/* current redo point for insertions */
	bool		forcePageWrites;	/* forcing full-page writes for PITR? */

	/*
	 * exclusiveBackup is true if a backup started with pg_start_backup() is
	 * in progress, and nonExclusiveBackups is a counter indicating the number
	 * of streaming base backups currently in progress. forcePageWrites is set
	 * to true when either of these is non-zero. lastBackupStart is the latest
	 * checkpoint redo location used as a starting point for an online backup.
	 */
	bool		exclusiveBackup;
	int			nonExclusiveBackups;
	XLogRecPtr	lastBackupStart;
} XLogCtlInsert;

/*
 * Shared state data for XLogWrite/XLogFlush.
 */
typedef struct XLogCtlWrite
{
	XLogwrtResult LogwrtResult; /* current value of LogwrtResult */
	int			curridx;		/* cache index of next block to write */
	pg_time_t	lastSegSwitchTime;		/* time of last xlog segment switch */
} XLogCtlWrite;

/*
 * Total shared-memory state for XLOG.
 */
typedef struct XLogCtlData
{
	/* Protected by WALInsertLock: */
	XLogCtlInsert Insert;

	/* Protected by info_lck: */
	XLogwrtRqst LogwrtRqst;
	XLogwrtResult LogwrtResult;
	uint32		ckptXidEpoch;	/* nextXID & epoch of latest checkpoint */
	TransactionId ckptXid;
	XLogRecPtr	asyncCommitLSN; /* LSN of newest async commit */
	uint32		lastRemovedLog; /* latest removed/recycled XLOG segment */
	uint32		lastRemovedSeg;

	/* Protected by WALWriteLock: */
	XLogCtlWrite Write;

	/* Protected by ChangeTrackingTransitionLock. */
	XLogRecPtr	lastChangeTrackingEndLoc;
								/*
								 * End + 1 of the last XLOG record inserted and
 								 * (possible) change tracked.
 								 */

	/* Resynchronize */
	bool		sendingResynchronizeTransitionMsg;
	slock_t		resynchronize_lck;		/* locks shared variables shown above */

	/*
	 * These values do not change after startup, although the pointed-to pages
	 * and xlblocks values certainly do.  Permission to read/write the pages
	 * and xlblocks values depends on WALInsertLock and WALWriteLock.
	 */
	char	   *pages;			/* buffers for unwritten XLOG pages */
	XLogRecPtr *xlblocks;		/* 1st byte ptr-s + XLOG_BLCKSZ */
	int			XLogCacheBlck;	/* highest allocated xlog buffer index */
	TimeLineID	ThisTimeLineID;

	/*
	 * SharedRecoveryInProgress indicates if we're still in crash or standby
	 * mode. Currently use of this variable is very limited for e.g. WAL receiver
	 * Protected by info_lck.
	 */
	bool		SharedRecoveryInProgress;

	/*
	 * recoveryWakeupLatch is used to wake up the startup process to continue
	 * WAL replay, if it is waiting for WAL to arrive or failover trigger file
	 * to appear.
	 */
	Latch		recoveryWakeupLatch;

	/*
	 * the standby's dbid when it runs.  Used in mmxlog to emit standby filepath.
	 * Protected by info_lck
	 */
	int16		standbyDbid;

	slock_t		info_lck;		/* locks shared variables shown above */

	/*
	 * Save the location of the last checkpoint record to enable supressing
	 * unnecessary checkpoint records -- when no new xlog has been written
	 * since the last one.
	 */
	bool 		haveLastCheckpointLoc;
	XLogRecPtr	lastCheckpointLoc;
	XLogRecPtr	lastCheckpointEndLoc;

	/*
	 * lastReplayedEndRecPtr points to end+1 of the last record successfully
	 * replayed.
	 */
	XLogRecPtr	lastReplayedEndRecPtr;

	/* current effective recovery target timeline */
	TimeLineID	RecoveryTargetTLI;

	/*
	 * timestamp of when we started replaying the current chunk of WAL data,
	 * only relevant for replication or archive recovery
	 */
	TimestampTz currentChunkStartTime;

	/*
	 * Save the redo range used in Pass 1 recovery so it can be used in subsequent passes.
	 */
	bool		multipleRecoveryPassesNeeded;
	XLogRecPtr	pass1StartLoc;
	XLogRecPtr	pass1LastLoc;
	XLogRecPtr	pass1LastCheckpointLoc;

	/*=================Pass 4 PersistentTable-Cat verification================*/
	/*If true integrity checks will be performed in Pass4.*/
	bool		integrityCheckNeeded;

	/*
	 * Currently set database and tablespace to be verified for database specific
	 * PT-Cat verification in Pass4. These fields also act as implicit flags
	 * PT-Cat which indicate if there are any more databases to perform
	 * PT-Cat verifications checks on.
	 */
	Oid			currentDatabaseToVerify;
	Oid			tablespaceOfCurrentDatabaseToVerify;

	/*Indicates if pass4 PT-Cat verification checks passed*/
	bool		pass4_PTCatVerificationPassed;
	/*==========Pass 4 PersistentTable-Cat verification End===================*/

} XLogCtlData;

static XLogCtlData *XLogCtl = NULL;

/*
 * We maintain an image of pg_control in shared memory.
 */
static ControlFileData *ControlFile = NULL;

typedef struct ControlFileWatch
{
	bool		watcherInitialized;
	XLogRecPtr	current_checkPointLoc;		/* current last check point record ptr */
	XLogRecPtr	current_prevCheckPointLoc;  /* current previous check point record ptr */
	XLogRecPtr	current_checkPointCopy_redo;
								/* current checkpointCopy value for
								 * next RecPtr available when we began to
								 * create CheckPoint (i.e. REDO start point) */

} ControlFileWatch;


/*
 * We keep the watcher in shared memory.
 */
static ControlFileWatch *ControlFileWatcher = NULL;

/*
 * Macros for managing XLogInsert state.  In most cases, the calling routine
 * has local copies of XLogCtl->Insert and/or XLogCtl->Insert->curridx,
 * so these are passed as parameters instead of being fetched via XLogCtl.
 */

/* Free space remaining in the current xlog page buffer */
#define INSERT_FREESPACE(Insert)  \
	(XLOG_BLCKSZ - ((Insert)->currpos - (char *) (Insert)->currpage))

/* Construct XLogRecPtr value for current insertion point */
#define INSERT_RECPTR(recptr,Insert,curridx)  \
	( \
	  (recptr).xlogid = XLogCtl->xlblocks[curridx].xlogid, \
	  (recptr).xrecoff = \
		XLogCtl->xlblocks[curridx].xrecoff - INSERT_FREESPACE(Insert) \
	)

#define PrevBufIdx(idx)		\
		(((idx) == 0) ? XLogCtl->XLogCacheBlck : ((idx) - 1))

#define NextBufIdx(idx)		\
		(((idx) == XLogCtl->XLogCacheBlck) ? 0 : ((idx) + 1))

/*
 * Private, possibly out-of-date copy of shared LogwrtResult.
 * See discussion above.
 */
static XLogwrtResult LogwrtResult = {{0, 0}, {0, 0}};

/*
 * Codes indicating where we got a WAL file from during recovery, or where
 * to attempt to get one.  These are chosen so that they can be OR'd together
 * in a bitmask state variable.
 */
#define XLOG_FROM_ARCHIVE		(1<<0)	/* Restored using restore_command */
#define XLOG_FROM_PG_XLOG		(1<<1)	/* Existing file in pg_xlog */
#define XLOG_FROM_STREAM		(1<<2)	/* Streamed from master */

/*
 * openLogFile is -1 or a kernel FD for an open log file segment.
 * When it's open, openLogOff is the current seek offset in the file.
 * openLogId/openLogSeg identify the segment.  These variables are only
 * used to write the XLOG, and so will normally refer to the active segment.
 */
static MirroredFlatFileOpen	mirroredLogFileOpen = MirroredFlatFileOpen_Init;
static uint32 openLogId = 0;
static uint32 openLogSeg = 0;
static uint32 openLogOff = 0;

/*
 * These variables are used similarly to the ones above, but for reading
 * the XLOG.  Note, however, that readOff generally represents the offset
 * of the page just read, not the seek position of the FD itself, which
 * will be just past that page.readLen indicates how much of the current
 * page has been read into readBuf, and readSource indicates where we got
 * the currently open file from.
 */
static int	readFile = -1;
static uint32 readId = 0;
static uint32 readSeg = 0;
static uint32 readOff = 0;
static uint32 readLen = 0;
static int	readSource = 0;		/* XLOG_FROM_* code */

/*
 * Keeps track of which sources we've tried to read the current WAL
 * record from and failed.
 */
static int	failedSources = 0;	/* OR of XLOG_FROM_* codes */

/*
 * These variables track when we last obtained some WAL data to process,
 * and where we got it from.  (XLogReceiptSource is initially the same as
 * readSource, but readSource gets reset to zero when we don't have data
 * to process right now.)
 */
static TimestampTz XLogReceiptTime = 0;
static int	XLogReceiptSource = 0;		/* XLOG_FROM_* code */

/* Buffer for currently read page (XLOG_BLCKSZ bytes) */
static char *readBuf = NULL;

/* Buffer for current ReadRecord result (expandable) */
static char *readRecordBuf = NULL;
static uint32 readRecordBufSize = 0;

/* State information for XLOG reading */
static XLogRecPtr ReadRecPtr;	/* start of last record read */
static XLogRecPtr EndRecPtr;	/* end+1 of last record read */
static XLogRecord *nextRecord = NULL;
static TimeLineID lastPageTLI = 0;
static TimeLineID lastSegmentTLI = 0;

static bool InRedo = false;

/*
 * Flag set by interrupt handlers for later service in the redo loop.
 */
static volatile sig_atomic_t got_SIGHUP = false;
static volatile sig_atomic_t shutdown_requested = false;

/*
 * Flag set when executing a restore command, to tell SIGTERM signal handler
 * that it's safe to just proc_exit.
 */
static volatile sig_atomic_t in_restore_command = false;

static void XLogArchiveNotify(const char *xlog);
static void XLogArchiveNotifySeg(uint32 log, uint32 seg);
static bool XLogArchiveCheckDone(const char *xlog);
static bool XLogArchiveIsBusy(const char *xlog);
static void XLogArchiveCleanup(const char *xlog);
static void exitArchiveRecovery(TimeLineID endTLI,
					uint32 endLogId, uint32 endLogSeg);
static bool recoveryStopsHere(XLogRecord *record, bool *includeThis);
static void CheckPointGuts(XLogRecPtr checkPointRedo, int flags);
static void Checkpoint_RecoveryPass(XLogRecPtr checkPointRedo);

static bool XLogCheckBuffer(XLogRecData *rdata, bool holdsExclusiveLock,
							bool wal_check_consistency_enabled,
							XLogRecPtr *lsn, BkpBlock *bkpb);
static void RestoreBackupBlockContents(XLogRecPtr lsn, BkpBlock bkpb,
				char *blk, bool get_cleanup_lock, bool keep_buffer);

static bool AdvanceXLInsertBuffer(bool new_segment);
static void XLogWrite(XLogwrtRqst WriteRqst, bool flexible, bool xlog_switch);
static void XLogFileInit(
			 MirroredFlatFileOpen *mirroredOpen,
			 uint32 log, uint32 seg,
			 bool *use_existent, bool use_lock);
static bool InstallXLogFileSegment(uint32 *log, uint32 *seg, char *tmppath,
					   bool find_free, int *max_advance,
					   bool use_lock, char *tmpsimpleFileName);
static void XLogFileClose(void);
static void XLogFileOpen(
				MirroredFlatFileOpen *mirroredOpen,
				uint32 log,
				uint32 seg);

static bool StartupXLOG_Pass4_CheckIfAnyInDoubtPreparedTransactions(void);
static void StartupXLOG_Pass4_NonDBSpecificPTCatVerification(void);
static void StartupXLOG_Pass4_DBSpecificPTCatVerification(void);
static bool StartupXLOG_Pass4_GetDBForPTCatVerification(void);

static bool XLogPageRead(XLogRecPtr *RecPtr, int emode, bool fetching_ckpt,
			 bool randAccess);

static void PreallocXlogFiles(XLogRecPtr endptr);
<<<<<<< HEAD
static void UpdateLastRemovedPtr(char *filename);
=======
static void RemoveOldXlogFiles(uint32 log, uint32 seg, XLogRecPtr endptr);
static void ValidateXLOGDirectoryStructure(void);
>>>>>>> 38e93482
static void CleanupBackupHistory(void);
static XLogRecord *ReadCheckpointRecord(XLogRecPtr RecPtr, int whichChkpt);
static bool ValidXLOGHeader(XLogPageHeader hdr, int emode, bool segmentonly);

typedef struct CheckpointExtendedRecord
{
	TMGXACT_CHECKPOINT	*dtxCheckpoint;
	uint32				dtxCheckpointLen;
	MasterMirrorCheckpointInfo	masterMirroringCheckpoint;
	uint32				masterMirroringCheckpointLen;
	prepared_transaction_agg_state  *ptas;
} CheckpointExtendedRecord;

static void UnpackCheckPointRecord(XLogRecord *record,
								   CheckpointExtendedRecord *ckptExtended);
static bool existsTimeLineHistory(TimeLineID probeTLI);
static TimeLineID findNewestTimeLine(TimeLineID startTLI);
static void writeTimeLineHistory(TimeLineID newTLI, TimeLineID parentTLI,
					 TimeLineID endTLI,
					 uint32 endLogId, uint32 endLogSeg);
static void ControlFileWatcherSaveInitial(void);
static void ControlFileWatcherCheckForChange(void);
static bool XLogGetWriteAndFlushedLoc(XLogRecPtr *writeLoc, XLogRecPtr *flushedLoc);
static XLogRecPtr XLogInsert_Internal(RmgrId rmid, uint8 info, XLogRecData *rdata, TransactionId headerXid);
static void WriteControlFile(void);
static void ReadControlFile(void);

static char *str_time(pg_time_t tnow);

static void xlog_outrec(StringInfo buf, XLogRecord *record);
static void pg_start_backup_callback(int code, Datum arg);
static bool read_backup_label(XLogRecPtr *checkPointLoc, bool *backupEndRequired);
static void rm_redo_error_callback(void *arg);
static int get_sync_bit(int method);
static void ValidateXLOGDirectoryStructure(void);

/* New functions added for WAL replication */
static void SetCurrentChunkStartTime(TimestampTz xtime);
static int XLogFileReadAnyTLI(uint32 log, uint32 seg, int emode, int sources);
static void XLogProcessCheckpointRecord(XLogRecord *rec, XLogRecPtr loc);

typedef struct RedoErrorCallBack
{
	XLogRecPtr	location;

	XLogRecord 	*record;
} RedoErrorCallBack;

static int XLogGetEof(XLogRecPtr *eofRecPtr);

static	int XLogFillZero(
				 uint32	logId,
				 uint32	seg,
				 uint32	startOffset,
				 uint32	endOffset);

static int XLogReconcileEofInternal(
							 XLogRecPtr	startLocation,
							 XLogRecPtr	endLocation);

void HandleStartupProcInterrupts(void);
static bool CheckForStandbyTrigger(void);

static void GetXLogCleanUpTo(XLogRecPtr recptr, uint32 *_logId, uint32 *_logSeg);
static void checkXLogConsistency(XLogRecord *record, XLogRecPtr EndRecPtr);

static char *XLogContiguousCopy(
	XLogRecord 		*record,

	XLogRecData 	*rdata)
{
	XLogRecData *rdt;
	int32 len;
	char *buffer;

	rdt = rdata;
	len = SizeOfXLogRecord;
	while (rdt != NULL)
	{
		if (rdt->data != NULL)
		{
			len += rdt->len;
		}
		rdt = rdt->next;
	}

	buffer = (char*)palloc(len);

	memcpy(buffer, record, SizeOfXLogRecord);
	rdt = rdata;
	len = SizeOfXLogRecord;
	while (rdt != NULL)
	{
		if (rdt->data != NULL)
		{
			memcpy(&buffer[len], rdt->data, rdt->len);
			len += rdt->len;
		}
		rdt = rdt->next;
	}

	return buffer;
}

/*
 * Insert an XLOG record having the specified RMID and info bytes,
 * with the body of the record being the data chunk(s) described by
 * the rdata chain (see xlog.h for notes about rdata).
 *
 * Returns XLOG pointer to end of record (beginning of next record).
 * This can be used as LSN for data pages affected by the logged action.
 * (LSN is the XLOG point up to which the XLOG must be flushed to disk
 * before the data page can be written out.  This implements the basic
 * WAL rule "write the log before the data".)
 *
 * NB: this routine feels free to scribble on the XLogRecData structs,
 * though not on the data they reference.  This is OK since the XLogRecData
 * structs are always just temporaries in the calling code.
 */
XLogRecPtr
XLogInsert(RmgrId rmid, uint8 info, XLogRecData *rdata)
{
	return XLogInsert_Internal(rmid, info, rdata, GetCurrentTransactionIdIfAny());
}

XLogRecPtr
XLogInsert_OverrideXid(RmgrId rmid, uint8 info, XLogRecData *rdata, TransactionId overrideXid)
{
	return XLogInsert_Internal(rmid, info, rdata, overrideXid);
}


static XLogRecPtr
XLogInsert_Internal(RmgrId rmid, uint8 info, XLogRecData *rdata, TransactionId headerXid)
{

	XLogCtlInsert *Insert = &XLogCtl->Insert;
	XLogRecord *record;
	XLogContRecord *contrecord;
	XLogRecPtr	RecPtr;
	XLogRecPtr	WriteRqst;
	uint32		freespace;
	int			curridx;
	XLogRecData *rdt;
	char 		*rdatabuf = NULL;
	Buffer		dtbuf[XLR_MAX_BKP_BLOCKS];
	bool		dtbuf_bkp[XLR_MAX_BKP_BLOCKS];
	BkpBlock	dtbuf_xlg[XLR_MAX_BKP_BLOCKS];
	XLogRecPtr	dtbuf_lsn[XLR_MAX_BKP_BLOCKS];
	XLogRecData dtbuf_rdt1[XLR_MAX_BKP_BLOCKS];
	XLogRecData dtbuf_rdt2[XLR_MAX_BKP_BLOCKS];
	XLogRecData dtbuf_rdt3[XLR_MAX_BKP_BLOCKS];
	pg_crc32	rdata_crc;
	uint32		len,
				write_len;
	unsigned	i;
	bool		updrqst;
	bool		doPageWrites;
	bool		isLogSwitch = (rmid == RM_XLOG_ID && info == XLOG_SWITCH);
	bool		rdata_iscopy = false;
	uint8       extended_info = 0;

    /* Safety check in case our assumption is ever broken. */
	/* NOTE: This is slightly modified from the one in xact.c -- the test for */
 	/* NOTE: seqXlogWrite is omitted... */
	/* NOTE: some local-only changes are OK */
 	if (Gp_role == GP_ROLE_EXECUTE && !Gp_is_writer)
 	{
 		/*
 	     * we better only do really minor things on the reader that result
 	     * in writing to the xlog here at commit.  for now sequences
 	     * should be the only one
 	     */
		if (DistributedTransactionContext == DTX_CONTEXT_LOCAL_ONLY)
		{
			/* MPP-1687: readers may under some circumstances extend the CLOG
			 * rmid == RM_CLOG_ID and info having CLOG_ZEROPAGE set */
			elog(LOG, "Reader qExec committing LOCAL_ONLY changes. (%d %d)", rmid, info);
		}
		else
		{
			/*
			 * We are allowing the QE Reader to write to support error tables.
			 */
			elog(DEBUG1, "Reader qExec writing changes. (%d %d)", rmid, info);
#ifdef nothing
			ereport(ERROR,
					(errmsg("Reader qExec had local changes to commit! (rmid = %u)",
							rmid),
					 errdetail("A Reader qExec tried to commit local changes.  "
							   "Only the single Writer qExec can do so. "),
					 errhint("This is most likely the result of a feature being turned "
							 "on that violates the single WRITER principle")));
#endif
		}
 	}

	/* info's high bits are reserved for use by me */
	if (info & XLR_INFO_MASK)
		elog(PANIC, "invalid xlog info mask %02X", info);

	TRACE_POSTGRESQL_XLOG_INSERT(rmid, info);

	/*
	 * In bootstrap mode, we don't actually log anything but XLOG resources;
	 * return a phony record pointer.
	 */
	if (IsBootstrapProcessingMode() && rmid != RM_XLOG_ID)
	{
		RecPtr.xlogid = 0;
		RecPtr.xrecoff = SizeOfXLogLongPHD;		/* start of 1st chkpt record */
		return RecPtr;
	}

	/*
	 * Enforce consistency checks for this record if user is looking for
	 * it. Do this before at the beginning of this routine to give the
	 * possibility for callers of XLogInsert() to pass XLR_CHECK_CONSISTENCY
	 * directly for a record.
	 */
	if (wal_consistency_checking[rmid])
		extended_info |= XLR_CHECK_CONSISTENCY;

	/*
	 * Here we scan the rdata chain, determine which buffers must be backed
	 * up, and compute the CRC values for the data.  Note that the record
	 * header isn't added into the CRC initially since we don't know the final
	 * length or info bits quite yet.  Thus, the CRC will represent the CRC of
	 * the whole record in the order "rdata, then backup blocks, then record
	 * header".
	 *
	 * We may have to loop back to here if a race condition is detected below.
	 * We could prevent the race by doing all this work while holding the
	 * insert lock, but it seems better to avoid doing CRC calculations while
	 * holding the lock.  This means we have to be careful about modifying the
	 * rdata chain until we know we aren't going to loop back again.  The only
	 * change we allow ourselves to make earlier is to set rdt->data = NULL in
	 * chain items we have decided we will have to back up the whole buffer
	 * for.  This is OK because we will certainly decide the same thing again
	 * for those items if we do it over; doing it here saves an extra pass
	 * over the chain later.
	 */
begin:;
	for (i = 0; i < XLR_MAX_BKP_BLOCKS; i++)
	{
		dtbuf[i] = InvalidBuffer;
		dtbuf_bkp[i] = false;
	}

	/*
	 * Decide if we need to do full-page writes in this XLOG record: true if
	 * full_page_writes is on or we have a PITR request for it.  Since we
	 * don't yet have the insert lock, forcePageWrites could change under us,
	 * but we'll recheck it once we have the lock.
	 */
	doPageWrites = fullPageWrites || Insert->forcePageWrites;

	INIT_CRC32C(rdata_crc);
	len = 0;
	for (rdt = rdata;;)
	{
		if (rdt->buffer == InvalidBuffer)
		{
			/* Simple data, just include it */
			len += rdt->len;
			COMP_CRC32C(rdata_crc, rdt->data, rdt->len);
		}
		else
		{
			/* Find info for buffer */
			for (i = 0; i < XLR_MAX_BKP_BLOCKS; i++)
			{
				if (rdt->buffer == dtbuf[i])
				{
					/*
					 * Buffer already referenced by earlier chain item and
					 * will be applied then only ignore it. Block can exist
					 * for consistency check purpose and hence should include
					 * original data along if its only for that purpose.
					 */
					if (dtbuf_bkp[i] && (dtbuf_xlg[i].block_info & BLOCK_APPLY))
						rdt->data = NULL;
					else if (rdt->data)
					{
						len += rdt->len;
						COMP_CRC32C(rdata_crc, rdt->data, rdt->len);
					}
					break;
				}
				if (dtbuf[i] == InvalidBuffer)
				{
					/* OK, put it in this slot */
					dtbuf[i] = rdt->buffer;

					if (doPageWrites && XLogCheckBuffer(rdt, true,
										(extended_info & XLR_CHECK_CONSISTENCY) != 0,
										&(dtbuf_lsn[i]), &(dtbuf_xlg[i])))
					{
						dtbuf_bkp[i] = true;

						if (dtbuf_xlg[i].block_info & BLOCK_APPLY)
							rdt->data = NULL;
						else
						{
							if (rdt->data)
							{
								len += rdt->len;
								COMP_CRC32C(rdata_crc, rdt->data, rdt->len);
							}
						}
					}
					else if (rdt->data)
					{
						len += rdt->len;
						COMP_CRC32C(rdata_crc, rdt->data, rdt->len);
					}
					break;
				}
			}
			if (i >= XLR_MAX_BKP_BLOCKS)
				elog(PANIC, "can backup at most %d blocks per xlog record",
					 XLR_MAX_BKP_BLOCKS);
		}
		/* Break out of loop when rdt points to last chain item */
		if (rdt->next == NULL)
			break;
		rdt = rdt->next;
	}

	/*
	 * Now add the backup block headers and data into the CRC
	 */
	for (i = 0; i < XLR_MAX_BKP_BLOCKS; i++)
	{
		if (dtbuf_bkp[i])
		{
			BkpBlock   *bkpb = &(dtbuf_xlg[i]);
			char	   *page;

			COMP_CRC32C(rdata_crc,
					   (char *) bkpb,
					   sizeof(BkpBlock));
			page = (char *) BufferGetBlock(dtbuf[i]);
			if (bkpb->hole_length == 0)
			{
				COMP_CRC32C(rdata_crc, page, BLCKSZ);
			}
			else
			{
				/* must skip the hole */
				COMP_CRC32C(rdata_crc, page, bkpb->hole_offset);
				COMP_CRC32C(rdata_crc,
						   page + (bkpb->hole_offset + bkpb->hole_length),
						   BLCKSZ - (bkpb->hole_offset + bkpb->hole_length));
			}
		}
	}

	/*
	 * NOTE: We disallow len == 0 because it provides a useful bit of extra
	 * error checking in ReadRecord.  This means that all callers of
	 * XLogInsert must supply at least some not-in-a-buffer data.  However, we
	 * make an exception for XLOG SWITCH records because we don't want them to
	 * ever cross a segment boundary.
	 */
	if (len == 0 && !isLogSwitch)
		elog(PANIC, "invalid xlog record length %u", len);

	START_CRIT_SECTION();

	/* Now wait to get insert lock */
	LWLockAcquire(WALInsertLock, LW_EXCLUSIVE);

	/*
	 * Check to see if my RedoRecPtr is out of date.  If so, may have to go
	 * back and recompute everything.  This can only happen just after a
	 * checkpoint, so it's better to be slow in this case and fast otherwise.
	 *
	 * If we aren't doing full-page writes then RedoRecPtr doesn't actually
	 * affect the contents of the XLOG record, so we'll update our local copy
	 * but not force a recomputation.
	 */
	if (!XLByteEQ(RedoRecPtr, Insert->RedoRecPtr))
	{
		Assert(XLByteLT(RedoRecPtr, Insert->RedoRecPtr));
		RedoRecPtr = Insert->RedoRecPtr;

		if (doPageWrites)
		{
			for (i = 0; i < XLR_MAX_BKP_BLOCKS; i++)
			{
				if (dtbuf[i] == InvalidBuffer)
					continue;
				if (dtbuf_bkp[i] == false &&
					XLByteLE(dtbuf_lsn[i], RedoRecPtr))
				{
					/*
					 * Oops, this buffer now needs to be backed up, but we
					 * didn't think so above.  Start over.
					 */
					LWLockRelease(WALInsertLock);

					END_CRIT_SECTION();
					goto begin;
				}
			}
		}
	}

	/*
	 * Also check to see if forcePageWrites was just turned on; if we weren't
	 * already doing full-page writes then go back and recompute. (If it was
	 * just turned off, we could recompute the record without full pages, but
	 * we choose not to bother.)
	 */
	if (Insert->forcePageWrites && !doPageWrites)
	{
		/* Oops, must redo it with full-page data */
		LWLockRelease(WALInsertLock);
		END_CRIT_SECTION();
		goto begin;
	}

	/*
	 * Make additional rdata chain entries for the backup blocks, so that we
	 * don't need to special-case them in the write loop.  Note that we have
	 * now irrevocably changed the input rdata chain.  At the exit of this
	 * loop, write_len includes the backup block data.
	 *
	 * Also set the appropriate info bits to show which buffers were backed
	 * up. The i'th XLR_SET_BKP_BLOCK bit corresponds to the i'th distinct
	 * buffer value (ignoring InvalidBuffer) appearing in the rdata chain.
	 */
	write_len = len;
	for (i = 0; i < XLR_MAX_BKP_BLOCKS; i++)
	{
		BkpBlock   *bkpb;
		char	   *page;

		if (!dtbuf_bkp[i])
			continue;

		info |= XLR_SET_BKP_BLOCK(i);

		bkpb = &(dtbuf_xlg[i]);
		page = (char *) BufferGetBlock(dtbuf[i]);

		rdt->next = &(dtbuf_rdt1[i]);
		rdt = rdt->next;

		rdt->data = (char *) bkpb;
		rdt->len = sizeof(BkpBlock);
		write_len += sizeof(BkpBlock);

		rdt->next = &(dtbuf_rdt2[i]);
		rdt = rdt->next;

		if (bkpb->hole_length == 0)
		{
			rdt->data = page;
			rdt->len = BLCKSZ;
			write_len += BLCKSZ;
			rdt->next = NULL;
		}
		else
		{
			/* must skip the hole */
			rdt->data = page;
			rdt->len = bkpb->hole_offset;
			write_len += bkpb->hole_offset;

			rdt->next = &(dtbuf_rdt3[i]);
			rdt = rdt->next;

			rdt->data = page + (bkpb->hole_offset + bkpb->hole_length);
			rdt->len = BLCKSZ - (bkpb->hole_offset + bkpb->hole_length);
			write_len += rdt->len;
			rdt->next = NULL;
		}
	}

	/*
	 * If we backed up any full blocks and online backup is not in progress,
	 * mark the backup blocks as removable.  This allows the WAL archiver to
	 * know whether it is safe to compress archived WAL data by transforming
	 * full-block records into the non-full-block format.
	 *
	 * Note: we could just set the flag whenever !forcePageWrites, but
	 * defining it like this leaves the info bit free for some potential other
	 * use in records without any backup blocks.
	 */
	if ((info & XLR_BKP_BLOCK_MASK) && !Insert->forcePageWrites)
		info |= XLR_BKP_REMOVABLE;

	/*
	 * If there isn't enough space on the current XLOG page for a record
	 * header, advance to the next page (leaving the unused space as zeroes).
	 */
	updrqst = false;
	freespace = INSERT_FREESPACE(Insert);
	if (freespace < SizeOfXLogRecord)
	{
		updrqst = AdvanceXLInsertBuffer(false);
		freespace = INSERT_FREESPACE(Insert);
	}

	/* Compute record's XLOG location */
	curridx = Insert->curridx;
	INSERT_RECPTR(RecPtr, Insert, curridx);

	/*
	 * If the record is an XLOG_SWITCH, and we are exactly at the start of a
	 * segment, we need not insert it (and don't want to because we'd like
	 * consecutive switch requests to be no-ops).  Instead, make sure
	 * everything is written and flushed through the end of the prior segment,
	 * and return the prior segment's end address.
	 */
	if (isLogSwitch &&
		(RecPtr.xrecoff % XLogSegSize) == SizeOfXLogLongPHD)
	{
		/* We can release insert lock immediately */
		LWLockRelease(WALInsertLock);

		RecPtr.xrecoff -= SizeOfXLogLongPHD;
		if (RecPtr.xrecoff == 0)
		{
			/* crossing a logid boundary */
			RecPtr.xlogid -= 1;
			RecPtr.xrecoff = XLogFileSize;
		}

		LWLockAcquire(WALWriteLock, LW_EXCLUSIVE);
		LogwrtResult = XLogCtl->Write.LogwrtResult;
		if (!XLByteLE(RecPtr, LogwrtResult.Flush))
		{
			XLogwrtRqst FlushRqst;

			FlushRqst.Write = RecPtr;
			FlushRqst.Flush = RecPtr;
			XLogWrite(FlushRqst, false, false);
		}
		LWLockRelease(WALWriteLock);

		END_CRIT_SECTION();

		return RecPtr;
	}

	/* Insert record header */

	record = (XLogRecord *) Insert->currpos;
	record->xl_prev = Insert->PrevRecord;
	record->xl_xid = headerXid;
	record->xl_tot_len = SizeOfXLogRecord + write_len;
	record->xl_len = len;		/* doesn't include backup blocks */
	record->xl_info = info;
	record->xl_rmid = rmid;
	record->xl_extended_info = extended_info;

	/* Now we can finish computing the record's CRC */
	COMP_CRC32C(rdata_crc, (char *) record + sizeof(pg_crc32),
			   SizeOfXLogRecord - sizeof(pg_crc32));
	FIN_CRC32C(rdata_crc);
	record->xl_crc = rdata_crc;

	/* Record begin of record in appropriate places */
	ProcLastRecPtr = RecPtr;
	Insert->PrevRecord = RecPtr;

	ProcLastRecTotalLen = record->xl_tot_len;
	ProcLastRecDataLen = write_len;

	Insert->currpos += SizeOfXLogRecord;
	freespace -= SizeOfXLogRecord;

	if (Debug_xlog_insert_print)
	{
		StringInfoData buf;
		char *contiguousCopy;

		initStringInfo(&buf);
		appendStringInfo(&buf, "XLOG INSERT @ %s, total length %u, data length %u: ",
						 XLogLocationToString(&RecPtr),
						 ProcLastRecTotalLen,
						 ProcLastRecDataLen);
		xlog_outrec(&buf, record);

		contiguousCopy = XLogContiguousCopy(record, rdata);
		appendStringInfo(&buf, " - ");
		RmgrTable[record->xl_rmid].rm_desc(&buf, RecPtr, (XLogRecord*)contiguousCopy);
		pfree(contiguousCopy);

		elog(LOG, "%s", buf.data);
		pfree(buf.data);
	}

	/*
	 * Always copy of the relevant rdata information in case we discover below we
	 * are in 'Change Tracking' mode and need to call ChangeTracking_AddRecordFromXlog().
	 */

	rdatabuf = ChangeTracking_CopyRdataBuffers(rdata, rmid, info, &rdata_iscopy);

	/*
	 * Append the data, including backup blocks if any
	 */
	while (write_len)
	{
		while (rdata->data == NULL)
			rdata = rdata->next;

		if (freespace > 0)
		{
			if (rdata->len > freespace)
			{
				memcpy(Insert->currpos, rdata->data, freespace);
				rdata->data += freespace;
				rdata->len -= freespace;
				write_len -= freespace;
			}
			else
			{
				/* enough room to write whole data. do it. */
				memcpy(Insert->currpos, rdata->data, rdata->len);
				freespace -= rdata->len;
				write_len -= rdata->len;
				Insert->currpos += rdata->len;
				rdata = rdata->next;
				continue;
			}
		}

		/* Use next buffer */
		updrqst = AdvanceXLInsertBuffer(false);
		curridx = Insert->curridx;
		/* Insert cont-record header */
		Insert->currpage->xlp_info |= XLP_FIRST_IS_CONTRECORD;
		contrecord = (XLogContRecord *) Insert->currpos;
		contrecord->xl_rem_len = write_len;
		Insert->currpos += SizeOfXLogContRecord;
		freespace = INSERT_FREESPACE(Insert);
	}

	/* Ensure next record will be properly aligned */
	Insert->currpos = (char *) Insert->currpage +
		MAXALIGN(Insert->currpos - (char *) Insert->currpage);
	freespace = INSERT_FREESPACE(Insert);

	/*
	 * The recptr I return is the beginning of the *next* record. This will be
	 * stored as LSN for changed data pages...
	 */
	INSERT_RECPTR(RecPtr, Insert, curridx);

	/*
	 * If the record is an XLOG_SWITCH, we must now write and flush all the
	 * existing data, and then forcibly advance to the start of the next
	 * segment.  It's not good to do this I/O while holding the insert lock,
	 * but there seems too much risk of confusion if we try to release the
	 * lock sooner.  Fortunately xlog switch needn't be a high-performance
	 * operation anyway...
	 */
	if (isLogSwitch)
	{
		XLogCtlWrite *Write = &XLogCtl->Write;
		XLogwrtRqst FlushRqst;
		XLogRecPtr	OldSegEnd;

		TRACE_POSTGRESQL_XLOG_SWITCH();

		LWLockAcquire(WALWriteLock, LW_EXCLUSIVE);

		/*
		 * Flush through the end of the page containing XLOG_SWITCH, and
		 * perform end-of-segment actions (eg, notifying archiver).
		 */
		WriteRqst = XLogCtl->xlblocks[curridx];
		FlushRqst.Write = WriteRqst;
		FlushRqst.Flush = WriteRqst;
		XLogWrite(FlushRqst, false, true);

		/* Set up the next buffer as first page of next segment */
		/* Note: AdvanceXLInsertBuffer cannot need to do I/O here */
		(void) AdvanceXLInsertBuffer(true);

		/* There should be no unwritten data */
		curridx = Insert->curridx;
		Assert(curridx == Write->curridx);

		/* Compute end address of old segment */
		OldSegEnd = XLogCtl->xlblocks[curridx];
		OldSegEnd.xrecoff -= XLOG_BLCKSZ;
		if (OldSegEnd.xrecoff == 0)
		{
			/* crossing a logid boundary */
			OldSegEnd.xlogid -= 1;
			OldSegEnd.xrecoff = XLogFileSize;
		}

		/* Make it look like we've written and synced all of old segment */
		LogwrtResult.Write = OldSegEnd;
		LogwrtResult.Flush = OldSegEnd;

		/*
		 * Update shared-memory status --- this code should match XLogWrite
		 */
		{
			/* use volatile pointer to prevent code rearrangement */
			volatile XLogCtlData *xlogctl = XLogCtl;

			SpinLockAcquire(&xlogctl->info_lck);
			xlogctl->LogwrtResult = LogwrtResult;
			if (XLByteLT(xlogctl->LogwrtRqst.Write, LogwrtResult.Write))
				xlogctl->LogwrtRqst.Write = LogwrtResult.Write;
			if (XLByteLT(xlogctl->LogwrtRqst.Flush, LogwrtResult.Flush))
				xlogctl->LogwrtRqst.Flush = LogwrtResult.Flush;
			SpinLockRelease(&xlogctl->info_lck);
		}

		Write->LogwrtResult = LogwrtResult;

		LWLockRelease(WALWriteLock);

		updrqst = false;		/* done already */
	}
	else
	{
		/* normal case, ie not xlog switch */

		/* Need to update shared LogwrtRqst if some block was filled up */
		if (freespace < SizeOfXLogRecord)
		{
			/* curridx is filled and available for writing out */
			updrqst = true;
		}
		else
		{
			/* if updrqst already set, write through end of previous buf */
			curridx = PrevBufIdx(curridx);
		}
		WriteRqst = XLogCtl->xlblocks[curridx];
	}

	/*
	 * Use this lock to make sure we add Change Tracking records correctly.
	 *
	 * IMPORTANT: Acquiring this lock must be done AFTER ALL WRITE AND FSYNC calls under
	 * WALInsertLock.  Otherwise, the write suspension that occurs as a natural part of
	 * mirror communication loss and fault handling would suspend us and cause a deadlock.
	 *
	 * When this lock is held EXCLUSIVE, we are in transition from 'In Sync' to
	 * 'Change Tracking'.  During that time other processes are initializing the
	 * 'Change Tracking' log with information since the last checkpoint.  Thus, we need to
	 * wait here before we add our information.
	 */
	LWLockAcquire(ChangeTrackingTransitionLock, LW_SHARED);

	if (Debug_print_xlog_relation_change_info && rdatabuf != NULL)
	{
		bool skipIssue;

		skipIssue =
			ChangeTracking_PrintRelationChangeInfo(
												rmid,
												info,
												(void *)rdatabuf,
												&RecPtr,
												/* weAreGeneratingXLogNow */ true,
												/* printSkipIssuesOnly */ Debug_print_xlog_relation_change_info_skip_issues_only);

		if (Debug_print_xlog_relation_change_info_backtrace_skip_issues &&
			skipIssue)
		{
			/* Code for investigating MPP-13909, will be removed as part of the fix */
			elog(WARNING, 
				 "ChangeTracking_PrintRelationChangeInfo hang skipIssue %s",
				 (skipIssue ? "true" : "false"));
			
			for (int i=0; i < 24 * 60; i++)
			{
				pg_usleep(60000000L); /* 60 sec */
			}
			Insist(0);
			debug_backtrace();
		}
	}

	/* if needed, send this record to the changetracker */
	if (ChangeTracking_ShouldTrackChanges() && rdatabuf != NULL)
	{
		ChangeTracking_AddRecordFromXlog(rmid, info, (void *)rdatabuf, &RecPtr);
	}

	/*
	 * Last LSN location has to be tracked also when no mirrors are configured
	 * in order to handle gpaddmirrors correctly
	 */
	XLogCtl->lastChangeTrackingEndLoc = RecPtr;

	if(rdata_iscopy)
	{
		if (rdatabuf != NULL)
		{
			pfree(rdatabuf);
			rdatabuf = NULL;
		}
		rdata_iscopy = false;
	}

	LWLockRelease(ChangeTrackingTransitionLock);

	LWLockRelease(WALInsertLock);

	if (updrqst)
	{
		/* use volatile pointer to prevent code rearrangement */
		volatile XLogCtlData *xlogctl = XLogCtl;

		SpinLockAcquire(&xlogctl->info_lck);
		/* advance global request to include new block(s) */
		if (XLByteLT(xlogctl->LogwrtRqst.Write, WriteRqst))
			xlogctl->LogwrtRqst.Write = WriteRqst;
		/* update local result copy while I have the chance */
		LogwrtResult = xlogctl->LogwrtResult;
		SpinLockRelease(&xlogctl->info_lck);
	}

	XactLastRecEnd = RecPtr;

	END_CRIT_SECTION();

	return RecPtr;
}

XLogRecPtr
XLogLastInsertBeginLoc(void)
{
	return ProcLastRecPtr;
}

XLogRecPtr
XLogLastInsertEndLoc(void)
{
	return XactLastRecEnd;
}

XLogRecPtr
XLogLastChangeTrackedLoc(void)
{
	return XLogCtl->lastChangeTrackingEndLoc;
}

uint32
XLogLastInsertTotalLen(void)
{
	return ProcLastRecTotalLen;
}

uint32
XLogLastInsertDataLen(void)
{
	return ProcLastRecDataLen;
}

/*
 * Determine whether the buffer referenced by an XLogRecData item has to
 * be backed up, and if so fill a BkpBlock struct for it.  In any case
 * save the buffer's LSN at *lsn.
 */
static bool
XLogCheckBuffer(XLogRecData *rdata, bool holdsExclusiveLock,
				bool wal_check_consistency_enabled,
				XLogRecPtr *lsn, BkpBlock *bkpb)
{
	Page		page;
	bool needs_backup;

	page = BufferGetPage(rdata->buffer);

	/*
	 * We assume page LSN is first data on *every* page that can be passed
	 * to XLogInsert, whether it has the standard page layout or not. We
	 * don't need to take the buffer header lock for PageGetLSN if we hold
	 * an exclusive lock on the page and/or the relation.
	 */
	if (holdsExclusiveLock)
		*lsn = PageGetLSN(page);
	else
		*lsn = BufferGetLSNAtomic(rdata->buffer);

	needs_backup = XLByteLE(((PageHeader) page)->pd_lsn, RedoRecPtr);

	if (needs_backup || wal_check_consistency_enabled)
	{
		/*
		 * The page needs to be backed up, so set up *bkpb
		 */
<<<<<<< HEAD
		bkpb->node = BufferGetFileNode(rdata->buffer);
		bkpb->block = BufferGetBlockNumber(rdata->buffer);
		bkpb->block_info = 0;

		/*
		 * If WAL consistency checking is enabled for the
		 * resource manager of this WAL record, a full-page
		 * image is included in the record for the block
		 * modified. During redo, the full-page is replayed
		 * only if block_apply is set.
		 */
		if (needs_backup)
			bkpb->block_info |= BLOCK_APPLY;
=======
		BufferGetTag(rdata->buffer, &bkpb->node, &bkpb->fork, &bkpb->block);
>>>>>>> 38e93482

		if (rdata->buffer_std)
		{
			/* Assume we can omit data between pd_lower and pd_upper */
			uint16		lower = ((PageHeader) page)->pd_lower;
			uint16		upper = ((PageHeader) page)->pd_upper;

			if (lower >= SizeOfPageHeaderData &&
				upper > lower &&
				upper <= BLCKSZ)
			{
				bkpb->hole_offset = lower;
				bkpb->hole_length = upper - lower;
			}
			else
			{
				/* No "hole" to compress out */
				bkpb->hole_offset = 0;
				bkpb->hole_length = 0;
			}
		}
		else
		{
			/* Not a standard page header, don't try to eliminate "hole" */
			bkpb->hole_offset = 0;
			bkpb->hole_length = 0;
		}

		return true;			/* buffer requires backup */
	}

	return false;				/* buffer does not need to be backed up */
}

/*
 * XLogArchiveNotify
 *
 * Create an archive notification file
 *
 * The name of the notification file is the message that will be picked up
 * by the archiver, e.g. we write 0000000100000001000000C6.ready
 * and the archiver then knows to archive XLOGDIR/0000000100000001000000C6,
 * then when complete, rename it to 0000000100000001000000C6.done
 */
static void
XLogArchiveNotify(const char *xlog)
{
	char		archiveStatusPath[MAXPGPATH];
	FILE	   *fd;

	/* insert an otherwise empty file called <XLOG>.ready */
	StatusFilePath(archiveStatusPath, xlog, ".ready");
	fd = AllocateFile(archiveStatusPath, "w");
	if (fd == NULL)
	{
		ereport(LOG,
				(errcode_for_file_access(),
				 errmsg("could not create archive status file \"%s\": %m",
						archiveStatusPath)));
		return;
	}
	if (FreeFile(fd))
	{
		ereport(LOG,
				(errcode_for_file_access(),
				 errmsg("could not write archive status file \"%s\": %m",
						archiveStatusPath)));
		return;
	}

	/* Notify archiver that it's got something to do */
	if (IsUnderPostmaster)
		SendPostmasterSignal(PMSIGNAL_WAKEN_ARCHIVER);
}

/*
 * Convenience routine to notify using log/seg representation of filename
 */
static void
XLogArchiveNotifySeg(uint32 log, uint32 seg)
{
	char		xlog[MAXFNAMELEN];

	XLogFileName(xlog, ThisTimeLineID, log, seg);
	XLogArchiveNotify(xlog);
}

/*
 * XLogArchiveCheckDone
 *
 * This is called when we are ready to delete or recycle an old XLOG segment
 * file or backup history file.  If it is okay to delete it then return true.
 * If it is not time to delete it, make sure a .ready file exists, and return
 * false.
 *
 * If <XLOG>.done exists, then return true; else if <XLOG>.ready exists,
 * then return false; else create <XLOG>.ready and return false.
 *
 * The reason we do things this way is so that if the original attempt to
 * create <XLOG>.ready fails, we'll retry during subsequent checkpoints.
 */
static bool
XLogArchiveCheckDone(const char *xlog)
{
	char		archiveStatusPath[MAXPGPATH];
	struct stat stat_buf;

	/* Always deletable if archiving is off */
	if (!XLogArchivingActive())
		return true;

	/* First check for .done --- this means archiver is done with it */
	StatusFilePath(archiveStatusPath, xlog, ".done");
	if (stat(archiveStatusPath, &stat_buf) == 0)
		return true;

	/* check for .ready --- this means archiver is still busy with it */
	StatusFilePath(archiveStatusPath, xlog, ".ready");
	if (stat(archiveStatusPath, &stat_buf) == 0)
		return false;

	/* Race condition --- maybe archiver just finished, so recheck */
	StatusFilePath(archiveStatusPath, xlog, ".done");
	if (stat(archiveStatusPath, &stat_buf) == 0)
		return true;

	/* Retry creation of the .ready file */
	XLogArchiveNotify(xlog);
	return false;
}

/*
 * XLogArchiveIsBusy
 *
 * Check to see if an XLOG segment file is still unarchived.
 * This is almost but not quite the inverse of XLogArchiveCheckDone: in
 * the first place we aren't chartered to recreate the .ready file, and
 * in the second place we should consider that if the file is already gone
 * then it's not busy.  (This check is needed to handle the race condition
 * that a checkpoint already deleted the no-longer-needed file.)
 */
static bool
XLogArchiveIsBusy(const char *xlog)
{
	char		archiveStatusPath[MAXPGPATH];
	struct stat stat_buf;

	/* First check for .done --- this means archiver is done with it */
	StatusFilePath(archiveStatusPath, xlog, ".done");
	if (stat(archiveStatusPath, &stat_buf) == 0)
		return false;

	/* check for .ready --- this means archiver is still busy with it */
	StatusFilePath(archiveStatusPath, xlog, ".ready");
	if (stat(archiveStatusPath, &stat_buf) == 0)
		return true;

	/* Race condition --- maybe archiver just finished, so recheck */
	StatusFilePath(archiveStatusPath, xlog, ".done");
	if (stat(archiveStatusPath, &stat_buf) == 0)
		return false;

	/*
	 * Check to see if the WAL file has been removed by checkpoint,
	 * which implies it has already been archived, and explains why we
	 * can't see a status file for it.
	 */
	snprintf(archiveStatusPath, MAXPGPATH, XLOGDIR "/%s", xlog);
	if (stat(archiveStatusPath, &stat_buf) != 0 &&
		errno == ENOENT)
		return false;

	return true;
}

/*
 * XLogArchiveCleanup
 *
 * Cleanup archive notification file(s) for a particular xlog segment
 */
static void
XLogArchiveCleanup(const char *xlog)
{
	char		archiveStatusPath[MAXPGPATH];

	/* Remove the .done file */
	StatusFilePath(archiveStatusPath, xlog, ".done");
	unlink(archiveStatusPath);
	/* should we complain about failure? */

	/* Remove the .ready file if present --- normally it shouldn't be */
	StatusFilePath(archiveStatusPath, xlog, ".ready");
	unlink(archiveStatusPath);
	/* should we complain about failure? */
}

/*
 * Advance the Insert state to the next buffer page, writing out the next
 * buffer if it still contains unwritten data.
 *
 * If new_segment is TRUE then we set up the next buffer page as the first
 * page of the next xlog segment file, possibly but not usually the next
 * consecutive file page.
 *
 * The global LogwrtRqst.Write pointer needs to be advanced to include the
 * just-filled page.  If we can do this for free (without an extra lock),
 * we do so here.  Otherwise the caller must do it.  We return TRUE if the
 * request update still needs to be done, FALSE if we did it internally.
 *
 * Must be called with WALInsertLock held.
 */
static bool
AdvanceXLInsertBuffer(bool new_segment)
{
	XLogCtlInsert *Insert = &XLogCtl->Insert;
	XLogCtlWrite *Write = &XLogCtl->Write;
	int			nextidx = NextBufIdx(Insert->curridx);
	bool		update_needed = true;
	XLogRecPtr	OldPageRqstPtr;
	XLogwrtRqst WriteRqst;
	XLogRecPtr	NewPageEndPtr;
	XLogPageHeader NewPage;

	/* Use Insert->LogwrtResult copy if it's more fresh */
	if (XLByteLT(LogwrtResult.Write, Insert->LogwrtResult.Write))
		LogwrtResult = Insert->LogwrtResult;

	/*
	 * Get ending-offset of the buffer page we need to replace (this may be
	 * zero if the buffer hasn't been used yet).  Fall through if it's already
	 * written out.
	 */
	OldPageRqstPtr = XLogCtl->xlblocks[nextidx];
	if (!XLByteLE(OldPageRqstPtr, LogwrtResult.Write))
	{
		/* nope, got work to do... */
		XLogRecPtr	FinishedPageRqstPtr;

		FinishedPageRqstPtr = XLogCtl->xlblocks[Insert->curridx];

		/* Before waiting, get info_lck and update LogwrtResult */
		{
			/* use volatile pointer to prevent code rearrangement */
			volatile XLogCtlData *xlogctl = XLogCtl;

			SpinLockAcquire(&xlogctl->info_lck);
			if (XLByteLT(xlogctl->LogwrtRqst.Write, FinishedPageRqstPtr))
				xlogctl->LogwrtRqst.Write = FinishedPageRqstPtr;
			LogwrtResult = xlogctl->LogwrtResult;
			SpinLockRelease(&xlogctl->info_lck);
		}

		update_needed = false;	/* Did the shared-request update */

		if (XLByteLE(OldPageRqstPtr, LogwrtResult.Write))
		{
			/* OK, someone wrote it already */
			Insert->LogwrtResult = LogwrtResult;
		}
		else
		{
			/* Must acquire write lock */
			LWLockAcquire(WALWriteLock, LW_EXCLUSIVE);
			LogwrtResult = Write->LogwrtResult;
			if (XLByteLE(OldPageRqstPtr, LogwrtResult.Write))
			{
				/* OK, someone wrote it already */
				LWLockRelease(WALWriteLock);
				Insert->LogwrtResult = LogwrtResult;
			}
			else
			{
				/*
				 * Have to write buffers while holding insert lock. This is
				 * not good, so only write as much as we absolutely must.
				 */
				TRACE_POSTGRESQL_WAL_BUFFER_WRITE_DIRTY_START();
				WriteRqst.Write = OldPageRqstPtr;
				WriteRqst.Flush.xlogid = 0;
				WriteRqst.Flush.xrecoff = 0;
				XLogWrite(WriteRqst, false, false);
				LWLockRelease(WALWriteLock);
				Insert->LogwrtResult = LogwrtResult;
				TRACE_POSTGRESQL_WAL_BUFFER_WRITE_DIRTY_DONE();
			}
		}
	}

	/*
	 * Now the next buffer slot is free and we can set it up to be the next
	 * output page.
	 */
	NewPageEndPtr = XLogCtl->xlblocks[Insert->curridx];

	if (new_segment)
	{
		/* force it to a segment start point */
		NewPageEndPtr.xrecoff += XLogSegSize - 1;
		NewPageEndPtr.xrecoff -= NewPageEndPtr.xrecoff % XLogSegSize;
	}

	if (NewPageEndPtr.xrecoff >= XLogFileSize)
	{
		/* crossing a logid boundary */
		NewPageEndPtr.xlogid += 1;
		NewPageEndPtr.xrecoff = XLOG_BLCKSZ;
	}
	else
		NewPageEndPtr.xrecoff += XLOG_BLCKSZ;
	XLogCtl->xlblocks[nextidx] = NewPageEndPtr;
	NewPage = (XLogPageHeader) (XLogCtl->pages + nextidx * (Size) XLOG_BLCKSZ);

	Insert->curridx = nextidx;
	Insert->currpage = NewPage;

	Insert->currpos = ((char *) NewPage) +SizeOfXLogShortPHD;

	/*
	 * Be sure to re-zero the buffer so that bytes beyond what we've written
	 * will look like zeroes and not valid XLOG records...
	 */
	MemSet((char *) NewPage, 0, XLOG_BLCKSZ);

	/*
	 * Fill the new page's header
	 */
	NewPage   ->xlp_magic = XLOG_PAGE_MAGIC;

	/* NewPage->xlp_info = 0; */	/* done by memset */
	NewPage   ->xlp_tli = ThisTimeLineID;
	NewPage   ->xlp_pageaddr.xlogid = NewPageEndPtr.xlogid;
	NewPage   ->xlp_pageaddr.xrecoff = NewPageEndPtr.xrecoff - XLOG_BLCKSZ;

	/*
	 * If first page of an XLOG segment file, make it a long header.
	 */
	if ((NewPage->xlp_pageaddr.xrecoff % XLogSegSize) == 0)
	{
		XLogLongPageHeader NewLongPage = (XLogLongPageHeader) NewPage;

		NewLongPage->xlp_sysid = ControlFile->system_identifier;
		NewLongPage->xlp_seg_size = XLogSegSize;
		NewLongPage->xlp_xlog_blcksz = XLOG_BLCKSZ;
		NewPage   ->xlp_info |= XLP_LONG_HEADER;

		Insert->currpos = ((char *) NewPage) +SizeOfXLogLongPHD;
	}

	return update_needed;
}

/*
 * Check whether we've consumed enough xlog space that a checkpoint is needed.
 *
 * Caller must have just finished filling the open log file (so that
 * openLogId/openLogSeg are valid).  We measure the distance from RedoRecPtr
 * to the open log file and see if that exceeds CheckPointSegments.
 *
 * Note: it is caller's responsibility that RedoRecPtr is up-to-date.
 */
static bool
XLogCheckpointNeeded(void)
{
	/*
	 * A straight computation of segment number could overflow 32 bits. Rather
	 * than assuming we have working 64-bit arithmetic, we compare the
	 * highest-order bits separately, and force a checkpoint immediately when
	 * they change.
	 */
	uint32		old_segno,
				new_segno;
	uint32		old_highbits,
				new_highbits;

	old_segno = (RedoRecPtr.xlogid % XLogSegSize) * XLogSegsPerFile +
		(RedoRecPtr.xrecoff / XLogSegSize);
	old_highbits = RedoRecPtr.xlogid / XLogSegSize;
	new_segno = (openLogId % XLogSegSize) * XLogSegsPerFile + openLogSeg;
	new_highbits = openLogId / XLogSegSize;
	if (new_highbits != old_highbits ||
		new_segno >= old_segno + (uint32) (CheckPointSegments - 1))
		return true;
	return false;
}

/*
 * Write and/or fsync the log at least as far as WriteRqst indicates.
 *
 * If flexible == TRUE, we don't have to write as far as WriteRqst, but
 * may stop at any convenient boundary (such as a cache or logfile boundary).
 * This option allows us to avoid uselessly issuing multiple writes when a
 * single one would do.
 *
 * If xlog_switch == TRUE, we are intending an xlog segment switch, so
 * perform end-of-segment actions after writing the last page, even if
 * it's not physically the end of its segment.  (NB: this will work properly
 * only if caller specifies WriteRqst == page-end and flexible == false,
 * and there is some data to write.)
 *
 * Must be called with WALWriteLock held.
 */
static void
XLogWrite(XLogwrtRqst WriteRqst, bool flexible, bool xlog_switch)
{
	XLogCtlWrite *Write = &XLogCtl->Write;
	bool		ispartialpage;
	bool		last_iteration;
	bool		finishing_seg;
	bool		use_existent;
	int			curridx;
	int			npages;
	int			startidx;
	uint32		startoffset;

	/* We should always be inside a critical section here */
	Assert(CritSectionCount > 0);

	/*
	 * Update local LogwrtResult (caller probably did this already, but...)
	 */
	LogwrtResult = Write->LogwrtResult;

	/*
	 * Since successive pages in the xlog cache are consecutively allocated,
	 * we can usually gather multiple pages together and issue just one
	 * write() call.  npages is the number of pages we have determined can be
	 * written together; startidx is the cache block index of the first one,
	 * and startoffset is the file offset at which it should go. The latter
	 * two variables are only valid when npages > 0, but we must initialize
	 * all of them to keep the compiler quiet.
	 */
	npages = 0;
	startidx = 0;
	startoffset = 0;

	/*
	 * Within the loop, curridx is the cache block index of the page to
	 * consider writing.  We advance Write->curridx only after successfully
	 * writing pages.  (Right now, this refinement is useless since we are
	 * going to PANIC if any error occurs anyway; but someday it may come in
	 * useful.)
	 */
	curridx = Write->curridx;

	while (XLByteLT(LogwrtResult.Write, WriteRqst.Write))
	{
		/*
		 * Make sure we're not ahead of the insert process.  This could happen
		 * if we're passed a bogus WriteRqst.Write that is past the end of the
		 * last page that's been initialized by AdvanceXLInsertBuffer.
		 */
		if (!XLByteLT(LogwrtResult.Write, XLogCtl->xlblocks[curridx]))
			elog(PANIC, "xlog write request %X/%X is past end of log %X/%X",
				 LogwrtResult.Write.xlogid, LogwrtResult.Write.xrecoff,
				 XLogCtl->xlblocks[curridx].xlogid,
				 XLogCtl->xlblocks[curridx].xrecoff);

		/* Advance LogwrtResult.Write to end of current buffer page */
		LogwrtResult.Write = XLogCtl->xlblocks[curridx];
		ispartialpage = XLByteLT(WriteRqst.Write, LogwrtResult.Write);

		if (!XLByteInPrevSeg(LogwrtResult.Write, openLogId, openLogSeg))
		{
			/*
			 * Switch to new logfile segment.  We cannot have any pending
			 * pages here (since we dump what we have at segment end).
			 */
			Assert(npages == 0);
			if (MirroredFlatFile_IsActive(&mirroredLogFileOpen))
				XLogFileClose();
			XLByteToPrevSeg(LogwrtResult.Write, openLogId, openLogSeg);

			/* create/use new log file */
			use_existent = true;

			XLogFileInit(
					&mirroredLogFileOpen,
					openLogId, openLogSeg,
					&use_existent, true);
			openLogOff = 0;
		}

		/* Make sure we have the current logfile open */
		if (!MirroredFlatFile_IsActive(&mirroredLogFileOpen))
		{
			XLByteToPrevSeg(LogwrtResult.Write, openLogId, openLogSeg);
			XLogFileOpen(
					&mirroredLogFileOpen,
					openLogId,
					openLogSeg);
			openLogOff = 0;
		}

		/* Add current page to the set of pending pages-to-dump */
		if (npages == 0)
		{
			/* first of group */
			startidx = curridx;
			startoffset = (LogwrtResult.Write.xrecoff - XLOG_BLCKSZ) % XLogSegSize;
		}
		npages++;

		/*
		 * Dump the set if this will be the last loop iteration, or if we are
		 * at the last page of the cache area (since the next page won't be
		 * contiguous in memory), or if we are at the end of the logfile
		 * segment.
		 */
		last_iteration = !XLByteLT(LogwrtResult.Write, WriteRqst.Write);

		finishing_seg = !ispartialpage &&
			(startoffset + npages * XLOG_BLCKSZ) >= XLogSegSize;

		if (last_iteration ||
			curridx == XLogCtl->XLogCacheBlck ||
			finishing_seg)
		{
			char	   *from;
			Size		nbytes;

			/* Need to seek in the file? */
			if (openLogOff != startoffset)
			{
				openLogOff = startoffset;
			}

			/* OK to write the page(s) */
			from = XLogCtl->pages + startidx * (Size) XLOG_BLCKSZ;
			nbytes = npages * (Size) XLOG_BLCKSZ;

			/* The following code is a sanity check to try to catch the issue described in MPP-12611 */
			if (!IsBootstrapProcessingMode())
			  {
			  char   simpleFileName[MAXPGPATH];
			  XLogFileName(simpleFileName, ThisTimeLineID, openLogId, openLogSeg);
                          if (strcmp(simpleFileName, mirroredLogFileOpen.simpleFileName) != 0)
			    {
			      ereport( PANIC
				       , (errmsg_internal("Expected Xlog file name does not match current open xlog file name. \
                                                           Expected file = %s, \
                                                           open file = %s, \
                                                           WriteRqst.Write = %s, \
                                                           WriteRqst.Flush = %s "
							 , simpleFileName
							 , mirroredLogFileOpen.simpleFileName
							 , XLogLocationToString(&(WriteRqst.Write))
							 , XLogLocationToString(&(WriteRqst.Flush)))));
			    }
			  }

			if (MirroredFlatFile_Write(
							&mirroredLogFileOpen,
							openLogOff,
							from,
							nbytes,
							/* suppressError */ true))
			{
				ereport(PANIC,
						(errcode_for_file_access(),
						 errmsg("could not write to log file %u, segment %u "
								"at offset %u, length %lu: %m",
								openLogId, openLogSeg,
								openLogOff, (unsigned long) nbytes)));
			}

			/* Update state for write */
			openLogOff += nbytes;
			Write->curridx = ispartialpage ? curridx : NextBufIdx(curridx);
			npages = 0;

			/*
			 * If we just wrote the whole last page of a logfile segment,
			 * fsync the segment immediately.  This avoids having to go back
			 * and re-open prior segments when an fsync request comes along
			 * later. Doing it here ensures that one and only one backend will
			 * perform this fsync.
			 *
			 * We also do this if this is the last page written for an xlog
			 * switch.
			 *
			 * This is also the right place to notify the Archiver that the
			 * segment is ready to copy to archival storage, and to update the
			 * timer for archive_timeout, and to signal for a checkpoint if
			 * too many logfile segments have been used since the last
			 * checkpoint.
			 */
			if (finishing_seg || (xlog_switch && last_iteration))
			{
				if (MirroredFlatFile_IsActive(&mirroredLogFileOpen))
					MirroredFlatFile_Flush(
									&mirroredLogFileOpen,
									/* suppressError */ false);

				elog((Debug_print_qd_mirroring ? LOG : DEBUG5),
					 "XLogWrite (#1): flush loc %s; write loc %s",
					 XLogLocationToString_Long(&LogwrtResult.Flush),
					 XLogLocationToString2_Long(&LogwrtResult.Write));

				LogwrtResult.Flush = LogwrtResult.Write;		/* end of page */

				if (XLogArchivingActive())
					XLogArchiveNotifySeg(openLogId, openLogSeg);

				Write->lastSegSwitchTime = (pg_time_t) time(NULL);

				/*
				 * Signal bgwriter to start a checkpoint if we've consumed too
				 * much xlog since the last one.  For speed, we first check
				 * using the local copy of RedoRecPtr, which might be out of
				 * date; if it looks like a checkpoint is needed, forcibly
				 * update RedoRecPtr and recheck.
				 */
				if (IsUnderPostmaster &&
					XLogCheckpointNeeded())
				{
					if (Debug_print_qd_mirroring)
						elog(LOG, "time for a checkpoint, signaling bgwriter");
					(void) GetRedoRecPtr();
					if (XLogCheckpointNeeded())
						RequestCheckpoint(CHECKPOINT_CAUSE_XLOG);
				}
			}
		}

		if (ispartialpage)
		{
			/* Only asked to write a partial page */
			LogwrtResult.Write = WriteRqst.Write;
			break;
		}
		curridx = NextBufIdx(curridx);

		/* If flexible, break out of loop as soon as we wrote something */
		if (flexible && npages == 0)
			break;
	}

	Assert(npages == 0);
	Assert(curridx == Write->curridx);

	/*
	 * If asked to flush, do so
	 */
	if (XLByteLT(LogwrtResult.Flush, WriteRqst.Flush) &&
		XLByteLT(LogwrtResult.Flush, LogwrtResult.Write))
	{
		/*
		 * Could get here without iterating above loop, in which case we might
		 * have no open file or the wrong one.	However, we do not need to
		 * fsync more than one file.
		 */
		if (sync_method != SYNC_METHOD_OPEN &&
			sync_method != SYNC_METHOD_OPEN_DSYNC)
		{
			if (MirroredFlatFile_IsActive(&mirroredLogFileOpen) &&
				!XLByteInPrevSeg(LogwrtResult.Write, openLogId, openLogSeg))
				XLogFileClose();
			if (!MirroredFlatFile_IsActive(&mirroredLogFileOpen))
			{
				XLByteToPrevSeg(LogwrtResult.Write, openLogId, openLogSeg);
				XLogFileOpen(
						&mirroredLogFileOpen,
						openLogId,
						openLogSeg);
				openLogOff = 0;
			}
			if (MirroredFlatFile_IsActive(&mirroredLogFileOpen))
				MirroredFlatFile_Flush(
								&mirroredLogFileOpen,
								/* suppressError */ false);

			elog((Debug_print_qd_mirroring ? LOG : DEBUG5),
				 "XLogWrite (#2): flush loc %s; write loc %s",
				 XLogLocationToString_Long(&LogwrtResult.Flush),
				 XLogLocationToString2_Long(&LogwrtResult.Write));
		}

		LogwrtResult.Flush = LogwrtResult.Write;
	}

	/*
	 * Update shared-memory status
	 *
	 * We make sure that the shared 'request' values do not fall behind the
	 * 'result' values.  This is not absolutely essential, but it saves some
	 * code in a couple of places.
	 */
	{
		/* use volatile pointer to prevent code rearrangement */
		volatile XLogCtlData *xlogctl = XLogCtl;

		SpinLockAcquire(&xlogctl->info_lck);
		xlogctl->LogwrtResult = LogwrtResult;
		if (XLByteLT(xlogctl->LogwrtRqst.Write, LogwrtResult.Write))
			xlogctl->LogwrtRqst.Write = LogwrtResult.Write;
		if (XLByteLT(xlogctl->LogwrtRqst.Flush, LogwrtResult.Flush))
			xlogctl->LogwrtRqst.Flush = LogwrtResult.Flush;
		SpinLockRelease(&xlogctl->info_lck);
	}

	Write->LogwrtResult = LogwrtResult;
}

/*
 * Record the LSN for an asynchronous transaction commit.
 * (This should not be called for aborts, nor for synchronous commits.)
 */
void
XLogSetAsyncCommitLSN(XLogRecPtr asyncCommitLSN)
{
	/* use volatile pointer to prevent code rearrangement */
	volatile XLogCtlData *xlogctl = XLogCtl;

	SpinLockAcquire(&xlogctl->info_lck);
	if (XLByteLT(xlogctl->asyncCommitLSN, asyncCommitLSN))
		xlogctl->asyncCommitLSN = asyncCommitLSN;
	SpinLockRelease(&xlogctl->info_lck);
}

/*
 * Ensure that all XLOG data through the given position is flushed to disk.
 *
 * NOTE: this differs from XLogWrite mainly in that the WALWriteLock is not
 * already held, and we try to avoid acquiring it if possible.
 */
void
XLogFlush(XLogRecPtr record)
{
	XLogRecPtr	WriteRqstPtr;
	XLogwrtRqst WriteRqst;

	/* Disabled during REDO */
	if (InRedo)
		return;

	if (Debug_print_qd_mirroring)
		elog(LOG, "xlog flush request %s; write %s; flush %s",
			 XLogLocationToString(&record),
			 XLogLocationToString2(&LogwrtResult.Write),
			 XLogLocationToString3(&LogwrtResult.Flush));

	/* Quick exit if already known flushed */
	if (XLByteLE(record, LogwrtResult.Flush))
		return;

#ifdef WAL_DEBUG
	if (XLOG_DEBUG)
		elog(LOG, "xlog flush request %X/%X; write %X/%X; flush %X/%X",
			 record.xlogid, record.xrecoff,
			 LogwrtResult.Write.xlogid, LogwrtResult.Write.xrecoff,
			 LogwrtResult.Flush.xlogid, LogwrtResult.Flush.xrecoff);
#endif

	START_CRIT_SECTION();

	/*
	 * Since fsync is usually a horribly expensive operation, we try to
	 * piggyback as much data as we can on each fsync: if we see any more data
	 * entered into the xlog buffer, we'll write and fsync that too, so that
	 * the final value of LogwrtResult.Flush is as large as possible. This
	 * gives us some chance of avoiding another fsync immediately after.
	 */

	/* initialize to given target; may increase below */
	WriteRqstPtr = record;

	/* read LogwrtResult and update local state */
	{
		/* use volatile pointer to prevent code rearrangement */
		volatile XLogCtlData *xlogctl = XLogCtl;

		SpinLockAcquire(&xlogctl->info_lck);
		if (XLByteLT(WriteRqstPtr, xlogctl->LogwrtRqst.Write))
			WriteRqstPtr = xlogctl->LogwrtRqst.Write;
		LogwrtResult = xlogctl->LogwrtResult;
		SpinLockRelease(&xlogctl->info_lck);
	}

	/* done already? */
	if (!XLByteLE(record, LogwrtResult.Flush))
	{
		/* now wait for the write lock */
		LWLockAcquire(WALWriteLock, LW_EXCLUSIVE);
		LogwrtResult = XLogCtl->Write.LogwrtResult;
		if (!XLByteLE(record, LogwrtResult.Flush))
		{
			/* try to write/flush later additions to XLOG as well */
			if (LWLockConditionalAcquire(WALInsertLock, LW_EXCLUSIVE))
			{
				XLogCtlInsert *Insert = &XLogCtl->Insert;
				uint32		freespace = INSERT_FREESPACE(Insert);

				if (freespace < SizeOfXLogRecord)		/* buffer is full */
					WriteRqstPtr = XLogCtl->xlblocks[Insert->curridx];
				else
				{
					WriteRqstPtr = XLogCtl->xlblocks[Insert->curridx];
					WriteRqstPtr.xrecoff -= freespace;
				}
				LWLockRelease(WALInsertLock);
				WriteRqst.Write = WriteRqstPtr;
				WriteRqst.Flush = WriteRqstPtr;
			}
			else
			{
				WriteRqst.Write = WriteRqstPtr;
				WriteRqst.Flush = record;
			}
			XLogWrite(WriteRqst, false, false);
		}
		LWLockRelease(WALWriteLock);
	}

	END_CRIT_SECTION();

	/*
	 * If we still haven't flushed to the request point then we have a
	 * problem; most likely, the requested flush point is past end of XLOG.
	 * This has been seen to occur when a disk page has a corrupted LSN.
	 *
	 * Formerly we treated this as a PANIC condition, but that hurts the
	 * system's robustness rather than helping it: we do not want to take down
	 * the whole system due to corruption on one data page.  In particular, if
	 * the bad page is encountered again during recovery then we would be
	 * unable to restart the database at all!  (This scenario has actually
	 * happened in the field several times with 7.1 releases. Note that we
	 * cannot get here while InRedo is true, but if the bad page is brought in
	 * and marked dirty during recovery then CreateCheckPoint will try to
	 * flush it at the end of recovery.)
	 *
	 * The current approach is to ERROR under normal conditions, but only
	 * WARNING during recovery, so that the system can be brought up even if
	 * there's a corrupt LSN.  Note that for calls from xact.c, the ERROR will
	 * be promoted to PANIC since xact.c calls this routine inside a critical
	 * section.  However, calls from bufmgr.c are not within critical sections
	 * and so we will not force a restart for a bad LSN on a data page.
	 */
	if (XLByteLT(LogwrtResult.Flush, record))
		elog(InRecovery ? WARNING : ERROR,
		"xlog flush request %X/%X is not satisfied --- flushed only to %X/%X",
			 record.xlogid, record.xrecoff,
			 LogwrtResult.Flush.xlogid, LogwrtResult.Flush.xrecoff);
}

/*

 * TODO: This is just for the matter of WAL receiver build.  We cannot
 * expose MirroredFlatFileOpen in xlog.h.
 */
int
XLogFileInitExt(uint32 log, uint32 seg, bool *use_existent, bool use_lock)
{
	MirroredFlatFileOpen mirroredOpen;

	XLogFileInit(&mirroredOpen, log, seg, use_existent, use_lock);
	return mirroredOpen.primaryFile;
}

/*
 * Flush xlog, but without specifying exactly where to flush to.
 *
 * We normally flush only completed blocks; but if there is nothing to do on
 * that basis, we check for unflushed async commits in the current incomplete
 * block, and flush through the latest one of those.  Thus, if async commits
 * are not being used, we will flush complete blocks only.	We can guarantee
 * that async commits reach disk after at most three cycles; normally only
 * one or two.	(We allow XLogWrite to write "flexibly", meaning it can stop
 * at the end of the buffer ring; this makes a difference only with very high
 * load or long wal_writer_delay, but imposes one extra cycle for the worst
 * case for async commits.)
 *
 * This routine is invoked periodically by the background walwriter process.
 */
void
XLogBackgroundFlush(void)
{
	XLogRecPtr	WriteRqstPtr;
	bool		flexible = true;

	/* read LogwrtResult and update local state */
	{
		/* use volatile pointer to prevent code rearrangement */
		volatile XLogCtlData *xlogctl = XLogCtl;

		SpinLockAcquire(&xlogctl->info_lck);
		LogwrtResult = xlogctl->LogwrtResult;
		WriteRqstPtr = xlogctl->LogwrtRqst.Write;
		SpinLockRelease(&xlogctl->info_lck);
	}

	/* back off to last completed page boundary */
	WriteRqstPtr.xrecoff -= WriteRqstPtr.xrecoff % XLOG_BLCKSZ;

	/* if we have already flushed that far, consider async commit records */
	if (XLByteLE(WriteRqstPtr, LogwrtResult.Flush))
	{
		/* use volatile pointer to prevent code rearrangement */
		volatile XLogCtlData *xlogctl = XLogCtl;

		SpinLockAcquire(&xlogctl->info_lck);
		WriteRqstPtr = xlogctl->asyncCommitLSN;
		SpinLockRelease(&xlogctl->info_lck);
		flexible = false;		/* ensure it all gets written */
	}

	/*
	 * If already known flushed, we're done. Just need to check if we
	 * are holding an open file handle to a logfile that's no longer
	 * in use, preventing the file from being deleted.
	 */
	if (XLByteLE(WriteRqstPtr, LogwrtResult.Flush))
	{
		if (MirroredFlatFile_IsActive(&mirroredLogFileOpen))
		{
			if (!XLByteInPrevSeg(LogwrtResult.Write, openLogId, openLogSeg))
			{
				XLogFileClose();
			}
		}
		return;
	}

#ifdef WAL_DEBUG
	if (XLOG_DEBUG)
		elog(LOG, "xlog bg flush request %X/%X; write %X/%X; flush %X/%X",
			 WriteRqstPtr.xlogid, WriteRqstPtr.xrecoff,
			 LogwrtResult.Write.xlogid, LogwrtResult.Write.xrecoff,
			 LogwrtResult.Flush.xlogid, LogwrtResult.Flush.xrecoff);
#endif

	START_CRIT_SECTION();

	/* now wait for the write lock */
	LWLockAcquire(WALWriteLock, LW_EXCLUSIVE);
	LogwrtResult = XLogCtl->Write.LogwrtResult;
	if (!XLByteLE(WriteRqstPtr, LogwrtResult.Flush))
	{
		XLogwrtRqst WriteRqst;

		WriteRqst.Write = WriteRqstPtr;
		WriteRqst.Flush = WriteRqstPtr;
		XLogWrite(WriteRqst, flexible, false);
	}
	LWLockRelease(WALWriteLock);

	END_CRIT_SECTION();
}

/*
 * Flush any previous asynchronously-committed transactions' commit records.
 *
 * NOTE: it is unwise to assume that this provides any strong guarantees.
 * In particular, because of the inexact LSN bookkeeping used by clog.c,
 * we cannot assume that hint bits will be settable for these transactions.
 */
void
XLogAsyncCommitFlush(void)
{
	XLogRecPtr	WriteRqstPtr;

	/* use volatile pointer to prevent code rearrangement */
	volatile XLogCtlData *xlogctl = XLogCtl;

	SpinLockAcquire(&xlogctl->info_lck);
	WriteRqstPtr = xlogctl->asyncCommitLSN;
	SpinLockRelease(&xlogctl->info_lck);

	XLogFlush(WriteRqstPtr);
}

/*
 * Test whether XLOG data has been flushed up to (at least) the given position.
 *
 * Returns true if a flush is still needed.  (It may be that someone else
 * is already in process of flushing that far, however.)
 */
bool
XLogNeedsFlush(XLogRecPtr record)
{
	/* Quick exit if already known flushed */
	if (XLByteLE(record, LogwrtResult.Flush))
		return false;

	/* read LogwrtResult and update local state */
	{
		/* use volatile pointer to prevent code rearrangement */
		volatile XLogCtlData *xlogctl = XLogCtl;

		SpinLockAcquire(&xlogctl->info_lck);
		LogwrtResult = xlogctl->LogwrtResult;
		SpinLockRelease(&xlogctl->info_lck);
	}

	/* check again */
	if (XLByteLE(record, LogwrtResult.Flush))
		return false;

	return true;
}

/*
 * Create a new XLOG file segment, or open a pre-existing one.
 *
 * log, seg: identify segment to be created/opened.
 *
 * *use_existent: if TRUE, OK to use a pre-existing file (else, any
 * pre-existing file will be deleted).	On return, TRUE if a pre-existing
 * file was used.
 *
 * use_lock: if TRUE, acquire ControlFileLock while moving file into
 * place.  This should be TRUE except during bootstrap log creation.  The
 * caller must *not* hold the lock at call.
 *
 * Returns FD of opened file.
 *
 * Note: errors here are ERROR not PANIC because we might or might not be
 * inside a critical section (eg, during checkpoint there is no reason to
 * take down the system on failure).  They will promote to PANIC if we are
 * in a critical section.
 */
static void
XLogFileInit(
	MirroredFlatFileOpen *mirroredOpen,
	uint32 log, uint32 seg,
	bool *use_existent, bool use_lock)
{
	char		simpleFileName[MAXPGPATH];
	char		tmpsimple[MAXPGPATH];
	char		tmppath[MAXPGPATH];
	MirroredFlatFileOpen tmpMirroredOpen;
	char	   *zbuffer;
	uint32		installed_log;
	uint32		installed_seg;
	int			max_advance;
	int			nbytes;
	char			*xlogDir = NULL;

	XLogFileName(simpleFileName, ThisTimeLineID, log, seg);

	/*
	 * Try to use existent file (checkpoint maker may have created it already)
	 */
	if (*use_existent)
	{
		if (MirroredFlatFile_Open(
							mirroredOpen,
							XLOGDIR,
							simpleFileName,
							O_RDWR | PG_BINARY | get_sync_bit(sync_method),
						    S_IRUSR | S_IWUSR,
						    /* suppressError */ true,
							/* atomic operation */ false,
							/* isMirrorRecovery */ false))
		{
			char		path[MAXPGPATH];

			XLogFilePath(path, ThisTimeLineID, log, seg);

			if (errno != ENOENT)
				ereport(ERROR,
						(errcode_for_file_access(),
						 errmsg("could not open file \"%s\" (log file %u, segment %u): %m",
								path, log, seg)));
		}
		else
			return;
	}

	/*
	 * Initialize an empty (all zeroes) segment.  NOTE: it is possible that
	 * another process is doing the same thing.  If so, we will end up
	 * pre-creating an extra log segment.  That seems OK, and better than
	 * holding the lock throughout this lengthy process.
	 */
	elog(DEBUG2, "creating and filling new WAL file");

	xlogDir = makeRelativeToTxnFilespace(XLOGDIR);
		
	if (snprintf(tmpsimple, MAXPGPATH, "xlogtemp.%d", (int) getpid()) > MAXPGPATH)
	{
		ereport(ERROR,
				(errmsg("could not generate filename xlogtemp.%d", (int)getpid())));
	}

	if (snprintf(tmppath, MAXPGPATH, "%s/%s", xlogDir, tmpsimple) > MAXPGPATH)
	{
		ereport(ERROR,
				(errmsg("could not generate filename %s/%s", xlogDir, tmpsimple)));
	}

	MirroredFlatFile_Drop(
						  XLOGDIR,
						  tmpsimple,
						  /* suppressError */ true,
						  /* isMirrorRecovery */ false);

	/* do not use get_sync_bit here --- want to fsync only at end of fill */
	MirroredFlatFile_Open(
						&tmpMirroredOpen,
						XLOGDIR,
						tmpsimple,
						O_RDWR | O_CREAT | O_EXCL | PG_BINARY,
					    S_IRUSR | S_IWUSR,
					    /* suppressError */ false,
						/* atomic operation */ false,
						/* isMirrorRecovery */ false);

	/*
	 * Zero-fill the file.	We have to do this the hard way to ensure that all
	 * the file space has really been allocated --- on platforms that allow
	 * "holes" in files, just seeking to the end doesn't allocate intermediate
	 * space.  This way, we know that we have all the space and (after the
	 * fsync below) that all the indirect blocks are down on disk.	Therefore,
	 * fdatasync(2) or O_DSYNC will be sufficient to sync future writes to the
	 * log file.
	 *
	 * Note: palloc zbuffer, instead of just using a local char array, to
	 * ensure it is reasonably well-aligned; this may save a few cycles
	 * transferring data to the kernel.
	 */
	zbuffer = (char *) palloc0(XLOG_BLCKSZ);
	for (nbytes = 0; nbytes < XLogSegSize; nbytes += XLOG_BLCKSZ)
	{
		errno = 0;
		if (MirroredFlatFile_Append(
							&tmpMirroredOpen,
							zbuffer,
							XLOG_BLCKSZ,
							/* suppressError */ true))
		{
			int			save_errno = errno;

			/*
			 * If we fail to make the file, delete it to release disk space
			 */
			MirroredFlatFile_Drop(
							XLOGDIR,
							tmpsimple,
							/* suppressError */ false,
							/* isMirrorRecovery */ false);

			/* if write didn't set errno, assume problem is no disk space */
			errno = save_errno ? save_errno : ENOSPC;

			ereport(ERROR,
					(errcode_for_file_access(),
					 errmsg("could not write to file \"%s\": %m", tmppath)));
		}
	}
	pfree(zbuffer);

	MirroredFlatFile_Flush(
				&tmpMirroredOpen,
				/* suppressError */ false);

	MirroredFlatFile_Close(&tmpMirroredOpen);

	/*
	 * Now move the segment into place with its final name.
	 *
	 * If caller didn't want to use a pre-existing file, get rid of any
	 * pre-existing file.  Otherwise, cope with possibility that someone else
	 * has created the file while we were filling ours: if so, use ours to
	 * pre-create a future log segment.
	 */
	installed_log = log;
	installed_seg = seg;
	max_advance = XLOGfileslop;
	if (!InstallXLogFileSegment(&installed_log, &installed_seg, tmppath,
								*use_existent, &max_advance,
								use_lock, tmpsimple))
	{
		/*
		 * No need for any more future segments, or InstallXLogFileSegment()
		 * failed to rename the file into place. If the rename failed, opening
		 * the file below will fail.
		 */
		MirroredFlatFile_Drop(
						XLOGDIR,
						tmpsimple,
						/* suppressError */ false,
						/* isMirrorRecovery */ false);
	}

	/* Set flag to tell caller there was no existent file */
	*use_existent = false;

	/* Now open original target segment (might not be file I just made) */
	MirroredFlatFile_Open(
						mirroredOpen,
						XLOGDIR,
						simpleFileName,
						O_RDWR | PG_BINARY | get_sync_bit(sync_method),
					    S_IRUSR | S_IWUSR,
					    /* suppressError */ false,
						/* atomic operation */ false,
						/* isMirrorRecovery */ false);

	pfree(xlogDir);

	elog(DEBUG2, "done creating and filling new WAL file");
}

/*
 * Create a new XLOG file segment by copying a pre-existing one.
 *
 * log, seg: identify segment to be created.
 *
 * srcTLI, srclog, srcseg: identify segment to be copied (could be from
 *		a different timeline)
 *
 * Currently this is only used during recovery, and so there are no locking
 * considerations.	But we should be just as tense as XLogFileInit to avoid
 * emplacing a bogus file.
 */
static void
XLogFileCopy(uint32 log, uint32 seg,
			 TimeLineID srcTLI, uint32 srclog, uint32 srcseg)
{
	char		path[MAXPGPATH];
	char		tmppath[MAXPGPATH];
	char		buffer[XLOG_BLCKSZ];
	int			srcfd;
	int			fd;
	int			nbytes;
	char		*xlogDir = NULL;

	/*
	 * Open the source file
	 */
	XLogFilePath(path, srcTLI, srclog, srcseg);
	srcfd = BasicOpenFile(path, O_RDONLY | PG_BINARY, 0);
	if (srcfd < 0)
		ereport(ERROR,
				(errcode_for_file_access(),
				 errmsg("could not open file \"%s\": %m", path)));

	/*
	 * Copy into a temp file name.
	 */
	xlogDir = makeRelativeToTxnFilespace(XLOGDIR);
	if (snprintf(tmppath, MAXPGPATH, "%s/xlogtemp.%d",
				 xlogDir, (int) getpid()) > MAXPGPATH)
		ereport(ERROR,
				(errmsg("could not generate filename %s/xlogtemp.%d",
						xlogDir, (int) getpid())));
	pfree(xlogDir);	
	unlink(tmppath);

	elog((Debug_print_qd_mirroring ? LOG : DEBUG5), "Master Mirroring: copying xlog file '%s' to '%s'",
		 path, tmppath);

	/* do not use get_sync_bit() here --- want to fsync only at end of fill */
	fd = BasicOpenFile(tmppath, O_RDWR | O_CREAT | O_EXCL | PG_BINARY,
					   S_IRUSR | S_IWUSR);
	if (fd < 0)
		ereport(ERROR,
				(errcode_for_file_access(),
				 errmsg("could not create file \"%s\": %m", tmppath)));

	/*
	 * Do the data copying.
	 */
	for (nbytes = 0; nbytes < XLogSegSize; nbytes += sizeof(buffer))
	{
		errno = 0;
		if ((int) read(srcfd, buffer, sizeof(buffer)) != (int) sizeof(buffer))
		{
			if (errno != 0)
				ereport(ERROR,
						(errcode_for_file_access(),
						 errmsg("could not read file \"%s\": %m", path)));
			else
				ereport(ERROR,
						(errmsg("not enough data in file \"%s\"", path)));
		}
		errno = 0;
		if ((int) write(fd, buffer, sizeof(buffer)) != (int) sizeof(buffer))
		{
			int			save_errno = errno;

			/*
			 * If we fail to make the file, delete it to release disk space
			 */
			unlink(tmppath);
			/* if write didn't set errno, assume problem is no disk space */
			errno = save_errno ? save_errno : ENOSPC;

			ereport(ERROR,
					(errcode_for_file_access(),
					 errmsg("could not write to file \"%s\": %m", tmppath)));
		}
	}

	if (pg_fsync(fd) != 0)
		ereport(ERROR,
				(errcode_for_file_access(),
				 errmsg("could not fsync file \"%s\": %m", tmppath)));

	if (close(fd))
		ereport(ERROR,
				(errcode_for_file_access(),
				 errmsg("could not close file \"%s\": %m", tmppath)));

	close(srcfd);

	/*
	 * Now move the segment into place with its final name.
	 */
	if (!InstallXLogFileSegment(&log, &seg, tmppath, false, NULL, false, NULL))
		elog(ERROR, "InstallXLogFileSegment should not have failed");
}

/*
 * Install a new XLOG segment file as a current or future log segment.
 *
 * This is used both to install a newly-created segment (which has a temp
 * filename while it's being created) and to recycle an old segment.
 *
 * *log, *seg: identify segment to install as (or first possible target).
 * When find_free is TRUE, these are modified on return to indicate the
 * actual installation location or last segment searched.
 *
 * tmppath: initial name of file to install.  It will be renamed into place.
 *
 * find_free: if TRUE, install the new segment at the first empty log/seg
 * number at or after the passed numbers.  If FALSE, install the new segment
 * exactly where specified, deleting any existing segment file there.
 *
 * *max_advance: maximum number of log/seg slots to advance past the starting
 * point.  Fail if no free slot is found in this range.  On return, reduced
 * by the number of slots skipped over.  (Irrelevant, and may be NULL,
 * when find_free is FALSE.)
 *
 * use_lock: if TRUE, acquire ControlFileLock while moving file into
 * place.  This should be TRUE except during bootstrap log creation.  The
 * caller must *not* hold the lock at call.
 *
 * Returns TRUE if the file was installed successfully.  FALSE indicates that
 * max_advance limit was exceeded, or an error occurred while renaming the
 * file into place.
 */
static bool
InstallXLogFileSegment(uint32 *log, uint32 *seg, char *tmppath,
					   bool find_free, int *max_advance,
					   bool use_lock, char* tmpsimpleFileName)
{
	char		path[MAXPGPATH];
	char		simpleFileName[MAXPGPATH];
	struct stat stat_buf;
	int retval = 0;

	errno = 0;

	XLogFileName(simpleFileName, ThisTimeLineID, *log, *seg);

	XLogFilePath(path, ThisTimeLineID, *log, *seg);

	/*
	 * We want to be sure that only one process does this at a time.
	 */
	if (use_lock)
		LWLockAcquire(ControlFileLock, LW_EXCLUSIVE);

	if (!find_free)
	{
		/* Force installation: get rid of any pre-existing segment file */
		if (tmpsimpleFileName) {

			MirroredFlatFile_Drop(
								  XLOGDIR,
								  simpleFileName,
								  /* suppressError */ true,
								  /* isMirrorRecovery */ false);
		} else {
			unlink(path);
		}
	}
	else
	{
		/* Find a free slot to put it in */
		while (stat(path, &stat_buf) == 0)
		{
			if (*max_advance <= 0)
			{
				/* Failed to find a free slot within specified range */
				if (use_lock)
					LWLockRelease(ControlFileLock);
				return false;
			}
			NextLogSeg(*log, *seg);
			(*max_advance)--;

			XLogFileName(simpleFileName, ThisTimeLineID, *log, *seg);
			XLogFilePath(path, ThisTimeLineID, *log, *seg);
		}
	}

	/*
	 * Prefer link() to rename() here just to be really sure that we don't
	 * overwrite an existing logfile.  However, there shouldn't be one, so
	 * rename() is an acceptable substitute except for the truly paranoid.
	 */
#if HAVE_WORKING_LINK

	if (tmpsimpleFileName) {
		retval = MirroredFlatFile_Rename(
										 XLOGDIR,
										 /* old name */ tmpsimpleFileName,
										 /* new name */ simpleFileName,
										 /* can exist? */ false,
										 /* isMirrorRecovery */ false);
	} else {
		retval = link(tmppath, path);
	}

	if (retval < 0)
	{
		if (use_lock)
			LWLockRelease(ControlFileLock);
		ereport(LOG,
				(errcode_for_file_access(),
				 errmsg("could not link file \"%s\" to \"%s\" (initialization of log file %u, segment %u): %m",
						tmppath, path, *log, *seg)));
		return false;
	}

	if (tmpsimpleFileName) {

		MirroredFlatFile_Drop(
						  XLOGDIR,
						  tmpsimpleFileName,
						  /* suppressError */ true,
						  /* isMirrorRecovery */ false);
	} else {
		unlink(tmppath);
	}

#else
	if (tmpsimpleFileName) {
		retval = MirroredFlatFile_Rename(
						  XLOGDIR,
						  /* old name */ tmpsimpleFileName,
						  /* new name */ simpleFileName,
						  /* can exist */ false,
						  /* isMirrorRecovery */ false);
	} else {
		retval = rename(tmppath, path);
	}

	if (retval < 0)
	{
		if (use_lock)
			LWLockRelease(ControlFileLock);
		ereport(LOG,
				(errcode_for_file_access(),
				 errmsg("could not rename file \"%s\" to \"%s\" (initialization of log file %u, segment %u): %m",
						tmppath, path, *log, *seg)));
		return false;
	}
#endif

	if (use_lock)
		LWLockRelease(ControlFileLock);

	return true;
}

/*
 * Open a pre-existing logfile segment for writing.
 */
static void
XLogFileOpen(
	MirroredFlatFileOpen *mirroredOpen,
	uint32 log,
	uint32 seg)
{
	char		simpleFileName[MAXPGPATH];

	XLogFileName(simpleFileName, ThisTimeLineID, log, seg);

	if (MirroredFlatFile_Open(
					mirroredOpen,
					XLOGDIR,
					simpleFileName,
					O_RDWR | PG_BINARY | get_sync_bit(sync_method),
					S_IRUSR | S_IWUSR,
					/* suppressError */ false,
					/* atomic operation */ false,
					/* isMirrorRecovery */ false))
	{
		char		path[MAXPGPATH];

		XLogFileName(path, ThisTimeLineID, log, seg);

		ereport(PANIC,
				(errcode_for_file_access(),
		   errmsg("could not open file \"%s\" (log file %u, segment %u): %m",
				  path, log, seg)));
	}
}

/*
 * Close the current logfile segment for writing.
 */
static void
XLogFileClose(void)
{
	Assert(MirroredFlatFile_IsActive(&mirroredLogFileOpen));

	/*
	 * posix_fadvise is problematic on many platforms: on older x86 Linux it
	 * just dumps core, and there are reports of problems on PPC platforms as
	 * well.  The following is therefore disabled for the time being. We could
	 * consider some kind of configure test to see if it's safe to use, but
	 * since we lack hard evidence that there's any useful performance gain to
	 * be had, spending time on that seems unprofitable for now.
	 */
#ifdef NOT_USED

	/*
	 * WAL segment files will not be re-read in normal operation, so we advise
	 * OS to release any cached pages.	But do not do so if WAL archiving or
	 * streaming is active, because archiver process could use the cache to
	 * read the WAL segment. Also, don't bother with it if we are using
	 * O_DIRECT, since the kernel is presumably not caching in that case.
	 *
	 * While O_DIRECT works for O_SYNC, posix_fadvise() works for fsync() and
	 * O_SYNC, and some platforms only have posix_fadvise().
	 */
#if defined(HAVE_DECL_POSIX_FADVISE) && defined(POSIX_FADV_DONTNEED)
	if (!XLogIsNeeded())
		posix_fadvise(openLogFile, 0, 0, POSIX_FADV_DONTNEED);
#endif
#endif   /* NOT_USED */

	MirroredFlatFile_Close(&mirroredLogFileOpen);
}

#if 0 /* GPDB doesn't make use of this function */
/*
 * Attempt to retrieve the specified file from off-line archival storage.
 * If successful, fill "path" with its complete path (note that this will be
 * a temp file name that doesn't follow the normal naming convention), and
 * return TRUE.
 *
 * If not successful, fill "path" with the name of the normal on-line file
 * (which may or may not actually exist, but we'll try to use it), and return
 * FALSE.
 *
 * For fixed-size files, the caller may pass the expected size as an
 * additional crosscheck on successful recovery.  If the file size is not
 * known, set expectedSize = 0.
 */
static bool
RestoreArchivedFile(char *path, const char *xlogfname,
					const char *recovername, off_t expectedSize)
{
	char		xlogpath[MAXPGPATH];
	char		xlogRestoreCmd[MAXPGPATH];
	char		lastRestartPointFname[MAXPGPATH];
	char	   *dp;
	char	   *endp;
	const char *sp;
	int			rc;
	bool		signaled;
	struct stat stat_buf;
	uint32		restartLog;
	uint32		restartSeg;

	/*
	 * When doing archive recovery, we always prefer an archived log file even
	 * if a file of the same name exists in XLOGDIR.  The reason is that the
	 * file in XLOGDIR could be an old, un-filled or partly-filled version
	 * that was copied and restored as part of backing up $PGDATA.
	 *
	 * We could try to optimize this slightly by checking the local copy
	 * lastchange timestamp against the archived copy, but we have no API to
	 * do this, nor can we guarantee that the lastchange timestamp was
	 * preserved correctly when we copied to archive. Our aim is robustness,
	 * so we elect not to do this.
	 *
	 * If we cannot obtain the log file from the archive, however, we will try
	 * to use the XLOGDIR file if it exists.  This is so that we can make use
	 * of log segments that weren't yet transferred to the archive.
	 *
	 * Notice that we don't actually overwrite any files when we copy back
	 * from archive because the recoveryRestoreCommand may inadvertently
	 * restore inappropriate xlogs, or they may be corrupt, so we may wish to
	 * fallback to the segments remaining in current XLOGDIR later. The
	 * copy-from-archive filename is always the same, ensuring that we don't
	 * run out of disk space on long recoveries.
	 */
	snprintf(xlogpath, MAXPGPATH, XLOGDIR "/%s", recovername);

	/*
	 * Make sure there is no existing file named recovername.
	 */
	if (stat(xlogpath, &stat_buf) != 0)
	{
		if (errno != ENOENT)
			ereport(FATAL,
					(errcode_for_file_access(),
					 errmsg("could not stat file \"%s\": %m",
							xlogpath)));
	}
	else
	{
		if (unlink(xlogpath) != 0)
			ereport(FATAL,
					(errcode_for_file_access(),
					 errmsg("could not remove file \"%s\": %m",
							xlogpath)));
	}

	/*
	 * Calculate the archive file cutoff point for use during log shipping
	 * replication. All files earlier than this point can be deleted
	 * from the archive, though there is no requirement to do so.
	 *
	 * We initialise this with the filename of an InvalidXLogRecPtr, which
	 * will prevent the deletion of any WAL files from the archive
	 * because of the alphabetic sorting property of WAL filenames.
	 *
	 * Once we have successfully located the redo pointer of the checkpoint
	 * from which we start recovery we never request a file prior to the redo
	 * pointer of the last restartpoint. When redo begins we know that we
	 * have successfully located it, so there is no need for additional
	 * status flags to signify the point when we can begin deleting WAL files
	 * from the archive.
	 */
	if (InRedo)
	{
		XLByteToSeg(ControlFile->checkPointCopy.redo,
					restartLog, restartSeg);
		XLogFileName(lastRestartPointFname,
					 ControlFile->checkPointCopy.ThisTimeLineID,
					 restartLog, restartSeg);
		/* we shouldn't need anything earlier than last restart point */
		Assert(strcmp(lastRestartPointFname, xlogfname) <= 0);
	}
	else
		XLogFileName(lastRestartPointFname, 0, 0, 0);

	/*
	 * construct the command to be executed
	 */
	dp = xlogRestoreCmd;
	endp = xlogRestoreCmd + MAXPGPATH - 1;
	*endp = '\0';

	for (sp = recoveryRestoreCommand; *sp; sp++)
	{
		if (*sp == '%')
		{
			switch (sp[1])
			{
				case 'p':
					/* %p: relative path of target file */
					sp++;
					StrNCpy(dp, xlogpath, endp - dp);
					make_native_path(dp);
					dp += strlen(dp);
					break;
				case 'f':
					/* %f: filename of desired file */
					sp++;
					StrNCpy(dp, xlogfname, endp - dp);
					dp += strlen(dp);
					break;
				case 'r':
					/* %r: filename of last restartpoint */
					sp++;
					StrNCpy(dp, lastRestartPointFname, endp - dp);
					dp += strlen(dp);
					break;
				case '%':
					/* convert %% to a single % */
					sp++;
					if (dp < endp)
						*dp++ = *sp;
					break;
				default:
					/* otherwise treat the % as not special */
					if (dp < endp)
						*dp++ = *sp;
					break;
			}
		}
		else
		{
			if (dp < endp)
				*dp++ = *sp;
		}
	}
	*dp = '\0';

	ereport(DEBUG3,
			(errmsg_internal("executing restore command \"%s\"",
							 xlogRestoreCmd)));

	/*
	 * Copy xlog from archival storage to XLOGDIR
	 */
	rc = system(xlogRestoreCmd);
	if (rc == 0)
	{
		/*
		 * command apparently succeeded, but let's make sure the file is
		 * really there now and has the correct size.
		 *
		 * XXX I made wrong-size a fatal error to ensure the DBA would notice
		 * it, but is that too strong?	We could try to plow ahead with a
		 * local copy of the file ... but the problem is that there probably
		 * isn't one, and we'd incorrectly conclude we've reached the end of
		 * WAL and we're done recovering ...
		 */
		if (stat(xlogpath, &stat_buf) == 0)
		{
			if (expectedSize > 0 && stat_buf.st_size != expectedSize)
				ereport(FATAL,
						(errmsg("archive file \"%s\" has wrong size: %lu instead of %lu",
								xlogfname,
								(unsigned long) stat_buf.st_size,
								(unsigned long) expectedSize)));
			else
			{
				ereport(LOG,
						(errmsg("restored log file \"%s\" from archive",
								xlogfname)));
				strcpy(path, xlogpath);
				return true;
			}
		}
		else
		{
			/* stat failed */
			if (errno != ENOENT)
				ereport(FATAL,
						(errcode_for_file_access(),
						 errmsg("could not stat file \"%s\": %m",
								xlogpath)));
		}
	}

	/*
	 * Remember, we rollforward UNTIL the restore fails so failure here is
	 * just part of the process... that makes it difficult to determine
	 * whether the restore failed because there isn't an archive to restore,
	 * or because the administrator has specified the restore program
	 * incorrectly.  We have to assume the former.
	 *
	 * However, if the failure was due to any sort of signal, it's best to
	 * punt and abort recovery.  (If we "return false" here, upper levels will
	 * assume that recovery is complete and start up the database!) It's
	 * essential to abort on child SIGINT and SIGQUIT, because per spec
	 * system() ignores SIGINT and SIGQUIT while waiting; if we see one of
	 * those it's a good bet we should have gotten it too.  Aborting on other
	 * signals such as SIGTERM seems a good idea as well.
	 *
	 * Per the Single Unix Spec, shells report exit status > 128 when a called
	 * command died on a signal.  Also, 126 and 127 are used to report
	 * problems such as an unfindable command; treat those as fatal errors
	 * too.
	 */
	signaled = WIFSIGNALED(rc) || WEXITSTATUS(rc) > 125;

	ereport(signaled ? FATAL : DEBUG2,
		(errmsg("could not restore file \"%s\" from archive: return code %d",
				xlogfname, rc)));

	/*
	 * if an archived file is not available, there might still be a version of
	 * this file in XLOGDIR, so return that as the filename to open.
	 *
	 * In many recovery scenarios we expect this to fail also, but if so that
	 * just means we've reached the end of WAL.
	 */
	snprintf(path, MAXPGPATH, XLOGDIR "/%s", xlogfname);
	return false;
}
#endif

/*
 * Preallocate log files beyond the specified log endpoint.
 *
 * XXX this is currently extremely conservative, since it forces only one
 * future log segment to exist, and even that only if we are 75% done with
 * the current one.  This is only appropriate for very low-WAL-volume systems.
 * High-volume systems will be OK once they've built up a sufficient set of
 * recycled log segments, but the startup transient is likely to include
 * a lot of segment creations by foreground processes, which is not so good.
 */
static void
PreallocXlogFiles(XLogRecPtr endptr)
{
	uint32		_logId;
	uint32		_logSeg;

	MirroredFlatFileOpen	mirroredOpen;

	bool		use_existent;

	XLByteToPrevSeg(endptr, _logId, _logSeg);
	if ((endptr.xrecoff - 1) % XLogSegSize >=
		(uint32) (0.75 * XLogSegSize))
	{
		NextLogSeg(_logId, _logSeg);
		use_existent = true;
		XLogFileInit(
			&mirroredOpen,
			_logId, _logSeg, &use_existent, true);
		MirroredFlatFile_Close(&mirroredOpen);
		if (!use_existent)
			CheckpointStats.ckpt_segs_added++;
	}
}

/*
 * Get the log/seg of the latest removed or recycled WAL segment.
 * Returns 0/0 if no WAL segments have been removed since startup.
 */
void
XLogGetLastRemoved(uint32 *log, uint32 *seg)
{
	/* use volatile pointer to prevent code rearrangement */
	volatile XLogCtlData *xlogctl = XLogCtl;

	SpinLockAcquire(&xlogctl->info_lck);
	*log = xlogctl->lastRemovedLog;
	*seg = xlogctl->lastRemovedSeg;
	SpinLockRelease(&xlogctl->info_lck);
}

/*
 * Update the last removed log/seg pointer in shared memory, to reflect
 * that the given XLOG file has been removed.
 */
static void
UpdateLastRemovedPtr(char *filename)
{
	/* use volatile pointer to prevent code rearrangement */
	volatile XLogCtlData *xlogctl = XLogCtl;
	uint32		tli,
				log,
				seg;

	XLogFromFileName(filename, &tli, &log, &seg);

	SpinLockAcquire(&xlogctl->info_lck);
	if (log > xlogctl->lastRemovedLog ||
		(log == xlogctl->lastRemovedLog && seg > xlogctl->lastRemovedSeg))
	{
		xlogctl->lastRemovedLog = log;
		xlogctl->lastRemovedSeg = seg;
	}
	SpinLockRelease(&xlogctl->info_lck);
}

/*
 * Recycle or remove all log files older or equal to passed log/seg#
 *
 * endptr is current (or recent) end of xlog; this is used to determine
 * whether we want to recycle rather than delete no-longer-wanted log files.
 */
static void
RemoveOldXlogFiles(uint32 log, uint32 seg, XLogRecPtr endptr)
{
	uint32		endlogId;
	uint32		endlogSeg;
	int			max_advance;
	DIR		   *xldir;
	struct dirent *xlde;
	char		lastoff[MAXFNAMELEN];
	char		path[MAXPGPATH];
	char		*xlogDir = NULL;

#ifdef WIN32
	char		newpath[MAXPGPATH];
	char		newfilename[MAXPGPATH];
#endif
	struct stat statbuf;

	/*
	 * Initialize info about where to try to recycle to.  We allow recycling
	 * segments up to XLOGfileslop segments beyond the current XLOG location.
	 */
	XLByteToPrevSeg(endptr, endlogId, endlogSeg);
	max_advance = XLOGfileslop;

	xlogDir = makeRelativeToTxnFilespace(XLOGDIR);
	xldir = AllocateDir(xlogDir);
	if (xldir == NULL)
		ereport(ERROR,
				(errcode_for_file_access(),
				 errmsg("could not open transaction log directory \"%s\": %m",
						xlogDir)));

	XLogFileName(lastoff, ThisTimeLineID, log, seg);

	while ((xlde = ReadDir(xldir, xlogDir)) != NULL)
	{
		/*
		 * We ignore the timeline part of the XLOG segment identifiers in
		 * deciding whether a segment is still needed.	This ensures that we
		 * won't prematurely remove a segment from a parent timeline. We could
		 * probably be a little more proactive about removing segments of
		 * non-parent timelines, but that would be a whole lot more
		 * complicated.
		 *
		 * We use the alphanumeric sorting property of the filenames to decide
		 * which ones are earlier than the lastoff segment.
		 */
		if (strlen(xlde->d_name) == 24 &&
			strspn(xlde->d_name, "0123456789ABCDEF") == 24 &&
			strcmp(xlde->d_name + 8, lastoff + 8) <= 0)
		{
			if (XLogArchiveCheckDone(xlde->d_name))
			{
				if (snprintf(path, MAXPGPATH, "%s/%s", xlogDir, xlde->d_name) > MAXPGPATH)
				{
					ereport(ERROR, (errmsg("cannot generate filename %s/%s", xlogDir, xlde->d_name)));
				}

				/* Update the last removed location in shared memory first */
				UpdateLastRemovedPtr(xlde->d_name);

				/*
				 * Before deleting the file, see if it can be recycled as a
				 * future log segment. Only recycle normal files, pg_standby
				 * for example can create symbolic links pointing to a
				 * separate archive directory.
				 */
				if (lstat(path, &statbuf) == 0 && S_ISREG(statbuf.st_mode) &&
					InstallXLogFileSegment(&endlogId, &endlogSeg, path,
										   true, &max_advance, true, xlde->d_name))
				{
					ereport(DEBUG2,
							(errmsg("recycled transaction log file \"%s\"",
									xlde->d_name)));
					CheckpointStats.ckpt_segs_recycled++;
					/* Needn't recheck that slot on future iterations */
					if (max_advance > 0)
					{
						NextLogSeg(endlogId, endlogSeg);
						max_advance--;
					}
				}
				else
				{
					/* No need for any more future segments... */
					int rc = 0;

					ereport(DEBUG2,
							(errmsg("removing transaction log file \"%s\"",
									xlde->d_name)));

#ifdef WIN32
					/*
					 * On Windows, if another process (e.g another backend)
					 * holds the file open in FILE_SHARE_DELETE mode, unlink
					 * will succeed, but the file will still show up in
					 * directory listing until the last handle is closed.
					 * To avoid confusing the lingering deleted file for a
					 * live WAL file that needs to be archived, rename it
					 * before deleting it.
					 *
					 * If another process holds the file open without
					 * FILE_SHARE_DELETE flag, rename will fail. We'll try
					 * again at the next checkpoint.
					 */
					snprintf(newpath, MAXPGPATH, "%s.deleted", path);
					if (rename(path, newpath) != 0)
					{
						ereport(LOG,
								(errcode_for_file_access(),
								 errmsg("could not rename old transaction log file \"%s\": %m",
										path)));
						continue;
					}
					snprintf(newfilename, MAXPGPATH, "%s.deleted", xlde->d_name);
					rc = MirroredFlatFile_Drop(
										  XLOGDIR,
										  newfilename,
										  /* suppressError */ true,
										  /* isMirrorRecovery */ false);
#else
					rc = MirroredFlatFile_Drop(
										  XLOGDIR,
										  xlde->d_name,
										  /* suppressError */ true,
										  /* isMirrorRecovery */ false);
#endif

					if (rc != 0)
					{
						ereport(LOG,
								(errcode_for_file_access(),
								 errmsg("could not remove old transaction log file \"%s\": %m",
										path)));
						continue;
					}

					CheckpointStats.ckpt_segs_removed++;
				}

				XLogArchiveCleanup(xlde->d_name);
			}
		}
	}

	FreeDir(xldir);
	pfree(xlogDir);
}

/*
 * Print log files in the system log.
 *
 */
void
XLogPrintLogNames(void)
{
	DIR		   *xldir;
	struct dirent *xlde;
	int count = 0;
	char *xlogDir = NULL;

	xlogDir = makeRelativeToTxnFilespace(XLOGDIR);
	xldir = AllocateDir(xlogDir);
	if (xldir == NULL)
		ereport(ERROR,
				(errcode_for_file_access(),
				 errmsg("could not open transaction log directory \"%s\": %m",
						xlogDir)));

	while ((xlde = ReadDir(xldir, xlogDir)) != NULL)
	{
		if (strlen(xlde->d_name) == 24 &&
			strspn(xlde->d_name, "0123456789ABCDEF") == 24)
		{
			elog(LOG,"found log file \"%s\"",
				 xlde->d_name);
			count++;
		}
	}

	FreeDir(xldir);
	pfree(xlogDir);

	elog(LOG,"%d files found", count);
}

/*
 * Verify whether pg_xlog and pg_xlog/archive_status exist.
 * If the latter does not exist, recreate it.
 *
 * It is not the goal of this function to verify the contents of these
 * directories, but to help in cases where someone has performed a cluster
 * copy for PITR purposes but omitted pg_xlog from the copy.
 *
 * We could also recreate pg_xlog if it doesn't exist, but a deliberate
 * policy decision was made not to.  It is fairly common for pg_xlog to be
 * a symlink, and if that was the DBA's intent then automatically making a
 * plain directory would result in degraded performance with no notice.
 */
static void
ValidateXLOGDirectoryStructure(void)
{
	char		path[MAXPGPATH];
	struct stat	stat_buf;

	/* Check for pg_xlog; if it doesn't exist, error out */
	if (stat(XLOGDIR, &stat_buf) != 0 ||
		!S_ISDIR(stat_buf.st_mode))
		ereport(FATAL, 
				(errmsg("required WAL directory \"%s\" does not exist",
						XLOGDIR)));

	/* Check for archive_status */
	snprintf(path, MAXPGPATH, XLOGDIR "/archive_status");
	if (stat(path, &stat_buf) == 0)
	{
		/* Check for weird cases where it exists but isn't a directory */
		if (!S_ISDIR(stat_buf.st_mode))
			ereport(FATAL, 
					(errmsg("required WAL directory \"%s\" does not exist",
							path)));
	}
	else
	{
		ereport(LOG,
				(errmsg("creating missing WAL directory \"%s\"", path)));
		if (mkdir(path, 0700) < 0)
			ereport(FATAL, 
					(errmsg("could not create missing directory \"%s\": %m",
							path)));
	}
}

/*
 * Remove previous backup history files.  This also retries creation of
 * .ready files for any backup history files for which XLogArchiveNotify
 * failed earlier.
 */
static void
CleanupBackupHistory(void)
{
	DIR		   *xldir;
	struct dirent *xlde;
	char		path[MAXPGPATH];
	char	*xlogDir = NULL;

	xlogDir = makeRelativeToTxnFilespace(XLOGDIR);
	xldir = AllocateDir(xlogDir);
	if (xldir == NULL)
		ereport(ERROR,
				(errcode_for_file_access(),
				 errmsg("could not open transaction log directory \"%s\": %m",
						xlogDir)));

	while ((xlde = ReadDir(xldir, xlogDir)) != NULL)
	{
		if (strlen(xlde->d_name) > 24 &&
			strspn(xlde->d_name, "0123456789ABCDEF") == 24 &&
			strcmp(xlde->d_name + strlen(xlde->d_name) - strlen(".backup"),
				   ".backup") == 0)
		{
			if (XLogArchiveCheckDone(xlde->d_name))
			{
				ereport(DEBUG2,
				(errmsg("removing transaction log backup history file \"%s\"",
						xlde->d_name)));
				if (snprintf(path, MAXPGPATH, "%s/%s", xlogDir, xlde->d_name) > MAXPGPATH)
				{
					elog(LOG, "CleanupBackupHistory: Cannot generate filename %s/%s", xlogDir, xlde->d_name);
				}
				unlink(path);
				XLogArchiveCleanup(xlde->d_name);
			}
		}
	}

	pfree(xlogDir);
	FreeDir(xldir);
}

/*
 * Restore the backup blocks present in an XLOG record, if any.
 *
 * We assume all of the record has been read into memory at *record.
 *
 * Note: when a backup block is available in XLOG, we restore it
 * unconditionally, even if the page in the database appears newer.
 * This is to protect ourselves against database pages that were partially
 * or incorrectly written during a crash.  We assume that the XLOG data
 * must be good because it has passed a CRC check, while the database
 * page might not be.  This will force us to replay all subsequent
 * modifications of the page that appear in XLOG, rather than possibly
 * ignoring them as already applied, but that's not a huge drawback.
 */
static void
RestoreBkpBlocks(XLogRecord *record, XLogRecPtr lsn)
{
	BkpBlock	bkpb;
	char	   *blk;
	int			i;

	blk = (char *) XLogRecGetData(record) + record->xl_len;
	for (i = 0; i < XLR_MAX_BKP_BLOCKS; i++)
	{
		if (!(record->xl_info & XLR_SET_BKP_BLOCK(i)))
			continue;

		memcpy(&bkpb, blk, sizeof(BkpBlock));
		blk += sizeof(BkpBlock);

<<<<<<< HEAD
		/* get_cleanup_lock is ignored in GPDB */
		RestoreBackupBlockContents(lsn, bkpb, blk, false, false);
=======
		buffer = XLogReadBufferExtended(bkpb.node, bkpb.fork, bkpb.block,
										RBM_ZERO);
		Assert(BufferIsValid(buffer));
		page = (Page) BufferGetPage(buffer);
>>>>>>> 38e93482

		blk += BLCKSZ - bkpb.hole_length;
	}
}

/*
 * Workhorse for RestoreBackupBlock usable without an xlog record
 *
 * Restores a full-page image from BkpBlock and a data pointer.
 */
static void
RestoreBackupBlockContents(XLogRecPtr lsn, BkpBlock bkpb, char *blk,
						   bool get_cleanup_lock, bool keep_buffer)
{
	Buffer		buffer;
	Page		page;

	if (! (bkpb.block_info & BLOCK_APPLY))
		return;

	MIRROREDLOCK_BUFMGR_DECLARE;

	// -------- MirroredLock ----------
	MIRROREDLOCK_BUFMGR_LOCK;

	buffer = XLogReadBuffer(bkpb.node, bkpb.block, true);
	Assert(BufferIsValid(buffer));
#if 0 /* upstream merge */
	if (get_cleanup_lock)
		LockBufferForCleanup(buffer);
	else
		LockBuffer(buffer, BUFFER_LOCK_EXCLUSIVE);
#endif

	page = (Page) BufferGetPage(buffer);

	if (bkpb.hole_length == 0)
	{
		memcpy((char *) page, blk, BLCKSZ);
	}
	else
	{
		memcpy((char *) page, blk, bkpb.hole_offset);
		/* must zero-fill the hole */
		MemSet((char *) page + bkpb.hole_offset, 0, bkpb.hole_length);
		memcpy((char *) page + (bkpb.hole_offset + bkpb.hole_length),
			   blk + bkpb.hole_offset,
			   BLCKSZ - (bkpb.hole_offset + bkpb.hole_length));
	}

	/*
	 * The checksum value on this page is currently invalid. We don't
	 * need to reset it here since it will be set before being written.
	 */

	PageSetLSN(page, lsn);
	MarkBufferDirty(buffer);

	if (!keep_buffer)
		UnlockReleaseBuffer(buffer);

	MIRROREDLOCK_BUFMGR_UNLOCK;
	// -------- MirroredLock ----------

	return;
}

bool
IsBkpBlockApplied(XLogRecord *record, uint8 block_id)
{
	BkpBlock	bkpb;
	char	   *blk;
	int			i;

	Assert(block_id < XLR_MAX_BKP_BLOCKS);

	blk = (char *) XLogRecGetData(record) + record->xl_len;
	for (i = 0; i <= block_id; i++)
	{
		if (!(record->xl_info & XLR_SET_BKP_BLOCK(i)))
			continue;

		memcpy(&bkpb, blk, sizeof(BkpBlock));
		blk += sizeof(BkpBlock);

		if (i == block_id)
			return (bkpb.block_info & BLOCK_APPLY) != 0;

		blk += BLCKSZ - bkpb.hole_length;
	}

	return false;
}

/*
 * CRC-check an XLOG record.  We do not believe the contents of an XLOG
 * record (other than to the minimal extent of computing the amount of
 * data to read in) until we've checked the CRCs.
 *
 * We assume all of the record has been read into memory at *record.
 */
static bool
RecordIsValid(XLogRecord *record, XLogRecPtr recptr, int emode)
{
	pg_crc32	crc;
	int			i;
	uint32		len = record->xl_len;
	BkpBlock	bkpb;
	char	   *blk;

	/*
	 * Calculate the crc using the new fast crc32c algorithm
	 */

	/* First the rmgr data */
	INIT_CRC32C(crc);
	COMP_CRC32C(crc, XLogRecGetData(record), len);

	/* Add in the backup blocks, if any */
	blk = (char *) XLogRecGetData(record) + len;
	for (i = 0; i < XLR_MAX_BKP_BLOCKS; i++)
	{
		uint32		blen;

		if (!(record->xl_info & XLR_SET_BKP_BLOCK(i)))
			continue;

		memcpy(&bkpb, blk, sizeof(BkpBlock));
		if (bkpb.hole_offset + bkpb.hole_length > BLCKSZ)
		{
			ereport(emode,
					(errmsg("incorrect hole size in record at %X/%X",
							recptr.xlogid, recptr.xrecoff)));
			return false;
		}
		blen = sizeof(BkpBlock) + BLCKSZ - bkpb.hole_length;
		COMP_CRC32C(crc, blk, blen);
		blk += blen;
	}

	/* Check that xl_tot_len agrees with our calculation */
	if (blk != (char *) record + record->xl_tot_len)
	{
		ereport(emode,
				(errmsg("incorrect total length in record at %X/%X",
						recptr.xlogid, recptr.xrecoff)));
		return false;
	}

	/* Finally include the record header */
	COMP_CRC32C(crc, (char *) record + sizeof(pg_crc32),
			   SizeOfXLogRecord - sizeof(pg_crc32));
	FIN_CRC32C(crc);

	if (!EQ_CRC32C(record->xl_crc, crc))
	{
		ereport(emode,
		(errmsg("incorrect resource manager data checksum in record at %X/%X",
				recptr.xlogid, recptr.xrecoff)));
		return false;
	}

	return true;
}

/*
 * Verify whether pg_xlog exists
 *
 * It is not the goal of this function to verify the contents of these
 * directories, but to help in cases where someone has performed a
 * copy but omitted pg_xlog from the copy.
 */
static void
ValidateXLOGDirectoryStructure(void)
{
	struct stat stat_buf;

	/* Check for pg_xlog; if it doesn't exist, error out */
	if (stat(makeRelativeToTxnFilespace(XLOGDIR), &stat_buf) != 0 ||
			!S_ISDIR(stat_buf.st_mode))
			ereport(FATAL,
					(errmsg("required WAL directory \"%s\" does not exist",
							XLOGDIR)));
}

/*
 * Open a logfile segment for reading (during recovery).
 * It's assumed to be already available in pg_xlog.
 */
static int
XLogFileRead(uint32 log, uint32 seg, int emode, TimeLineID tli,
			 int source, bool notfoundOk)
{
	char		xlogfname[MAXFNAMELEN];
	char		activitymsg[MAXFNAMELEN + 16];
	char		path[MAXPGPATH];
	int			fd;

	XLogFileName(xlogfname, tli, log, seg);

	switch (source)
	{
		case XLOG_FROM_PG_XLOG:
		case XLOG_FROM_STREAM:
			XLogFilePath(path, tli, log, seg);
			restoredFromArchive = false;
			break;

		default:
			elog(ERROR, "invalid XLogFileRead source %d", source);
	}

	elogif(debug_xlog_record_read, LOG,
		   "xlog file read -- File read request with log %u, seg %u,"
		   "tli %u, source = %s, notfoundok = %s",
		   log, seg, (uint32) tli,
		   source == XLOG_FROM_PG_XLOG ? "xlog" : "stream",
		   notfoundOk ? "true" : "false");

	fd = BasicOpenFile(path, O_RDONLY | PG_BINARY, 0);
	if (fd >= 0)
	{
		/* Success! */
		curFileTLI = tli;

		/*
		 * Report recovery progress in PS display, if we are in
		 * startup process.  There are more cases like Filerep recovery
		 * and Prepare phase where we don't want to report it.
		 */
		if (am_startup)
		{
			snprintf(activitymsg, sizeof(activitymsg), "recovering %s",
					 xlogfname);
			set_ps_display(activitymsg, false);
		}

		/* Track source of data in assorted state variables */
		readSource = source;
		XLogReceiptSource = source;
		/* In FROM_STREAM case, caller tracks receipt time, not me */
		if (source != XLOG_FROM_STREAM)
			XLogReceiptTime = GetCurrentTimestamp();

		elogif(debug_xlog_record_read, LOG,
			   "xlog file read -- Read file %s (log %u, seg %u)",
			   path, log, seg);

		return fd;
	}

	if (errno != ENOENT || !notfoundOk) /* unexpected failure? */
		ereport(PANIC,
				(errcode_for_file_access(),
		   errmsg("could not open file \"%s\" (log file %u, segment %u): %m",
				  path, log, seg)));

	elogif(debug_xlog_record_read, LOG,
		   "xlog file read -- Couldn't read file %s (log %u, seg %u)",
		   path, log, seg);
	return -1;
}


/*
 * Open a logfile segment for reading (during recovery).
 *
 * This version searches for the segment with any TLI listed in expectedTLIs.
 */
static int
XLogFileReadAnyTLI(uint32 log, uint32 seg, int emode, int sources)
{
	char		path[MAXPGPATH];
	ListCell   *cell;
	int			fd;

	/*
	 * Loop looking for a suitable timeline ID: we might need to read any of
	 * the timelines listed in expectedTLIs.
	 *
	 * We expect curFileTLI on entry to be the TLI of the preceding file in
	 * sequence, or 0 if there was no predecessor.	We do not allow curFileTLI
	 * to go backwards; this prevents us from picking up the wrong file when a
	 * parent timeline extends to higher segment numbers than the child we
	 * want to read.
	 */
	foreach(cell, expectedTLIs)
	{
		TimeLineID	tli = (TimeLineID) lfirst_int(cell);

		if (tli < curFileTLI)
			break;				/* don't bother looking at too-old TLIs */

		if (sources & XLOG_FROM_PG_XLOG)
		{
			elogif(debug_xlog_record_read, LOG,
				   "xlog file read (tli) -- requesting a file read (log %u, seg %u)"
				   "with currenttli %d ", log, seg, curFileTLI);

			fd = XLogFileRead(log, seg, emode, tli, XLOG_FROM_PG_XLOG, true);
			if (fd != -1)
				return fd;
		}
	}

	/* Couldn't find it.  For simplicity, complain about front timeline */
	XLogFilePath(path, recoveryTargetTLI, log, seg);
	errno = ENOENT;
	ereport(emode,
			(errcode_for_file_access(),
		   errmsg("could not open file \"%s\" (log file %u, segment %u): %m",
				  path, log, seg)));
	return -1;
}


/*
 * Read the XLOG page containing RecPtr into readBuf (if not read already).
 * Returns true if the page is read successfully.
 *
 * This is responsible for waiting for the requested WAL record to arrive in
 * standby mode.
 *
 * 'emode' specifies the log level used for reporting "file not found" or
 * "end of WAL" situations in standby mode when a trigger file is found.
 * If set to WARNING or below, XLogPageRead() returns false in those situations
 * on higher log levels the ereport() won't return.
 *
 * In standby mode, this only returns false if promotion has been triggered.
 * Otherwise it keeps sleeping and retrying indefinitely.
 */
static bool
XLogPageRead(XLogRecPtr *RecPtr, int emode, bool fetching_ckpt,
			 bool randAccess)
{
	static XLogRecPtr receivedUpto = {0, 0};
	bool		switched_segment = false;
	uint32		targetPageOff;
	uint32		targetRecOff;
	uint32		targetId;
	uint32		targetSeg;
	static pg_time_t last_fail_time = 0;

	XLByteToSeg(*RecPtr, targetId, targetSeg);
	targetPageOff = ((RecPtr->xrecoff % XLogSegSize) / XLOG_BLCKSZ) * XLOG_BLCKSZ;
	targetRecOff = RecPtr->xrecoff % XLOG_BLCKSZ;

	/* Fast exit if we have read the record in the current buffer already */
	if (failedSources == 0 && targetId == readId && targetSeg == readSeg &&
		targetPageOff == readOff && targetRecOff < readLen)
	{
		elogif(debug_xlog_record_read, LOG,
			   "xlog page read -- Requested record %X/%X (targetlogid %u,"
			   "targetset %u, targetpageoff %u, targetrecoff %u) already"
			   "exists in current read buffer",
			   RecPtr->xlogid, RecPtr->xrecoff,
			   targetId, targetSeg, targetPageOff, targetRecOff);

		return true;
	}

	/*
	 * See if we need to switch to a new segment because the requested record
	 * is not in the currently open one.
	 */
	if (readFile >= 0 && !XLByteInSeg(*RecPtr, readId, readSeg))
	{
		elogif(debug_xlog_record_read, LOG,
			   "xlog page read -- Requested record %X/%X does not exist in"
			   "current read xlog file (readlog %u, readseg %u)",
			   RecPtr->xlogid, RecPtr->xrecoff, readId, readSeg);

		close(readFile);
		readFile = -1;
		readSource = 0;
	}

	XLByteToSeg(*RecPtr, readId, readSeg);

	elogif(debug_xlog_record_read, LOG,
		   "xlog page read -- Requested record %X/%X has targetlogid %u, "
		   "targetseg %u, targetpageoff %u, targetrecoff %u",
		   RecPtr->xlogid, RecPtr->xrecoff,
		   targetId, targetSeg, targetPageOff, targetRecOff);

retry:
	/* See if we need to retrieve more data */
	if (readFile < 0 ||
		(readSource == XLOG_FROM_STREAM && !XLByteLT(*RecPtr, receivedUpto)))
	{
		if (StandbyMode)
		{
			/*
			 * In standby mode, wait for the requested record to become
			 * available, via WAL receiver having streamed the record.
			 */
			for (;;)
			{
				if (WalRcvInProgress())
				{
					bool		havedata;

					/*
					 * If we find an invalid record in the WAL streamed from
					 * master, something is seriously wrong. There's little
					 * chance that the problem will just go away, but PANIC is
					 * not good for availability. Disconnect, and retry from
					 * pg_xlog again (That may spawn the Wal receiver again!).
					 * XXX
					 */
					if (failedSources & XLOG_FROM_STREAM)
					{
						elogif(debug_xlog_record_read, LOG,
							   "xlog page read -- Xlog from stream is a failed"
							   "source, hence requesting walreceiver shutdown.");

						ShutdownWalRcv();
						continue;
					}

					/*
					 * WAL receiver is active, so see if new data has arrived.
					 *
					 * We only advance XLogReceiptTime when we obtain fresh
					 * WAL from walreceiver and observe that we had already
					 * processed everything before the most recent "chunk"
					 * that it flushed to disk.  In steady state where we are
					 * keeping up with the incoming data, XLogReceiptTime will
					 * be updated on each cycle.  When we are behind,
					 * XLogReceiptTime will not advance, so the grace time
					 * alloted to conflicting queries will decrease.
					 */
					if (XLByteLT(*RecPtr, receivedUpto))
						havedata = true;
					else
					{
						XLogRecPtr	latestChunkStart;

						receivedUpto = GetWalRcvWriteRecPtr(&latestChunkStart);
						if (XLByteLT(*RecPtr, receivedUpto))
						{
							havedata = true;
							if (!XLByteLT(*RecPtr, latestChunkStart))
							{
								XLogReceiptTime = GetCurrentTimestamp();
								SetCurrentChunkStartTime(XLogReceiptTime);
							}
						}
						else
							havedata = false;
					}

					if (havedata)
					{
						elogif(debug_xlog_record_read, LOG,
							   "xlog page read -- There is enough xlog data to be "
							   "read (receivedupto %X/%X, requestedrec %X/%X)",
							   receivedUpto.xlogid, receivedUpto.xrecoff,
							   RecPtr->xlogid, RecPtr->xrecoff);

						/*
						 * Great, streamed far enough. Open the file if it's
						 * not open already.  Use XLOG_FROM_STREAM so that
						 * source info is set correctly and XLogReceiptTime
						 * isn't changed.
						 */
						if (readFile < 0)
						{
							readFile =
								XLogFileRead(readId, readSeg, PANIC,
											 recoveryTargetTLI,
											 XLOG_FROM_STREAM, false);
							Assert(readFile >= 0);
							switched_segment = true;
						}
						else
						{
							/* just make sure source info is correct... */
							readSource = XLOG_FROM_STREAM;
							XLogReceiptSource = XLOG_FROM_STREAM;
						}
						break;
					}

					/*
					 * Data not here yet, so check for trigger then sleep for
					 * five seconds like in the WAL file polling case below.
					 */
					if (CheckForStandbyTrigger())
					{
						elogif(debug_xlog_record_read, LOG,
							   "xlog page read -- Standby trigger was activated");

						goto retry;
					}

					elogif(debug_xlog_record_read, LOG,
						   "xlog page read -- No xlog data to read as of now. "
						   "Will Wait on latch till some event occurs");

					/*
					 * Wait for more WAL to arrive, or timeout to be reached
					 */
					WaitLatch(&XLogCtl->recoveryWakeupLatch,
							  WL_LATCH_SET | WL_TIMEOUT,
							  5000L);
					ResetLatch(&XLogCtl->recoveryWakeupLatch);
				}
				else
				{
					int			sources;
					pg_time_t	now;

					if (readFile >= 0)
					{
						close(readFile);
						readFile = -1;
					}

					/* Reset curFileTLI if random fetch. */
					if (randAccess)
						curFileTLI = 0;

					/* Read an existing file from pg_xlog. */
					sources = XLOG_FROM_PG_XLOG;
					if (!(sources & ~failedSources))
					{
						/*
						 * Check if we have been asked to be promoted. If yes,
						 * no use of requesting a new WAL receiver
						 */
						if (CheckForStandbyTrigger())
							goto triggered;

						/*
						 * We've exhausted all options for retrieving the
						 * file. Retry.
						 */
						failedSources = 0;

						elogif(debug_xlog_record_read, LOG,
							   "xlog page read -- All read sources have failed. So, retry.");

						/*
						 * If it hasn't been long since last attempt, sleep to
						 * avoid busy-waiting.
						 */
						now = (pg_time_t) time(NULL);
						if ((now - last_fail_time) < 5)
						{
							pg_usleep(1000000L * (5 - (now - last_fail_time)));
							now = (pg_time_t) time(NULL);
						}
						last_fail_time = now;

						/*
						 * If primary_conninfo is set, launch walreceiver to
						 * try to stream the missing WAL.
						 *
						 * If fetching_ckpt is TRUE, RecPtr points to the
						 * initial checkpoint location. In that case, we use
						 * RedoStartLSN as the streaming start position
						 * instead of RecPtr, so that when we later jump
						 * backwards to start redo at RedoStartLSN, we will
						 * have the logs streamed already.
						 */
						if (PrimaryConnInfo)
						{
							RequestXLogStreaming(
									  fetching_ckpt ? RedoStartLSN : *RecPtr,
												 PrimaryConnInfo);
							continue;
						}
					}
					/* Don't try to read from a source that just failed */
					sources &= ~failedSources;
					readFile = XLogFileReadAnyTLI(readId, readSeg, DEBUG2,
												  sources);
					switched_segment = true;
					if (readFile >= 0)
						break;

					/*
					 * Nope, not found in pg_xlog.
					 */
					failedSources |= sources;

					/*
					 * Check to see if the trigger file exists. Note that we
					 * do this only after failure, so when you create the
					 * trigger file, we still finish replaying as much as we
					 * can from pg_xlog before failover.
					 */
					if (CheckForStandbyTrigger())
						goto triggered;
				}

				/*
				 * This possibly-long loop needs to handle interrupts of
				 * startup process.
				 */
				HandleStartupProcInterrupts();
			}
		}
		else
		{
			/* In crash recovery. */
			if (readFile < 0)
			{
				int			sources;

				/* Reset curFileTLI if random fetch. */
				if (randAccess)
					curFileTLI = 0;

				sources = XLOG_FROM_PG_XLOG;

				readFile = XLogFileReadAnyTLI(readId, readSeg, emode,
											sources);
				switched_segment = true;
				if (readFile < 0)
					return false;
			}
		}
	}

	/*
	 * At this point, we have the right segment open and if we're streaming we
	 * know the requested record is in it.
	 */
	Assert(readFile != -1);

	/*
	 * If the current segment is being streamed from master, calculate how
	 * much of the current page we have received already. We know the
	 * requested record has been received, but this is for the benefit of
	 * future calls, to allow quick exit at the top of this function.
	 */
	if (readSource == XLOG_FROM_STREAM)
	{
		if (RecPtr->xlogid != receivedUpto.xlogid ||
			(RecPtr->xrecoff / XLOG_BLCKSZ) != (receivedUpto.xrecoff / XLOG_BLCKSZ))
		{
			readLen = XLOG_BLCKSZ;
		}
		else
			readLen = receivedUpto.xrecoff % XLogSegSize - targetPageOff;
	}
	else
		readLen = XLOG_BLCKSZ;

	if (switched_segment && targetPageOff != 0)
	{
		/*
		 * Whenever switching to a new WAL segment, we read the first page of
		 * the file and validate its header, even if that's not where the
		 * target record is.  This is so that we can check the additional
		 * identification info that is present in the first page's "long"
		 * header.
		 */
		readOff = 0;
		if (read(readFile, readBuf, XLOG_BLCKSZ) != XLOG_BLCKSZ)
		{
			ereport(emode,
					(errcode_for_file_access(),
					 errmsg("could not read from log file %u, segment %u, offset %u: %m",
							readId, readSeg, readOff)));
			goto next_record_is_invalid;
		}
		if (!ValidXLOGHeader((XLogPageHeader) readBuf, emode, true))
		{
			ereport(emode,
					(errcode_for_file_access(),
					 errmsg("could not read from log file %u, segment %u, offset %u: %m",
							readId, readSeg, readOff)));
			goto next_record_is_invalid;
		}
	}

	/* Read the requested page */
	readOff = targetPageOff;
	if (lseek(readFile, (off_t) readOff, SEEK_SET) < 0)
	{
		ereport(emode,
				(errcode_for_file_access(),
		 errmsg("could not seek in log file %u, segment %u to offset %u: %m",
				readId, readSeg, readOff)));
		goto next_record_is_invalid;
	}
	if (read(readFile, readBuf, XLOG_BLCKSZ) != XLOG_BLCKSZ)
	{
		ereport(emode,
				(errcode_for_file_access(),
		 errmsg("could not read from log file %u, segment %u, offset %u: %m",
				readId, readSeg, readOff)));
		goto next_record_is_invalid;
	}
	if (!ValidXLOGHeader((XLogPageHeader) readBuf, emode, false))
	{
		elogif(debug_xlog_record_read, LOG,
			   "xlog page read -- xlog page header invalid");
		goto next_record_is_invalid;
	}

	Assert(targetId == readId);
	Assert(targetSeg == readSeg);
	Assert(targetPageOff == readOff);
	Assert(targetRecOff < readLen);

	return true;

next_record_is_invalid:

	elogif(debug_xlog_record_read, LOG,
		   "xlog page read -- next record is invalid.");

	failedSources |= readSource;

	if (readFile >= 0)
		close(readFile);
	readFile = -1;
	readLen = 0;
	readSource = 0;

	/* In standby-mode, keep trying */
	if (StandbyMode)
		goto retry;
	else
		return false;

triggered:
	if (readFile >= 0)
		close(readFile);
	readFile = -1;
	readLen = 0;
	readSource = 0;

	return false;
}

/*
 * Attempt to read an XLOG record.
 *
 * If RecPtr is not NULL, try to read a record at that position.  Otherwise
 * try to read a record just after the last one previously read.
 *
 * If no valid record is available, returns NULL, or fails if emode is PANIC.
 * (emode must be either PANIC or LOG.)
 *
 * The record is copied into readRecordBuf, so that on successful return,
 * the returned record pointer always points there.
 */
XLogRecord *
XLogReadRecord(XLogRecPtr *RecPtr, bool fetching_ckpt, int emode)
{
	XLogRecord *record;
	char	   *buffer;
	XLogRecPtr	tmpRecPtr = EndRecPtr;
	bool		randAccess = false;
	uint32		len,
				total_len;
	uint32		targetRecOff;
	uint32		pageHeaderSize;

	if (readBuf == NULL)
	{
		/*
		 * First time through, permanently allocate readBuf.  We do it this
		 * way, rather than just making a static array, for two reasons: (1)
		 * no need to waste the storage in most instantiations of the backend;
		 * (2) a static char array isn't guaranteed to have any particular
		 * alignment, whereas malloc() will provide MAXALIGN'd storage.
		 */
		readBuf = (char *) malloc(XLOG_BLCKSZ);
		if(!readBuf)
			ereport(PANIC, (errmsg("Cannot allocate memory for read log record. Out of Memory")));
	}

	if (RecPtr == NULL)
	{
		RecPtr = &tmpRecPtr;

		/*
		 * RecPtr is pointing to end+1 of the previous WAL record. We must
		 * advance it if necessary to where the next record starts.  First,
		 * align to next page if no more records can fit on the current page.
		 */
		if (nextRecord == NULL)
		{
			/* align old recptr to next page */
			if (RecPtr->xrecoff % XLOG_BLCKSZ != 0)
				RecPtr->xrecoff += (XLOG_BLCKSZ - RecPtr->xrecoff % XLOG_BLCKSZ);
			if (RecPtr->xrecoff >= XLogFileSize)
			{
				(RecPtr->xlogid)++;
				RecPtr->xrecoff = 0;
			}
		}
		/* We will account for page header size below */
	}
	else
	{
		/*
		 * In this case, the passed-in record pointer should already be
		 * pointing to a valid record starting position.
		 */
		if (!XRecOffIsValid(RecPtr->xrecoff))
			ereport(PANIC,
					(errmsg("invalid record offset at %X/%X",
							RecPtr->xlogid, RecPtr->xrecoff)));

		/*
		 * Since we are going to a random position in WAL, forget any prior
		 * state about what timeline we were in, and allow it to be any
		 * timeline in expectedTLIs.  We also set a flag to allow curFileTLI
		 * to go backwards (but we can't reset that variable right here, since
		 * we might not change files at all).
		 */
		lastPageTLI = 0;		/* see comment in ValidXLOGHeader */
		lastSegmentTLI = 0;
		randAccess = true;		/* allow curFileTLI to go backwards too */
	}

	/* This is the first try to read this page. */
	failedSources = 0;
retry:
	/* Read the page containing the record */
	if (!XLogPageRead(RecPtr, emode, fetching_ckpt, randAccess))
	{
		/*
		 * In standby mode, XLogPageRead returning false means that promotion
		 * has been triggered.
		 */
		if (StandbyMode)
			return NULL;
		else
			goto next_record_is_invalid;
	}

	/* *********Above this xlogpageread should called ***********/
	pageHeaderSize = XLogPageHeaderSize((XLogPageHeader) readBuf);
	targetRecOff = RecPtr->xrecoff % XLOG_BLCKSZ;
	if (targetRecOff == 0)
	{
		/*
		 * At page start, so skip over page header.  The Assert checks that
		 * we're not scribbling on caller's record pointer; it's OK because we
		 * can only get here in the continuing-from-prev-record case, since
		 * XRecOffIsValid rejected the zero-page-offset case otherwise.
		 */
		Assert(RecPtr == &tmpRecPtr);
		RecPtr->xrecoff += pageHeaderSize;
		targetRecOff = pageHeaderSize;
	}
	else if (targetRecOff < pageHeaderSize)
	{
		ereport(emode,
				(errmsg("invalid record offset at %X/%X",
						RecPtr->xlogid, RecPtr->xrecoff)));
		goto next_record_is_invalid;
	}
	if ((((XLogPageHeader) readBuf)->xlp_info & XLP_FIRST_IS_CONTRECORD) &&
		targetRecOff == pageHeaderSize)
	{
		ereport(emode,
				(errmsg("contrecord is requested by %X/%X",
						RecPtr->xlogid, RecPtr->xrecoff)));
		goto next_record_is_invalid;
	}
	record = (XLogRecord *) ((char *) readBuf + RecPtr->xrecoff % XLOG_BLCKSZ);

	/*
	 * xl_len == 0 is bad data for everything except XLOG SWITCH, where it is
	 * required.
	 */
	if (record->xl_rmid == RM_XLOG_ID && record->xl_info == XLOG_SWITCH)
	{
		if (record->xl_len != 0)
		{
			ereport(emode,
					(errmsg("invalid xlog switch record at %X/%X",
							RecPtr->xlogid, RecPtr->xrecoff)));
			goto next_record_is_invalid;
		}
	}
	else if (record->xl_len == 0)
	{
		ereport(emode,
				(errmsg("record with zero length at %X/%X",
						RecPtr->xlogid, RecPtr->xrecoff)));
		goto next_record_is_invalid;
	}
	if (record->xl_tot_len < SizeOfXLogRecord + record->xl_len ||
		record->xl_tot_len > SizeOfXLogRecord + record->xl_len +
		XLR_MAX_BKP_BLOCKS * (sizeof(BkpBlock) + BLCKSZ))
	{
		ereport(emode,
				(errmsg("invalid record length at %X/%X",
						RecPtr->xlogid, RecPtr->xrecoff)));
		goto next_record_is_invalid;
	}
	if (record->xl_rmid > RM_MAX_ID)
	{
		ereport(emode,
				(errmsg("invalid resource manager ID %u at %X/%X",
						record->xl_rmid, RecPtr->xlogid, RecPtr->xrecoff)));
		goto next_record_is_invalid;
	}
	if (randAccess)
	{
		/*
		 * We can't exactly verify the prev-link, but surely it should be less
		 * than the record's own address.
		 */
		if (!XLByteLT(record->xl_prev, *RecPtr))
		{
			ereport(emode,
					(errmsg("record with incorrect prev-link %X/%X at %X/%X",
							record->xl_prev.xlogid, record->xl_prev.xrecoff,
							RecPtr->xlogid, RecPtr->xrecoff)));
			goto next_record_is_invalid;
		}
	}
	else
	{
		/*
		 * Record's prev-link should exactly match our previous location. This
		 * check guards against torn WAL pages where a stale but valid-looking
		 * WAL record starts on a sector boundary.
		 */
		if (!XLByteEQ(record->xl_prev, ReadRecPtr))
		{
			ereport(emode,
					(errmsg("record with incorrect prev-link %X/%X at %X/%X",
							record->xl_prev.xlogid, record->xl_prev.xrecoff,
							RecPtr->xlogid, RecPtr->xrecoff)));
			goto next_record_is_invalid;
		}
	}

	/*
	 * Allocate or enlarge readRecordBuf as needed.  To avoid useless small
	 * increases, round its size to a multiple of XLOG_BLCKSZ, and make sure
	 * it's at least 4*Max(BLCKSZ, XLOG_BLCKSZ) to start with.  (That is
	 * enough for all "normal" records, but very large commit or abort records
	 * might need more space.)
	 */
	total_len = record->xl_tot_len;
	if (total_len > readRecordBufSize)
	{
		uint32		newSize = total_len;

		newSize += XLOG_BLCKSZ - (newSize % XLOG_BLCKSZ);
		newSize = Max(newSize, 4 * Max(BLCKSZ, XLOG_BLCKSZ));
		if (readRecordBuf)
			free(readRecordBuf);
		readRecordBuf = (char *) malloc(newSize);
		if (!readRecordBuf)
		{
			readRecordBufSize = 0;
			ereport(emode,
					(errmsg("cannot allocate %u bytes for record at %X/%X",
							newSize, RecPtr->xlogid, RecPtr->xrecoff)));
			goto next_record_is_invalid;
		}
		readRecordBufSize = newSize;
	}

	buffer = readRecordBuf;
	nextRecord = NULL;
	len = XLOG_BLCKSZ - RecPtr->xrecoff % XLOG_BLCKSZ;
	if (total_len > len)
	{
		/* Need to reassemble record */
		XLogContRecord *contrecord;
		XLogRecPtr	pagelsn;
		uint32		gotlen = len;

		/* Initialize pagelsn to the beginning of the page this record is on */
		pagelsn = *RecPtr;
		pagelsn.xrecoff = (pagelsn.xrecoff / XLOG_BLCKSZ) * XLOG_BLCKSZ;

		memcpy(buffer, record, len);
		record = (XLogRecord *) buffer;
		buffer += len;
		for (;;)
		{
			/* Calculate pointer to beginning of next page */
			pagelsn.xrecoff += XLOG_BLCKSZ;
			if (pagelsn.xrecoff >= XLogFileSize)
			{
				(pagelsn.xlogid)++;
				pagelsn.xrecoff = 0;
			}
			/* Wait for the next page to become available */
			if (!XLogPageRead(&pagelsn, emode, false, false))
			{
				/*
				 * In standby-mode, XLogPageRead returning false means that
				 * promotion has been triggered.
				 */
				if (StandbyMode)
					return NULL;
				else
					goto next_record_is_invalid;
			}

			if (!(((XLogPageHeader) readBuf)->xlp_info & XLP_FIRST_IS_CONTRECORD))
			{
				ereport(emode,
						(errmsg("there is no contrecord flag in log file %u, segment %u, offset %u",
								readId, readSeg, readOff)));
				goto next_record_is_invalid;
			}
			pageHeaderSize = XLogPageHeaderSize((XLogPageHeader) readBuf);
			contrecord = (XLogContRecord *) ((char *) readBuf + pageHeaderSize);
			if (contrecord->xl_rem_len == 0 ||
				total_len != (contrecord->xl_rem_len + gotlen))
			{
				ereport(emode,
						(errmsg("invalid contrecord length %u in log file %u, segment %u, offset %u",
								contrecord->xl_rem_len,
								readId, readSeg, readOff)));
				goto next_record_is_invalid;
			}
			len = XLOG_BLCKSZ - pageHeaderSize - SizeOfXLogContRecord;
			if (contrecord->xl_rem_len > len)
			{
				memcpy(buffer, (char *) contrecord + SizeOfXLogContRecord, len);
				gotlen += len;
				buffer += len;
				continue;
			}
			memcpy(buffer, (char *) contrecord + SizeOfXLogContRecord,
				   contrecord->xl_rem_len);
			break;
		}
		if (!RecordIsValid(record, *RecPtr, emode))
			goto next_record_is_invalid;
		pageHeaderSize = XLogPageHeaderSize((XLogPageHeader) readBuf);
		if (XLOG_BLCKSZ - SizeOfXLogRecord >= pageHeaderSize +
			MAXALIGN(SizeOfXLogContRecord + contrecord->xl_rem_len))
		{
			nextRecord = (XLogRecord *) ((char *) contrecord +
					MAXALIGN(SizeOfXLogContRecord + contrecord->xl_rem_len));
		}
		EndRecPtr.xlogid = readId;
		EndRecPtr.xrecoff = readSeg * XLogSegSize + readOff +
			pageHeaderSize +
			MAXALIGN(SizeOfXLogContRecord + contrecord->xl_rem_len);
		ReadRecPtr = *RecPtr;
		/* needn't worry about XLOG SWITCH, it can't cross page boundaries */
		return record;
	}

	/* Record does not cross a page boundary */
	if (!RecordIsValid(record, *RecPtr, emode))
		goto next_record_is_invalid;
	if (XLOG_BLCKSZ - SizeOfXLogRecord >= RecPtr->xrecoff % XLOG_BLCKSZ +
		MAXALIGN(total_len))
		nextRecord = (XLogRecord *) ((char *) record + MAXALIGN(total_len));
	EndRecPtr.xlogid = RecPtr->xlogid;
	EndRecPtr.xrecoff = RecPtr->xrecoff + MAXALIGN(total_len);
	ReadRecPtr = *RecPtr;
	memcpy(buffer, record, total_len);

	/*
	 * Special processing if it's an XLOG SWITCH record
	 */
	if (record->xl_rmid == RM_XLOG_ID && record->xl_info == XLOG_SWITCH)
	{
		/* Pretend it extends to end of segment */
		EndRecPtr.xrecoff += XLogSegSize - 1;
		EndRecPtr.xrecoff -= EndRecPtr.xrecoff % XLogSegSize;
		nextRecord = NULL;		/* definitely not on same page */

		/*
		 * Pretend that readBuf contains the last page of the segment. This is
		 * just to avoid Assert failure in StartupXLOG if XLOG ends with this
		 * segment.
		 */
		readOff = XLogSegSize - XLOG_BLCKSZ;
	}

	elogif(debug_xlog_record_read, LOG,
		   "xlog read record -- Read record %X/%X successfully with endrecptr %X/%X",
		   ReadRecPtr.xlogid, ReadRecPtr.xrecoff,
		   EndRecPtr.xlogid, EndRecPtr.xrecoff);

	return (XLogRecord *) buffer;

next_record_is_invalid:

	elogif(debug_xlog_record_read, LOG,
		   "xlog record read -- next record is invalid.");

	failedSources |= readSource;

	if (readFile >= 0)
	{
		close(readFile);
		readFile = -1;
	}

	nextRecord = NULL;

	/* In standby-mode, keep trying */
	if (StandbyMode && !CheckForStandbyTrigger())
		goto retry;
	else
		return NULL;
}

/*
 * Close, re-set and clean all the necessary resources used during reading
 * XLog records.
 */
void
XLogCloseReadRecord(void)
{
	if (readFile >= 0)
	{
		close(readFile);
		readFile = -1;
	}
	else
		Assert(readFile == -1);

	if (readBuf)
	{
		free(readBuf);
		readBuf = NULL;
	}

	if (readRecordBuf)
	{
		free(readRecordBuf);
		readRecordBuf = NULL;
	}

	readId = 0;
	readSeg = 0;
	readOff = 0;
	readLen = 0;
	readRecordBufSize = 0;
	nextRecord = NULL;

	memset(&ReadRecPtr, 0, sizeof(XLogRecPtr));
	memset(&EndRecPtr, 0, sizeof(XLogRecPtr));

	elog((Debug_print_qd_mirroring ? LOG : DEBUG1),"close read record");
}

/*
 * Check whether the xlog header of a page just read in looks valid.
 *
 * This is just a convenience subroutine to avoid duplicated code in
 * ReadRecord.	It's not intended for use from anywhere else.
 */
static bool
ValidXLOGHeader(XLogPageHeader hdr, int emode, bool segmentonly)
{
	XLogRecPtr	recaddr;

	if (hdr->xlp_magic != XLOG_PAGE_MAGIC)
	{
		ereport(emode,
				(errmsg("invalid magic number %04X in log file %u, segment %u, offset %u",
						hdr->xlp_magic, readId, readSeg, readOff)));
		return false;
	}
	if ((hdr->xlp_info & ~XLP_ALL_FLAGS) != 0)
	{
		ereport(emode,
				(errmsg("invalid info bits %04X in log file %u, segment %u, offset %u",
						hdr->xlp_info, readId, readSeg, readOff)));
		return false;
	}
	if (hdr->xlp_info & XLP_LONG_HEADER)
	{
		XLogLongPageHeader longhdr = (XLogLongPageHeader) hdr;

		if (longhdr->xlp_sysid != ControlFile->system_identifier)
		{
			char		fhdrident_str[32];
			char		sysident_str[32];

			/*
			 * Format sysids separately to keep platform-dependent format code
			 * out of the translatable message string.
			 */
			snprintf(fhdrident_str, sizeof(fhdrident_str), UINT64_FORMAT,
					 longhdr->xlp_sysid);
			snprintf(sysident_str, sizeof(sysident_str), UINT64_FORMAT,
					 ControlFile->system_identifier);
			ereport(emode,
					(errmsg("WAL file is from different system"),
					 errdetail("WAL file SYSID is %s, pg_control SYSID is %s",
							   fhdrident_str, sysident_str)));
			return false;
		}
		if (longhdr->xlp_seg_size != XLogSegSize)
		{
			ereport(emode,
					(errmsg("WAL file is from different system"),
					 errdetail("Incorrect XLOG_SEG_SIZE in page header.")));
			return false;
		}
		if (longhdr->xlp_xlog_blcksz != XLOG_BLCKSZ)
		{
			ereport(emode,
					(errmsg("WAL file is from different system"),
					 errdetail("Incorrect XLOG_BLCKSZ in page header.")));
			return false;
		}
	}
	else if (readOff == 0)
	{
		/* hmm, first page of file doesn't have a long header? */
		ereport(emode,
				(errmsg("invalid info bits %04X in log file %u, segment %u, offset %u",
						hdr->xlp_info, readId, readSeg, readOff)));
		return false;
	}

	recaddr.xlogid = readId;
	recaddr.xrecoff = readSeg * XLogSegSize + readOff;
	if (!XLByteEQ(hdr->xlp_pageaddr, recaddr))
	{
		ereport(emode,
				(errmsg("unexpected pageaddr %X/%X in log file %u, segment %u, offset %u",
						hdr->xlp_pageaddr.xlogid, hdr->xlp_pageaddr.xrecoff,
						readId, readSeg, readOff)));
		return false;
	}

	/*
	 * Check page TLI is one of the expected values.
	 */
	if (!list_member_int(expectedTLIs, (int) hdr->xlp_tli))
	{
		ereport(emode,
				(errmsg("unexpected timeline ID %u in log file %u, segment %u, offset %u",
						hdr->xlp_tli,
						readId, readSeg, readOff)));
		return false;
	}

	/*
	 * Since child timelines are always assigned a TLI greater than their
	 * immediate parent's TLI, we should never see TLI go backwards across
	 * successive pages of a consistent WAL sequence.
	 *
	 * Of course this check should only be applied when advancing sequentially
	 * across pages; therefore ReadRecord resets lastPageTLI and
	 * lastSegmentTLI to zero when going to a random page.
	 *
	 * Sometimes we re-open a segment that's already been partially replayed.
	 * In that case we cannot perform the normal TLI check: if there is a
	 * timeline switch within the segment, the first page has a smaller TLI
	 * than later pages following the timeline switch, and we might've read
	 * them already. As a weaker test, we still check that it's not smaller
	 * than the TLI we last saw at the beginning of a segment. Pass
	 * segmentonly = true when re-validating the first page like that, and the
	 * page you're actually interested in comes later.
	 */
	if (hdr->xlp_tli < (segmentonly ? lastSegmentTLI : lastPageTLI))
	{
		ereport(emode,
				(errmsg("out-of-sequence timeline ID %u (after %u) in log file %u, segment %u, offset %u",
						hdr->xlp_tli, lastPageTLI,
						readId, readSeg, readOff)));
		return false;
	}
	lastPageTLI = hdr->xlp_tli;
	if (readOff == 0)
		lastSegmentTLI = hdr->xlp_tli;

	return true;
}

/*
 * Try to read a timeline's history file.
 *
 * If successful, return the list of component TLIs (the given TLI followed by
 * its ancestor TLIs).	If we can't find the history file, assume that the
 * timeline has no parents, and return a list of just the specified timeline
 * ID.
 */
List *
XLogReadTimeLineHistory(TimeLineID targetTLI)
{
	List	   *result;
	char		path[MAXPGPATH];
	char		fline[MAXPGPATH];
	FILE	   *fd;

	/* Timeline 1 does not have a history file, so no need to check */
	if (targetTLI == 1)
		return list_make1_int((int) targetTLI);

	TLHistoryFilePath(path, targetTLI);

	fd = AllocateFile(path, "r");
	if (fd == NULL)
	{
		if (errno != ENOENT)
			ereport(FATAL,
					(errcode_for_file_access(),
					 errmsg("could not open file \"%s\": %m", path)));
		/* Not there, so assume no parents */
		return list_make1_int((int) targetTLI);
	}

	result = NIL;

	/*
	 * Parse the file...
	 */
	while (fgets(fline, sizeof(fline), fd) != NULL)
	{
		/* skip leading whitespace and check for # comment */
		char	   *ptr;
		char	   *endptr;
		TimeLineID	tli;

		for (ptr = fline; *ptr; ptr++)
		{
			if (!isspace((unsigned char) *ptr))
				break;
		}
		if (*ptr == '\0' || *ptr == '#')
			continue;

		/* expect a numeric timeline ID as first field of line */
		tli = (TimeLineID) strtoul(ptr, &endptr, 0);
		if (endptr == ptr)
			ereport(FATAL,
					(errmsg("syntax error in history file: %s", fline),
					 errhint("Expected a numeric timeline ID.")));

		if (result &&
			tli <= (TimeLineID) linitial_int(result))
			ereport(FATAL,
					(errmsg("invalid data in history file: %s", fline),
				   errhint("Timeline IDs must be in increasing sequence.")));

		/* Build list with newest item first */
		result = lcons_int((int) tli, result);

		/* we ignore the remainder of each line */
	}

	FreeFile(fd);

	if (result &&
		targetTLI <= (TimeLineID) linitial_int(result))
		ereport(FATAL,
				(errmsg("invalid data in history file \"%s\"", path),
			errhint("Timeline IDs must be less than child timeline's ID.")));

	result = lcons_int((int) targetTLI, result);

	ereport(DEBUG3,
			(errmsg_internal("history of timeline %u is %s",
							 targetTLI, nodeToString(result))));

	return result;
}

/*
 * Probe whether a timeline history file exists for the given timeline ID
 */
static bool
existsTimeLineHistory(TimeLineID probeTLI)
{
	char		path[MAXPGPATH];
	FILE	   *fd;

	TLHistoryFilePath(path, probeTLI);

	fd = AllocateFile(path, "r");
	if (fd != NULL)
	{
		FreeFile(fd);
		return true;
	}
	else
	{
		if (errno != ENOENT)
			ereport(FATAL,
					(errcode_for_file_access(),
					 errmsg("could not open file \"%s\": %m", path)));
		return false;
	}
}

/*
 * Find the newest existing timeline, assuming that startTLI exists.
 *
 * Note: while this is somewhat heuristic, it does positively guarantee
 * that (result + 1) is not a known timeline, and therefore it should
 * be safe to assign that ID to a new timeline.
 */
static TimeLineID
findNewestTimeLine(TimeLineID startTLI)
{
	TimeLineID	newestTLI;
	TimeLineID	probeTLI;

	/*
	 * The algorithm is just to probe for the existence of timeline history
	 * files.  XXX is it useful to allow gaps in the sequence?
	 */
	newestTLI = startTLI;

	for (probeTLI = startTLI + 1;; probeTLI++)
	{
		if (existsTimeLineHistory(probeTLI))
		{
			newestTLI = probeTLI;		/* probeTLI exists */
		}
		else
		{
			/* doesn't exist, assume we're done */
			break;
		}
	}

	return newestTLI;
}

/*
 * Create a new timeline history file.
 *
 *	newTLI: ID of the new timeline
 *	parentTLI: ID of its immediate parent
 *	endTLI et al: ID of the last used WAL file, for annotation purposes
 *
 * Currently this is only used during recovery, and so there are no locking
 * considerations.	But we should be just as tense as XLogFileInit to avoid
 * emplacing a bogus file.
 */
static void
writeTimeLineHistory(TimeLineID newTLI, TimeLineID parentTLI,
					 TimeLineID endTLI, uint32 endLogId, uint32 endLogSeg)
{
	char		path[MAXPGPATH];
	char		tmppath[MAXPGPATH];
	char		histfname[MAXFNAMELEN];
	char		xlogfname[MAXFNAMELEN];
	char		buffer[BLCKSZ];
	int			srcfd;
	int			fd;
	int			nbytes;
	char		*xlogDir = NULL;

	Assert(newTLI > parentTLI); /* else bad selection of newTLI */

	/*
	 * Write into a temp file name.
	 */
	xlogDir = makeRelativeToTxnFilespace(XLOGDIR);
	if (snprintf(tmppath, MAXPGPATH, "%s/xlogtemp.%d", xlogDir, (int) getpid()) > MAXPGPATH)
	{
		ereport(ERROR, (errmsg("cannot generate filename %s/xlogtemp.%d", xlogDir, (int) getpid())));
	}
	pfree(xlogDir);
	unlink(tmppath);

	/* do not use get_sync_bit() here --- want to fsync only at end of fill */
	fd = BasicOpenFile(tmppath, O_RDWR | O_CREAT | O_EXCL,
					   S_IRUSR | S_IWUSR);
	if (fd < 0)
		ereport(ERROR,
				(errcode_for_file_access(),
				 errmsg("could not create file \"%s\": %m", tmppath)));

	TLHistoryFilePath(path, parentTLI);

	srcfd = BasicOpenFile(path, O_RDONLY, 0);
	if (srcfd < 0)
	{
		if (errno != ENOENT)
			ereport(ERROR,
					(errcode_for_file_access(),
					 errmsg("could not open file \"%s\": %m", path)));
		/* Not there, so assume parent has no parents */
	}
	else
	{
		for (;;)
		{
			errno = 0;
			nbytes = (int) read(srcfd, buffer, sizeof(buffer));
			if (nbytes < 0 || errno != 0)
				ereport(ERROR,
						(errcode_for_file_access(),
						 errmsg("could not read file \"%s\": %m", path)));
			if (nbytes == 0)
				break;
			errno = 0;
			if ((int) write(fd, buffer, nbytes) != nbytes)
			{
				int			save_errno = errno;

				/*
				 * If we fail to make the file, delete it to release disk
				 * space
				 */
				unlink(tmppath);

				/*
				 * if write didn't set errno, assume problem is no disk space
				 */
				errno = save_errno ? save_errno : ENOSPC;

				ereport(ERROR,
						(errcode_for_file_access(),
					 errmsg("could not write to file \"%s\": %m", tmppath)));
			}
		}
		close(srcfd);
	}

	/*
	 * Append one line with the details of this timeline split.
	 *
	 * If we did have a parent file, insert an extra newline just in case the
	 * parent file failed to end with one.
	 */
	XLogFileName(xlogfname, endTLI, endLogId, endLogSeg);

	snprintf(buffer, sizeof(buffer),
			 "%s%u\t%s\t%s transaction %u at %s\n",
			 (srcfd < 0) ? "" : "\n",
			 parentTLI,
			 xlogfname,
			 recoveryStopAfter ? "after" : "before",
			 recoveryStopXid,
			 timestamptz_to_str(recoveryStopTime));

	nbytes = strlen(buffer);
	errno = 0;
	if ((int) write(fd, buffer, nbytes) != nbytes)
	{
		int			save_errno = errno;

		/*
		 * If we fail to make the file, delete it to release disk space
		 */
		unlink(tmppath);
		/* if write didn't set errno, assume problem is no disk space */
		errno = save_errno ? save_errno : ENOSPC;

		ereport(ERROR,
				(errcode_for_file_access(),
				 errmsg("could not write to file \"%s\": %m", tmppath)));
	}

	if (pg_fsync(fd) != 0)
		ereport(ERROR,
				(errcode_for_file_access(),
				 errmsg("could not fsync file \"%s\": %m", tmppath)));

	if (close(fd))
		ereport(ERROR,
				(errcode_for_file_access(),
				 errmsg("could not close file \"%s\": %m", tmppath)));


	/*
	 * Now move the completed history file into place with its final name.
	 */
	TLHistoryFilePath(path, newTLI);

	/*
	 * Prefer link() to rename() here just to be really sure that we don't
	 * overwrite an existing logfile.  However, there shouldn't be one, so
	 * rename() is an acceptable substitute except for the truly paranoid.
	 */
#if HAVE_WORKING_LINK
	if (link(tmppath, path) < 0)
		ereport(ERROR,
				(errcode_for_file_access(),
				 errmsg("could not link file \"%s\" to \"%s\": %m",
						tmppath, path)));
	unlink(tmppath);
#else
	if (rename(tmppath, path) < 0)
		ereport(ERROR,
				(errcode_for_file_access(),
				 errmsg("could not rename file \"%s\" to \"%s\": %m",
						tmppath, path)));
#endif

	/* The history file can be archived immediately. */
	TLHistoryFileName(histfname, newTLI);
	XLogArchiveNotify(histfname);
}

static void
ControlFileWatcherSaveInitial(void)
{
	ControlFileWatcher->current_checkPointLoc = ControlFile->checkPoint;
	ControlFileWatcher->current_prevCheckPointLoc = ControlFile->prevCheckPoint;
	ControlFileWatcher->current_checkPointCopy_redo = ControlFile->checkPointCopy.redo;

	if (Debug_print_control_checkpoints)
		elog(LOG,"pg_control checkpoint: initial values (checkpoint loc %s, previous loc %s, copy's redo loc %s)",
			 XLogLocationToString_Long(&ControlFile->checkPoint),
			 XLogLocationToString2_Long(&ControlFile->prevCheckPoint),
			 XLogLocationToString3_Long(&ControlFile->checkPointCopy.redo));

	ControlFileWatcher->watcherInitialized = true;
}

static void
ControlFileWatcherCheckForChange(void)
{
	XLogRecPtr  writeLoc;
	XLogRecPtr  flushedLoc;

	if (!XLByteEQ(ControlFileWatcher->current_checkPointLoc,ControlFile->checkPoint) ||
		!XLByteEQ(ControlFileWatcher->current_prevCheckPointLoc,ControlFile->prevCheckPoint) ||
		!XLByteEQ(ControlFileWatcher->current_checkPointCopy_redo,ControlFile->checkPointCopy.redo))
	{
		ControlFileWatcher->current_checkPointLoc = ControlFile->checkPoint;
		ControlFileWatcher->current_prevCheckPointLoc = ControlFile->prevCheckPoint;
		ControlFileWatcher->current_checkPointCopy_redo = ControlFile->checkPointCopy.redo;

		if (XLogGetWriteAndFlushedLoc(&writeLoc, &flushedLoc))
		{
			bool problem = XLByteLE(flushedLoc,ControlFile->checkPoint);
			if (problem)
				elog(PANIC,"Checkpoint location %s for pg_control file is not flushed (write loc %s, flushed loc is %s)",
				     XLogLocationToString_Long(&ControlFile->checkPoint),
				     XLogLocationToString2_Long(&writeLoc),
				     XLogLocationToString3_Long(&flushedLoc));

			if (Debug_print_control_checkpoints)
				elog(LOG,"pg_control checkpoint: change (checkpoint loc %s, previous loc %s, copy's redo loc %s, write loc %s, flushed loc %s)",
					 XLogLocationToString_Long(&ControlFile->checkPoint),
					 XLogLocationToString2_Long(&ControlFile->prevCheckPoint),
					 XLogLocationToString3_Long(&ControlFile->checkPointCopy.redo),
					 XLogLocationToString4_Long(&writeLoc),
					 XLogLocationToString5_Long(&flushedLoc));
		}
		else
		{
			if (Debug_print_control_checkpoints)
				elog(LOG,"pg_control checkpoint: change (checkpoint loc %s, previous loc %s, copy's redo loc %s)",
					 XLogLocationToString_Long(&ControlFile->checkPoint),
					 XLogLocationToString2_Long(&ControlFile->prevCheckPoint),
					 XLogLocationToString3_Long(&ControlFile->checkPointCopy.redo));
		}
	}
}

/*
 * I/O routines for pg_control
 *
 * *ControlFile is a buffer in shared memory that holds an image of the
 * contents of pg_control.	WriteControlFile() initializes pg_control
 * given a preloaded buffer, ReadControlFile() loads the buffer from
 * the pg_control file (during postmaster or standalone-backend startup),
 * and UpdateControlFile() rewrites pg_control after we modify xlog state.
 *
 * For simplicity, WriteControlFile() initializes the fields of pg_control
 * that are related to checking backend/database compatibility, and
 * ReadControlFile() verifies they are correct.  We could split out the
 * I/O and compatibility-check functions, but there seems no need currently.
 */
static void
WriteControlFile(void)
{
	MirroredFlatFileOpen	mirroredOpen;

	char		buffer[PG_CONTROL_SIZE];		/* need not be aligned */

	/*
	 * Initialize version and compatibility-check fields
	 */
	ControlFile->pg_control_version = PG_CONTROL_VERSION;
	ControlFile->catalog_version_no = CATALOG_VERSION_NO;

	ControlFile->maxAlign = MAXIMUM_ALIGNOF;
	ControlFile->floatFormat = FLOATFORMAT_VALUE;

	ControlFile->blcksz = BLCKSZ;
	ControlFile->relseg_size = RELSEG_SIZE;
	ControlFile->xlog_blcksz = XLOG_BLCKSZ;
	ControlFile->xlog_seg_size = XLOG_SEG_SIZE;

	ControlFile->nameDataLen = NAMEDATALEN;
	ControlFile->indexMaxKeys = INDEX_MAX_KEYS;

	ControlFile->toast_max_chunk_size = TOAST_MAX_CHUNK_SIZE;

#ifdef HAVE_INT64_TIMESTAMP
	ControlFile->enableIntTimes = true;
#else
	ControlFile->enableIntTimes = false;
#endif
	ControlFile->float4ByVal = FLOAT4PASSBYVAL;
	ControlFile->float8ByVal = FLOAT8PASSBYVAL;

	/* Contents are protected with a CRC */
	INIT_CRC32C(ControlFile->crc);
	COMP_CRC32C(ControlFile->crc,
			   (char *) ControlFile,
			   offsetof(ControlFileData, crc));
	FIN_CRC32C(ControlFile->crc);

	/*
	 * We write out PG_CONTROL_SIZE bytes into pg_control, zero-padding the
	 * excess over sizeof(ControlFileData).  This reduces the odds of
	 * premature-EOF errors when reading pg_control.  We'll still fail when we
	 * check the contents of the file, but hopefully with a more specific
	 * error than "couldn't read pg_control".
	 */
	if (sizeof(ControlFileData) > PG_CONTROL_SIZE)
		elog(PANIC, "sizeof(ControlFileData) is larger than PG_CONTROL_SIZE; fix either one");

	memset(buffer, 0, PG_CONTROL_SIZE);
	memcpy(buffer, ControlFile, sizeof(ControlFileData));

	MirroredFlatFile_Open(
					&mirroredOpen,
					XLOG_CONTROL_FILE_SUBDIR,
					XLOG_CONTROL_FILE_SIMPLE,
					O_RDWR | O_CREAT | O_EXCL | PG_BINARY,
					S_IRUSR | S_IWUSR,
					/* suppressError */ false,
					/* atomic operation */ false,
					/* isMirrorRecovery */ false);

	MirroredFlatFile_Write(
					&mirroredOpen,
					0,
					buffer,
					PG_CONTROL_SIZE,
					/* suppressError */ false);

	MirroredFlatFile_Flush(
					&mirroredOpen,
					/* suppressError */ false);

	MirroredFlatFile_Close(&mirroredOpen);

	ControlFileWatcherSaveInitial();
}

static void
ReadControlFile(void)
{
	pg_crc32	crc;
	int			fd;

	/*
	 * Read data...
	 */
	fd = BasicOpenFile(XLOG_CONTROL_FILE,
					   O_RDWR | PG_BINARY,
					   S_IRUSR | S_IWUSR);
	if (fd < 0)
		ereport(PANIC,
				(errcode_for_file_access(),
				 errmsg("could not open control file \"%s\": %m",
						XLOG_CONTROL_FILE)));

	if (read(fd, ControlFile, sizeof(ControlFileData)) != sizeof(ControlFileData))
		ereport(PANIC,
				(errcode_for_file_access(),
				 errmsg("could not read from control file: %m")));

	close(fd);

	/*
	 * Check for expected pg_control format version.  If this is wrong, the
	 * CRC check will likely fail because we'll be checking the wrong number
	 * of bytes.  Complaining about wrong version will probably be more
	 * enlightening than complaining about wrong CRC.
	 */

	if (ControlFile->pg_control_version != PG_CONTROL_VERSION && ControlFile->pg_control_version % 65536 == 0 && ControlFile->pg_control_version / 65536 != 0)
		ereport(FATAL,
				(errmsg("database files are incompatible with server"),
				 errdetail("The database cluster was initialized with PG_CONTROL_VERSION %d (0x%08x),"
						   " but the server was compiled with PG_CONTROL_VERSION %d (0x%08x).",
						   ControlFile->pg_control_version, ControlFile->pg_control_version,
						   PG_CONTROL_VERSION, PG_CONTROL_VERSION),
				 errhint("This could be a problem of mismatched byte ordering.  It looks like you need to initdb.")));

	if (ControlFile->pg_control_version != PG_CONTROL_VERSION)
		ereport(FATAL,
				(errmsg("database files are incompatible with server"),
				 errdetail("The database cluster was initialized with PG_CONTROL_VERSION %d,"
				  " but the server was compiled with PG_CONTROL_VERSION %d.",
						ControlFile->pg_control_version, PG_CONTROL_VERSION),
				 errhint("It looks like you need to initdb.")));

	/* Now check the CRC. */
	INIT_CRC32C(crc);
	COMP_CRC32C(crc,
			   (char *) ControlFile,
			   offsetof(ControlFileData, crc));
	FIN_CRC32C(crc);

	if (!EQ_CRC32C(crc, ControlFile->crc))
		ereport(FATAL,
				(errmsg("incorrect checksum in control file")));

	/*
	 * Do compatibility checking immediately, except during upgrade.
	 * We do this here for 2 reasons:
	 *
	 * (1) if the database isn't compatible with the backend executable, we
	 * want to abort before we can possibly do any damage;
	 *
	 * (2) this code is executed in the postmaster, so the setlocale() will
	 * propagate to forked backends, which aren't going to read this file for
	 * themselves.	(These locale settings are considered critical
	 * compatibility items because they can affect sort order of indexes.)
	 */
	if (ControlFile->catalog_version_no != CATALOG_VERSION_NO)
		ereport(FATAL,
				(errmsg("database files are incompatible with server"),
				 errdetail("The database cluster was initialized with CATALOG_VERSION_NO %d,"
				  " but the server was compiled with CATALOG_VERSION_NO %d.",
						ControlFile->catalog_version_no, CATALOG_VERSION_NO),
				 errhint("It looks like you need to initdb.")));
	if (ControlFile->maxAlign != MAXIMUM_ALIGNOF)
		ereport(FATAL,
				(errmsg("database files are incompatible with server"),
		   errdetail("The database cluster was initialized with MAXALIGN %d,"
					 " but the server was compiled with MAXALIGN %d.",
					 ControlFile->maxAlign, MAXIMUM_ALIGNOF),
				 errhint("It looks like you need to initdb.")));
	if (ControlFile->floatFormat != FLOATFORMAT_VALUE)
		ereport(FATAL,
				(errmsg("database files are incompatible with server"),
				 errdetail("The database cluster appears to use a different floating-point number format than the server executable."),
				 errhint("It looks like you need to initdb.")));
	if (ControlFile->blcksz != BLCKSZ)
		ereport(FATAL,
				(errmsg("database files are incompatible with server"),
			 errdetail("The database cluster was initialized with BLCKSZ %d,"
					   " but the server was compiled with BLCKSZ %d.",
					   ControlFile->blcksz, BLCKSZ),
				 errhint("It looks like you need to recompile or initdb.")));
	if (ControlFile->relseg_size != RELSEG_SIZE)
		ereport(FATAL,
				(errmsg("database files are incompatible with server"),
		errdetail("The database cluster was initialized with RELSEG_SIZE %d,"
				  " but the server was compiled with RELSEG_SIZE %d.",
				  ControlFile->relseg_size, RELSEG_SIZE),
				 errhint("It looks like you need to recompile or initdb.")));
	if (ControlFile->xlog_blcksz != XLOG_BLCKSZ)
		ereport(FATAL,
				(errmsg("database files are incompatible with server"),
		errdetail("The database cluster was initialized with XLOG_BLCKSZ %d,"
				  " but the server was compiled with XLOG_BLCKSZ %d.",
				  ControlFile->xlog_blcksz, XLOG_BLCKSZ),
				 errhint("It looks like you need to recompile or initdb.")));
	if (ControlFile->xlog_seg_size != XLOG_SEG_SIZE)
		ereport(FATAL,
				(errmsg("database files are incompatible with server"),
				 errdetail("The database cluster was initialized with XLOG_SEG_SIZE %d,"
					   " but the server was compiled with XLOG_SEG_SIZE %d.",
						   ControlFile->xlog_seg_size, XLOG_SEG_SIZE),
				 errhint("It looks like you need to recompile or initdb.")));
	if (ControlFile->nameDataLen != NAMEDATALEN)
		ereport(FATAL,
				(errmsg("database files are incompatible with server"),
		errdetail("The database cluster was initialized with NAMEDATALEN %d,"
				  " but the server was compiled with NAMEDATALEN %d.",
				  ControlFile->nameDataLen, NAMEDATALEN),
				 errhint("It looks like you need to recompile or initdb.")));
	if (ControlFile->indexMaxKeys != INDEX_MAX_KEYS)
		ereport(FATAL,
				(errmsg("database files are incompatible with server"),
				 errdetail("The database cluster was initialized with INDEX_MAX_KEYS %d,"
					  " but the server was compiled with INDEX_MAX_KEYS %d.",
						   ControlFile->indexMaxKeys, INDEX_MAX_KEYS),
				 errhint("It looks like you need to recompile or initdb.")));
	if (ControlFile->toast_max_chunk_size != TOAST_MAX_CHUNK_SIZE)
		ereport(FATAL,
				(errmsg("database files are incompatible with server"),
				 errdetail("The database cluster was initialized with TOAST_MAX_CHUNK_SIZE %d,"
				" but the server was compiled with TOAST_MAX_CHUNK_SIZE %d.",
			  ControlFile->toast_max_chunk_size, (int) TOAST_MAX_CHUNK_SIZE),
				 errhint("It looks like you need to recompile or initdb.")));

#ifdef HAVE_INT64_TIMESTAMP
	if (ControlFile->enableIntTimes != true)
		ereport(FATAL,
				(errmsg("database files are incompatible with server"),
				 errdetail("The database cluster was initialized without HAVE_INT64_TIMESTAMP"
				  " but the server was compiled with HAVE_INT64_TIMESTAMP."),
				 errhint("It looks like you need to recompile or initdb.")));
#else
	if (ControlFile->enableIntTimes != false)
		ereport(FATAL,
				(errmsg("database files are incompatible with server"),
				 errdetail("The database cluster was initialized with HAVE_INT64_TIMESTAMP"
			   " but the server was compiled without HAVE_INT64_TIMESTAMP."),
				 errhint("It looks like you need to recompile or initdb.")));
#endif

#ifdef USE_FLOAT4_BYVAL
	if (ControlFile->float4ByVal != true)
		ereport(FATAL,
				(errmsg("database files are incompatible with server"),
				 errdetail("The database cluster was initialized without USE_FLOAT4_BYVAL"
						   " but the server was compiled with USE_FLOAT4_BYVAL."),
				 errhint("It looks like you need to recompile or initdb.")));
#else
	if (ControlFile->float4ByVal != false)
		ereport(FATAL,
				(errmsg("database files are incompatible with server"),
				 errdetail("The database cluster was initialized with USE_FLOAT4_BYVAL"
						   " but the server was compiled without USE_FLOAT4_BYVAL."),
				 errhint("It looks like you need to recompile or initdb.")));
#endif

#ifdef USE_FLOAT8_BYVAL
	if (ControlFile->float8ByVal != true)
		ereport(FATAL,
				(errmsg("database files are incompatible with server"),
				 errdetail("The database cluster was initialized without USE_FLOAT8_BYVAL"
						   " but the server was compiled with USE_FLOAT8_BYVAL."),
				 errhint("It looks like you need to recompile or initdb.")));
#else
	if (ControlFile->float8ByVal != false)
		ereport(FATAL,
				(errmsg("database files are incompatible with server"),
				 errdetail("The database cluster was initialized with USE_FLOAT8_BYVAL"
						   " but the server was compiled without USE_FLOAT8_BYVAL."),
				 errhint("It looks like you need to recompile or initdb.")));
#endif
<<<<<<< HEAD

	if (ControlFile->localeBuflen != LOCALE_NAME_BUFLEN)
		ereport(FATAL,
				(errmsg("database files are incompatible with server"),
				 errdetail("The database cluster was initialized with LOCALE_NAME_BUFLEN %d,"
				  " but the server was compiled with LOCALE_NAME_BUFLEN %d.",
						   ControlFile->localeBuflen, LOCALE_NAME_BUFLEN),
				 errhint("It looks like you need to recompile or initdb.")));
	if (pg_perm_setlocale(LC_COLLATE, ControlFile->lc_collate) == NULL)
		ereport(FATAL,
			(errmsg("database files are incompatible with operating system"),
			 errdetail("The database cluster was initialized with LC_COLLATE \"%s\","
					   " which is not recognized by setlocale().",
					   ControlFile->lc_collate),
			 errhint("It looks like you need to initdb or install locale support.")));
	if (pg_perm_setlocale(LC_CTYPE, ControlFile->lc_ctype) == NULL)
		ereport(FATAL,
			(errmsg("database files are incompatible with operating system"),
		errdetail("The database cluster was initialized with LC_CTYPE \"%s\","
				  " which is not recognized by setlocale().",
				  ControlFile->lc_ctype),
			 errhint("It looks like you need to initdb or install locale support.")));

	/* Make the fixed locale settings visible as GUC variables, too */
	SetConfigOption("lc_collate", ControlFile->lc_collate,
					PGC_INTERNAL, PGC_S_OVERRIDE);
	SetConfigOption("lc_ctype", ControlFile->lc_ctype,
					PGC_INTERNAL, PGC_S_OVERRIDE);

	/* Make the initdb settings visible as GUC variables, too */
	SetConfigOption("data_checksums", DataChecksumsEnabled() ? "yes" : "no",
					PGC_INTERNAL, PGC_S_OVERRIDE);

	if (!ControlFileWatcher->watcherInitialized)
	{
		ControlFileWatcherSaveInitial();
	}
	else
	{
		ControlFileWatcherCheckForChange();
	}
=======
>>>>>>> 38e93482
}

static bool
XLogGetWriteAndFlushedLoc(XLogRecPtr *writeLoc, XLogRecPtr *flushedLoc)
{
	/* use volatile pointer to prevent code rearrangement */
	volatile XLogCtlData *xlogctl = XLogCtl;

	SpinLockAcquire(&xlogctl->info_lck);
	*writeLoc = xlogctl->LogwrtResult.Write;
	*flushedLoc = xlogctl->LogwrtResult.Flush;
	SpinLockRelease(&xlogctl->info_lck);

	return (writeLoc->xlogid != 0 || writeLoc->xrecoff != 0);
}

/*
 * Very specific purpose routine for FileRep that flushes out XLOG records from the
 * XLOG memory cache to disk.
 */
void
XLogFileRepFlushCache(
	XLogRecPtr	*lastChangeTrackingEndLoc)
{
	/*
	 * We hold the ChangeTrackingTransitionLock EXCLUSIVE, thus the lastChangeTrackingEndLoc
	 * value is the previous location -- the one we want.
	 *
	 * Since the lock is acquired after ALL WRITES and FSYNCS in XLogInsert_Internal,
	 * we know this flush is safe (i.e. will not hang) and will push out all XLOG records we
	 * want to see in the next call to ChangeTracking_CreateInitialFromPreviousCheckpoint.
	 */

	*lastChangeTrackingEndLoc = XLogCtl->lastChangeTrackingEndLoc;

	if (Debug_persistent_print)
		elog(Persistent_DebugPrintLevel(),
			 "XLogFileRepFlushCache: Going flush through location %s...",
			 XLogLocationToString(lastChangeTrackingEndLoc));

	XLogFlush(*lastChangeTrackingEndLoc);
}

void
XLogInChangeTrackingTransition(void)
{
	XLogRecPtr	lastChangeTrackingEndLoc;
	XLogRecPtr      recPtrInit = {0, 0};

	if (Debug_persistent_print)
		elog(Persistent_DebugPrintLevel(),
			 "XLogInChangeTrackingTransition: Acquiring ChangeTrackingTransitionLock...");

	LWLockAcquire(ChangeTrackingTransitionLock, LW_EXCLUSIVE);

	if (Debug_persistent_print)
		elog(Persistent_DebugPrintLevel(),
			 "XLogInChangeTrackingTransition: SegmentStateInChangeTrackingTransition...");

	FileRep_SetSegmentState(SegmentStateInChangeTrackingTransition, FaultTypeNotInitialized);

	XLogFileRepFlushCache(&lastChangeTrackingEndLoc);

	if (Debug_persistent_print)
		elog(Persistent_DebugPrintLevel(),
			 "XLogInChangeTrackingTransition: Calling ChangeTracking_CreateInitialFromPreviousCheckpoint with lastChangeTrackingEndLoc %s",
			 XLogLocationToString(&lastChangeTrackingEndLoc));

	/*
	 * During gpstart the following order is followed for recovery:
	 *                      a) xlog records from last checkpoint are replayed into change tracking log file
	 *                      b) xlog is replayed by 3 pass mechanism
	 * In that case XLogCtl->lastChangeTrackingEndLoc will be still set to {0,0} and
	 * in order to insert all xlog records from last checkpoint into change tracking log file
	 * ChangeTracking_CreateInitialFromPreviousCheckpoint(NULL); has to be called.
	 */
	if (XLByteEQ(lastChangeTrackingEndLoc, recPtrInit))
	{
		ChangeTracking_CreateInitialFromPreviousCheckpoint(NULL);
	}
	else
	{
		ChangeTracking_CreateInitialFromPreviousCheckpoint(&lastChangeTrackingEndLoc);
	}

	LWLockRelease(ChangeTrackingTransitionLock);

	if (Debug_persistent_print)
		elog(Persistent_DebugPrintLevel(),
			 "XLogInChangeTrackingTransition: Released ChangeTrackingTransitionLock");

}

void
UpdateControlFile(void)
{
	MirroredFlatFileOpen	mirroredOpen;

	INIT_CRC32C(ControlFile->crc);
	COMP_CRC32C(ControlFile->crc,
				   (char *) ControlFile,
				   offsetof(ControlFileData, crc));
	FIN_CRC32C(ControlFile->crc);

	MirroredFlatFile_Open(
					&mirroredOpen,
					XLOG_CONTROL_FILE_SUBDIR,
					XLOG_CONTROL_FILE_SIMPLE,
					O_RDWR | PG_BINARY,
					S_IRUSR | S_IWUSR,
					/* suppressError */ false,
					/* atomic operation */ false,
					/* isMirrorRecovery */ false);

	MirroredFlatFile_Write(
					&mirroredOpen,
					0,
					ControlFile,
					PG_CONTROL_SIZE,
					/* suppressError */ false);

	MirroredFlatFile_Flush(
					&mirroredOpen,
					/* suppressError */ false);

	MirroredFlatFile_Close(&mirroredOpen);

	Assert (ControlFileWatcher->watcherInitialized);

	ControlFileWatcherCheckForChange();
}

/*
 * Returns the unique system identifier from control file.
 */
uint64
GetSystemIdentifier(void)
{
	Assert(ControlFile != NULL);
	return ControlFile->system_identifier;
}

/*
 * Initialization of shared memory for XLOG
 */
Size
XLOGShmemSize(void)
{
	Size		size;

	/* XLogCtl */
	size = sizeof(XLogCtlData);
	/* xlblocks array */
	size = add_size(size, mul_size(sizeof(XLogRecPtr), XLOGbuffers));
	/* extra alignment padding for XLOG I/O buffers */
	size = add_size(size, ALIGNOF_XLOG_BUFFER);
	/* and the buffers themselves */
	size = add_size(size, mul_size(XLOG_BLCKSZ, XLOGbuffers));

	/*
	 * Note: we don't count ControlFileData, it comes out of the "slop factor"
	 * added by CreateSharedMemoryAndSemaphores.  This lets us use this
	 * routine again below to compute the actual allocation size.
	 */

	/*
	 * Similary, we also don't PgControlWatch for the above reasons, too.
	 */

	return size;
}

void
XLOGShmemInit(void)
{
	bool		foundCFile,
				foundXLog,
				foundCFileWatcher;
	char	   *allocptr;

	ControlFile = (ControlFileData *)
		ShmemInitStruct("Control File", sizeof(ControlFileData), &foundCFile);
	ControlFileWatcher = (ControlFileWatch *)
		ShmemInitStruct("Control File Watcher", sizeof(ControlFileWatch), &foundCFileWatcher);
	XLogCtl = (XLogCtlData *)
		ShmemInitStruct("XLOG Ctl", XLOGShmemSize(), &foundXLog);

	if (foundCFile || foundXLog || foundCFileWatcher)
	{
		/* both should be present or neither */
		Assert(foundCFile && foundXLog && foundCFileWatcher);
		return;
	}

	memset(XLogCtl, 0, sizeof(XLogCtlData));

	XLogCtl->pass4_PTCatVerificationPassed = true;

	/*
	 * Since XLogCtlData contains XLogRecPtr fields, its sizeof should be a
	 * multiple of the alignment for same, so no extra alignment padding is
	 * needed here.
	 */
	allocptr = ((char *) XLogCtl) + sizeof(XLogCtlData);
	XLogCtl->xlblocks = (XLogRecPtr *) allocptr;
	memset(XLogCtl->xlblocks, 0, sizeof(XLogRecPtr) * XLOGbuffers);
	allocptr += sizeof(XLogRecPtr) * XLOGbuffers;

	/*
	 * Align the start of the page buffers to an ALIGNOF_XLOG_BUFFER boundary.
	 */
	allocptr = (char *) TYPEALIGN(ALIGNOF_XLOG_BUFFER, allocptr);
	XLogCtl->pages = allocptr;
	memset(XLogCtl->pages, 0, (Size) XLOG_BLCKSZ * XLOGbuffers);

	/*
	 * Do basic initialization of XLogCtl shared data. (StartupXLOG will fill
	 * in additional info.)
	 */
	XLogCtl->XLogCacheBlck = XLOGbuffers - 1;
	XLogCtl->SharedRecoveryInProgress = true;
	XLogCtl->Insert.currpage = (XLogPageHeader) (XLogCtl->pages);
	SpinLockInit(&XLogCtl->info_lck);
	InitSharedLatch(&XLogCtl->recoveryWakeupLatch);

	XLogCtl->haveLastCheckpointLoc = false;
	memset(&XLogCtl->lastCheckpointLoc, 0, sizeof(XLogRecPtr));
	memset(&XLogCtl->lastCheckpointEndLoc, 0, sizeof(XLogRecPtr));

	/*
	 * Initialize the shared memory by the parameter given to postmaster.
	 * GpStandbyDbid could be inconsistent with the catalog if the postmaster
	 * is given wrong id, but there is no chance to check it in this early
	 * stage of startup, and this is how we have been doing historically.
	 */
	XLogCtl->standbyDbid = GpStandbyDbid;

	SpinLockInit(&XLogCtl->resynchronize_lck);
}

/**
 * This should be called when we are sure that it is safe to try to read the control file and BEFORE
 *  we have launched any child processes that need access to collation and ctype data.
 *
 * It is not safe to read the control file on a mirror because it may not be synchronized
 */
void
XLogStartupInit(void)
{
	/*
	 * If we are not in bootstrap mode, pg_control should already exist. Read
	 * and validate it immediately (see comments in ReadControlFile() for the
	 * reasons why).
	 */
	if (!IsBootstrapProcessingMode())
		ReadControlFile();
}

/*
 * Are checksums enabled for data pages?
 */
bool
DataChecksumsEnabled(void)
{
	Assert(ControlFile != NULL);
	return (ControlFile->data_checksum_version > 0);
}

/*
 * This func must be called ONCE on system install.  It creates pg_control
 * and the initial XLOG segment.
 */
void
BootStrapXLOG(void)
{
	CheckPoint	checkPoint;
	char	   *buffer;
	XLogPageHeader page;
	XLogLongPageHeader longpage;
	XLogRecord *record;
	bool		use_existent;
	uint64		sysidentifier;
	struct timeval tv;
	pg_crc32	crc;

	/*
	 * Select a hopefully-unique system identifier code for this installation.
	 * We use the result of gettimeofday(), including the fractional seconds
	 * field, as being about as unique as we can easily get.  (Think not to
	 * use random(), since it hasn't been seeded and there's no portable way
	 * to seed it other than the system clock value...)  The upper half of the
	 * uint64 value is just the tv_sec part, while the lower half is the XOR
	 * of tv_sec and tv_usec.  This is to ensure that we don't lose uniqueness
	 * unnecessarily if "uint64" is really only 32 bits wide.  A person
	 * knowing this encoding can determine the initialization time of the
	 * installation, which could perhaps be useful sometimes.
	 */
	gettimeofday(&tv, NULL);
	sysidentifier = ((uint64) tv.tv_sec) << 32;
	sysidentifier |= (uint32) (tv.tv_sec | tv.tv_usec);

	/* First timeline ID is always 1 */
	ThisTimeLineID = 1;

	/* page buffer must be aligned suitably for O_DIRECT */
	buffer = (char *) palloc(XLOG_BLCKSZ + ALIGNOF_XLOG_BUFFER);
	page = (XLogPageHeader) TYPEALIGN(ALIGNOF_XLOG_BUFFER, buffer);
	memset(page, 0, XLOG_BLCKSZ);

	/*
	 * Set up information for the initial checkpoint record
	 *
	 * The initial checkpoint record is written to the beginning of the WAL
	 * segment with logid=0 logseg=1. The very first WAL segment, 0/0, is not
	 * used, so that we can use 0/0 to mean "before any valid WAL segment".
	 */
	checkPoint.redo.xlogid = 0;
	checkPoint.redo.xrecoff = XLogSegSize + SizeOfXLogLongPHD;
	checkPoint.ThisTimeLineID = ThisTimeLineID;
	checkPoint.nextXidEpoch = 0;
	checkPoint.nextXid = FirstNormalTransactionId;
	checkPoint.nextOid = FirstBootstrapObjectId;
	checkPoint.nextRelfilenode = FirstNormalObjectId;
	checkPoint.nextMulti = FirstMultiXactId;
	checkPoint.nextMultiOffset = 0;
	checkPoint.time = (pg_time_t) time(NULL);

	ShmemVariableCache->nextXid = checkPoint.nextXid;
	ShmemVariableCache->nextOid = checkPoint.nextOid;
	ShmemVariableCache->oidCount = 0;
	ShmemVariableCache->nextRelfilenode = checkPoint.nextRelfilenode;
	ShmemVariableCache->relfilenodeCount = 0;
	MultiXactSetNextMXact(checkPoint.nextMulti, checkPoint.nextMultiOffset);

	/* Set up the XLOG page header */
	page->xlp_magic = XLOG_PAGE_MAGIC;
	page->xlp_info = XLP_LONG_HEADER;
	page->xlp_tli = ThisTimeLineID;
	page->xlp_pageaddr.xlogid = 0;
	page->xlp_pageaddr.xrecoff = XLogSegSize;
	longpage = (XLogLongPageHeader) page;
	longpage->xlp_sysid = sysidentifier;
	longpage->xlp_seg_size = XLogSegSize;
	longpage->xlp_xlog_blcksz = XLOG_BLCKSZ;

	/* Insert the initial checkpoint record */
	record = (XLogRecord *) ((char *) page + SizeOfXLogLongPHD);
	record->xl_prev.xlogid = 0;
	record->xl_prev.xrecoff = 0;
	record->xl_xid = InvalidTransactionId;
	record->xl_tot_len = SizeOfXLogRecord + sizeof(checkPoint);
	record->xl_len = sizeof(checkPoint);
	record->xl_info = XLOG_CHECKPOINT_SHUTDOWN;
	record->xl_rmid = RM_XLOG_ID;
	memcpy(XLogRecGetData(record), &checkPoint, sizeof(checkPoint));

	INIT_CRC32C(crc);
	COMP_CRC32C(crc, &checkPoint, sizeof(checkPoint));
	COMP_CRC32C(crc, (char *) record + sizeof(pg_crc32),
			   SizeOfXLogRecord - sizeof(pg_crc32));
	FIN_CRC32C(crc);

	record->xl_crc = crc;

	/* Create first XLOG segment file */
	use_existent = false;
	XLogFileInit(
		&mirroredLogFileOpen,
		0, 1, &use_existent, false);

	/* Write the first page with the initial record */
	errno = 0;
	if (MirroredFlatFile_Append(
			&mirroredLogFileOpen,
			page,
			XLOG_BLCKSZ,
			/* suppressError */ true))
	{
		ereport(PANIC,
				(errcode_for_file_access(),
			  errmsg("could not write bootstrap transaction log file: %m")));
	}

	if (MirroredFlatFile_Flush(
			&mirroredLogFileOpen,
			/* suppressError */ true))
		ereport(PANIC,
				(errcode_for_file_access(),
			  errmsg("could not fsync bootstrap transaction log file: %m")));

	MirroredFlatFile_Close(
			&mirroredLogFileOpen);

	/* Now create pg_control */

	memset(ControlFile, 0, sizeof(ControlFileData));
	/* Initialize pg_control status fields */
	ControlFile->system_identifier = sysidentifier;
	ControlFile->state = DB_SHUTDOWNED;
	ControlFile->time = checkPoint.time;
	ControlFile->checkPoint = checkPoint.redo;
	ControlFile->checkPointCopy = checkPoint;
	ControlFile->data_checksum_version = bootstrap_data_checksum_version;

	/* some additional ControlFile fields are set in WriteControlFile() */

	WriteControlFile();

	/* Bootstrap the commit log, too */
	BootStrapCLOG();
	BootStrapSUBTRANS();
	BootStrapMultiXact();
	DistributedLog_BootStrap();

	pfree(buffer);
}

static char *
str_time(pg_time_t tnow)
{
	static char buf[128];

	pg_strftime(buf, sizeof(buf),
				"%Y-%m-%d %H:%M:%S %Z",
				pg_localtime(&tnow, log_timezone));

	return buf;
}

/*
 * See if there is a recovery command file (recovery.conf), and if so
 * read in parameters for recovery in standby mode.
 *
 * XXX longer term intention is to expand this to
 * cater for additional parameters and controls
 * possibly use a flex lexer similar to the GUC one
 */
void
XLogReadRecoveryCommandFile(int emode)
{
	FILE	   *fd;
	char		cmdline[MAXPGPATH];
	bool		syntaxError = false;

	fd = AllocateFile(RECOVERY_COMMAND_FILE, "r");
	if (fd == NULL)
	{
		if (errno == ENOENT)
			return;				/* not there, so no recovery in standby mode */
		ereport(FATAL,
				(errcode_for_file_access(),
				 errmsg("could not open recovery command file \"%s\": %m",
						RECOVERY_COMMAND_FILE)));
	}

	ereport(emode,
			(errmsg("Found recovery.conf file, checking appropriate parameters "
					" for recovery in standby mode")));

	/*
	 * Parse the file...
	 */
	while (fgets(cmdline, sizeof(cmdline), fd) != NULL)
	{
		/* skip leading whitespace and check for # comment */
		char	   *ptr;
		char	   *tok1;
		char	   *tok2;

		for (ptr = cmdline; *ptr; ptr++)
		{
			if (!isspace((unsigned char) *ptr))
				break;
		}
		if (*ptr == '\0' || *ptr == '#')
			continue;

		/* identify the quoted parameter value */
		tok1 = strtok(ptr, "'");
		if (!tok1)
		{
			syntaxError = true;
			break;
		}
		tok2 = strtok(NULL, "'");
		if (!tok2)
		{
			syntaxError = true;
			break;
		}
		/* reparse to get just the parameter name */
		tok1 = strtok(ptr, " \t=");
		if (!tok1)
		{
			syntaxError = true;
			break;
		}

		if (strcmp(tok1, "primary_conninfo") == 0)
		{
			PrimaryConnInfo = pstrdup(tok2);
			ereport(emode,
					(errmsg("primary_conninfo = \"%s\"",
							PrimaryConnInfo)));
		}
		else if (strcmp(tok1, "standby_mode") == 0)
		{
			/*
			 * does nothing if a recovery_target is not also set
			 */
			if (!parse_bool(tok2, &StandbyModeRequested))
				  ereport(ERROR,
							(errcode(ERRCODE_INVALID_PARAMETER_VALUE),
					  errmsg("parameter \"standby_mode\" requires a Boolean value")));
			ereport(LOG,
					(errmsg("standby_mode = %s", tok2)));
		}
		else if (strcmp(tok1, "log_restartpoints") == 0)
		{
			/*
			 * does nothing if a recovery_target is not also set
			 */
			if (!parse_bool(tok2, &recoveryLogRestartpoints))
				  ereport(ERROR,
							(errcode(ERRCODE_INVALID_PARAMETER_VALUE),
					  errmsg("parameter \"log_restartpoints\" requires a Boolean value")));
			ereport(LOG,
					(errmsg("log_restartpoints = %s", tok2)));
		}
		else
			ereport(FATAL,
					(errmsg("unrecognized recovery parameter \"%s\"",
							tok1)));
	}

	FreeFile(fd);

	if (syntaxError)
		ereport(FATAL,
				(errmsg("syntax error in recovery command file: %s",
						cmdline),
			  errhint("Lines should have the format parameter = 'value'.")));

	/*
	 * Check for compulsory parameters
	 */
	if (StandbyModeRequested)
	{
		if (PrimaryConnInfo == NULL)
			ereport(FATAL,
					(errmsg("recovery command file \"%s\" primary_conninfo not specified",
							RECOVERY_COMMAND_FILE),
					 errhint("The database server in standby mode needs primary_connection to connect to primary.")));
	}
	else
	{
		/* Currently, standby mode request is a must if recovery.conf file exists */
		ereport(FATAL,
				(errmsg("recovery command file \"%s\" request for standby mode not specified",
						RECOVERY_COMMAND_FILE)));
	}
}

/*
 * Exit archive-recovery state
 */
static void
exitArchiveRecovery(TimeLineID endTLI, uint32 endLogId, uint32 endLogSeg)
{
	char		recoveryPath[MAXPGPATH];
	char		xlogpath[MAXPGPATH];
	char		*xlogDir = NULL;

	/*
	 * We should have the ending log segment currently open.  Verify, and then
	 * close it (to avoid problems on Windows with trying to rename or delete
	 * an open file).
	 */
	Assert(readFile >= 0);
	Assert(readId == endLogId);
	Assert(readSeg == endLogSeg);

	close(readFile);
	readFile = -1;

	/*
	 * If the segment was fetched from archival storage, we want to replace
	 * the existing xlog segment (if any) with the archival version.  This is
	 * because whatever is in XLOGDIR is very possibly older than what we have
	 * from the archives, since it could have come from restoring a PGDATA
	 * backup.	In any case, the archival version certainly is more
	 * descriptive of what our current database state is, because that is what
	 * we replayed from.
	 *
	 * Note that if we are establishing a new timeline, ThisTimeLineID is
	 * already set to the new value, and so we will create a new file instead
	 * of overwriting any existing file.  (This is, in fact, always the case
	 * at present.)
	 */
	xlogDir = makeRelativeToTxnFilespace(XLOGDIR);
	if (snprintf(recoveryPath, MAXPGPATH, "%s/RECOVERYXLOG", xlogDir) > MAXPGPATH)
	{
		ereport(ERROR, (errmsg("cannot generate path %s/RECOVERYXLOG", xlogDir)));	
	}
	XLogFilePath(xlogpath, ThisTimeLineID, endLogId, endLogSeg);

	if (restoredFromArchive)
	{
		ereport(DEBUG3,
				(errmsg_internal("moving last restored xlog to \"%s\"",
								 xlogpath)));
		unlink(xlogpath);		/* might or might not exist */
		if (rename(recoveryPath, xlogpath) != 0)
			ereport(FATAL,
					(errcode_for_file_access(),
					 errmsg("could not rename file \"%s\" to \"%s\": %m",
							recoveryPath, xlogpath)));
		/* XXX might we need to fix permissions on the file? */
	}
	else
	{
		/*
		 * If the latest segment is not archival, but there's still a
		 * RECOVERYXLOG laying about, get rid of it.
		 */
		unlink(recoveryPath);	/* ignore any error */

		/*
		 * If we are establishing a new timeline, we have to copy data from
		 * the last WAL segment of the old timeline to create a starting WAL
		 * segment for the new timeline.
		 */
		if (endTLI != ThisTimeLineID)
			XLogFileCopy(endLogId, endLogSeg,
						 endTLI, endLogId, endLogSeg);
	}

	/*
	 * Let's just make real sure there are not .ready or .done flags posted
	 * for the new segment.
	 */
	XLogFileName(xlogpath, ThisTimeLineID, endLogId, endLogSeg);
	XLogArchiveCleanup(xlogpath);

	/* Get rid of any remaining recovered timeline-history file, too */
	if (snprintf(recoveryPath, MAXPGPATH, "%s/RECOVERYHISTORY", xlogDir) > MAXPGPATH)
	{
		ereport(ERROR, (errmsg("cannot generate path %s/RECOVERYHISTORY", xlogDir)));
	}
	unlink(recoveryPath);		/* ignore any error */

	/*
	 * Rename the config file out of the way, so that we don't accidentally
	 * re-enter archive recovery mode in a subsequent crash.
	 */
	unlink(RECOVERY_COMMAND_DONE);
	if (rename(RECOVERY_COMMAND_FILE, RECOVERY_COMMAND_DONE) != 0)
		ereport(FATAL,
				(errcode_for_file_access(),
				 errmsg("could not rename file \"%s\" to \"%s\": %m",
						RECOVERY_COMMAND_FILE, RECOVERY_COMMAND_DONE)));

	pfree(xlogDir);
}

/*
 * For point-in-time recovery, this function decides whether we want to
 * stop applying the XLOG at or after the current record.
 *
 * Returns TRUE if we are stopping, FALSE otherwise.  On TRUE return,
 * *includeThis is set TRUE if we should apply this record before stopping.
 *
 * We also track the timestamp of the latest applied COMMIT/ABORT record
 * in recoveryLastXTime, for logging purposes.
 * Also, some information is saved in recoveryStopXid et al for use in
 * annotating the new timeline's history file.
 */
static bool
recoveryStopsHere(XLogRecord *record, bool *includeThis)
{
	bool		stopsHere;
	uint8		record_info;
	TimestampTz recordXtime;

	/* We only consider stopping at COMMIT or ABORT records */
	if (record->xl_rmid != RM_XACT_ID)
		return false;
	record_info = record->xl_info & ~XLR_INFO_MASK;
	if (record_info == XLOG_XACT_COMMIT)
	{
		xl_xact_commit *recordXactCommitData;

		recordXactCommitData = (xl_xact_commit *) XLogRecGetData(record);
		recordXtime = recordXactCommitData->xact_time;
	}
	else if (record_info == XLOG_XACT_ABORT)
	{
		xl_xact_abort *recordXactAbortData;

		recordXactAbortData = (xl_xact_abort *) XLogRecGetData(record);
		recordXtime = recordXactAbortData->xact_time;
	}
	else
		return false;

	/* Do we have a PITR target at all? */
	if (!recoveryTarget)
	{
		recoveryLastXTime = recordXtime;
		return false;
	}

	if (recoveryTargetExact)
	{
		/*
		 * there can be only one transaction end record with this exact
		 * transactionid
		 *
		 * when testing for an xid, we MUST test for equality only, since
		 * transactions are numbered in the order they start, not the order
		 * they complete. A higher numbered xid will complete before you about
		 * 50% of the time...
		 */
		stopsHere = (record->xl_xid == recoveryTargetXid);
		if (stopsHere)
			*includeThis = recoveryTargetInclusive;
	}
	else
	{
		/*
		 * there can be many transactions that share the same commit time, so
		 * we stop after the last one, if we are inclusive, or stop at the
		 * first one if we are exclusive
		 */
		if (recoveryTargetInclusive)
			stopsHere = (recordXtime > recoveryTargetTime);
		else
			stopsHere = (recordXtime >= recoveryTargetTime);
		if (stopsHere)
			*includeThis = false;
	}

	if (stopsHere)
	{
		recoveryStopXid = record->xl_xid;
		recoveryStopTime = recordXtime;
		recoveryStopAfter = *includeThis;

		if (record_info == XLOG_XACT_COMMIT)
		{
			if (recoveryStopAfter)
				ereport(LOG,
						(errmsg("recovery stopping after commit of transaction %u, time %s",
								recoveryStopXid,
								timestamptz_to_str(recoveryStopTime))));
			else
				ereport(LOG,
						(errmsg("recovery stopping before commit of transaction %u, time %s",
								recoveryStopXid,
								timestamptz_to_str(recoveryStopTime))));
		}
		else
		{
			if (recoveryStopAfter)
				ereport(LOG,
						(errmsg("recovery stopping after abort of transaction %u, time %s",
								recoveryStopXid,
								timestamptz_to_str(recoveryStopTime))));
			else
				ereport(LOG,
						(errmsg("recovery stopping before abort of transaction %u, time %s",
								recoveryStopXid,
								timestamptz_to_str(recoveryStopTime))));
		}
<<<<<<< HEAD
=======

>>>>>>> 38e93482
		if (recoveryStopAfter)
			recoveryLastXTime = recordXtime;
	}
	else
		recoveryLastXTime = recordXtime;

	return stopsHere;
}

/*
 * Save timestamp of the next chunk of WAL records to apply.
 *
 * We keep this in XLogCtl, not a simple static variable, so that it can be
 * seen by all backends.
 */
static void
SetCurrentChunkStartTime(TimestampTz xtime)
{
	/* use volatile pointer to prevent code rearrangement */
	volatile XLogCtlData *xlogctl = XLogCtl;

	SpinLockAcquire(&xlogctl->info_lck);
	xlogctl->currentChunkStartTime = xtime;
	SpinLockRelease(&xlogctl->info_lck);
}

static void
printEndOfXLogFile(XLogRecPtr	*loc)
{
	uint32 seg = loc->xrecoff / XLogSegSize;

	XLogRecPtr roundedDownLoc;

	XLogRecord *record;
	XLogRecPtr	LastRec;

	/*
	 * Go back to the beginning of the log file and read forward to find
	 * the end of the transaction log.
	 */
	roundedDownLoc.xlogid = loc->xlogid;
	roundedDownLoc.xrecoff = (seg * XLogSegSize) + SizeOfXLogLongPHD;

	XLogCloseReadRecord();

	record = XLogReadRecord(&roundedDownLoc, false, LOG);
	if (record == NULL)
	{
		elog(LOG,"Couldn't read transaction log file (logid %d, seg %d)",
			 loc->xlogid, seg);
		return;
	}

	do
	{
		LastRec = ReadRecPtr;

		record = XLogReadRecord(NULL, false, DEBUG5);
	} while (record != NULL);

	record = XLogReadRecord(&LastRec, false, ERROR);

	elog(LOG,"found end of transaction log file %s",
		 XLogLocationToString_Long(&EndRecPtr));

	XLogCloseReadRecord();
}

static void
StartupXLOG_InProduction(void)
{
	TransactionId oldestActiveXID;

	/* Pre-scan prepared transactions to find out the range of XIDs present */
	oldestActiveXID = PrescanPreparedTransactions();

	elog(LOG, "Oldest active transaction from prepared transactions %u", oldestActiveXID);

	/*
<<<<<<< HEAD
	 * Initialize TransactionXmin to current oldestActiveXID, generally
	 * initialized during GetSnapshotData(). This is to avoid situations where
	 * scanning pg_authid or other tables mostly in BuildFlatFiles() below via
	 * SnapshotNow may try to chase down pg_subtrans for older "sub-committed"
	 * transaction, file corresponding to which may not and is not supposed to
	 * exist. Setting this here will avoid calling SubTransGetParent() in
	 * TransactionIdDidCommit() for older XIDs. Also, set RecentGlobalXmin
	 * since Heap access method functions needs it to have good value as well.
=======
	 * Verify that pg_xlog and pg_xlog/archive_status exist.  In cases where
	 * someone has performed a copy for PITR, these directories may have
	 * been excluded and need to be re-created.
	 */
	ValidateXLOGDirectoryStructure();

	/*
	 * Initialize on the assumption we want to recover to the same timeline
	 * that's active according to pg_control.
>>>>>>> 38e93482
	 */
	TransactionXmin = RecentGlobalXmin = oldestActiveXID;

	/* Start up the commit log and related stuff, too */
	StartupCLOG();
	StartupSUBTRANS(oldestActiveXID);
	StartupMultiXact();
	DistributedLog_Startup(
						oldestActiveXID,
						ShmemVariableCache->nextXid);

	/* also initialize latestCompletedXid, to nextXid - 1 */
	ShmemVariableCache->latestCompletedXid = ShmemVariableCache->nextXid;
	TransactionIdRetreat(ShmemVariableCache->latestCompletedXid);
	elog(LOG, "latest completed transaction id is %u and next transaction id is %u",
		ShmemVariableCache->latestCompletedXid,
		ShmemVariableCache->nextXid);

	/* Reload shared-memory state for prepared transactions */
	RecoverPreparedTransactions();

	/*
	 * Perform a checkpoint to update all our recovery activity to disk.
	 *
	 * Note that we write a shutdown checkpoint rather than an on-line
	 * one. This is not particularly critical, but since we may be
	 * assigning a new TLI, using a shutdown checkpoint allows us to have
	 * the rule that TLI only changes in shutdown checkpoints, which
	 * allows some extra error checking in xlog_redo.
	 *
	 * Note that - Creation of shutdown checkpoint changes the state in pg_control.
	 * If that happens when we are standby who was recently promoted, the
	 * state in pg_control indicating promotion phases (e.g. DB_IN_STANDBY_PROMOTION,
	 * DB_INSTANDBY_NEW_TLI_SET) before the checkpoint creation will get
	 * overwritten posing a problem for further flow. Hence, CreateCheckpoint()
	 * has an ungly hack to avoid this situation and thus we avoid change of
	 * pg_control state just in this special situation. CreateCheckpoint() also
	 * has a comment referring this.
	 */
	CreateCheckPoint(CHECKPOINT_IS_SHUTDOWN | CHECKPOINT_IMMEDIATE);

	/*
	 * If this system was a standby which was promoted (or whose catalog is not
	 * yet updated after promote), we delay going into actual production till Pass4.
	 * Pass4 updates the catalog to comply with the standby promotion changes.
	 */
	if (ControlFile->state == DB_IN_STANDBY_PROMOTED
		|| ControlFile->state == DB_IN_STANDBY_NEW_TLI_SET)
	{
		ControlFile->state = DB_IN_STANDBY_NEW_TLI_SET;
		ControlFile->time = (pg_time_t) time(NULL);
		UpdateControlFile();
		ereport(LOG, (errmsg("database system is almost ready")));
	}
	else
	{
		ControlFile->state = DB_IN_PRODUCTION;
		ControlFile->time = (pg_time_t) time(NULL);
		UpdateControlFile();
		ereport(LOG, (errmsg("database system is ready")));
	}

	{
		char version[512];

		strcpy(version, PG_VERSION_STR " compiled on " __DATE__ " " __TIME__);

#ifdef USE_ASSERT_CHECKING
		strcat(version, " (with assert checking)");
#endif
		ereport(LOG,(errmsg("%s", version)));

	}

	/*
	 * All done.  Allow backends to write WAL.	(Although the bool flag is
	 * probably atomic in itself, we use the info_lck here to ensure that
	 * there are no race conditions concerning visibility of other recent
	 * updates to shared memory.)
	 */
	{
		/* use volatile pointer to prevent code rearrangement */
		volatile XLogCtlData *xlogctl = XLogCtl;

		SpinLockAcquire(&xlogctl->info_lck);
		xlogctl->SharedRecoveryInProgress = false;
		SpinLockRelease(&xlogctl->info_lck);
	}
}

/*
 * Error context callback for tracing or errors occurring during PASS 1 redo.
 */
static void
StartupXLOG_RedoPass1Context(void *arg)
{
	XLogRecord		*record = (XLogRecord*) arg;

	StringInfoData buf;

	initStringInfo(&buf);
	appendStringInfo(&buf, "REDO PASS 1 @ %s; LSN %s: ",
					 XLogLocationToString(&ReadRecPtr),
					 XLogLocationToString2(&EndRecPtr));
	xlog_outrec(&buf, record);
	appendStringInfo(&buf, " - ");
	RmgrTable[record->xl_rmid].rm_desc(&buf,
									   ReadRecPtr,
									   record);

	errcontext("%s", buf.data);

	pfree(buf.data);
}

/*
 * Error context callback for tracing or errors occurring during PASS 1 redo.
 */
static void
StartupXLOG_RedoPass3Context(void *arg)
{
	XLogRecord		*record = (XLogRecord*) arg;

	StringInfoData buf;

	initStringInfo(&buf);
	appendStringInfo(&buf, "REDO PASS 3 @ %s; LSN %s: ",
					 XLogLocationToString(&ReadRecPtr),
					 XLogLocationToString2(&EndRecPtr));
	xlog_outrec(&buf, record);
	appendStringInfo(&buf, " - ");
	RmgrTable[record->xl_rmid].rm_desc(&buf,
									   ReadRecPtr,
									   record);

	errcontext("%s", buf.data);

	pfree(buf.data);
}


static void
ApplyStartupRedo(
	XLogRecPtr		*beginLoc,

	XLogRecPtr		*lsn,

	XLogRecord		*record)
{
	MIRROREDLOCK_BUFMGR_VERIFY_NO_LOCK_LEAK_DECLARE;
	RedoErrorCallBack redoErrorCallBack;

	ErrorContextCallback errcontext;

	MIRROREDLOCK_BUFMGR_VERIFY_NO_LOCK_LEAK_ENTER;

	/* Setup error traceback support for ereport() */
	redoErrorCallBack.location = *beginLoc;
	redoErrorCallBack.record = record;

	errcontext.callback = rm_redo_error_callback;
	errcontext.arg = (void *) &redoErrorCallBack;
	errcontext.previous = error_context_stack;
	error_context_stack = &errcontext;

	/* nextXid must be beyond record's xid */
	if (TransactionIdFollowsOrEquals(record->xl_xid,
									 ShmemVariableCache->nextXid))
	{
		ShmemVariableCache->nextXid = record->xl_xid;
		TransactionIdAdvance(ShmemVariableCache->nextXid);
	}

	if (record->xl_info & XLR_BKP_BLOCK_MASK)
		RestoreBkpBlocks(record, *lsn);

	RmgrTable[record->xl_rmid].rm_redo(*beginLoc, *lsn, record);

	/*
	 * After redo, check whether the backup pages associated with
	 * the WAL record are consistent with the existing pages. This
	 * check is done only if consistency check is enabled for this
	 * record.
	 */
	if ((record->xl_extended_info & XLR_CHECK_CONSISTENCY) != 0)
		checkXLogConsistency(record, *lsn);
	/* Pop the error context stack */
	error_context_stack = errcontext.previous;

	MIRROREDLOCK_BUFMGR_VERIFY_NO_LOCK_LEAK_EXIT;

}

/*
 * Process passed checkpoint record either during normal recovery or
 * in standby mode.
 *
 * If in standby mode, master mirroring information stored by the checkpoint
 * record is processed as well.
 */
static void
XLogProcessCheckpointRecord(XLogRecord *rec, XLogRecPtr loc)
{
	CheckpointExtendedRecord ckptExtended;

	UnpackCheckPointRecord(rec, &ckptExtended);

	/*
	 * In standby mode, empty all master mirroring related hash tables. Get
	 * filespace, tablespace and database info from checkpoint record (master
	 * mirroring part) and maintain them in hash tables.
	 *
	 * We'll perform this only during standby mode because during normal
	 * non-standby recovery Persistent Tables do that job.
	 */
	if (IsStandbyMode())
	{
		mmxlog_empty_hashtables();
		if (ckptExtended.masterMirroringCheckpointLen > 0)
			mmxlog_read_checkpoint_data(ckptExtended.masterMirroringCheckpoint, &loc);
	}

	if (ckptExtended.dtxCheckpoint)
	{
		/* Handle the DTX information. */
		UtilityModeFindOrCreateDtmRedoFile();
		redoDtxCheckPoint(ckptExtended.dtxCheckpoint);
		UtilityModeCloseDtmRedoFile();
	}
}


/*
 * This must be called ONCE during postmaster or standalone-backend startup
 *
 *	How Recovery works ?
 *---------------------------------------------------------------
 *| Clean Shutdown case    	| 	Not Clean Shutdown  case|
 *|(InRecovery = false)		|	(InRecovery = true)	|
 *---------------------------------------------------------------
 *|				|		   |		|
 *|				|record after	   |record after|
 *|				|checkpoint =	   |checkpoint =|
 *|				|NULL		   |NOT NULL	|
 *|				|(bypass Redo  	   |(dont bypass|
 *|				|  	   	   |Redo	|
 *---------------------------------------------------------------
 *|				|		   |		|
 *|	No Redo			|No Redo	   |Redo done	|
 *|	No Recovery Passes	|Recovery Pass done|Recovery 	|
 *|				|		   |Pass done	|
 *---------------------------------------------------------------
 */
void
StartupXLOG(void)
{
	XLogCtlInsert *Insert;
	CheckPoint	checkPoint;
	bool		wasShutdown;
	bool		reachedStopPoint = false;
	bool		haveBackupLabel = false;
	XLogRecPtr	RecPtr,
				LastRec,
				checkPointLoc,
				EndOfLog;
	uint32		endLogId;
	uint32		endLogSeg;
	XLogRecord *record;
	uint32		freespace;
	bool		multipleRecoveryPassesNeeded = false;
	bool		backupEndRequired = false;

	/*
	 * Read control file and check XLOG status looks valid.
	 *
	 * Note: in most control paths, *ControlFile is already valid and we need
	 * not do ReadControlFile() here, but might as well do it to be sure.
	 */
	ReadControlFile();

	if (ControlFile->state < DB_SHUTDOWNED ||
		ControlFile->state > DB_IN_PRODUCTION ||
		!XRecOffIsValid(ControlFile->checkPoint.xrecoff))
		ereport(FATAL,
				(errmsg("control file contains invalid data")));

	if (ControlFile->state == DB_SHUTDOWNED)
		ereport(LOG,
				(errmsg("database system was shut down at %s",
						str_time(ControlFile->time))));
	else if (ControlFile->state == DB_SHUTDOWNING)
		ereport(LOG,
				(errmsg("database system shutdown was interrupted; last known up at %s",
						str_time(ControlFile->time))));
	else if (ControlFile->state == DB_IN_CRASH_RECOVERY)
		ereport(LOG,
		   (errmsg("database system was interrupted while in recovery at %s",
				   str_time(ControlFile->time)),
			errhint("This probably means that some data is corrupted and"
					" you will have to use the last backup for recovery."),
			errSendAlert(true)));
	else if (ControlFile->state == DB_IN_STANDBY_MODE)
		ereport(LOG,
				(errmsg("database system was interrupted while in standby mode at  %s",
						str_time(ControlFile->checkPointCopy.time)),
						errhint("This probably means something unexpected happened either"
								" during replay at standby or receipt of XLog from primary."),
				 errSendAlert(true)));
	else if (ControlFile->state == DB_IN_STANDBY_PROMOTED)
		ereport(LOG,
				(errmsg("database system was interrupted after standby was promoted at %s",
						str_time(ControlFile->checkPointCopy.time)),
				 errhint("If this has occurred more than once something unexpected is happening"
				" after standby has been promoted"),
				 errSendAlert(true)));
	else if (ControlFile->state == DB_IN_STANDBY_NEW_TLI_SET)
		ereport(LOG,
				(errmsg("database system was interrupted post new TLI was setup on standby promotion at %s",
						str_time(ControlFile->checkPointCopy.time)),
						 errhint("If this has occurred more than once something unexpected is happening"
						" after standby has been promoted and new TLI has been set"),
				 errSendAlert(true)));
	else if (ControlFile->state == DB_IN_PRODUCTION)
		ereport(LOG,
				(errmsg("database system was interrupted; last known up at %s",
						str_time(ControlFile->time))));

	/* This is just to allow attaching to startup process with a debugger */
#ifdef XLOG_REPLAY_DELAY
	if (ControlFile->state != DB_SHUTDOWNED)
		pg_usleep(60000000L);
#endif

	/* Verify that pg_xlog exist */
	ValidateXLOGDirectoryStructure();

	/*
	 * Clear out any old relcache cache files.	This is *necessary* if we do
	 * any WAL replay, since that would probably result in the cache files
	 * being out of sync with database reality.  In theory we could leave them
	 * in place if the database had been cleanly shut down, but it seems
	 * safest to just remove them always and let them be rebuilt during the
	 * first backend startup.
	 */
	RelationCacheInitFileRemove();

	/*
	 * Initialize on the assumption we want to recover to the same timeline
	 * that's active according to pg_control.
	 */
	recoveryTargetTLI = ControlFile->checkPointCopy.ThisTimeLineID;

	/*
	 * Check for recovery control file, and if so set up state for offline
	 * recovery
	 */
	XLogReadRecoveryCommandFile(LOG);

	if (StandbyModeRequested)
	{
		Assert(ControlFile->state != DB_IN_CRASH_RECOVERY
				&& ControlFile->state != DB_IN_STANDBY_NEW_TLI_SET);

		/*
		 * If the standby was promoted (last time) and recovery.conf
		 * is still found this time with standby mode request,
		 * it means the standby crashed post promotion but before recovery.conf
		 * cleanup. Hence, it is not considered a standby request this time.
		 */
		if (ControlFile->state == DB_IN_STANDBY_PROMOTED)
			StandbyModeRequested = false;
	}

	/* Now we can determine the list of expected TLIs */
	expectedTLIs = XLogReadTimeLineHistory(recoveryTargetTLI);

	/*
	 * If pg_control's timeline is not in expectedTLIs, then we cannot
	 * proceed: the backup is not part of the history of the requested
	 * timeline.
	 */
	if (!list_member_int(expectedTLIs,
						 (int) ControlFile->checkPointCopy.ThisTimeLineID))
		ereport(FATAL,
				(errmsg("requested timeline %u is not a child of database system timeline %u",
						recoveryTargetTLI,
						ControlFile->checkPointCopy.ThisTimeLineID)));
	/*
	 * Save the selected recovery target timeline ID in shared memory so that
	 * other processes can see them
	 */
	XLogCtl->RecoveryTargetTLI = recoveryTargetTLI;

	if (StandbyModeRequested)
		ereport(LOG,
				(errmsg("entering standby mode")));

	/*
	 * Take ownership of the wakeup latch if we're going to sleep during
	 * recovery.
	 */
	if (StandbyModeRequested)
		OwnLatch(&XLogCtl->recoveryWakeupLatch);

	/*
	 * Allocate pages dedicated to WAL consistency checks, those had better
	 * be aligned.
	 */
	replay_image_masked = (char *) palloc(BLCKSZ);
	master_image_masked = (char *) palloc(BLCKSZ);

	if (read_backup_label(&checkPointLoc, &backupEndRequired))
	{
		/*
		 * Currently, it is assumed that a backup file exists iff a base backup
		 * has been performed and then the recovery.conf file is generated, thus
		 * standby mode has to be requested
		 */
		if (!StandbyModeRequested)
			ereport(FATAL,
					(errmsg("Found backup.label file without any standby mode request")));

		/* Activate recovery in standby mode */
		StandbyMode = true;

		Assert(backupEndRequired);

		/*
		 * When a backup_label file is present, we want to roll forward from
		 * the checkpoint it identifies, rather than using pg_control.
		 */
		record = ReadCheckpointRecord(checkPointLoc, 0);
		if (record != NULL)
		{
			memcpy(&checkPoint, XLogRecGetData(record), sizeof(CheckPoint));
			wasShutdown = (record->xl_info == XLOG_CHECKPOINT_SHUTDOWN);
			ereport(DEBUG1,
					(errmsg("checkpoint record is at %X/%X",
							checkPointLoc.xlogid, checkPointLoc.xrecoff)));
			InRecovery = true;	/* force recovery even if SHUTDOWNED */

			/*
			 * Make sure that REDO location exists. This may not be
			 * the case if there was a crash during an online backup,
			 * which left a backup_label around that references a WAL
			 * segment that's already been archived.
			 */
			if (XLByteLT(checkPoint.redo, checkPointLoc))
			{
				if (!XLogReadRecord(&(checkPoint.redo), false, LOG))
					ereport(FATAL,
							(errmsg("could not find redo location referenced by checkpoint record"),
							 errhint("If you are not restoring from a backup, try removing the file \"%s/backup_label\".", DataDir)));
			}
		}
		else
		{
			ereport(FATAL,
					(errmsg("could not locate required checkpoint record"),
					 errhint("If you are not restoring from a backup, try removing the file \"%s/backup_label\".", DataDir)));
			wasShutdown = false; /* keep compiler quiet */
		}
		/* set flag to delete it later */
		haveBackupLabel = true;
	}
	else
	{
		if (StandbyModeRequested)
		{
			/* Activate recovery in standby mode */
			StandbyMode = true;
		}

		/*
		 * Get the last valid checkpoint record.  If the latest one according
		 * to pg_control is broken, try the next-to-last one.
		 */
		checkPointLoc = ControlFile->checkPoint;
		RedoStartLSN = ControlFile->checkPointCopy.redo;

		record = ReadCheckpointRecord(checkPointLoc, 1);
		if (record != NULL)
		{
			ereport(DEBUG1,
					(errmsg("checkpoint record is at %X/%X",
							checkPointLoc.xlogid, checkPointLoc.xrecoff)));
		}
		else if (StandbyMode)
		{
			/*
			 * The last valid checkpoint record required for a streaming
			 * recovery exists in neither standby nor the primary.
			 */
			ereport(PANIC,
					(errmsg("could not locate a valid checkpoint record")));
		}
		else
		{
			printEndOfXLogFile(&checkPointLoc);

			checkPointLoc = ControlFile->prevCheckPoint;
			record = ReadCheckpointRecord(checkPointLoc, 2);
			if (record != NULL)
			{
				ereport(LOG,
						(errmsg("using previous checkpoint record at %X/%X",
							  checkPointLoc.xlogid, checkPointLoc.xrecoff)));
				InRecovery = true;		/* force recovery even if SHUTDOWNED */
			}
			else
			{
				printEndOfXLogFile(&checkPointLoc);
				ereport(PANIC,
					 (errmsg("could not locate a valid checkpoint record")));
			}
		}
		memcpy(&checkPoint, XLogRecGetData(record), sizeof(CheckPoint));
		wasShutdown = (record->xl_info == XLOG_CHECKPOINT_SHUTDOWN);
	}

	LastRec = RecPtr = checkPointLoc;
	XLogCtl->pass1LastCheckpointLoc = checkPointLoc;

	/*
	 * Currently, standby mode (WAL based replication support) is not provided
	 * to segments.
	 * Hence it's okay to do the following only once on the segments as there
	 * will be only one checkpoint to be analyzed.
	 */
	if (GpIdentity.segindex != MASTER_CONTENT_ID)
	{
		CheckpointExtendedRecord ckptExtended;
		UnpackCheckPointRecord(record, &ckptExtended);
		if (ckptExtended.ptas)
			SetupCheckpointPreparedTransactionList(ckptExtended.ptas);
	}

	/*
	 * Find Xacts that are distributed committed from the checkpoint record and
	 * store them such that they can utilized later during DTM recovery.
	 */
	XLogProcessCheckpointRecord(record, checkPointLoc);

	ereport(DEBUG1,
			(errmsg("redo record is at %X/%X; shutdown %s",
					checkPoint.redo.xlogid, checkPoint.redo.xrecoff,
					wasShutdown ? "TRUE" : "FALSE")));
	ereport(DEBUG1,
			(errmsg("next transaction ID: %u/%u; next OID: %u; next relfilenode: %u",
					checkPoint.nextXidEpoch, checkPoint.nextXid,
					checkPoint.nextOid, checkPoint.nextRelfilenode)));
	ereport(DEBUG1,
			(errmsg("next MultiXactId: %u; next MultiXactOffset: %u",
					checkPoint.nextMulti, checkPoint.nextMultiOffset)));

	if (!TransactionIdIsNormal(checkPoint.nextXid))
		ereport(PANIC,
				(errmsg("invalid next transaction ID")));

	/* initialize shared memory variables from the checkpoint record */
	ShmemVariableCache->nextXid = checkPoint.nextXid;
	ShmemVariableCache->nextOid = checkPoint.nextOid;
	ShmemVariableCache->oidCount = 0;
	ShmemVariableCache->nextRelfilenode = checkPoint.nextRelfilenode;
	ShmemVariableCache->relfilenodeCount = 0;
	MultiXactSetNextMXact(checkPoint.nextMulti, checkPoint.nextMultiOffset);
	XLogCtl->ckptXidEpoch = checkPoint.nextXidEpoch;
	XLogCtl->ckptXid = checkPoint.nextXid;

	/*
	 * We must replay WAL entries using the same TimeLineID they were created
	 * under, so temporarily adopt the TLI indicated by the checkpoint (see
	 * also xlog_redo()).
	 */
	ThisTimeLineID = checkPoint.ThisTimeLineID;

	RedoRecPtr = XLogCtl->Insert.RedoRecPtr = checkPoint.redo;

	if (XLByteLT(RecPtr, checkPoint.redo))
		ereport(PANIC,
				(errmsg("invalid redo in checkpoint record")));

	/*
	 * Check whether we need to force recovery from WAL.  If it appears to
	 * have been a clean shutdown and we did not have a recovery.conf file,
	 * then assume no recovery needed.
	 */
	if (XLByteLT(checkPoint.redo, RecPtr))
	{
		if (wasShutdown)
			ereport(PANIC,
					(errmsg("invalid redo record in shutdown checkpoint")));
		InRecovery = true;
	}
	else if (StandbyModeRequested)
	{
		/* force recovery due to presence of recovery.conf */
		ereport(LOG,
				(errmsg("setting recovery standby mode active")));
		InRecovery = true;
	}
	else if (ControlFile->state != DB_SHUTDOWNED)
		InRecovery = true;

	if (InRecovery && !IsUnderPostmaster)
	{
		ereport(FATAL,
				(errmsg("Database must be shutdown cleanly when using single backend start")));
	}

	if (InRecovery && gp_before_persistence_work)
	{
		ereport(FATAL,
				(errmsg("Database must be shutdown cleanly when using gp_before_persistence_work = on")));
	}

	/* Recovery from xlog */
	if (InRecovery)
	{
		int			rmid;

		/* use volatile pointer to prevent code rearrangement */
		volatile XLogCtlData *xlogctl = XLogCtl;

		/*
		 * Update pg_control to show that we are recovering and to show the
		 * selected checkpoint as the place we are starting from. We also mark
		 * pg_control with any minimum recovery stop point
		 */
		if (StandbyMode)
		{
			ereport(LOG,
					(errmsg("recovery in standby mode in progress")));
			ControlFile->state = DB_IN_STANDBY_MODE;
		}
		else
		{
			ereport(LOG,
					(errmsg("database system was not properly shut down; "
							"automatic recovery in progress")));

			if (ControlFile->state != DB_IN_STANDBY_PROMOTED
				&& ControlFile->state != DB_IN_STANDBY_NEW_TLI_SET)
				ControlFile->state = DB_IN_CRASH_RECOVERY;
		}

		ControlFile->prevCheckPoint = ControlFile->checkPoint;
		ControlFile->checkPoint = checkPointLoc;
		ControlFile->checkPointCopy = checkPoint;

		if (StandbyMode)
		{
			/* initialize minRecoveryPoint if not set yet */
			if (XLByteLT(ControlFile->minRecoveryPoint, checkPoint.redo))
				ControlFile->minRecoveryPoint = checkPoint.redo;
		}

		/* Set backupStartPoint if we're starting recovery from a base backup. */
		if (haveBackupLabel)
		{
			Assert(ControlFile->state == DB_IN_STANDBY_MODE);
			ControlFile->backupStartPoint = checkPoint.redo;
			ControlFile->backupEndRequired = backupEndRequired;
		}

		ControlFile->time = (pg_time_t) time(NULL);
		UpdateControlFile();

		pgstat_reset_all();

		/*
		 * If there was a backup label file, it's done its job and the info
		 * has now been propagated into pg_control.  We must get rid of the
		 * label file so that if we crash during recovery, we'll pick up at
		 * the latest recovery restartpoint instead of going all the way back
		 * to the backup start point.  It seems prudent though to just rename
		 * the file out of the way rather than delete it completely.
		 */
		if (haveBackupLabel)
		{
			unlink(BACKUP_LABEL_OLD);
			if (rename(BACKUP_LABEL_FILE, BACKUP_LABEL_OLD) != 0)
				ereport(FATAL,
						(errcode_for_file_access(),
						 errmsg("could not rename file \"%s\" to \"%s\": %m",
								BACKUP_LABEL_FILE, BACKUP_LABEL_OLD)));
		}

		UtilityModeFindOrCreateDtmRedoFile();

		/* Initialize resource managers */
		for (rmid = 0; rmid <= RM_MAX_ID; rmid++)
		{
			if (RmgrTable[rmid].rm_startup != NULL)
				RmgrTable[rmid].rm_startup();
		}

		/*
		 * Initialize shared lastReplayedEndRecPtr.
		 *
		 * This is slightly confusing if we're starting from an online
		 * checkpoint; we've just read and replayed the chekpoint record, but
		 * we're going to start replay from its redo pointer, which precedes
		 * the location of the checkpoint record itself. So even though the
		 * last record we've replayed is indeed ReadRecPtr, we haven't
		 * replayed all the preceding records yet. That's OK for the current
		 * use of these variables.
		 */
		SpinLockAcquire(&xlogctl->info_lck);
		xlogctl->lastReplayedEndRecPtr = EndRecPtr;
		xlogctl->currentChunkStartTime = 0;
		SpinLockRelease(&xlogctl->info_lck);

		/* Also ensure XLogReceiptTime has a sane value */
		XLogReceiptTime = GetCurrentTimestamp();

		/*
		 * Find the first record that logically follows the checkpoint --- it
		 * might physically precede it, though.
		 */
		if (XLByteLT(checkPoint.redo, RecPtr))
		{
			/* back up to find the record */
			record = XLogReadRecord(&(checkPoint.redo), false, PANIC);
		}
		else
		{
			/* just have to read next record after CheckPoint */
			record = XLogReadRecord(NULL, false, LOG);
		}

		/*
		 * In case where its not a clean shutdown but it doesn't have a record
		 * following the checkpoint record, just proceed with the Pass 2, 3, 4
		 * to clear any inconsistent entries in Persistent Tables without
		 * doing the whole redo loop below.
		 */
		if (record == NULL)	
		{
			/*
			 * There are no WAL records following the checkpoint
			 */
			ereport(LOG,
					(errmsg("no record for redo after checkpoint, skip redo and proceed for recovery pass")));
		}

		XLogCtl->pass1StartLoc = ReadRecPtr;

		/*
		 * MPP-11179
		 * Recovery Passes will be done in both the cases:
		 * 1. When record after checkpoint = NULL (No redo)
		 * 2. When record after checkpoint != NULL (redo also)
		 */
		multipleRecoveryPassesNeeded = true;

		/*
		 * main redo apply loop, executed if we have record after checkpoint
		 */
		if (record != NULL)
		{
			bool		recoveryContinue = true;
			bool		recoveryApply = true;
			InRedo = true;
			bool		lastReadRecWasCheckpoint=false;
			CurrentResourceOwner = ResourceOwnerCreate(NULL, "xlog");

			ereport(LOG,
						(errmsg("redo starts at %X/%X",
								ReadRecPtr.xlogid, ReadRecPtr.xrecoff)));
			do
			{
				ErrorContextCallback errcontext;

				HandleStartupProcInterrupts();

				/*
				 * Have we reached our recovery target?
				 */
				if (recoveryStopsHere(record, &recoveryApply))
				{
					reachedStopPoint = true;	/* see below */
					recoveryContinue = false;
					if (!recoveryApply)
						break;
				}

				errcontext.callback = StartupXLOG_RedoPass1Context;
				errcontext.arg = (void *) record;
				errcontext.previous = error_context_stack;
				error_context_stack = &errcontext;

				/*
				 * Replay every XLog record read in continuous recovery (standby) mode
				 * But while in normal crash recovery mode apply only Persistent
				 * Tables' related XLog records
				 */
				if (IsStandbyMode() ||
					PersistentRecovery_ShouldHandlePass1XLogRec(&ReadRecPtr, &EndRecPtr, record))
				{
					/*
					 * See if this record is a checkpoint, if yes then uncover it to
					 * find distributed committed Xacts.
					 * No need to unpack checkpoint in crash recovery mode
					 */
					uint8 xlogRecInfo = record->xl_info & ~XLR_INFO_MASK;

					if (IsStandbyMode() &&
						record->xl_rmid == RM_XLOG_ID &&
						(xlogRecInfo == XLOG_CHECKPOINT_SHUTDOWN
						|| xlogRecInfo == XLOG_CHECKPOINT_ONLINE))
					{
						XLogProcessCheckpointRecord(record, ReadRecPtr);
						XLogCtl->pass1LastCheckpointLoc = ReadRecPtr;
						memcpy(&checkPoint, XLogRecGetData(record), sizeof(CheckPoint));
						lastReadRecWasCheckpoint = true;
					}

					ApplyStartupRedo(&ReadRecPtr, &EndRecPtr, record);

					/*
					 * Update lastReplayedEndRecPtr after this record has been
					 * successfully replayed.
					 */
					SpinLockAcquire(&xlogctl->info_lck);
					xlogctl->lastReplayedEndRecPtr = EndRecPtr;
					SpinLockRelease(&xlogctl->info_lck);
				}

				/* Pop the error context stack */
				error_context_stack = errcontext.previous;

				LastRec = ReadRecPtr;

				record = XLogReadRecord(NULL, false, LOG);

				/*
				 *  If the last (actually it is last-to-last in case there is any
				 *  record after the latest checkpoint record during the reading
				 *  the Xlog records) record is a checkpoint, then startlocation
				 *  for Pass 1 should be decided
				 *
				 *  This step looks redundant in case of normal recovery (no
				 *  standby mode) but its not that costly.
				 */
				if (lastReadRecWasCheckpoint)
				{
					if (XLByteLT(checkPoint.redo, RecPtr))
						XLogCtl->pass1StartLoc = checkPoint.redo;
					else
						XLogCtl->pass1StartLoc = ReadRecPtr;
					lastReadRecWasCheckpoint = false;
				}

			} while (record != NULL && recoveryContinue);

			CurrentResourceOwner = NULL;

			ereport(LOG,
					(errmsg("redo done at %X/%X",
							ReadRecPtr.xlogid, ReadRecPtr.xrecoff)));

			if (recoveryLastXTime)
				ereport(LOG,
					 (errmsg("last completed transaction was at log time %s",
							 timestamptz_to_str(recoveryLastXTime))));
			InRedo = false;
		}
		/*
		 * end of main redo apply loop
		 */
	}

	/*
	 * Kill WAL receiver, if it's still running, before we continue to write
	 * the startup checkpoint record. It will trump over the checkpoint and
	 * subsequent records if it's still alive when we start writing WAL.
	 */
	ShutdownWalRcv();

	/*
	 * We don't need the latch anymore. It's not strictly necessary to disown
	 * it, but let's do it for the sake of tidiness.
	 */
	if (StandbyModeRequested)
		DisownLatch(&XLogCtl->recoveryWakeupLatch);

	/*
	 * We are now done reading the xlog from stream.
	 */
	if (StandbyMode)
	{
		Assert(ControlFile->state == DB_IN_STANDBY_MODE);
		StandbyMode = false;

		/* Transition to promoted mode */
		ControlFile->state = DB_IN_STANDBY_PROMOTED;
		ControlFile->time = (pg_time_t) time(NULL);
		UpdateControlFile();
	}

	/*
	 * Re-fetch the last valid or last applied record, so we can identify the
	 * exact endpoint of what we consider the valid portion of WAL.
	 */
	record = XLogReadRecord(&LastRec, false, PANIC);
	EndOfLog = EndRecPtr;
	XLByteToPrevSeg(EndOfLog, endLogId, endLogSeg);

	elog(LOG,"end of transaction log location is %s",
		 XLogLocationToString(&EndOfLog));

	XLogCtl->pass1LastLoc = ReadRecPtr;

	/*
	 * Complain if we did not roll forward far enough to render the backup
	 * dump consistent.
	 */
	if (InRecovery &&
		(XLByteLT(EndOfLog, ControlFile->minRecoveryPoint) ||
		 !XLogRecPtrIsInvalid(ControlFile->backupStartPoint)))
	{
		if (reachedStopPoint)	/* stopped because of stop request */
			ereport(FATAL,
					(errmsg("requested recovery stop point is before end time of backup dump")));
		else	/* ran off end of WAL */
			ereport(FATAL,
					(errmsg("WAL ends before end time of backup dump")));
	}

	/*
	 * Consider whether we need to assign a new timeline ID.
	 *
	 * If we are doing an archive recovery, we always assign a new ID.	This
	 * handles a couple of issues.	If we stopped short of the end of WAL
	 * during recovery, then we are clearly generating a new timeline and must
	 * assign it a unique new ID.  Even if we ran to the end, modifying the
	 * current last segment is problematic because it may result in trying to
	 * overwrite an already-archived copy of that segment, and we encourage
	 * DBAs to make their archive_commands reject that.  We can dodge the
	 * problem by making the new active segment have a new timeline ID.
	 *
	 * In a normal crash recovery, we can just extend the timeline we were in.
	 *
	 * GPDB: Greenplum doesn't support archive recovery.
	 */
	if (false /*InArchiveRecovery */)
	{
		/*
		 * Ran off end of WAL before reaching end-of-backup WAL record, or
		 * minRecoveryPoint. That's usually a bad sign, indicating that you
		 * tried to recover from an online backup but never called
		 * pg_stop_backup(), or you didn't archive all the WAL up to that
		 * point. However, this also happens in crash recovery, if the system
		 * crashes while an online backup is in progress. We must not treat
		 * that as an error, or the database will refuse to start up.
		 */
		if (StandbyModeRequested || ControlFile->backupEndRequired)
		{
			if (ControlFile->backupEndRequired)
				ereport(FATAL,
						(errmsg("WAL ends before end of online backup"),
						 errhint("All WAL generated while online backup was taken must be available at recovery.")));
			else if (!XLogRecPtrIsInvalid(ControlFile->backupStartPoint))
				ereport(FATAL,
						(errmsg("WAL ends before end of online backup"),
						 errhint("Online backup should be complete, and all WAL up to that point must be available at recovery.")));
			else
				ereport(FATAL,
					  (errmsg("WAL ends before consistent recovery point")));
		}
	}

	/* Save the selected TimeLineID in shared memory, too */
	XLogCtl->ThisTimeLineID = ThisTimeLineID;

	/*
	 * Prepare to write WAL starting at EndOfLog position, and init xlog
	 * buffer cache using the block containing the last record from the
	 * previous incarnation.
	 */
	openLogId = endLogId;
	openLogSeg = endLogSeg;
	XLogFileOpen(
			&mirroredLogFileOpen,
			openLogId,
			openLogSeg);
	openLogOff = 0;
	Insert = &XLogCtl->Insert;
	Insert->PrevRecord = LastRec;
	XLogCtl->xlblocks[0].xlogid = openLogId;
	XLogCtl->xlblocks[0].xrecoff =
		((EndOfLog.xrecoff - 1) / XLOG_BLCKSZ + 1) * XLOG_BLCKSZ;

	/*
	 * Tricky point here: readBuf contains the *last* block that the LastRec
	 * record spans, not the one it starts in.	The last block is indeed the
	 * one we want to use.
	 */
	Assert(readOff == (XLogCtl->xlblocks[0].xrecoff - XLOG_BLCKSZ) % XLogSegSize);
	memcpy((char *) Insert->currpage, readBuf, XLOG_BLCKSZ);
	Insert->currpos = (char *) Insert->currpage +
		(EndOfLog.xrecoff + XLOG_BLCKSZ - XLogCtl->xlblocks[0].xrecoff);

	LogwrtResult.Write = LogwrtResult.Flush = EndOfLog;

	XLogCtl->Write.LogwrtResult = LogwrtResult;
	Insert->LogwrtResult = LogwrtResult;
	XLogCtl->LogwrtResult = LogwrtResult;

	XLogCtl->LogwrtRqst.Write = EndOfLog;
	XLogCtl->LogwrtRqst.Flush = EndOfLog;

	freespace = INSERT_FREESPACE(Insert);
	if (freespace > 0)
	{
		/* Make sure rest of page is zero */
		MemSet(Insert->currpos, 0, freespace);
		XLogCtl->Write.curridx = 0;
	}
	else
	{
		/*
		 * Whenever Write.LogwrtResult points to exactly the end of a page,
		 * Write.curridx must point to the *next* page (see XLogWrite()).
		 *
		 * Note: it might seem we should do AdvanceXLInsertBuffer() here, but
		 * this is sufficient.	The first actual attempt to insert a log
		 * record will advance the insert state.
		 */
		XLogCtl->Write.curridx = NextBufIdx(0);
	}

	if (InRecovery)
	{
		/*
		 * Close down Recovery for Startup PASS 1.
		 */
		int			rmid;

		/*
		 * Allow resource managers to do any required cleanup.
		 */
		for (rmid = 0; rmid <= RM_MAX_ID; rmid++)
		{
			if (RmgrTable[rmid].rm_cleanup != NULL)
				RmgrTable[rmid].rm_cleanup();
		}

		/*
		 * Check to see if the XLOG sequence contained any unresolved
		 * references to uninitialized pages.
		 */
		XLogCheckInvalidPages();

		/*
		 * Reset pgstat data, because it may be invalid after recovery.
		 */
		pgstat_reset_all();

		/*
		 * We are not finished with multiple passes, so we do not do a
		 * shutdown checkpoint here as we did in the past.
		 *
		 * We only flush out the Resource Managers.
		 */
		Checkpoint_RecoveryPass(XLogCtl->pass1LastLoc);

		UtilityModeCloseDtmRedoFile();
	}

	/*
	 * Preallocate additional log files, if wanted.
	 */
	PreallocXlogFiles(EndOfLog);

	/*
	 * Okay, we're finished with Pass 1.
	 */
	InRecovery = false;

	/* start the archive_timeout timer running */
	XLogCtl->Write.lastSegSwitchTime = ControlFile->time;

	/* initialize shared-memory copy of latest checkpoint XID/epoch */
	XLogCtl->ckptXidEpoch = ControlFile->checkPointCopy.nextXidEpoch;
	XLogCtl->ckptXid = ControlFile->checkPointCopy.nextXid;

	if (!gp_before_persistence_work)
	{
		/*
		 * Create a resource owner to keep track of our resources (currently only
		 * buffer pins).
		 */
		CurrentResourceOwner = ResourceOwnerCreate(NULL, "StartupXLOG");

		/*
		 * Setup syscache so that PT tuples may be updated using usual
		 * heap access methods.  This is safe because:
		 *
		 *   1. Catalog cache is backend local.
		 *
		 *   2. The backend handling this pass (pass 1) of recovery is
		 *   about to exit.  Rebuilding PT is the last operation
		 *   performed by this backend.
		 *
		 *   3. At the beginning of pass 2, we are initializing
		 *   catalog cache, see StartupProcessMain()
		 */
		if (IsUnderPostmaster)
			InitCatalogCache();

		/*
		 * During startup after we have performed recovery is the only place we
		 * scan in the persistent meta-data into memory on already initdb database.
		 */
		PersistentFileSysObj_StartupInitScan();
	}

	if (!IsUnderPostmaster)
	{
		Assert(!multipleRecoveryPassesNeeded);

		StartupXLOG_InProduction();

		ereport(LOG,
				(errmsg("Finished single backend startup")));
	}
	else
	{
		XLogCtl->multipleRecoveryPassesNeeded = multipleRecoveryPassesNeeded;

		if (!gp_startup_integrity_checks)
		{
			ereport(LOG,
					(errmsg("Integrity checks will be skipped because gp_startup_integrity_checks = off")));
		}
		else
		{
			XLogCtl->integrityCheckNeeded = true;
		}

		if (!XLogCtl->multipleRecoveryPassesNeeded)
		{
			StartupXLOG_InProduction();

			ereport(LOG,
					(errmsg("Finished normal startup for clean shutdown case")));

		}
		else
		{
			ereport(LOG,
					(errmsg("Finished startup pass 1.  Proceeding to startup crash recovery passes 2 and 3.")));
		}
	}

	XLogCloseReadRecord();
}

bool XLogStartupMultipleRecoveryPassesNeeded(void)
{
	Assert(XLogCtl != NULL);
	return XLogCtl->multipleRecoveryPassesNeeded;
}

bool XLogStartupIntegrityCheckNeeded(void)
{
	Assert(XLogCtl != NULL);
	return XLogCtl->integrityCheckNeeded;
}

static void
GetRedoRelationFileName(char *path)
{
	char *xlogDir = makeRelativeToTxnFilespace(XLOGDIR);
	if (snprintf(path, MAXPGPATH, "%s/RedoRelationFile", xlogDir) > MAXPGPATH)
	{
		ereport(ERROR, (errmsg("cannot generate pathname %s/RedoRelationFile", xlogDir)));
	}
	pfree(xlogDir);
}

static int
CreateRedoRelationFile(void)
{
	char	path[MAXPGPATH];

	int		result;

	GetRedoRelationFileName(path);

	result = open(path, O_RDWR | O_CREAT | O_TRUNC, S_IRUSR | S_IWUSR);
	if (result < 0)
	{
		ereport(ERROR,
				(errcode_for_file_access(),
				 errmsg("could not create redo relation file \"%s\"",
						path)));
	}

	return result;
}

static int
OpenRedoRelationFile(void)
{
	char	path[MAXPGPATH];

	int		result;

	GetRedoRelationFileName(path);

	result = open(path, O_RDONLY, S_IRUSR | S_IWUSR);
	if (result < 0)
	{
		ereport(ERROR,
				(errcode_for_file_access(),
				 errmsg("could not open redo relation file \"%s\"",
						path)));
	}

	return result;
}

static void
UnlinkRedoRelationFile(void)
{
	char	path[MAXPGPATH];

	GetRedoRelationFileName(path);

	if (unlink(path) < 0)
		ereport(ERROR,
				(errcode_for_file_access(),
				 errmsg("could not unlink redo relation file \"%s\": %m", path)));
}

/*
 * This must be called ONCE during postmaster or standalone-backend startup
 */
void
StartupXLOG_Pass2(void)
{
	XLogRecord *record;

	int redoRelationFile;

	if (Debug_persistent_recovery_print)
		elog(PersistentRecovery_DebugPrintLevel(),
		     "Entering StartupXLOG_Pass2");

	/*
	 * Read control file and verify XLOG status looks valid.
	 */
	ReadControlFile();

	if (ControlFile->state < DB_SHUTDOWNED ||
		ControlFile->state > DB_IN_PRODUCTION ||
		!XRecOffIsValid(ControlFile->checkPoint.xrecoff))
		ereport(FATAL,
				(errmsg("Startup Pass 2: control file contains invalid data")));

	recoveryTargetTLI = ControlFile->checkPointCopy.ThisTimeLineID;
	XLogCtl->RecoveryTargetTLI = recoveryTargetTLI;

	/* Now we can determine the list of expected TLIs */
	expectedTLIs = XLogReadTimeLineHistory(recoveryTargetTLI);

	if (Debug_persistent_recovery_print)
		elog(PersistentRecovery_DebugPrintLevel(),
		     "ControlFile with recoveryTargetTLI %u, transaction log to start location is %s",
			 recoveryTargetTLI,
			 XLogLocationToString(&XLogCtl->pass1StartLoc));

	if (GpIdentity.segindex != MASTER_CONTENT_ID)
	{
		CheckpointExtendedRecord ckptExtended;
		if (Debug_persistent_recovery_print)
			elog(PersistentRecovery_DebugPrintLevel(),
				"Read the checkpoint record location saved from pass1, "
				"and setup the prepared transaction hash list.");
		record = XLogReadRecord(&XLogCtl->pass1LastCheckpointLoc, false, PANIC);

		UnpackCheckPointRecord(record, &ckptExtended);
		if (ckptExtended.ptas)
			SetupCheckpointPreparedTransactionList(ckptExtended.ptas);
	}

	record = XLogReadRecord(&XLogCtl->pass1StartLoc, false, PANIC);

	/*
	 * Pass 2 XLOG scan
	 */
	while (true)
	{
		PersistentRecovery_HandlePass2XLogRec(&ReadRecPtr, &EndRecPtr, record);

		if (XLByteEQ(ReadRecPtr, XLogCtl->pass1LastLoc))
			break;

		Assert(XLByteLE(ReadRecPtr,XLogCtl->pass1LastLoc));

		record = XLogReadRecord(NULL, false, PANIC);
	}
	XLogCloseReadRecord();

	PersistentRecovery_Scan();

	PersistentRecovery_CrashAbort();

	PersistentRecovery_Update();

	PersistentRecovery_Drop();

	PersistentRecovery_UpdateAppendOnlyMirrorResyncEofs();

#ifdef USE_ASSERT_CHECKING
//	PersistentRecovery_VerifyTablesAgainstMemory();
#endif

	Checkpoint_RecoveryPass(XLogCtl->pass1LastLoc);

	/*
	 * Create a file that passes information to pass 3.
	 */
	redoRelationFile = CreateRedoRelationFile();

	PersistentRecovery_SerializeRedoRelationFile(redoRelationFile);

	close(redoRelationFile);

	ereport(LOG,
			(errmsg("Finished startup crash recovery pass 2")));

	if (Debug_persistent_recovery_print)
		elog(PersistentRecovery_DebugPrintLevel(),
		     "Exiting StartupXLOG_Pass2");
}

/*
 * This must be called ONCE during postmaster or standalone-backend startup
 */
void
StartupXLOG_Pass3(void)
{
	int redoRelationFile;
	XLogRecord *record;
	int 		rmid;
	uint32		endLogId;
	uint32		endLogSeg;

	if (Debug_persistent_recovery_print)
		elog(PersistentRecovery_DebugPrintLevel(),
		     "Entering StartupXLOG_Pass3");

	redoRelationFile = OpenRedoRelationFile();

	PersistentRecovery_DeserializeRedoRelationFile(redoRelationFile);

	close(redoRelationFile);

	UnlinkRedoRelationFile();

	if (Debug_persistent_recovery_print)
		elog(PersistentRecovery_DebugPrintLevel(),
			 "StartupXLOG_Pass3: Begin re-scanning XLOG");

	InRecovery = true;

	/*
	 * Read control file and verify XLOG status looks valid.
	 */
	ReadControlFile();

	if (ControlFile->state < DB_SHUTDOWNED ||
		ControlFile->state > DB_IN_PRODUCTION ||
		!XRecOffIsValid(ControlFile->checkPoint.xrecoff))
		ereport(FATAL,
				(errmsg("Startup Pass 2: control file contains invalid data")));

	recoveryTargetTLI = ControlFile->checkPointCopy.ThisTimeLineID;
	XLogCtl->RecoveryTargetTLI = recoveryTargetTLI;

	/* Now we can determine the list of expected TLIs */
	expectedTLIs = XLogReadTimeLineHistory(recoveryTargetTLI);

	if (Debug_persistent_recovery_print)
	{
		elog(PersistentRecovery_DebugPrintLevel(),
			 "ControlFile with recoveryTargetTLI %u, transaction log to start location is %s",
			 recoveryTargetTLI,
			 XLogLocationToString(&XLogCtl->pass1StartLoc));
		elog(PersistentRecovery_DebugPrintLevel(),
		     "StartupXLOG_RedoPass3Context: Control File checkpoint location is %s",
		     XLogLocationToString(&ControlFile->checkPoint));
	}

	UtilityModeFindOrCreateDtmRedoFile();

	for (rmid = 0; rmid <= RM_MAX_ID; rmid++)
	{
		if (RmgrTable[rmid].rm_startup != NULL)
			RmgrTable[rmid].rm_startup();
	}

	if (GpIdentity.segindex != MASTER_CONTENT_ID)
	{
		CheckpointExtendedRecord ckptExtended;
		record = XLogReadRecord(&XLogCtl->pass1LastCheckpointLoc, false, PANIC);

		UnpackCheckPointRecord(record, &ckptExtended);
		if (ckptExtended.ptas)
			SetupCheckpointPreparedTransactionList(ckptExtended.ptas);
	}

	/*
	 * Allocate pages dedicated to WAL consistency checks, those had better
	 * be aligned.
	 */
	replay_image_masked = (char *) palloc(BLCKSZ);
	master_image_masked = (char *) palloc(BLCKSZ);

	record = XLogReadRecord(&XLogCtl->pass1StartLoc, false, PANIC);

	/*
	 * Pass 3 XLOG scan
	 */
	while (true)
	{
		ErrorContextCallback errcontext;

		/* Setup error traceback support for ereport() */
		errcontext.callback = StartupXLOG_RedoPass3Context;
		errcontext.arg = (void *) record;
		errcontext.previous = error_context_stack;
		error_context_stack = &errcontext;

		if (PersistentRecovery_ShouldHandlePass3XLogRec(&ReadRecPtr, &EndRecPtr, record))
			ApplyStartupRedo(&ReadRecPtr, &EndRecPtr, record);

		/* Pop the error context stack */
		error_context_stack = errcontext.previous;

		/*
		 * For Pass 3, we read through the new log generated by Pass 2 in case
		 * there are Master Mirror XLOG records we need to take action on.
		 *
		 * It is obscure: Pass 3 REDO of Create fs-obj may need to be compensated for
		 * by Deletes generated in Pass 2...
		 */
		record = XLogReadRecord(NULL, false, LOG);
		if (record == NULL)
			break;
	}

	XLogCloseReadRecord();

	/*
	 * Consider whether we need to assign a new timeline ID.
	 *
	 * If we were in standby mode, we always assign a new ID.
	 * This currently helps for avoiding standby fail-back situation (If the original
	 * primary is down and original standby is acting as the new primary, in such
	 * a case original primary can't act as the new standby to avoid XLog mismatch)
	 *
	 * In a normal crash recovery, we can just extend the timeline we were in.
	 */
	if (ControlFile->state == DB_IN_STANDBY_PROMOTED)
	{
		/* Read the last XLog record */
		record = XLogReadRecord(&XLogCtl->pass1LastLoc, false, PANIC);
		XLByteToPrevSeg(EndRecPtr, endLogId, endLogSeg);

		ThisTimeLineID = findNewestTimeLine(recoveryTargetTLI) + 1;
		writeTimeLineHistory(ThisTimeLineID, recoveryTargetTLI,
							curFileTLI, endLogId, endLogSeg);
		ereport(LOG,
				(errmsg("selected new timeline ID: %u", ThisTimeLineID)));

		/* Save the selected TimeLineID in shared memory, too */
		XLogCtl->ThisTimeLineID = ThisTimeLineID;

		/*
		 * We are now done reading the old WAL. Make a writable copy of the last
		 * WAL segment.
		 */
		exitArchiveRecovery(curFileTLI, endLogId, endLogSeg);

		XLogCloseReadRecord();
	}

	/*
	 * Allow resource managers to do any required cleanup.
	 */
	for (rmid = 0; rmid <= RM_MAX_ID; rmid++)
	{
		if (RmgrTable[rmid].rm_cleanup != NULL)
			RmgrTable[rmid].rm_cleanup();
	}

	/*
	 * Check to see if the XLOG sequence contained any unresolved
	 * references to uninitialized pages.
	 */
	XLogCheckInvalidPages();

	/* Reset pgstat data, because it may be invalid after recovery */
	pgstat_reset_all();

	UtilityModeCloseDtmRedoFile();

	if (Debug_persistent_recovery_print)
		elog(PersistentRecovery_DebugPrintLevel(),
			 "StartupXLOG_Pass3: End re-scanning XLOG");

	InRecovery = false;

	StartupXLOG_InProduction();

	ereport(LOG,
			(errmsg("Finished startup crash recovery pass 3")));

	if (Debug_persistent_recovery_print)
		elog(PersistentRecovery_DebugPrintLevel(),
			 "Exiting StartupXLOG_Pass3");
}

/*
 * Startup Pass 4 can perform basic integrity checks as well as
 * PersistentTable-Catalog verification (if appropriate GUC is turned on).
 * If the GUC is NOT set --
 * 1. Only basic integrity checks will be performed.
 *
 * If the GUC is set --
 * 1. Both Non-DB specific and DB-specific verification checks
 * are executed to see if the system is consistent.
 * 2. First run of Pass 4 performs basic integrity checks and
 * non-DB specific checks. At the same time, next DB on which DB-specific
 * verifications are to be performed is selected.
 * 3. This DB selected in #2 will be used in the next cycle of Pass 4
 * as a new spawned process for verification purposes. At the same time,
 * a new database is selected for the subsequent cycle and thus this
 * continues until there are no more DBs left to be verified in the system.
 */
void
StartupXLOG_Pass4(void)
{
	bool doPTCatVerification = false;
	char *fullpath;

	/*
	 * In order to access the catalog, we need a database, and a
	 * tablespace; our access to the heap is going to be slightly
	 * limited, so we'll just use some defaults.
	 */
	if (!XLogStartup_DoNextPTCatVerificationIteration())
	{
		MyDatabaseId = TemplateDbOid;
		MyDatabaseTableSpace = DEFAULTTABLESPACE_OID;
	}
	else
	{
		MyDatabaseId = XLogCtl->currentDatabaseToVerify;
		MyDatabaseTableSpace = XLogCtl->tablespaceOfCurrentDatabaseToVerify;
	}

	/*
	 * Now we can mark our PGPROC entry with the database ID
	 * (We assume this is an atomic store so no lock is needed)
	 */
	MyProc->databaseId = MyDatabaseId;

	fullpath = GetDatabasePath(MyDatabaseId, MyDatabaseTableSpace);

	SetDatabasePath(fullpath);

	RelationCacheInitializePhase3();

	/*
	 * Start with the basic Pass 4 integrity checks. If requested (GUC & No In-Doubt
	 * prepared Xacts) then pursue non-database specific integrity checks
	 */
	if(!XLogStartup_DoNextPTCatVerificationIteration())
	{
		PersistentFileSysObj_StartupIntegrityCheck();

		/*
		 * Do the check for inconsistencies in global sequence number after the catalog cache is set up
		 * MPP-17207. Inconsistent global sequence number can be fixed with setting the guc
		 * gp_persistent_repair_global_sequence
		 */

		PersistentFileSysObj_DoGlobalSequenceScan();
		Insist(isFilespaceInfoConsistent());

		/*
		 * Now we can update the catalog to tell the system is fully-promoted,
		 * if was standby.  This should be done after all WAL-replay finished
		 * otherwise we'll be in inconsistent state where catalog says I'm in
		 * primary state while the recovery is trying to stream.
		 */
		if (ControlFile->state == DB_IN_STANDBY_NEW_TLI_SET)
		{
			GpRoleValue old_role = Gp_role;
	
			/* I am privileged */
			InitializeSessionUserIdStandalone();
			/* Start transaction locally */
			Gp_role = GP_ROLE_UTILITY;
			StartTransactionCommand();
			GetTransactionSnapshot();
			DirectFunctionCall1(gp_activate_standby, (Datum) 0);
			/* close the transaction we started above */
			CommitTransactionCommand();
			Gp_role = old_role;

			ereport(LOG, (errmsg("Updated catalog to support standby promotion")));

			ControlFile->state = DB_IN_PRODUCTION;
			ControlFile->time = (pg_time_t) time(NULL);
			UpdateControlFile();
			ereport(LOG, (errmsg("database system is ready")));
		}

		ereport(LOG,
			(errmsg("Finished BASIC startup integrity checking")));

		/*
		 * Check if the system has any in-doubt prepared transactions
		 * If No(Yes) - Do(nt) perform extra verification checks
		 */
		if (debug_persistent_ptcat_verification)
		{
			/*
			 * As the startup passes are Auxiliary processes and not pure Backeneds
			 * they don't have a user set. Hence, a concrete user id is needed.
			 * Pass 4 may perform some PersistentTable-Catalog verification, which
			 * uses SPI and hence will need a user id set
			 * Set the user id to bootstrap user id to obtain super user rights.
			 */
			if (GpIdentity.segindex != MASTER_CONTENT_ID)
				Gp_role = GP_ROLE_UTILITY;

			SetSessionUserId(BOOTSTRAP_SUPERUSERID, true);
			StartTransactionCommand();
			doPTCatVerification = !StartupXLOG_Pass4_CheckIfAnyInDoubtPreparedTransactions();

			/* Perform non-database specific verification checks */
			if (doPTCatVerification)
				StartupXLOG_Pass4_NonDBSpecificPTCatVerification();

			CommitTransactionCommand();
		}
	}

	/*
	 * If a database (and thus its tablespace) has already been selected, perform
	 * database specific verifications.
	 *
	 * And then get the first or the next database (and its tablespace) for the first or
	 * next cycle of Pass4 database specific extra verification checks
	 */
	if (doPTCatVerification || XLogStartup_DoNextPTCatVerificationIteration())
	{
		/* Redundant usage to maintain code readability */
		if (GpIdentity.segindex != MASTER_CONTENT_ID)
			Gp_role = GP_ROLE_UTILITY;

		SetSessionUserId(BOOTSTRAP_SUPERUSERID, true);
		StartTransactionCommand();

		if(XLogStartup_DoNextPTCatVerificationIteration())
			StartupXLOG_Pass4_DBSpecificPTCatVerification();

		if (!StartupXLOG_Pass4_GetDBForPTCatVerification())
		{
			if (!XLogCtl->pass4_PTCatVerificationPassed)
				elog(FATAL,"Startup Pass 4 PersistentTable-Catalog verification failed!!!");
		}
		else
		{
			if (Gp_role == GP_ROLE_DISPATCH && (GpIdentity.segindex == MASTER_CONTENT_ID))
			{
				bool exists = false;
				postDTMRecv_dbTblSpc_Hash_Entry currentDbTblSpc;

				if (!Persistent_PostDTMRecv_IsHashFull())
				{
					currentDbTblSpc.database = XLogCtl->currentDatabaseToVerify;
					currentDbTblSpc.tablespace = XLogCtl->tablespaceOfCurrentDatabaseToVerify;

					if (Persistent_PostDTMRecv_InsertHashEntry(currentDbTblSpc.database, &currentDbTblSpc, &exists))
					{
						if (exists)
							elog(FATAL,"Database already present in the Hash Table");
					}
				}
			}
		}

		CommitTransactionCommand();
	}
}

static bool StartupXLOG_Pass4_CheckIfAnyInDoubtPreparedTransactions(void)
{
	bool retVal = false;
	Persistent_Pre_ExecuteQuery();

	PG_TRY();
	{
		int ret = Persistent_ExecuteQuery("select * from pg_prepared_xacts", true);

		if (ret > 0)
			retVal = true;
		else if(ret == 0)
			retVal = false;
		else
			Insist(0);
	}
	PG_CATCH();
	{
		Persistent_ExecuteQuery_Cleanup();
		elog(FATAL, "In-Doubt transaction Check: Failure");
	}
	PG_END_TRY();

	Persistent_Post_ExecuteQuery();
	return retVal;
}

/*
 * Indicates if more verification cycles are needed. XLogCtl current database
 * and tablespace act as the flags and also carry database Oid and tablespace Oid
 * for the next cycle of verification.
 */
bool XLogStartup_DoNextPTCatVerificationIteration(void)
{
	if (XLogCtl->currentDatabaseToVerify != InvalidOid &&
			XLogCtl->tablespaceOfCurrentDatabaseToVerify != InvalidOid)
		return true;

	Insist(XLogCtl->currentDatabaseToVerify == InvalidOid &&
				XLogCtl->tablespaceOfCurrentDatabaseToVerify == InvalidOid);
		return false;
}

bool
StartupXLOG_Pass4_GetDBForPTCatVerification(void)
{
	char		*filename;
	FILE		*db_file;
	char		dbName[NAMEDATALEN];
	Oid			dbId= InvalidOid;
	Oid			tblSpaceId = InvalidOid;
	Oid			selectDbId = InvalidOid;
	Oid			selectTblSpaceId = InvalidOid;
	TransactionId dbFrozenxid;
	bool		gotDatabase = false;
	bool		chooseNextDatabase = false;

	filename = database_getflatfilename();
	db_file = AllocateFile(filename, "r");
	if (db_file == NULL)
		ereport(FATAL,
				(errcode_for_file_access(),
				 errmsg("could not open file \"%s\": %m", filename)));

	while (read_pg_database_line(db_file, dbName, &dbId,
								 &tblSpaceId, &dbFrozenxid))
	{
		Assert(dbId != InvalidOid && tblSpaceId != InvalidOid);
		if(XLogCtl->currentDatabaseToVerify == InvalidOid)
		{
			Assert(XLogCtl->tablespaceOfCurrentDatabaseToVerify == InvalidOid);
			selectDbId = dbId;
			selectTblSpaceId = tblSpaceId;
			gotDatabase = true;
			break;
		}
		else if (XLogCtl->currentDatabaseToVerify == dbId)
		{
			Assert(XLogCtl->tablespaceOfCurrentDatabaseToVerify == tblSpaceId);
			chooseNextDatabase = true;
		}
		else if (chooseNextDatabase)
		{
			selectDbId = dbId;
			selectTblSpaceId = tblSpaceId;
			gotDatabase = true;
			break;
		}
	}

	FreeFile(db_file);
	pfree(filename);

	XLogCtl->currentDatabaseToVerify = selectDbId;
	XLogCtl->tablespaceOfCurrentDatabaseToVerify = selectTblSpaceId;
	return gotDatabase;
}

/*
 * Perform Verification which is database specific
 * - Currently performed as part of Startup Pass 4
 */
void
StartupXLOG_Pass4_DBSpecificPTCatVerification()
{
	elog(LOG,"DB specific PersistentTable-Catalog Verification using DB %d", MyDatabaseId);
	if (!Persistent_DBSpecificPTCatVerification())
		XLogCtl->pass4_PTCatVerificationPassed = false;
}

/*
 * Perform Verification which is NOT based on particular database
 * - Currently performed as part of Startup Pass 4
 */
void
StartupXLOG_Pass4_NonDBSpecificPTCatVerification(void)
{
	elog(LOG,"Non-DB specific PersistentTable-Catalog Verification using DB %d", MyDatabaseId);
	if (!Persistent_NonDBSpecificPTCatVerification())
		XLogCtl->pass4_PTCatVerificationPassed = false;
}

/*
 * Determine the recovery redo start location from the pg_control file.
 *
 *    1) Only uses information from the pg_control file.
 *    2) This simplified routine does not examine the offline recovery file or
 *       the online backup labels, etc.
 *    3) This routine is a heavily reduced version of StartXLOG.
 *    4) IMPORTANT NOTE: This routine sets global variables that establish
 *       the timeline context necessary to do ReadRecord.  The ThisTimeLineID
 *       and expectedTLIs globals are set.
 *
 */
void
XLogGetRecoveryStart(char *callerStr, char *reasonStr, XLogRecPtr *redoCheckPointLoc, CheckPoint *redoCheckPoint)
{
	CheckPoint	checkPoint;
	XLogRecPtr	checkPointLoc;
	XLogRecord *record;
	bool previous;
	XLogRecPtr checkPointLSN;

	Assert(redoCheckPointLoc != NULL);
	Assert(redoCheckPoint != NULL);

	ereport((Debug_print_qd_mirroring ? LOG : DEBUG1),
			(errmsg("%s: determine restart location %s",
			 callerStr, reasonStr)));

	XLogCloseReadRecord();

	if (Debug_print_qd_mirroring)
	{
		XLogPrintLogNames();
	}

	/*
	 * Read control file and verify XLOG status looks valid.
	 *
	 */
	ReadControlFile();

	if (ControlFile->state < DB_SHUTDOWNED ||
		ControlFile->state > DB_IN_PRODUCTION ||
		!XRecOffIsValid(ControlFile->checkPoint.xrecoff))
		ereport(FATAL,
				(errmsg("%s: control file contains invalid data", callerStr)));

	/*
	 * Get the last valid checkpoint record.  If the latest one according
	 * to pg_control is broken, try the next-to-last one.
	 */
	checkPointLoc = ControlFile->checkPoint;
	ThisTimeLineID = ControlFile->checkPointCopy.ThisTimeLineID;

	/*
	 * Check for recovery control file, and if so set up state for offline
	 * recovery
	 */
	XLogReadRecoveryCommandFile(DEBUG5);

	/* Now we can determine the list of expected TLIs */
	expectedTLIs = XLogReadTimeLineHistory(ThisTimeLineID);

	record = ReadCheckpointRecord(checkPointLoc, 1);
	if (record != NULL)
	{
		previous = false;
		ereport((Debug_print_qd_mirroring ? LOG : DEBUG1),
				(errmsg("%s: checkpoint record is at %s (LSN %s)",
						callerStr,
						XLogLocationToString(&checkPointLoc),
						XLogLocationToString2(&EndRecPtr))));
	}
	else
	{
		previous = true;
		checkPointLoc = ControlFile->prevCheckPoint;
		record = ReadCheckpointRecord(checkPointLoc, 2);
		if (record != NULL)
		{
			ereport((Debug_print_qd_mirroring ? LOG : DEBUG1),
					(errmsg("%s: using previous checkpoint record at %s (LSN %s)",
						    callerStr,
							XLogLocationToString(&checkPointLoc),
						    XLogLocationToString2(&EndRecPtr))));
		}
		else
		{
			FileRep_SetSegmentState(SegmentStateFault, FaultTypeDB);

			ereport(ERROR,
				 (errmsg("%s: could not locate a valid checkpoint record", callerStr)));
		}
	}

	memcpy(&checkPoint, XLogRecGetData(record), sizeof(CheckPoint));
	checkPointLSN = EndRecPtr;

	if (XLByteEQ(checkPointLoc,checkPoint.redo))
	{
		{
			char	tmpBuf[FILEREP_MAX_LOG_DESCRIPTION_LEN];

			snprintf(tmpBuf, sizeof(tmpBuf),
					 "control file has restart '%s' and redo start checkpoint at location(lsn) '%s(%s)' ",
					 (previous ? "previous " : ""),
					 XLogLocationToString3(&checkPointLoc),
					 XLogLocationToString4(&checkPointLSN));

			FileRep_InsertConfigLogEntry(tmpBuf);
		}
	}
 	else if (XLByteLT(checkPointLoc, checkPoint.redo))
	{
		FileRep_SetSegmentState(SegmentStateFault, FaultTypeDB);

		ereport(ERROR,
				(errmsg("%s: invalid redo in checkpoint record", callerStr)));
	}
	else
	{
		XLogRecord *record;

		record = XLogReadRecord(&checkPoint.redo, false, LOG);
		if (record == NULL)
		{
			FileRep_SetSegmentState(SegmentStateFault, FaultTypeDB);

			ereport(ERROR,
			 (errmsg("%s: first redo record before checkpoint not found at %s",
					 callerStr, XLogLocationToString(&checkPoint.redo))));
		}

		{
			char	tmpBuf[FILEREP_MAX_LOG_DESCRIPTION_LEN];

			snprintf(tmpBuf, sizeof(tmpBuf),
					 "control file has restart '%s' checkpoint at location(lsn) '%s(%s)', redo starts at location(lsn) '%s(%s)' ",
					 (previous ? "previous " : ""),
					 XLogLocationToString3(&checkPointLoc),
					 XLogLocationToString4(&checkPointLSN),
					 XLogLocationToString(&checkPoint.redo),
					 XLogLocationToString2(&EndRecPtr));

			FileRep_InsertConfigLogEntry(tmpBuf);
		}
	}

	XLogCloseReadRecord();

	*redoCheckPointLoc = checkPointLoc;
	*redoCheckPoint = checkPoint;

}

/*
 * Is the system still in recovery?
 *
 * Unlike testing InRecovery, this works in any process that's connected to
 * shared memory.
 *
 * As a side-effect, we initialize the local TimeLineID and RedoRecPtr
 * variables the first time we see that recovery is finished.
 */
bool
RecoveryInProgress(void)
{
	/*
	 * We check shared state each time only until we leave recovery mode. We
	 * can't re-enter recovery, so there's no need to keep checking after the
	 * shared variable has once been seen false.
	 */
	if (!LocalRecoveryInProgress)
		return false;
	else
	{
		/* use volatile pointer to prevent code rearrangement */
		volatile XLogCtlData *xlogctl = XLogCtl;

		/* spinlock is essential on machines with weak memory ordering! */
		SpinLockAcquire(&xlogctl->info_lck);
		LocalRecoveryInProgress = xlogctl->SharedRecoveryInProgress;
		SpinLockRelease(&xlogctl->info_lck);

		/*
		 * Initialize TimeLineID and RedoRecPtr when we discover that recovery
		 * is finished. InitPostgres() relies upon this behaviour to ensure
		 * that InitXLOGAccess() is called at backend startup.	(If you change
		 * this, see also LocalSetXLogInsertAllowed.)
		 */
		if (!LocalRecoveryInProgress)
			InitXLOGAccess();

		return LocalRecoveryInProgress;
	}
}

/*
 * Subroutine to try to fetch and validate a prior checkpoint record.
 *
 * whichChkpt identifies the checkpoint (merely for reporting purposes).
 * 1 for "primary", 2 for "secondary", 0 for "other" (backup_label)
 */
static XLogRecord *
ReadCheckpointRecord(XLogRecPtr RecPtr, int whichChkpt)
{
	XLogRecord *record;
	bool sizeOk;
	uint32 delta_xl_tot_len;		/* delta of total len of entire record */
	uint32 delta_xl_len;			/* delta of total len of rmgr data */

	if (!XRecOffIsValid(RecPtr.xrecoff))
	{
		switch (whichChkpt)
		{
			case 1:
				ereport(LOG,
				(errmsg("invalid primary checkpoint link in control file")));
				break;
			case 2:
				ereport(LOG,
						(errmsg("invalid secondary checkpoint link in control file")));
				break;
			default:
				ereport(LOG,
				   (errmsg("invalid checkpoint link in backup_label file")));
				break;
		}
		return NULL;
	}

	/*
	 * Set fetching_ckpt to true here, so that XLogReadRecord()
	 * uses RedoStartLSN as the start replication location used
	 * by WAL receiver (when StandbyMode is on). See comments
	 * for fetching_ckpt in XLogReadPage()
	 */
	record = XLogReadRecord(&RecPtr, true /* fetching_checkpoint */, LOG);

	if (record == NULL)
	{
		switch (whichChkpt)
		{
			case 1:
				ereport(LOG,
						(errmsg("invalid primary checkpoint record at location %s",
						        XLogLocationToString_Long(&RecPtr))));
				break;
			case 2:
				ereport(LOG,
						(errmsg("invalid secondary checkpoint record at location %s",
						        XLogLocationToString_Long(&RecPtr))));
				break;
			default:
				ereport(LOG,
						(errmsg("invalid checkpoint record at location %s",
						        XLogLocationToString_Long(&RecPtr))));
				break;
		}
		return NULL;
	}
	if (record->xl_rmid != RM_XLOG_ID)
	{
		switch (whichChkpt)
		{
			case 1:
				ereport(LOG,
						(errmsg("invalid resource manager ID in primary checkpoint record at location %s",
						        XLogLocationToString_Long(&RecPtr))));
				break;
			case 2:
				ereport(LOG,
						(errmsg("invalid resource manager ID in secondary checkpoint record at location %s",
						        XLogLocationToString_Long(&RecPtr))));
				break;
			default:
				ereport(LOG,
				(errmsg("invalid resource manager ID in checkpoint record at location %s",
				        XLogLocationToString_Long(&RecPtr))));
				break;
		}
		return NULL;
	}
	if (record->xl_info != XLOG_CHECKPOINT_SHUTDOWN &&
		record->xl_info != XLOG_CHECKPOINT_ONLINE)
	{
		switch (whichChkpt)
		{
			case 1:
				ereport(LOG,
				   (errmsg("invalid xl_info in primary checkpoint record at location %s",
				           XLogLocationToString_Long(&RecPtr))));
				break;
			case 2:
				ereport(LOG,
				 (errmsg("invalid xl_info in secondary checkpoint record at location %s",
				         XLogLocationToString_Long(&RecPtr))));
				break;
			default:
				ereport(LOG,
						(errmsg("invalid xl_info in checkpoint record at location %s",
						        XLogLocationToString_Long(&RecPtr))));
				break;
		}
		return NULL;
	}

	sizeOk = false;
	if (record->xl_len == sizeof(CheckPoint) &&
		record->xl_tot_len == SizeOfXLogRecord + sizeof(CheckPoint))
	{
		sizeOk = true;
	}
	else if (record->xl_len > sizeof(CheckPoint) &&
		record->xl_tot_len > SizeOfXLogRecord + sizeof(CheckPoint))
	{
		delta_xl_len = record->xl_len - sizeof(CheckPoint);
		delta_xl_tot_len = record->xl_tot_len - (SizeOfXLogRecord + sizeof(CheckPoint));

		if (delta_xl_len == delta_xl_tot_len)
		{
			sizeOk = true;
		}
	}

	if (!sizeOk)
	{
		switch (whichChkpt)
		{
			case 1:
				ereport(LOG,
					(errmsg("invalid length of primary checkpoint at location %s",
					        XLogLocationToString_Long(&RecPtr))));
				break;
			case 2:
				ereport(LOG,
				  (errmsg("invalid length of secondary checkpoint record at location %s",
				          XLogLocationToString_Long(&RecPtr))));
				break;
			default:
				ereport(LOG,
						(errmsg("invalid length of checkpoint record at location %s",
						        XLogLocationToString_Long(&RecPtr))));
				break;
		}
		return NULL;
	}
	return record;
}

static void
UnpackCheckPointRecord(
	XLogRecord			*record,
	CheckpointExtendedRecord *ckptExtended)
{
	char *current_record_ptr;
	int remainderLen;

	if (record->xl_len == sizeof(CheckPoint))
	{
		/* Special (for bootstrap, xlog switch, maybe others) */
		ckptExtended->dtxCheckpoint = NULL;
		ckptExtended->dtxCheckpointLen = 0;
		ckptExtended->masterMirroringCheckpointLen = 0;
		ckptExtended->ptas = NULL;
		return;
	}

	/* Normal checkpoint Record */
	Assert(record->xl_len > sizeof(CheckPoint));

	current_record_ptr = ((char*)XLogRecGetData(record)) + sizeof(CheckPoint);
	remainderLen = record->xl_len - sizeof(CheckPoint);

	/* Start of distributed transaction information */
	ckptExtended->dtxCheckpoint = (TMGXACT_CHECKPOINT *)current_record_ptr;
	ckptExtended->dtxCheckpointLen =
		TMGXACT_CHECKPOINT_BYTES((ckptExtended->dtxCheckpoint)->committedCount);

	/*
	 * The master mirror checkpoint (mmxlog) and prepared transaction aggregate state (ptas) will be skipped
	 * when gp_before_filespace_setup is ON.
	 */
	if (remainderLen > ckptExtended->dtxCheckpointLen)
	{
		current_record_ptr = current_record_ptr + ckptExtended->dtxCheckpointLen;
		remainderLen -= ckptExtended->dtxCheckpointLen;


		/* Lets fetch the master mirroring information */
		ckptExtended->masterMirroringCheckpointLen =
				mmxlog_get_checkpoint_record_fields(current_record_ptr,
				                                    &(ckptExtended->masterMirroringCheckpoint));

		Assert(remainderLen > ckptExtended->masterMirroringCheckpointLen);

		current_record_ptr = current_record_ptr + ckptExtended->masterMirroringCheckpointLen;
		remainderLen -= ckptExtended->masterMirroringCheckpointLen;

		/* Finally, point to prepared transaction information */
		ckptExtended->ptas = (prepared_transaction_agg_state *) current_record_ptr;
		Assert(remainderLen == PREPARED_TRANSACTION_CHECKPOINT_BYTES(ckptExtended->ptas->count));
	}
	else
	{
		Assert(remainderLen == ckptExtended->dtxCheckpointLen);
		ckptExtended->masterMirroringCheckpointLen = 0;
		ckptExtended->ptas = NULL;
	}

	if (Debug_persistent_recovery_print)
	{
		elog(PersistentRecovery_DebugPrintLevel(),
			 "UnpackCheckPointRecord: Checkpoint record data length = %u, "
			 "DTX committed count %d, DTX data length %u, "
			 "Master Mirroring length %u, filespaces %d, tablespaces %d, databases %d, "
			 "Prepared Transaction count = %d",
			 record->xl_len,
			 ckptExtended->dtxCheckpoint->committedCount, ckptExtended->dtxCheckpointLen,
			 ckptExtended->masterMirroringCheckpointLen,
			 ckptExtended->masterMirroringCheckpointLen ? ckptExtended->masterMirroringCheckpoint.fspc->count : 0,
			 ckptExtended->masterMirroringCheckpointLen ? ckptExtended->masterMirroringCheckpoint.tspc->count : 0,
			 ckptExtended->masterMirroringCheckpointLen ? ckptExtended->masterMirroringCheckpoint.dbdir->count : 0,
			 ckptExtended->ptas ? ckptExtended->ptas->count : 0);
	}
}

/*
 * This must be called during startup of a backend process, except that
 * it need not be called in a standalone backend (which does StartupXLOG
 * instead).  We need to initialize the local copies of ThisTimeLineID and
 * RedoRecPtr.
 *
 * Note: before Postgres 8.0, we went to some effort to keep the postmaster
 * process's copies of ThisTimeLineID and RedoRecPtr valid too.  This was
 * unnecessary however, since the postmaster itself never touches XLOG anyway.
 */
void
InitXLOGAccess(void)
{
	/* ThisTimeLineID doesn't change so we need no lock to copy it */
	ThisTimeLineID = XLogCtl->ThisTimeLineID;
	/* Use GetRedoRecPtr to copy the RedoRecPtr safely */
	(void) GetRedoRecPtr();
}

/*
 * Once spawned, a backend may update its local RedoRecPtr from
 * XLogCtl->Insert.RedoRecPtr; it must hold the insert lock or info_lck
 * to do so.  This is done in XLogInsert() or GetRedoRecPtr().
 */
XLogRecPtr
GetRedoRecPtr(void)
{
	/* use volatile pointer to prevent code rearrangement */
	volatile XLogCtlData *xlogctl = XLogCtl;

	SpinLockAcquire(&xlogctl->info_lck);
	Assert(XLByteLE(RedoRecPtr, xlogctl->Insert.RedoRecPtr));
	RedoRecPtr = xlogctl->Insert.RedoRecPtr;
	SpinLockRelease(&xlogctl->info_lck);

	return RedoRecPtr;
}

/*
 * GetInsertRecPtr -- Returns the current insert position.
 *
 * NOTE: The value *actually* returned is the position of the last full
 * xlog page. It lags behind the real insert position by at most 1 page.
 * For that, we don't need to acquire WALInsertLock which can be quite
 * heavily contended, and an approximation is enough for the current
 * usage of this function.
 */
XLogRecPtr
GetInsertRecPtr(void)
{
	/* use volatile pointer to prevent code rearrangement */
	volatile XLogCtlData *xlogctl = XLogCtl;
	XLogRecPtr	recptr;

	SpinLockAcquire(&xlogctl->info_lck);
	recptr = xlogctl->LogwrtRqst.Write;
	SpinLockRelease(&xlogctl->info_lck);

	return recptr;
}

/*
 * GetFlushRecPtr -- Returns the current flush position, ie, the last WAL
 * position known to be fsync'd to disk.
 */
XLogRecPtr
GetFlushRecPtr(void)
{
	/* use volatile pointer to prevent code rearrangement */
	volatile XLogCtlData *xlogctl = XLogCtl;
	XLogRecPtr	recptr;

	SpinLockAcquire(&xlogctl->info_lck);
	recptr = xlogctl->LogwrtResult.Flush;
	SpinLockRelease(&xlogctl->info_lck);

	return recptr;
}

/*
 * Get the time of the last xlog segment switch
 */
pg_time_t
GetLastSegSwitchTime(void)
{
	pg_time_t	result;

	/* Need WALWriteLock, but shared lock is sufficient */
	LWLockAcquire(WALWriteLock, LW_SHARED);
	result = XLogCtl->Write.lastSegSwitchTime;
	LWLockRelease(WALWriteLock);

	return result;
}

/*
 * GetNextXidAndEpoch - get the current nextXid value and associated epoch
 *
 * This is exported for use by code that would like to have 64-bit XIDs.
 * We don't really support such things, but all XIDs within the system
 * can be presumed "close to" the result, and thus the epoch associated
 * with them can be determined.
 */
void
GetNextXidAndEpoch(TransactionId *xid, uint32 *epoch)
{
	uint32		ckptXidEpoch;
	TransactionId ckptXid;
	TransactionId nextXid;

	/* Must read checkpoint info first, else have race condition */
	{
		/* use volatile pointer to prevent code rearrangement */
		volatile XLogCtlData *xlogctl = XLogCtl;

		SpinLockAcquire(&xlogctl->info_lck);
		ckptXidEpoch = xlogctl->ckptXidEpoch;
		ckptXid = xlogctl->ckptXid;
		SpinLockRelease(&xlogctl->info_lck);
	}

	/* Now fetch current nextXid */
	nextXid = ReadNewTransactionId();

	/*
	 * nextXid is certainly logically later than ckptXid.  So if it's
	 * numerically less, it must have wrapped into the next epoch.
	 */
	if (nextXid < ckptXid)
		ckptXidEpoch++;

	*xid = nextXid;
	*epoch = ckptXidEpoch;
}

/*
 * This must be called ONCE during postmaster or standalone-backend shutdown
 */
void
ShutdownXLOG(int code __attribute__((unused)) , Datum arg __attribute__((unused)) )
{
	ereport(LOG,
			(errmsg("shutting down")));

	/*
	 * If recovery has not finished, we should not create a checkpoint.
	 * Restart point has been updated by xlog redo in case of recovery.
	 */
	if (!RecoveryInProgress())
		CreateCheckPoint(CHECKPOINT_IS_SHUTDOWN | CHECKPOINT_IMMEDIATE);

	ShutdownCLOG();
	ShutdownSUBTRANS();
	ShutdownMultiXact();
	DistributedLog_Shutdown();

	ereport(LOG,
			(errmsg("database system is shut down"),
					errSendAlert(true)));
}

/*
 * Calculate the last segment that we need to retain because of
 * keep_wal_segments, by subtracting keep_wal_segments from the passed
 * xlog location
 */
static void
CheckKeepWalSegments(XLogRecPtr recptr, uint32 *_logId, uint32 *_logSeg)
{
	uint32	log;
	uint32	seg;
	uint32	keep_log;
	uint32	keep_seg;

	if (keep_wal_segments <= 0)
		return;

	XLByteToSeg(recptr, log, seg);

	keep_seg = keep_wal_segments % XLogSegsPerFile;
	keep_log = keep_wal_segments / XLogSegsPerFile;
	ereport(DEBUG1,
			(errmsg("%s: Input %d %d (Keep %d %d) (current %d %d)",
					PG_FUNCNAME_MACRO, *_logId, *_logSeg, keep_log,
					keep_seg, log, seg)));
	if (seg < keep_seg)
	{
		keep_log += 1;
		seg = seg - keep_seg + XLogSegsPerFile;
	}
	else
	{
		seg = seg - keep_seg;
	}

	/* Avoid underflow, don't go below (0,1) */
	if (log < keep_log || (log == keep_log && seg == 0))
	{
		log = 0;
		seg = 1;
	}
	else
	{
		log = log - keep_log;
	}

	/* check not to delete WAL segments newer than the calculated segment */
	if (log < *_logId || (log == *_logId && seg < *_logSeg))
	{
		*_logId = log;
		*_logSeg = seg;
	}

	ereport(DEBUG1,
			(errmsg("%s: Output %d %d",
					PG_FUNCNAME_MACRO, *_logId, *_logSeg)));
}

/*
 * Log start of a checkpoint.
 */
static void
LogCheckpointStart(int flags)
{
	elog(LOG, "checkpoint starting:%s%s%s%s%s%s",
		 (flags & CHECKPOINT_IS_SHUTDOWN) ? " shutdown" : "",
		 (flags & CHECKPOINT_IMMEDIATE) ? " immediate" : "",
		 (flags & CHECKPOINT_FORCE) ? " force" : "",
		 (flags & CHECKPOINT_WAIT) ? " wait" : "",
		 (flags & CHECKPOINT_CAUSE_XLOG) ? " xlog" : "",
		 (flags & CHECKPOINT_CAUSE_TIME) ? " time" : "");
}

/*
 * Log end of a checkpoint.
 */
static void
LogCheckpointEnd(void)
{
	long		write_secs,
				sync_secs,
				total_secs;
	int			write_usecs,
				sync_usecs,
				total_usecs;

	CheckpointStats.ckpt_end_t = GetCurrentTimestamp();

	TimestampDifference(CheckpointStats.ckpt_start_t,
						CheckpointStats.ckpt_end_t,
						&total_secs, &total_usecs);

	TimestampDifference(CheckpointStats.ckpt_write_t,
						CheckpointStats.ckpt_sync_t,
						&write_secs, &write_usecs);

	TimestampDifference(CheckpointStats.ckpt_sync_t,
						CheckpointStats.ckpt_sync_end_t,
						&sync_secs, &sync_usecs);

	elog(LOG, "checkpoint complete: wrote %d buffers (%.1f%%); "
		 "%d transaction log file(s) added, %d removed, %d recycled; "
		 "write=%ld.%03d s, sync=%ld.%03d s, total=%ld.%03d s",
		 CheckpointStats.ckpt_bufs_written,
		 (double) CheckpointStats.ckpt_bufs_written * 100 / NBuffers,
		 CheckpointStats.ckpt_segs_added,
		 CheckpointStats.ckpt_segs_removed,
		 CheckpointStats.ckpt_segs_recycled,
		 write_secs, write_usecs / 1000,
		 sync_secs, sync_usecs / 1000,
		 total_secs, total_usecs / 1000);
}

/*
 * Perform a checkpoint --- either during shutdown, or on-the-fly
 *
 * If force is true, we force a checkpoint regardless of whether any XLOG
 * activity has occurred since the last one.
 */
void
CreateCheckPoint(int flags)
{
	MIRRORED_LOCK_DECLARE;
	READ_PERSISTENT_STATE_ORDERED_LOCK_DECLARE;

	bool		shutdown = (flags & CHECKPOINT_IS_SHUTDOWN) != 0;
	CheckPoint	checkPoint;
	XLogRecPtr	recptr;
	XLogCtlInsert *Insert = &XLogCtl->Insert;
	XLogRecData rdata[6];
	char* 		dtxCheckPointInfo;
	int			dtxCheckPointInfoSize;
	uint32		freespace;
	uint32		_logId;
	uint32		_logSeg;
	VirtualTransactionId *vxids;
	int     nvxids;
	bool resync_to_sync_transition = (flags & CHECKPOINT_RESYNC_TO_INSYNC_TRANSITION) != 0;

	if (shutdown && ControlFile->state == DB_STARTUP)
	{
		return;
	}

#ifdef FAULT_INJECTOR
	/* During resync checkpoint has to complete otherwise segment cannot transition into Sync state */
	if (! resync_to_sync_transition)
	{
		if (FaultInjector_InjectFaultIfSet(
										   Checkpoint,
										   DDLNotSpecified,
										   "" /* databaseName */,
										   "" /* tableName */) == FaultInjectorTypeSkip)
			return;  // skip checkpoint
	}
#endif

	/*
	 * Acquire CheckpointLock to ensure only one checkpoint happens at a time.
	 * (This is just pro forma, since in the present system structure there is
	 * only one process that is allowed to issue checkpoints at any given
	 * time.)
	 */
	LWLockAcquire(CheckpointLock, LW_EXCLUSIVE);

	/*
	 * Prepare to accumulate statistics.
	 *
	 * Note: because it is possible for log_checkpoints to change while a
	 * checkpoint proceeds, we always accumulate stats, even if
	 * log_checkpoints is currently off.
	 */
	MemSet(&CheckpointStats, 0, sizeof(CheckpointStats));
	CheckpointStats.ckpt_start_t = GetCurrentTimestamp();

	if (resync_to_sync_transition)
	{
		LWLockAcquire(MirroredLock, LW_EXCLUSIVE);

		/* database transitions to suspended state, IO activity on the segment is suspended */
		primaryMirrorSetIOSuspended(TRUE);

		SIMPLE_FAULT_INJECTOR(FileRepTransitionToInSyncBeforeCheckpoint);
	}
	else
	{
		/*
		 * Normal case.
		 */
		MIRRORED_LOCK;
	}

	/*
	 * Use a critical section to force system panic if we have trouble.
	 */
	START_CRIT_SECTION();

	if (shutdown)
	{
		/*
		 * This is an ugly fix to dis-allow changing the pg_control
		 * state for standby promotion continuity.
		 *
		 * Refer to Startup_InProduction() for more details
		 */
		if (ControlFile->state != DB_IN_STANDBY_PROMOTED
			&& ControlFile->state != DB_IN_STANDBY_NEW_TLI_SET)
		{
			ControlFile->state = DB_SHUTDOWNING;
			ControlFile->time = (pg_time_t) time(NULL);
			UpdateControlFile();
		}
	}

	/*
	 * Let smgr prepare for checkpoint; this has to happen before we determine
	 * the REDO pointer.  Note that smgr must not do anything that'd have to
	 * be undone if we decide no checkpoint is needed.
	 */
	smgrpreckpt();

	/* Begin filling in the checkpoint WAL record */
	MemSet(&checkPoint, 0, sizeof(checkPoint));
	checkPoint.ThisTimeLineID = ThisTimeLineID;
	checkPoint.time = (pg_time_t) time(NULL);

	/*
	 * The WRITE_PERSISTENT_STATE_ORDERED_LOCK gets these locks:
	 *    MirroredLock SHARED, and
	 *    PersistentObjLock EXCLUSIVE.
	 * as well as set MyProc->inCommit = true.
	 *
	 * The READ_PERSISTENT_STATE_ORDERED_LOCK gets this lock:
	 *    PersistentObjLock SHARED.
	 *
	 * They do this to prevent Persistent object changes during checkpoint and
	 * prevent persistent object reads while writing.  And acquire the MirroredLock
	 * at a level that blocks DDL during FileRep statechanges...
	 */

	/*
	 * We must hold WALInsertLock while examining insert state to determine
	 * the checkpoint REDO pointer.
	 */
	LWLockAcquire(WALInsertLock, LW_EXCLUSIVE);

	/*
	 * If this isn't a shutdown or forced checkpoint, and we have not inserted
	 * any XLOG records since the start of the last checkpoint, skip the
	 * checkpoint.	The idea here is to avoid inserting duplicate checkpoints
	 * when the system is idle. That wastes log space, and more importantly it
	 * exposes us to possible loss of both current and previous checkpoint
	 * records if the machine crashes just as we're writing the update.
	 * (Perhaps it'd make even more sense to checkpoint only when the previous
	 * checkpoint record is in a different xlog page?)
	 *
	 * We have to make two tests to determine that nothing has happened since
	 * the start of the last checkpoint: current insertion point must match
	 * the end of the last checkpoint record, and its redo pointer must point
	 * to itself.
	 */
	if ((flags & (CHECKPOINT_IS_SHUTDOWN | CHECKPOINT_FORCE)) == 0)
	{
		XLogRecPtr	curInsert;

		INSERT_RECPTR(curInsert, Insert, Insert->curridx);
#ifdef originalCheckpointChecking
		if (curInsert.xlogid == ControlFile->checkPoint.xlogid &&
			curInsert.xrecoff == ControlFile->checkPoint.xrecoff +
			MAXALIGN(SizeOfXLogRecord + sizeof(CheckPoint)) &&
			ControlFile->checkPoint.xlogid ==
			ControlFile->checkPointCopy.redo.xlogid &&
			ControlFile->checkPoint.xrecoff ==
			ControlFile->checkPointCopy.redo.xrecoff)
#else
		/*
		 * GP: Modified since the checkpoint record is not fixed length
		 * so we keep track of the last checkpoint locations (beginning and
		 * end) and use thoe values for comparison.
		 */
		if (XLogCtl->haveLastCheckpointLoc &&
			XLByteEQ(XLogCtl->lastCheckpointLoc,ControlFile->checkPoint) &&
			XLByteEQ(curInsert,XLogCtl->lastCheckpointEndLoc) &&
			XLByteEQ(ControlFile->checkPoint,ControlFile->checkPointCopy.redo))
#endif
		{
			LWLockRelease(WALInsertLock);
			if (resync_to_sync_transition)
			{
				LWLockRelease(MirroredLock);
			}
			else
			{
				/*
				 * Normal case.
				 */
				MIRRORED_UNLOCK;
			}
			LWLockRelease(CheckpointLock);

			END_CRIT_SECTION();
			return;
		}
	}

	/*
	 * Compute new REDO record ptr = location of next XLOG record.
	 *
	 * NB: this is NOT necessarily where the checkpoint record itself will be,
	 * since other backends may insert more XLOG records while we're off doing
	 * the buffer flush work.  Those XLOG records are logically after the
	 * checkpoint, even though physically before it.  Got that?
	 */
	freespace = INSERT_FREESPACE(Insert);
	if (freespace < SizeOfXLogRecord)
	{
		(void) AdvanceXLInsertBuffer(false);
		/* OK to ignore update return flag, since we will do flush anyway */
		freespace = INSERT_FREESPACE(Insert);
	}
	INSERT_RECPTR(checkPoint.redo, Insert, Insert->curridx);

	/*
	 * Here we update the shared RedoRecPtr for future XLogInsert calls; this
	 * must be done while holding the insert lock AND the info_lck.
	 *
	 * Note: if we fail to complete the checkpoint, RedoRecPtr will be left
	 * pointing past where it really needs to point.  This is okay; the only
	 * consequence is that XLogInsert might back up whole buffers that it
	 * didn't really need to.  We can't postpone advancing RedoRecPtr because
	 * XLogInserts that happen while we are dumping buffers must assume that
	 * their buffer changes are not included in the checkpoint.
	 */
	{
		/* use volatile pointer to prevent code rearrangement */
		volatile XLogCtlData *xlogctl = XLogCtl;

		SpinLockAcquire(&xlogctl->info_lck);
		RedoRecPtr = xlogctl->Insert.RedoRecPtr = checkPoint.redo;
		SpinLockRelease(&xlogctl->info_lck);
	}

	/*
	 * Now we can release WAL insert lock, allowing other xacts to proceed
	 * while we are flushing disk buffers.
	 */
	LWLockRelease(WALInsertLock);

	/*
	 * If enabled, log checkpoint start.  We postpone this until now so as not
	 * to log anything if we decided to skip the checkpoint.
	 */
	if (log_checkpoints)
		LogCheckpointStart(flags);

	/*
	 * Before flushing data, we must wait for any transactions that are
	 * currently in their commit critical sections.  If an xact inserted its
	 * commit record into XLOG just before the REDO point, then a crash
	 * restart from the REDO point would not replay that record, which means
	 * that our flushing had better include the xact's update of pg_clog.  So
	 * we wait till he's out of his commit critical section before proceeding.
	 * See notes in RecordTransactionCommit().
	 *
	 * Because we've already released WALInsertLock, this test is a bit fuzzy:
	 * it is possible that we will wait for xacts we didn't really need to
	 * wait for.  But the delay should be short and it seems better to make
	 * checkpoint take a bit longer than to hold locks longer than necessary.
	 * (In fact, the whole reason we have this issue is that xact.c does
	 * commit record XLOG insertion and clog update as two separate steps
	 * protected by different locks, but again that seems best on grounds of
	 * minimizing lock contention.)
	 *
	 * A transaction that has not yet set inCommit when we look cannot be at
	 * risk, since he's not inserted his commit record yet; and one that's
	 * already cleared it is not at risk either, since he's done fixing clog
	 * and we will correctly flush the update below.  So we cannot miss any
	 * xacts we need to wait for.
	 */
	vxids = GetVirtualXIDsDelayingChkpt(&nvxids);
	if (nvxids > 0)
	{
		do
		{
			/*
			 * GPDB needs to AbsorbFsyncRequests() here to avoid deadlock when
			 * fsync request queue is full while backend is in commit and
			 * performing ForgetRelationFsyncRequests() or
			 * ForgetDatabaseFsyncRequests(). Since for GPDB the mdlink
			 * happens through persistent tables cleanup, during which
			 * inCommit flag is set to avoid checkpoint from happening.
			 * PostgreSQL doesn't need this as ForgetRelationFsyncRequests()
			 * or ForgetDatabaseFsyncRequests() are not under inCommit=true.
			 */
			AbsorbFsyncRequests();
			pg_usleep(10000L);	/* wait for 10 msec */
		} while (HaveVirtualXIDsDelayingChkpt(vxids, nvxids));
	}
	pfree(vxids);

	/*
	 * Get the other info we need for the checkpoint record.
	 */
	LWLockAcquire(XidGenLock, LW_SHARED);
	checkPoint.nextXid = ShmemVariableCache->nextXid;
	LWLockRelease(XidGenLock);

	/* Increase XID epoch if we've wrapped around since last checkpoint */
	checkPoint.nextXidEpoch = ControlFile->checkPointCopy.nextXidEpoch;
	if (checkPoint.nextXid < ControlFile->checkPointCopy.nextXid)
		checkPoint.nextXidEpoch++;

	LWLockAcquire(OidGenLock, LW_SHARED);
	checkPoint.nextOid = ShmemVariableCache->nextOid;
	if (!shutdown)
		checkPoint.nextOid += ShmemVariableCache->oidCount;
	LWLockRelease(OidGenLock);

	LWLockAcquire(RelfilenodeGenLock, LW_SHARED);
	checkPoint.nextRelfilenode = ShmemVariableCache->nextRelfilenode;
	if (!shutdown)
		checkPoint.nextRelfilenode += ShmemVariableCache->relfilenodeCount;
	LWLockRelease(RelfilenodeGenLock);

	MultiXactGetCheckptMulti(shutdown,
							 &checkPoint.nextMulti,
							 &checkPoint.nextMultiOffset);

	/*
	 * Having constructed the checkpoint record, ensure all shmem disk buffers
	 * and commit-log buffers are flushed to disk.
	 *
	 * This I/O could fail for various reasons.  If so, we will fail to
	 * complete the checkpoint, but there is no reason to force a system
	 * panic. Accordingly, exit critical section while doing it.
	 */
	END_CRIT_SECTION();

	CheckPointGuts(checkPoint.redo, flags);

	START_CRIT_SECTION();

	/*
	 * Now insert the checkpoint record into XLOG.
	 *
	 * Here is the locking order and scope:
	 *
	 * getDtxCheckPointInfoAndLock (i.e. shmControlLock)
	 * 	READ_PERSISTENT_STATE_ORDERED_LOCK (i.e. PersistentObjLock)
	 * 		mmxlog_append_checkpoint_data
	 * 		XLogInsert
	 * 	READ_PERSISTENT_STATE_ORDERED_UNLOCK
	 * freeDtxCheckPointInfoAndUnlock
	 * XLogFlush
	 *
	 * We get the PersistentObjLock to prevent Persistent Object writers as
	 * we collect the Master Mirroring information from mmxlog_append_checkpoint_data()
	 * until finally after the checkpoint record is inserted into the XLOG to prevent the
	 * persistent information from changing.
	 *
	 * For example, if we don't hold the PersistentObjLock across mmxlog_append_checkpoint_data()
	 * and XLogInsert(), another xlog activity like drop tablespace could happen in between, which
	 * might caused wrong behavior when master standby replay checkpoint record.
	 *
	 * Master standby replay (mmxlog_read_checkpoint_data) the mmxlog information stored in the checkpoint
	 * record to recreate those persistent objects like filespace, tablespace, database dir, etc. If those
	 * objects dropped after checkpoint collected persistent objects information, but before checkpoint
	 * record write to XLOG, then the standby replay would first drop the object based on mmxlog record,
	 * then recreated based on the checkpoint record. That will ends-up left behind the directories already
	 * dropped on the master, break the consistency between the master and the standby.
	 */

	getDtxCheckPointInfoAndLock(&dtxCheckPointInfo, &dtxCheckPointInfoSize);

	rdata[0].data = (char *) (&checkPoint);
	rdata[0].len = sizeof(checkPoint);
	rdata[0].buffer = InvalidBuffer;
	rdata[0].next = &(rdata[1]);

	rdata[1].data = (char *) dtxCheckPointInfo;
	rdata[1].len = dtxCheckPointInfoSize;
	rdata[1].buffer = InvalidBuffer;
	rdata[1].next = NULL;

	/*
	 * Have the master mirror sync code add filespace and tablespace
	 * meta data to keep the standby consistent. Safe to call on segments
	 * as this is a NOOP if we're not the master.
	 */
	READ_PERSISTENT_STATE_ORDERED_LOCK;
	mmxlog_append_checkpoint_data(rdata);

	prepared_transaction_agg_state *p = NULL;

	getTwoPhasePreparedTransactionData(&p, "CreateCheckPoint");
	elog(PersistentRecovery_DebugPrintLevel(), "CreateCheckPoint: prepared transactions = %d", p->count);
	rdata[5].data = (char*)p;
	rdata[5].buffer = InvalidBuffer;
	rdata[5].len = PREPARED_TRANSACTION_CHECKPOINT_BYTES(p->count);
	rdata[4].next = &(rdata[5]);
	rdata[5].next = NULL;

	if (Debug_persistent_recovery_print)
	{
		elog(PersistentRecovery_DebugPrintLevel(),
			"CreateCheckPoint: Regular checkpoint length = %u"
			", DTX checkpoint length %u (rdata[1].next is NULL %s)"
			", Master mirroring filespace length = %u (rdata[2].next is NULL %s)"
			", Master mirroring tablespace length = %u (rdata[3].next is NULL %s)"
			", Master mirroring database directory length = %u"
			", Prepared Transaction length = %u",
			rdata[0].len,
			rdata[1].len,
			(rdata[1].next == NULL ? "true" : "false"),
			rdata[2].len,
			(rdata[2].next == NULL ? "true" : "false"),
			rdata[3].len,
			(rdata[3].next == NULL ? "true" : "false"),
			rdata[4].len,
			rdata[5].len);
	}


	/*
	 * Need to save the oldest prepared transaction XLogRecPtr for use later.
	 * It is not sufficient to just save the pointer because we may remove the
	 * space after it is written in XLogInsert.
	 */
	XLogRecPtr *ptrd_oldest_ptr = NULL;
	XLogRecPtr ptrd_oldest;

	memset(&ptrd_oldest, 0, sizeof(ptrd_oldest));

	ptrd_oldest_ptr = getTwoPhaseOldestPreparedTransactionXLogRecPtr(&rdata[5]);

	if (Debug_persistent_recovery_print)
	{
		elog(PersistentRecovery_DebugPrintLevel(), "CreateCheckPoint: Oldest Prepared Record = %s",
				ptrd_oldest_ptr ? XLogLocationToString(ptrd_oldest_ptr) : "NULL");
	}


	if (ptrd_oldest_ptr != NULL)
		memcpy(&ptrd_oldest, ptrd_oldest_ptr, sizeof(ptrd_oldest));

	recptr = XLogInsert(RM_XLOG_ID,
			            shutdown ? XLOG_CHECKPOINT_SHUTDOWN : XLOG_CHECKPOINT_ONLINE,
			            rdata);

	READ_PERSISTENT_STATE_ORDERED_UNLOCK;

	if (Debug_persistent_recovery_print)
	{
		elog(PersistentRecovery_DebugPrintLevel(),
			 "CreateCheckPoint: Checkpoint location = %s, total length %u, data length %d",
			 XLogLocationToString(&recptr),
			 XLogLastInsertTotalLen(),
			 XLogLastInsertDataLen());
	}

	freeDtxCheckPointInfoAndUnlock(dtxCheckPointInfo, dtxCheckPointInfoSize, &recptr);

	XLogFlush(recptr);

	/*
	 * We now have ProcLastRecPtr = start of actual checkpoint record, recptr
	 * = end of actual checkpoint record.
	 */
	if (shutdown && !XLByteEQ(checkPoint.redo, ProcLastRecPtr))
		ereport(PANIC,
				(errmsg("concurrent transaction log activity while database system is shutting down")));

	/*
	 * Select point at which we can truncate the log, which we base on the
	 * prior checkpoint's earliest info or the oldest prepared transaction xlog record's info.
	 */
	if (ptrd_oldest_ptr != NULL && XLByteLE(ptrd_oldest, ControlFile->checkPointCopy.redo))
		XLByteToSeg(ptrd_oldest, _logId, _logSeg);
	else
		XLByteToSeg(ControlFile->checkPointCopy.redo, _logId, _logSeg);

	if (Debug_persistent_recovery_print)
	{
		elog(PersistentRecovery_DebugPrintLevel(),
			 "CreateCheckPoint: previous checkpoint's earliest info (copy redo location %s, previous checkpoint location %s)",
			 XLogLocationToString(&ControlFile->checkPointCopy.redo),
			 XLogLocationToString2(&ControlFile->prevCheckPoint));
	}

	/*
	 * Update the control file.
	 */
	LWLockAcquire(ControlFileLock, LW_EXCLUSIVE);
	if (shutdown)
	{
		/*
		 * Ugly fix to dis-allow changing pg_control state
		 * for standby promotion continuity
		 */
		if (ControlFile->state != DB_IN_STANDBY_PROMOTED
			&& ControlFile->state != DB_IN_STANDBY_NEW_TLI_SET)
			ControlFile->state = DB_SHUTDOWNED;
	}

	ControlFile->prevCheckPoint = ControlFile->checkPoint;
	ControlFile->checkPoint = ProcLastRecPtr;
	ControlFile->checkPointCopy = checkPoint;
	/* crash recovery should always recover to the end of WAL */
	MemSet(&ControlFile->minRecoveryPoint, 0, sizeof(XLogRecPtr));
	ControlFile->time = (pg_time_t) time(NULL);

	/*
	 * Save the last checkpoint position.
	 */
	XLogCtl->haveLastCheckpointLoc = true;
	XLogCtl->lastCheckpointLoc = ProcLastRecPtr;
	XLogCtl->lastCheckpointEndLoc = XactLastRecEnd;

	UpdateControlFile();
	LWLockRelease(ControlFileLock);

	/* Update shared-memory copy of checkpoint XID/epoch */
	{
		/* use volatile pointer to prevent code rearrangement */
		volatile XLogCtlData *xlogctl = XLogCtl;

		SpinLockAcquire(&xlogctl->info_lck);
		xlogctl->ckptXidEpoch = checkPoint.nextXidEpoch;
		xlogctl->ckptXid = checkPoint.nextXid;
		SpinLockRelease(&xlogctl->info_lck);
	}

	/*
	 * We are now done with critical updates; no need for system panic if we
	 * have trouble while fooling with old log segments.
	 */
	END_CRIT_SECTION();

	/*
	 * Let smgr do post-checkpoint cleanup (eg, deleting old files).
	 */
	smgrpostckpt();

	/*
	 * Delete old log files (those no longer needed even for previous
	 * checkpoint).
	 */
	if (gp_keep_all_xlog == false && (_logId || _logSeg))
	{
		GetXLogCleanUpTo(recptr, &_logId, &_logSeg);

		PrevLogSeg(_logId, _logSeg);
		RemoveOldXlogFiles(_logId, _logSeg, recptr);
	}

	/*
	 * Make more log segments if needed.  (Do this after deleting offline log
	 * segments, to avoid having peak disk space usage higher than necessary.)
	 */
	if (!shutdown)
		PreallocXlogFiles(recptr);

	/*
	 * Truncate pg_subtrans if possible.  We can throw away all data before
	 * the oldest XMIN of any running transaction.	No future transaction will
	 * attempt to reference any pg_subtrans entry older than that (see Asserts
	 * in subtrans.c).	During recovery, though, we mustn't do this because
	 * StartupSUBTRANS hasn't been called yet.
	 */
	if (!InRecovery)
		TruncateSUBTRANS(GetOldestXmin(true, false));

	if (Debug_persistent_recovery_print)
	{
		elog(PersistentRecovery_DebugPrintLevel(),
			 "CreateCheckPoint: checkpoint location %s, redo location %s",
			 XLogLocationToString(&ControlFile->checkPoint),
			 XLogLocationToString2(&checkPoint.redo));
	}

	/* All real work is done, but log before releasing lock. */
	if (log_checkpoints)
		LogCheckpointEnd();

	if (resync_to_sync_transition)
	{
		RequestXLogSwitch();

		FileRepResyncManager_ResyncFlatFiles();

		UpdateControlFile();

		LWLockRelease(MirroredLock);

		/* database is resumed */
		primaryMirrorSetIOSuspended(FALSE);
	}
	else
	{
		/*
		 * Normal case.
		 */
		MIRRORED_UNLOCK;
	}

	LWLockRelease(CheckpointLock);
}

/*
 * Flush all data in shared memory to disk, and fsync
 *
 * This is the common code shared between regular checkpoints and
 * recovery restartpoints.
 */
static void
CheckPointGuts(XLogRecPtr checkPointRedo, int flags)
{
	CheckPointCLOG();
	CheckPointSUBTRANS();
	CheckPointMultiXact();
	CheckPointChangeTracking();
	DistributedLog_CheckPoint();
	CheckPointBuffers(flags);	/* performs all required fsyncs */
	/* We deliberately delay 2PC checkpointing as long as possible */
	CheckPointTwoPhase(checkPointRedo);
}

static void
Checkpoint_RecoveryPass(XLogRecPtr checkPointRedo)
{
	CheckPointGuts(checkPointRedo, CHECKPOINT_IS_SHUTDOWN | CHECKPOINT_IMMEDIATE);
}

/*
 * Set a recovery restart point if appropriate
 *
 * This is similar to CreateCheckpoint, but is used during WAL recovery
 * to establish a point from which recovery can roll forward without
 * replaying the entire recovery log.  This function is called each time
 * a checkpoint record is read from XLOG; it must determine whether a
 * restartpoint is needed or not.
 */
static void
RecoveryRestartPoint(const CheckPoint *checkPoint)
{
//	int			elapsed_secs;
	int			rmid;
	uint32 _logId = 0;
	uint32 _logSeg = 0;

	/* use volatile pointer to prevent code rearrangement */
	volatile XLogCtlData *xlogctl = XLogCtl;

	/*
	 * Do nothing if the elapsed time since the last restartpoint is less than
	 * half of checkpoint_timeout.	(We use a value less than
	 * checkpoint_timeout so that variations in the timing of checkpoints on
	 * the master, or speed of transmission of WAL segments to a slave, won't
	 * make the slave skip a restartpoint once it's synced with the master.)
	 * Checking true elapsed time keeps us from doing restartpoints too often
	 * while rapidly scanning large amounts of WAL.
	 */

	// UNDONE: For now, turn this off!
//	elapsed_secs = (pg_time_t) time(NULL) - ControlFile->time;
//	if (elapsed_secs < CheckPointTimeout / 2)
//		return;

	/*
	 * Is it safe to checkpoint?  We must ask each of the resource managers
	 * whether they have any partial state information that might prevent a
	 * correct restart from this point.  If so, we skip this opportunity, but
	 * return at the next checkpoint record for another try.
	 */
	for (rmid = 0; rmid <= RM_MAX_ID; rmid++)
	{
		if (RmgrTable[rmid].rm_safe_restartpoint != NULL)
			if (!(RmgrTable[rmid].rm_safe_restartpoint()))
			{
				elog(DEBUG2, "RM %d not safe to record restart point at %X/%X",
					 rmid,
					 checkPoint->redo.xlogid,
					 checkPoint->redo.xrecoff);
				return;
			}
	}

	/* Update the shared RedoRecPtr */
	 SpinLockAcquire(&xlogctl->info_lck);
	 xlogctl->Insert.RedoRecPtr = checkPoint->redo;
	 SpinLockRelease(&xlogctl->info_lck);

	/*
	 * OK, force data out to disk
	 */
	CheckPointGuts(checkPoint->redo, CHECKPOINT_IMMEDIATE);

	if (IsStandbyMode())
	{
		/*
		 * Select point at which we can truncate the log, which we base on the
		 * prior checkpoint's earliest info.
		*/
		XLByteToSeg(ControlFile->checkPointCopy.redo, _logId, _logSeg);
	}

	/*
	 * Update pg_control so that any subsequent crash will restart from this
	 * checkpoint.	Note: ReadRecPtr gives the XLOG address of the checkpoint
	 * record itself.
	 */
	ControlFile->prevCheckPoint = ControlFile->checkPoint;
	ControlFile->checkPoint = ReadRecPtr;
	ControlFile->checkPointCopy = *checkPoint;
	ControlFile->time = (pg_time_t) time(NULL);

	/*
	 * Save the last checkpoint position.
	 */
	XLogCtl->haveLastCheckpointLoc = true;
	XLogCtl->lastCheckpointLoc = ReadRecPtr;
	XLogCtl->lastCheckpointEndLoc = EndRecPtr;

	UpdateControlFile();

	ereport((recoveryLogRestartpoints ? LOG : DEBUG2),
			(errmsg("recovery restart point at %X/%X",
					checkPoint->redo.xlogid, checkPoint->redo.xrecoff)));
	if (recoveryLastXTime)
		ereport((recoveryLogRestartpoints ? LOG : DEBUG2),
				(errmsg("last completed transaction was at log time %s",
						timestamptz_to_str(recoveryLastXTime))));
	elog((Debug_print_qd_mirroring ? LOG : DEBUG1), "RecoveryRestartPoint: checkpoint copy redo location %s, previous checkpoint location %s",
		 XLogLocationToString(&ControlFile->checkPointCopy.redo),
		 XLogLocationToString2(&ControlFile->prevCheckPoint));

	if (IsStandbyMode())
	{
		/*
		 * Delete offline log files (those no longer needed even for previous
		 * checkpoint).
		 */
		if (gp_keep_all_xlog == false && (_logId || _logSeg))
		{
			XLogRecPtr endptr;

			/* Get the current (or recent) end of xlog */
			endptr = GetStandbyFlushRecPtr(NULL);

			PrevLogSeg(_logId, _logSeg);
			RemoveOldXlogFiles(_logId, _logSeg, endptr);
		}
	}
}

/*
 * Write a NEXTOID log record
 */
void
XLogPutNextOid(Oid nextOid)
{
	XLogRecData rdata;

	rdata.data = (char *) (&nextOid);
	rdata.len = sizeof(Oid);
	rdata.buffer = InvalidBuffer;
	rdata.next = NULL;
	(void) XLogInsert(RM_XLOG_ID, XLOG_NEXTOID, &rdata);

	/*
	 * We need not flush the NEXTOID record immediately, because any of the
	 * just-allocated OIDs could only reach disk as part of a tuple insert or
	 * update that would have its own XLOG record that must follow the NEXTOID
	 * record.	Therefore, the standard buffer LSN interlock applied to those
	 * records will ensure no such OID reaches disk before the NEXTOID record
	 * does.
	 *
	 * Note, however, that the above statement only covers state "within" the
	 * database.  When we use a generated OID as a file or directory name, we
	 * are in a sense violating the basic WAL rule, because that filesystem
	 * change may reach disk before the NEXTOID WAL record does.  The impact
	 * of this is that if a database crash occurs immediately afterward, we
	 * might after restart re-generate the same OID and find that it conflicts
	 * with the leftover file or directory.  But since for safety's sake we
	 * always loop until finding a nonconflicting filename, this poses no real
	 * problem in practice. See pgsql-hackers discussion 27-Sep-2006.
	 */
}

/*
 * Write a NEXTRELFILENODE log record similar to XLogPutNextOid
 */
void
XLogPutNextRelfilenode(Oid nextRelfilenode)
{
	XLogRecData rdata;

	rdata.data = (char *) (&nextRelfilenode);
	rdata.len = sizeof(Oid);
	rdata.buffer = InvalidBuffer;
	rdata.next = NULL;
	(void) XLogInsert(RM_XLOG_ID, XLOG_NEXTRELFILENODE, &rdata);
}

/*
 * Write an XLOG SWITCH record.
 *
 * Here we just blindly issue an XLogInsert request for the record.
 * All the magic happens inside XLogInsert.
 *
 * The return value is either the end+1 address of the switch record,
 * or the end+1 address of the prior segment if we did not need to
 * write a switch record because we are already at segment start.
 */
XLogRecPtr
RequestXLogSwitch(void)
{
	XLogRecPtr	RecPtr;
	XLogRecData rdata;

	/* XLOG SWITCH, alone among xlog record types, has no data */
	rdata.buffer = InvalidBuffer;
	rdata.data = NULL;
	rdata.len = 0;
	rdata.next = NULL;

	RecPtr = XLogInsert(RM_XLOG_ID, XLOG_SWITCH, &rdata);

	return RecPtr;
}

/*
 * Write a backup block if needed when we are setting a hint. Note that
 * this may be called for a variety of page types, not just heaps.
 *
 * Callable while holding just share lock on the buffer content.
 *
 * We can't use the plain backup block mechanism since that relies on the
 * Buffer being exclusively locked. Since some modifications (setting LSN, hint
 * bits) are allowed in a sharelocked buffer that can lead to wal checksum
 * failures. So instead we copy the page and insert the copied data as normal
 * record data.
 *
 * We only need to do something if page has not yet been full page written in
 * this checkpoint round. The LSN of the inserted wal record is returned if we
 * had to write, InvalidXLogRecPtr otherwise.
 *
 * It is possible that multiple concurrent backends could attempt to write WAL
 * records. In that case, multiple copies of the same block would be recorded
 * in separate WAL records by different backends, though that is still OK from
 * a correctness perspective.
 *
 * Note that this only works for buffers that fit the standard page model,
 * i.e. those for which buffer_std == true
 */
XLogRecPtr
XLogSaveBufferForHint(Buffer buffer, Relation relation)
{
	XLogRecPtr recptr = InvalidXLogRecPtr;
	XLogRecPtr lsn;
	XLogRecData rdata[2];
	BkpBlockWithPT bkpbwithpt;

	/*
	 * Ensure no checkpoint can change our view of RedoRecPtr.
	 */
	Assert(MyProc->inCommit);

	/*
	 * Update RedoRecPtr so XLogCheckBuffer can make the right decision
	 */
	GetRedoRecPtr();

	/*
	 * Setup phony rdata element for use within XLogCheckBuffer only.
	 * We reuse and reset rdata for any actual WAL record insert.
	 */
	rdata[0].buffer = buffer;
	rdata[0].buffer_std = true;

	/*
	 * Check buffer while not holding an exclusive lock.
	 */
	if (XLogCheckBuffer(rdata, false, false, &lsn, &bkpbwithpt.bkpb))
	{
		char copied_buffer[BLCKSZ];
		char *origdata = (char *) BufferGetBlock(buffer);

		if (!RelationAllowedToGenerateXLogRecord(relation))
		{
			return recptr;
		}

		RelationGetPTInfo(relation, &bkpbwithpt.persistentTid, &bkpbwithpt.persistentSerialNum);
		
		/*
		 * Copy buffer so we don't have to worry about concurrent hint bit or
		 * lsn updates. We assume pd_lower/upper cannot be changed without an
		 * exclusive lock, so the contents bkp are not racy.
		 */
		memcpy(copied_buffer, origdata, bkpbwithpt.bkpb.hole_offset);
		memcpy(copied_buffer + bkpbwithpt.bkpb.hole_offset,
			   origdata + bkpbwithpt.bkpb.hole_offset + bkpbwithpt.bkpb.hole_length,
			   BLCKSZ - bkpbwithpt.bkpb.hole_offset - bkpbwithpt.bkpb.hole_length);

		/*
		 * Header for backup block.
		 */
		rdata[0].data = (char *) &bkpbwithpt;
		rdata[0].len = sizeof(BkpBlockWithPT);
		rdata[0].buffer = InvalidBuffer;
		rdata[0].next = &(rdata[1]);

		/*
		 * Save copy of the buffer.
		 */
		rdata[1].data = copied_buffer;
		rdata[1].len = BLCKSZ - bkpbwithpt.bkpb.hole_length;
		rdata[1].buffer = InvalidBuffer;
		rdata[1].next = NULL;

		recptr = XLogInsert(RM_XLOG_ID, XLOG_HINT, rdata);
	}

	return recptr;
}

/*
 * XLOG resource manager's routines
 *
 * Definitions of info values are in include/catalog/pg_control.h, though
 * not all records types are related to control file processing.
 */
void
xlog_redo(XLogRecPtr beginLoc __attribute__((unused)), XLogRecPtr lsn __attribute__((unused)), XLogRecord *record)
{
	uint8		info = record->xl_info & ~XLR_INFO_MASK;

	/* Backup blocks are not used by XLOG rmgr */
	Assert(!(record->xl_info & XLR_BKP_BLOCK_MASK));

	if (info == XLOG_NEXTOID)
	{
		Oid			nextOid;

		/*
		 * We used to try to take the maximum of ShmemVariableCache->nextOid
		 * and the recorded nextOid, but that fails if the OID counter wraps
		 * around.  Since no OID allocation should be happening during replay
		 * anyway, better to just believe the record exactly.
		 */
		memcpy(&nextOid, XLogRecGetData(record), sizeof(Oid));
		ShmemVariableCache->nextOid = nextOid;
		ShmemVariableCache->oidCount = 0;
	}
	if (info == XLOG_NEXTRELFILENODE)
	{
		Oid			nextRelfilenode;

		memcpy(&nextRelfilenode, XLogRecGetData(record), sizeof(Oid));
		ShmemVariableCache->nextRelfilenode = nextRelfilenode;
		ShmemVariableCache->relfilenodeCount = 0;
	}
	else if (info == XLOG_CHECKPOINT_SHUTDOWN)
	{
		CheckPoint	checkPoint;

		memcpy(&checkPoint, XLogRecGetData(record), sizeof(CheckPoint));
		/* In a SHUTDOWN checkpoint, believe the counters exactly */
		ShmemVariableCache->nextXid = checkPoint.nextXid;
		ShmemVariableCache->nextOid = checkPoint.nextOid;
		ShmemVariableCache->oidCount = 0;
		ShmemVariableCache->nextRelfilenode = checkPoint.nextRelfilenode;
		ShmemVariableCache->relfilenodeCount = 0;
		MultiXactSetNextMXact(checkPoint.nextMulti,
							  checkPoint.nextMultiOffset);

		/*
		 * If we see a shutdown checkpoint while waiting for an end-of-backup
		 * record, the backup was canceled and the end-of-backup record will
		 * never arrive.
		 */
		if (StandbyMode &&
			!XLogRecPtrIsInvalid(ControlFile->backupStartPoint))
			ereport(PANIC,
			(errmsg("online backup was canceled, recovery cannot continue")));

		/* ControlFile->checkPointCopy always tracks the latest ckpt XID */
		ControlFile->checkPointCopy.nextXidEpoch = checkPoint.nextXidEpoch;
		ControlFile->checkPointCopy.nextXid = checkPoint.nextXid;

		/* Update shared-memory copy of checkpoint XID/epoch */
		 {
			 /* use volatile pointer to prevent code rearrangement */
			 volatile XLogCtlData *xlogctl = XLogCtl;

			 SpinLockAcquire(&xlogctl->info_lck);
			 xlogctl->ckptXidEpoch = checkPoint.nextXidEpoch;
			 xlogctl->ckptXid = checkPoint.nextXid;
			 SpinLockRelease(&xlogctl->info_lck);
		 }

		/*
		 * TLI may change in a shutdown checkpoint, but it shouldn't decrease
		 */
		if (checkPoint.ThisTimeLineID != ThisTimeLineID)
		{
			if (checkPoint.ThisTimeLineID < ThisTimeLineID ||
				!list_member_int(expectedTLIs,
								 (int) checkPoint.ThisTimeLineID))
				ereport(PANIC,
						(errmsg("unexpected timeline ID %u (after %u) in checkpoint record",
								checkPoint.ThisTimeLineID, ThisTimeLineID)));
			/* Following WAL records should be run with new TLI */
			ThisTimeLineID = checkPoint.ThisTimeLineID;
		}

		RecoveryRestartPoint(&checkPoint);
	}
	else if (info == XLOG_CHECKPOINT_ONLINE)
	{
		CheckPoint	checkPoint;

		memcpy(&checkPoint, XLogRecGetData(record), sizeof(CheckPoint));
		/* In an ONLINE checkpoint, treat the XID counter as a minimum */
		if (TransactionIdPrecedes(ShmemVariableCache->nextXid,
								  checkPoint.nextXid))
			ShmemVariableCache->nextXid = checkPoint.nextXid;
		/* ... but still treat OID counter as exact */
		ShmemVariableCache->nextOid = checkPoint.nextOid;
		ShmemVariableCache->oidCount = 0;
		ShmemVariableCache->nextRelfilenode = checkPoint.nextRelfilenode;
		ShmemVariableCache->relfilenodeCount = 0;
		MultiXactAdvanceNextMXact(checkPoint.nextMulti,
								  checkPoint.nextMultiOffset);

		/* ControlFile->checkPointCopy always tracks the latest ckpt XID */
		ControlFile->checkPointCopy.nextXidEpoch = checkPoint.nextXidEpoch;
		ControlFile->checkPointCopy.nextXid = checkPoint.nextXid;

		/* Update shared-memory copy of checkpoint XID/epoch */
		 {
			 /* use volatile pointer to prevent code rearrangement */
			 volatile XLogCtlData *xlogctl = XLogCtl;

			 SpinLockAcquire(&xlogctl->info_lck);
			 xlogctl->ckptXidEpoch = checkPoint.nextXidEpoch;
			 xlogctl->ckptXid = checkPoint.nextXid;
			 SpinLockRelease(&xlogctl->info_lck);
		 }

		/* TLI should not change in an on-line checkpoint */
		if (checkPoint.ThisTimeLineID != ThisTimeLineID)
			ereport(PANIC,
					(errmsg("unexpected timeline ID %u (should be %u) in checkpoint record",
							checkPoint.ThisTimeLineID, ThisTimeLineID)));

		RecoveryRestartPoint(&checkPoint);
	}
	else if (info == XLOG_NOOP)
	{
		/* nothing to do here */
	}
	else if (info == XLOG_SWITCH)
	{
		/* nothing to do here */
	}
	else if (info == XLOG_HINT)
	{
		char *data;
		BkpBlockWithPT bkpbwithpt;

		/*
		 * Hint bit records contain a backup block stored "inline" in the normal
		 * data since the locking when writing hint records isn't sufficient to
		 * use the normal backup block mechanism, which assumes exclusive lock
		 * on the buffer supplied.
		 *
		 * Since the only change in these backup block are hint bits, there are
		 * no recovery conflicts generated.
		 *
		 * This also means there is no corresponding API call for this,
		 * so an smgr implementation has no need to implement anything.
		 * Which means nothing is needed in md.c etc
		 */
		data = XLogRecGetData(record);
		memcpy(&bkpbwithpt, data, sizeof(BkpBlockWithPT));
		data += sizeof(BkpBlockWithPT);

		RestoreBackupBlockContents(lsn, bkpbwithpt.bkpb, data, false, false);
	}
	else if (info == XLOG_BACKUP_END)
	{
		XLogRecPtr	startpoint;

		memcpy(&startpoint, XLogRecGetData(record), sizeof(startpoint));

		if (XLByteEQ(ControlFile->backupStartPoint, startpoint))
		{
			/*
			 * We have reached the end of base backup, the point where
			 * pg_stop_backup() was done.
			 * Reset backupStartPoint, and update minRecoveryPoint to make
			 * sure we don't allow starting up at an earlier point even if
			 * recovery is stopped and restarted soon after this.
			 */
			elog(DEBUG1, "end of backup reached");

			LWLockAcquire(ControlFileLock, LW_EXCLUSIVE);

			if (XLByteLT(ControlFile->minRecoveryPoint, lsn))
				ControlFile->minRecoveryPoint = lsn;
			MemSet(&ControlFile->backupStartPoint, 0, sizeof(XLogRecPtr));
			ControlFile->backupEndRequired = false;
			UpdateControlFile();

			LWLockRelease(ControlFileLock);
		}
	}
}

void
xlog_desc(StringInfo buf, XLogRecPtr beginLoc, XLogRecord *record)
{
	uint8		info = record->xl_info & ~XLR_INFO_MASK;
	char		*rec = XLogRecGetData(record);

	if (info == XLOG_CHECKPOINT_SHUTDOWN ||
		info == XLOG_CHECKPOINT_ONLINE)
	{
		CheckPoint *checkpoint = (CheckPoint *) rec;

		CheckpointExtendedRecord ckptExtended;

		appendStringInfo(buf, "checkpoint: redo %X/%X; "
						 "tli %u; xid %u/%u; oid %u; relfilenode %u; multi %u; offset %u; %s",
						 checkpoint->redo.xlogid, checkpoint->redo.xrecoff,
						 checkpoint->ThisTimeLineID,
						 checkpoint->nextXidEpoch, checkpoint->nextXid,
						 checkpoint->nextOid,
						 checkpoint->nextRelfilenode,
						 checkpoint->nextMulti,
						 checkpoint->nextMultiOffset,
				 (info == XLOG_CHECKPOINT_SHUTDOWN) ? "shutdown" : "online");

		UnpackCheckPointRecord(record, &ckptExtended);

		if (ckptExtended.dtxCheckpointLen > 0)
		{
			appendStringInfo(buf,
				 ", checkpoint record data length = %u, DTX committed count %d, DTX data length %u, Master Mirroring information length %u",
							 record->xl_len,
							 ckptExtended.dtxCheckpoint->committedCount,
							 ckptExtended.dtxCheckpointLen,
							 ckptExtended.masterMirroringCheckpointLen);
			if (ckptExtended.ptas != NULL)
				appendStringInfo(buf,
								 ", prepared transaction agg state count = %d",
								 ckptExtended.ptas->count);

			if (ckptExtended.masterMirroringCheckpointLen > 0)
			{
				appendStringInfo(buf,
								 ", master mirroring information: %d filespaces, %d tablespaces, %d databases",
								 ckptExtended.masterMirroringCheckpoint.fspc->count,
								 ckptExtended.masterMirroringCheckpoint.tspc->count,
								 ckptExtended.masterMirroringCheckpoint.dbdir->count);
			}
		}
	}
	else if (info == XLOG_NOOP)
	{
		appendStringInfo(buf, "xlog no-op");
	}
	else if (info == XLOG_NEXTOID)
	{
		Oid			nextOid;

		memcpy(&nextOid, rec, sizeof(Oid));
		appendStringInfo(buf, "nextOid: %u", nextOid);
	}
	else if (info == XLOG_HINT)
	{
		BkpBlockWithPT *bkpwithpt = (BkpBlockWithPT *) rec;
		appendStringInfo(buf, "page hint: %u/%u/%u block %u",
						 bkpwithpt->bkpb.node.spcNode,
						 bkpwithpt->bkpb.node.dbNode,
						 bkpwithpt->bkpb.node.relNode,
						 bkpwithpt->bkpb.block);
	}
	else if (info == XLOG_NEXTRELFILENODE)
	{
		Oid			nextRelfilenode;

		memcpy(&nextRelfilenode, rec, sizeof(Oid));
		appendStringInfo(buf, "nextRelfilenode: %u", nextRelfilenode);
	}
	else if (info == XLOG_SWITCH)
	{
		appendStringInfo(buf, "xlog switch");
	}
	else
		appendStringInfo(buf, "UNKNOWN");
}

static void
xlog_outrec(StringInfo buf, XLogRecord *record)
{
	int			i;

	appendStringInfo(buf, "prev %X/%X; xid %u",
					 record->xl_prev.xlogid, record->xl_prev.xrecoff,
					 record->xl_xid);

	for (i = 0; i < XLR_MAX_BKP_BLOCKS; i++)
	{
		if (record->xl_info & XLR_SET_BKP_BLOCK(i))
			appendStringInfo(buf, "; bkpb%d", i + 1);
	}

	appendStringInfo(buf, ": %s", RmgrTable[record->xl_rmid].rm_name);
}


/*
 * Return the (possible) sync flag used for opening a file, depending on the
 * value of the GUC wal_sync_method.
 */
static int
get_sync_bit(int method)
{
	/* If fsync is disabled, never open in sync mode */
	if (!enableFsync)
		return 0;

	/*
	 * walreceiver process receives xlog data from walsender process.
	 * It needs to write the xlog data as soon as it receives and the amount it receives.
	 * As the amount of data received by it to write cannot be guaranteed to be
	 * OS/FS block size aligned, should never use O_DIRECT for the same.
	 * Also, as code is not expecting O_DIRECT to be used for xlog writes on walreceiver,
	 * the buffer pointer to perform xlog writes is not made usre to be OS/FS blocks size aligned.
	 */
	if (MyAuxProcType == WalReceiverProcess)
		return 0;

	switch (method)
	{
		/*
		 * enum values for all sync options are defined even if they are not
		 * supported on the current platform.  But if not, they are not
		 * included in the enum option array, and therefore will never be seen
		 * here.
		 */
		case SYNC_METHOD_FSYNC:
		case SYNC_METHOD_FSYNC_WRITETHROUGH:
		case SYNC_METHOD_FDATASYNC:
			return 0;
#ifdef OPEN_SYNC_FLAG
		case SYNC_METHOD_OPEN:
			return OPEN_SYNC_FLAG;
#endif
#ifdef OPEN_DATASYNC_FLAG
		case SYNC_METHOD_OPEN_DSYNC:
			return OPEN_DATASYNC_FLAG;
#endif
		default:
			/* can't happen (unless we are out of sync with option array) */
			elog(ERROR, "unrecognized wal_sync_method: %d", method);
			return 0; /* silence warning */
	}
}

/*
 * GUC support
 */
bool
assign_xlog_sync_method(int new_sync_method, bool doit, GucSource source pg_attribute_unused() )
{
	if (!doit)
		return true;

	if (sync_method != new_sync_method)
	{
		/*
		 * To ensure that no blocks escape unsynced, force an fsync on the
		 * currently open log segment (if any).  Also, if the open flag is
		 * changing, close the log file so it will be reopened (with new flag
		 * bit) at next use.
		 */
		if (MirroredFlatFile_IsActive(&mirroredLogFileOpen))
		{
			if (MirroredFlatFile_Flush(
								&mirroredLogFileOpen,
								/* suppressError */ true))
				ereport(PANIC,
						(errcode_for_file_access(),
						 errmsg("could not fsync log file %u, segment %u: %m",
								openLogId, openLogSeg)));
			if (get_sync_bit(sync_method) != get_sync_bit(new_sync_method))
				XLogFileClose();
		}
	}

	return true;
}

/*
 * Issue appropriate kind of fsync (if any) for an XLOG output file.
 *
 * 'fd' is a file descriptor for the XLOG file to be fsync'd.
 * 'log' and 'seg' are for error reporting purposes.
 */
void
issue_xlog_fsync(int fd, uint32 log, uint32 seg)
{
	switch (sync_method)
	{
		case SYNC_METHOD_FSYNC:
			if (pg_fsync_no_writethrough(fd) != 0)
				ereport(PANIC,
						(errcode_for_file_access(),
						 errmsg("could not fsync log file %u, segment %u: %m",
								log, seg)));
			break;
#ifdef HAVE_FSYNC_WRITETHROUGH
		case SYNC_METHOD_FSYNC_WRITETHROUGH:
			if (pg_fsync_writethrough(fd) != 0)
				ereport(PANIC,
						(errcode_for_file_access(),
						 errmsg("could not fsync write-through log file %u, segment %u: %m",
								log, seg)));
			break;
#endif
#ifdef HAVE_FDATASYNC
		case SYNC_METHOD_FDATASYNC:
			if (pg_fdatasync(fd) != 0)
				ereport(PANIC,
						(errcode_for_file_access(),
					errmsg("could not fdatasync log file %u, segment %u: %m",
						   log, seg)));
			break;
#endif
		case SYNC_METHOD_OPEN:
//		case SYNC_METHOD_OPEN_DSYNC:
			/* write synced it already */
			break;
		default:
			elog(PANIC, "unrecognized wal_sync_method: %d", sync_method);
			break;
	}
}

/*
 * do_pg_start_backup is the workhorse of the user-visible pg_start_backup()
 * function. It creates the necessary starting checkpoint and constructs the
 * backup label file.
 *
 * There are two kind of backups: exclusive and non-exclusive. An exclusive
 * backup is started with pg_start_backup(), and there can be only one active
 * at a time. The backup label file of an exclusive backup is written to
 * $PGDATA/backup_label, and it is removed by pg_stop_backup().
 *
 * A non-exclusive backup is used for the streaming base backups (see
 * src/backend/replication/basebackup.c). The difference to exclusive backups
 * is that the backup label file is not written to disk. Instead, its would-be
 * contents are returned in *labelfile, and the caller is responsible for
 * including it in the backup archive as 'backup_label'. There can be many
 * non-exclusive backups active at the same time, and they don't conflict
 * with an exclusive backup either.
 *
 * Every successfully started non-exclusive backup must be stopped by calling
 * do_pg_stop_backup() or do_pg_abort_backup().
 */
XLogRecPtr
do_pg_start_backup(const char *backupidstr, bool fast, char **labelfile)
{
	bool		exclusive = (labelfile == NULL);
	bool		backup_started_in_recovery = false;
	XLogRecPtr	checkpointloc;
	XLogRecPtr	startpoint;
	pg_time_t	stamp_time;
	char		strfbuf[128];
	char		xlogfilename[MAXFNAMELEN];
	uint32		_logId;
	uint32		_logSeg;
	struct stat stat_buf;
	FILE	   *fp;
	StringInfoData labelfbuf;

	/* base backup in recovery mode not currently supported */
	backup_started_in_recovery = false;

	if (!superuser())
		ereport(ERROR,
				(errcode(ERRCODE_INSUFFICIENT_PRIVILEGE),
		   errmsg("must be superuser or replication role to run a backup")));

	if (strlen(backupidstr) > MAXPGPATH)
		ereport(ERROR,
				(errcode(ERRCODE_INVALID_PARAMETER_VALUE),
				 errmsg("backup label too long (max %d bytes)",
						MAXPGPATH)));

	/*
	 * Mark backup active in shared memory.  We must do full-page WAL writes
	 * during an on-line backup even if not doing so at other times, because
	 * it's quite possible for the backup dump to obtain a "torn" (partially
	 * written) copy of a database page if it reads the page concurrently with
	 * our write to the same page.	This can be fixed as long as the first
	 * write to the page in the WAL sequence is a full-page write. Hence, we
	 * turn on forcePageWrites and then force a CHECKPOINT, to ensure there
	 * are no dirty pages in shared memory that might get dumped while the
	 * backup is in progress without having a corresponding WAL record.  (Once
	 * the backup is complete, we need not force full-page writes anymore,
	 * since we expect that any pages not modified during the backup interval
	 * must have been correctly captured by the backup.)
	 *
	 * Note that forcePageWrites has no effect during an online backup from
	 * the standby.
	 *
	 * We must hold WALInsertLock to change the value of forcePageWrites, to
	 * ensure adequate interlocking against XLogInsert().
	 */
	LWLockAcquire(WALInsertLock, LW_EXCLUSIVE);
	if (exclusive)
	{
		if (XLogCtl->Insert.exclusiveBackup)
		{
			LWLockRelease(WALInsertLock);
			ereport(ERROR,
					(errcode(ERRCODE_OBJECT_NOT_IN_PREREQUISITE_STATE),
					 errmsg("a backup is already in progress"),
					 errhint("Run pg_stop_backup() and try again.")));
		}
		XLogCtl->Insert.exclusiveBackup = true;
	}
	else
		XLogCtl->Insert.nonExclusiveBackups++;
	XLogCtl->Insert.forcePageWrites = true;
	LWLockRelease(WALInsertLock);

	/* Ensure we release forcePageWrites if fail below */
	PG_ENSURE_ERROR_CLEANUP(pg_start_backup_callback, (Datum) BoolGetDatum(exclusive));
	{
		bool		gotUniqueStartpoint = false;

		/*
		 * Force an XLOG file switch before the checkpoint, to ensure that the
		 * WAL segment the checkpoint is written to doesn't contain pages with
		 * old timeline IDs.  That would otherwise happen if you called
		 * pg_start_backup() right after restoring from a PITR archive: the
		 * first WAL segment containing the startup checkpoint has pages in
		 * the beginning with the old timeline ID.	That can cause trouble at
		 * recovery: we won't have a history file covering the old timeline if
		 * pg_xlog directory was not included in the base backup and the WAL
		 * archive was cleared too before starting the backup.
		 *
		 * This also ensures that we have emitted a WAL page header that has
		 * XLP_BKP_REMOVABLE off before we emit the checkpoint record.
		 * Therefore, if a WAL archiver (such as pglesslog) is trying to
		 * compress out removable backup blocks, it won't remove any that
		 * occur after this point.
		 *
		 * During recovery, we skip forcing XLOG file switch, which means that
		 * the backup taken during recovery is not available for the special
		 * recovery case described above.
		 */
		if (!backup_started_in_recovery)
			RequestXLogSwitch();

		do
		{
			/*
			 * Force a CHECKPOINT.	Aside from being necessary to prevent torn
			 * page problems, this guarantees that two successive backup runs
			 * will have different checkpoint positions and hence different
			 * history file names, even if nothing happened in between.
			 *
			 * During recovery, establish a restartpoint if possible. We use
			 * the last restartpoint as the backup starting checkpoint. This
			 * means that two successive backup runs can have same checkpoint
			 * positions.
			 *
			 * Since the fact that we are executing do_pg_start_backup()
			 * during recovery means that checkpointer is running, we can use
			 * RequestCheckpoint() to establish a restartpoint.
			 *
			 * We use CHECKPOINT_IMMEDIATE only if requested by user (via
			 * passing fast = true).  Otherwise this can take awhile.
			 */
			RequestCheckpoint(CHECKPOINT_FORCE | CHECKPOINT_WAIT |
							  (fast ? CHECKPOINT_IMMEDIATE : 0));

			/*
			 * Now we need to fetch the checkpoint record location, and also
			 * its REDO pointer.  The oldest point in WAL that would be needed
			 * to restore starting from the checkpoint is precisely the REDO
			 * pointer.
			 */
			LWLockAcquire(ControlFileLock, LW_SHARED);
			checkpointloc = ControlFile->checkPoint;
			startpoint = ControlFile->checkPointCopy.redo;
			LWLockRelease(ControlFileLock);

			/*
			 * If two base backups are started at the same time (in WAL sender
			 * processes), we need to make sure that they use different
			 * checkpoints as starting locations, because we use the starting
			 * WAL location as a unique identifier for the base backup in the
			 * end-of-backup WAL record and when we write the backup history
			 * file. Perhaps it would be better generate a separate unique ID
			 * for each backup instead of forcing another checkpoint, but
			 * taking a checkpoint right after another is not that expensive
			 * either because only few buffers have been dirtied yet.
			 */
			LWLockAcquire(WALInsertLock, LW_SHARED);
			if (XLByteLT(XLogCtl->Insert.lastBackupStart, startpoint))
			{
				XLogCtl->Insert.lastBackupStart = startpoint;
				gotUniqueStartpoint = true;
			}
			LWLockRelease(WALInsertLock);
		} while (!gotUniqueStartpoint);

		XLByteToSeg(startpoint, _logId, _logSeg);
		XLogFileName(xlogfilename, ThisTimeLineID, _logId, _logSeg);

		/*
		 * Construct backup label file
		 */
		initStringInfo(&labelfbuf);

		/* Use the log timezone here, not the session timezone */
		stamp_time = (pg_time_t) time(NULL);
		pg_strftime(strfbuf, sizeof(strfbuf),
					"%Y-%m-%d %H:%M:%S %Z",
					pg_localtime(&stamp_time, log_timezone));
		appendStringInfo(&labelfbuf, "START WAL LOCATION: %X/%X (file %s)\n",
						 startpoint.xlogid, startpoint.xrecoff, xlogfilename);
		appendStringInfo(&labelfbuf, "CHECKPOINT LOCATION: %X/%X\n",
						 checkpointloc.xlogid, checkpointloc.xrecoff);
		appendStringInfo(&labelfbuf, "BACKUP METHOD: %s\n",
						 exclusive ? "pg_start_backup" : "streamed");
		appendStringInfo(&labelfbuf, "BACKUP FROM: %s\n",
						 backup_started_in_recovery ? "standby" : "master");
		appendStringInfo(&labelfbuf, "START TIME: %s\n", strfbuf);
		appendStringInfo(&labelfbuf, "LABEL: %s\n", backupidstr);

		elogif(debug_basebackup, LOG, "basebackup label file --\n%s", labelfbuf.data);

		/*
		 * Okay, write the file, or return its contents to caller.
		 */
		if (exclusive)
		{
			/*
			 * Check for existing backup label --- implies a backup is already
			 * running.  (XXX given that we checked exclusiveBackup above,
			 * maybe it would be OK to just unlink any such label file?)
			 */
			if (stat(BACKUP_LABEL_FILE, &stat_buf) != 0)
			{
				if (errno != ENOENT)
					ereport(ERROR,
							(errcode_for_file_access(),
							 errmsg("could not stat file \"%s\": %m",
									BACKUP_LABEL_FILE)));
			}
			else
				ereport(ERROR,
						(errcode(ERRCODE_OBJECT_NOT_IN_PREREQUISITE_STATE),
						 errmsg("a backup is already in progress"),
						 errhint("If you're sure there is no backup in progress, remove file \"%s\" and try again.",
								 BACKUP_LABEL_FILE)));

			fp = AllocateFile(BACKUP_LABEL_FILE, "w");

			if (!fp)
				ereport(ERROR,
						(errcode_for_file_access(),
						 errmsg("could not create file \"%s\": %m",
								BACKUP_LABEL_FILE)));
			if (fwrite(labelfbuf.data, labelfbuf.len, 1, fp) != 1 ||
				fflush(fp) != 0 ||
				pg_fsync(fileno(fp)) != 0 ||
				ferror(fp) ||
				FreeFile(fp))
				ereport(ERROR,
						(errcode_for_file_access(),
						 errmsg("could not write file \"%s\": %m",
								BACKUP_LABEL_FILE)));
			pfree(labelfbuf.data);
		}
		else
			*labelfile = labelfbuf.data;
	}
	PG_END_ENSURE_ERROR_CLEANUP(pg_start_backup_callback, (Datum) BoolGetDatum(exclusive));

	/*
	 * We're done.  As a convenience, return the starting WAL location.
	 */
	return startpoint;
}

/* Error cleanup callback for pg_start_backup */
static void
pg_start_backup_callback(int code, Datum arg)
{
	bool		exclusive = DatumGetBool(arg);

	/* Update backup counters and forcePageWrites on failure */
	LWLockAcquire(WALInsertLock, LW_EXCLUSIVE);
	if (exclusive)
	{
		Assert(XLogCtl->Insert.exclusiveBackup);
		XLogCtl->Insert.exclusiveBackup = false;
	}
	else
	{
		Assert(XLogCtl->Insert.nonExclusiveBackups > 0);
		XLogCtl->Insert.nonExclusiveBackups--;
	}

	if (!XLogCtl->Insert.exclusiveBackup &&
		XLogCtl->Insert.nonExclusiveBackups == 0)
	{
		XLogCtl->Insert.forcePageWrites = false;
	}
	LWLockRelease(WALInsertLock);
}

/*
 * do_pg_stop_backup is the workhorse of the user-visible pg_stop_backup()
 * function.

 * If labelfile is NULL, this stops an exclusive backup. Otherwise this stops
 * the non-exclusive backup specified by 'labelfile'.
 */
XLogRecPtr
do_pg_stop_backup(char *labelfile)
{
	bool		exclusive = (labelfile == NULL);
	bool		backup_started_in_recovery = false;
	XLogRecPtr	startpoint;
	XLogRecPtr	stoppoint;
	XLogRecData rdata;
	pg_time_t	stamp_time;
	char		strfbuf[128];
	char		histfilepath[MAXPGPATH];
	char		startxlogfilename[MAXFNAMELEN];
	char		stopxlogfilename[MAXFNAMELEN];
	char		backupfrom[20];
	uint32		_logId;
	uint32		_logSeg;
	FILE	   *lfp;
	FILE	   *fp;
	char		ch;
	int			seconds_before_warning;
	int			waits = 0;
	char	   *remaining;
	char	   *ptr;

	/* Currently backup during recovery not supported */
	backup_started_in_recovery = false;

	if (!superuser())
		ereport(ERROR,
				(errcode(ERRCODE_INSUFFICIENT_PRIVILEGE),
		 (errmsg("must be superuser or replication role to run a backup"))));

	/*
	 * OK to update backup counters and forcePageWrites
	 */
	LWLockAcquire(WALInsertLock, LW_EXCLUSIVE);
	if (exclusive)
		XLogCtl->Insert.exclusiveBackup = false;
	else
	{
		/*
		 * The user-visible pg_start/stop_backup() functions that operate on
		 * exclusive backups can be called at any time, but for non-exclusive
		 * backups, it is expected that each do_pg_start_backup() call is
		 * matched by exactly one do_pg_stop_backup() call.
		 */
		Assert(XLogCtl->Insert.nonExclusiveBackups > 0);
		XLogCtl->Insert.nonExclusiveBackups--;
	}

	if (!XLogCtl->Insert.exclusiveBackup &&
		XLogCtl->Insert.nonExclusiveBackups == 0)
	{
		XLogCtl->Insert.forcePageWrites = false;
	}
	LWLockRelease(WALInsertLock);

	if (exclusive)
	{
		/*
		 * Read the existing label file into memory.
		 */
		struct stat statbuf;
		int			r;

		if (stat(BACKUP_LABEL_FILE, &statbuf))
		{
			if (errno != ENOENT)
				ereport(ERROR,
						(errcode_for_file_access(),
						 errmsg("could not stat file \"%s\": %m",
								BACKUP_LABEL_FILE)));
			ereport(ERROR,
					(errcode(ERRCODE_OBJECT_NOT_IN_PREREQUISITE_STATE),
					 errmsg("a backup is not in progress")));
		}

		lfp = AllocateFile(BACKUP_LABEL_FILE, "r");
		if (!lfp)
		{
			ereport(ERROR,
					(errcode_for_file_access(),
					 errmsg("could not read file \"%s\": %m",
							BACKUP_LABEL_FILE)));
		}
		labelfile = palloc(statbuf.st_size + 1);
		r = fread(labelfile, statbuf.st_size, 1, lfp);
		labelfile[statbuf.st_size] = '\0';

		/*
		 * Close and remove the backup label file
		 */
		if (r != 1 || ferror(lfp) || FreeFile(lfp))
			ereport(ERROR,
					(errcode_for_file_access(),
					 errmsg("could not read file \"%s\": %m",
							BACKUP_LABEL_FILE)));
		if (unlink(BACKUP_LABEL_FILE) != 0)
			ereport(ERROR,
					(errcode_for_file_access(),
					 errmsg("could not remove file \"%s\": %m",
							BACKUP_LABEL_FILE)));
	}

	/*
	 * Read and parse the START WAL LOCATION line (this code is pretty crude,
	 * but we are not expecting any variability in the file format).
	 */
	if (sscanf(labelfile, "START WAL LOCATION: %X/%X (file %24s)%c",
			   &startpoint.xlogid, &startpoint.xrecoff, startxlogfilename,
			   &ch) != 4 || ch != '\n')
		ereport(ERROR,
				(errcode(ERRCODE_OBJECT_NOT_IN_PREREQUISITE_STATE),
				 errmsg("invalid data in file \"%s\"", BACKUP_LABEL_FILE)));
	remaining = strchr(labelfile, '\n') + 1;	/* %n is not portable enough */

	/*
	 * Parse the BACKUP FROM line. If we are taking an online backup from the
	 * standby, we confirm that the standby has not been promoted during the
	 * backup.
	 */
	ptr = strstr(remaining, "BACKUP FROM:");
	if (!ptr || sscanf(ptr, "BACKUP FROM: %19s\n", backupfrom) != 1)
		ereport(ERROR,
				(errcode(ERRCODE_OBJECT_NOT_IN_PREREQUISITE_STATE),
				 errmsg("invalid data in file \"%s\"", BACKUP_LABEL_FILE)));
	if (strcmp(backupfrom, "standby") == 0 && !backup_started_in_recovery)
		ereport(ERROR,
				(errcode(ERRCODE_OBJECT_NOT_IN_PREREQUISITE_STATE),
				 errmsg("the standby was promoted during online backup"),
				 errhint("This means that the backup being taken is corrupt "
						 "and should not be used. "
						 "Try taking another online backup.")));

	/*
	 * Write the backup-end xlog record
	 */
	rdata.data = (char *) (&startpoint);
	rdata.len = sizeof(startpoint);
	rdata.buffer = InvalidBuffer;
	rdata.next = NULL;
	stoppoint = XLogInsert(RM_XLOG_ID, XLOG_BACKUP_END, &rdata);

	elog(LOG, "Basebackup stop point is at %X/%X.",
			   stoppoint.xlogid, stoppoint.xrecoff);

	/*
	 * Force a switch to a new xlog segment file, so that the backup is valid
	 * as soon as archiver moves out the current segment file.
	 */
	RequestXLogSwitch();

	XLByteToPrevSeg(stoppoint, _logId, _logSeg);
	XLogFileName(stopxlogfilename, ThisTimeLineID, _logId, _logSeg);

	/* Use the log timezone here, not the session timezone */
	stamp_time = (pg_time_t) time(NULL);
	pg_strftime(strfbuf, sizeof(strfbuf),
				"%Y-%m-%d %H:%M:%S %Z",
				pg_localtime(&stamp_time, log_timezone));

	/*
	 * Write the backup history file
	 */
	XLByteToSeg(startpoint, _logId, _logSeg);
	BackupHistoryFilePath(histfilepath, ThisTimeLineID, _logId, _logSeg,
						  startpoint.xrecoff % XLogSegSize);
	fp = AllocateFile(histfilepath, "w");
	if (!fp)
		ereport(ERROR,
				(errcode_for_file_access(),
				 errmsg("could not create file \"%s\": %m",
						histfilepath)));
	fprintf(fp, "START WAL LOCATION: %X/%X (file %s)\n",
			startpoint.xlogid, startpoint.xrecoff, startxlogfilename);
	fprintf(fp, "STOP WAL LOCATION: %X/%X (file %s)\n",
			stoppoint.xlogid, stoppoint.xrecoff, stopxlogfilename);
	/* transfer remaining lines from label to history file */
	fprintf(fp, "%s", remaining);
	fprintf(fp, "STOP TIME: %s\n", strfbuf);
	if (fflush(fp) || ferror(fp) || FreeFile(fp))
		ereport(ERROR,
				(errcode_for_file_access(),
				 errmsg("could not write file \"%s\": %m",
						histfilepath)));

	/*
	 * Clean out any no-longer-needed history files.  As a side effect, this
	 * will post a .ready file for the newly created history file, notifying
	 * the archiver that history file may be archived immediately.
	 */
	CleanupBackupHistory();

	TRACE_POSTGRESQL_CHECKPOINT_START(flags);

	/*
	 * Wait until the history file has been archived. We assume that the 
	 * alphabetic sorting property of the WAL files ensures the last WAL
	 * file is guaranteed archived by the time the history file is archived.
	 *
	 * We wait forever, since archive_command is supposed to work and
	 * we assume the admin wanted his backup to work completely. If you 
	 * don't wish to wait, you can SET statement_timeout = xx;
	 *
	 * If the status file is missing, we assume that is because it was
	 * set to .ready before we slept, then while asleep it has been set
	 * to .done and then removed by a concurrent checkpoint.
	 */
	BackupHistoryFileName(histfilepath, ThisTimeLineID, _logId, _logSeg,
						  startpoint.xrecoff % XLogSegSize);

	seconds_before_warning = 60;
	waits = 0;

	while (!XLogArchiveCheckDone(histfilepath, false))
	{
		CHECK_FOR_INTERRUPTS();

		pg_usleep(1000000L);

		if (++waits >= seconds_before_warning)
		{
			seconds_before_warning *= 2;     /* This wraps in >10 years... */
			elog(WARNING, "pg_stop_backup() waiting for archive to complete " 
							"(%d seconds delay)", waits);
		}
	}

	/*
	 * We're done.  As a convenience, return the ending WAL location.
	 */
	return stoppoint;
}

/*
 * do_pg_abort_backup: abort a running backup
 *
 * This does just the most basic steps of do_pg_stop_backup(), by taking the
 * system out of backup mode, thus making it a lot more safe to call from
 * an error handler.
 *
 * NB: This is only for aborting a non-exclusive backup that doesn't write
 * backup_label. A backup started with pg_stop_backup() needs to be finished
 * with pg_stop_backup().
 */
void
do_pg_abort_backup(void)
{
	LWLockAcquire(WALInsertLock, LW_EXCLUSIVE);
	Assert(XLogCtl->Insert.nonExclusiveBackups > 0);
	XLogCtl->Insert.nonExclusiveBackups--;

	if (!XLogCtl->Insert.exclusiveBackup &&
		XLogCtl->Insert.nonExclusiveBackups == 0)
	{
		XLogCtl->Insert.forcePageWrites = false;
	}
	LWLockRelease(WALInsertLock);
}


/*
 * pg_switch_xlog: switch to next xlog file
 */
Datum
pg_switch_xlog(PG_FUNCTION_ARGS)
{
	XLogRecPtr	switchpoint;
	char		location[MAXFNAMELEN];

	if (!superuser())
		ereport(ERROR,
				(errcode(ERRCODE_INSUFFICIENT_PRIVILEGE),
			 (errmsg("must be superuser to switch transaction log files"))));

	switchpoint = RequestXLogSwitch();

	/*
	 * As a convenience, return the WAL location of the switch record
	 */
	snprintf(location, sizeof(location), "%X/%X",
			 switchpoint.xlogid, switchpoint.xrecoff);
	PG_RETURN_TEXT_P(cstring_to_text(location));
}

/*
 * Report the current WAL write location (same format as pg_start_backup etc)
 *
 * This is useful for determining how much of WAL is visible to an external
 * archiving process.  Note that the data before this point is written out
 * to the kernel, but is not necessarily synced to disk.
 */
Datum
pg_current_xlog_location(PG_FUNCTION_ARGS __attribute__((unused)) )
{
	char		location[MAXFNAMELEN];

	/* Make sure we have an up-to-date local LogwrtResult */
	{
		/* use volatile pointer to prevent code rearrangement */
		volatile XLogCtlData *xlogctl = XLogCtl;

		SpinLockAcquire(&xlogctl->info_lck);
		LogwrtResult = xlogctl->LogwrtResult;
		SpinLockRelease(&xlogctl->info_lck);
	}

	snprintf(location, sizeof(location), "%X/%X",
			 LogwrtResult.Write.xlogid, LogwrtResult.Write.xrecoff);
	PG_RETURN_TEXT_P(cstring_to_text(location));
}

/*
 * Report the current WAL insert location (same format as pg_start_backup etc)
 *
 * This function is mostly for debugging purposes.
 */
Datum
pg_current_xlog_insert_location(PG_FUNCTION_ARGS __attribute__((unused)) )
{
	XLogCtlInsert *Insert = &XLogCtl->Insert;
	XLogRecPtr	current_recptr;
	char		location[MAXFNAMELEN];

	/*
	 * Get the current end-of-WAL position ... shared lock is sufficient
	 */
	LWLockAcquire(WALInsertLock, LW_SHARED);
	INSERT_RECPTR(current_recptr, Insert, Insert->curridx);
	LWLockRelease(WALInsertLock);

	snprintf(location, sizeof(location), "%X/%X",
			 current_recptr.xlogid, current_recptr.xrecoff);
	PG_RETURN_TEXT_P(cstring_to_text(location));
}

/*
 * Compute an xlog file name and decimal byte offset given a WAL location,
 * such as is returned by pg_stop_backup() or pg_xlog_switch().
 *
 * Note that a location exactly at a segment boundary is taken to be in
 * the previous segment.  This is usually the right thing, since the
 * expected usage is to determine which xlog file(s) are ready to archive.
 */
Datum
pg_xlogfile_name_offset(PG_FUNCTION_ARGS)
{
	text	   *location = PG_GETARG_TEXT_P(0);
	char	   *locationstr;
	unsigned int uxlogid;
	unsigned int uxrecoff;
	uint32		xlogid;
	uint32		xlogseg;
	uint32		xrecoff;
	XLogRecPtr	locationpoint;
	char		xlogfilename[MAXFNAMELEN];
	Datum		values[2];
	bool		isnull[2];
	TupleDesc	resultTupleDesc;
	HeapTuple	resultHeapTuple;
	Datum		result;

	/*
	 * Read input and parse
	 */
	locationstr = text_to_cstring(location);

	if (sscanf(locationstr, "%X/%X", &uxlogid, &uxrecoff) != 2)
		ereport(ERROR,
				(errcode(ERRCODE_INVALID_PARAMETER_VALUE),
				 errmsg("could not parse transaction log location \"%s\"",
						locationstr)));

	locationpoint.xlogid = uxlogid;
	locationpoint.xrecoff = uxrecoff;

	/*
	 * Construct a tuple descriptor for the result row.  This must match this
	 * function's pg_proc entry!
	 */
	resultTupleDesc = CreateTemplateTupleDesc(2, false);
	TupleDescInitEntry(resultTupleDesc, (AttrNumber) 1, "file_name",
					   TEXTOID, -1, 0);
	TupleDescInitEntry(resultTupleDesc, (AttrNumber) 2, "file_offset",
					   INT4OID, -1, 0);

	resultTupleDesc = BlessTupleDesc(resultTupleDesc);

	/*
	 * xlogfilename
	 */
	XLByteToPrevSeg(locationpoint, xlogid, xlogseg);
	XLogFileName(xlogfilename, ThisTimeLineID, xlogid, xlogseg);

	values[0] = CStringGetTextDatum(xlogfilename);
	isnull[0] = false;

	/*
	 * offset
	 */
	xrecoff = locationpoint.xrecoff - xlogseg * XLogSegSize;

	values[1] = UInt32GetDatum(xrecoff);
	isnull[1] = false;

	/*
	 * Tuple jam: Having first prepared your Datums, then squash together
	 */
	resultHeapTuple = heap_form_tuple(resultTupleDesc, values, isnull);

<<<<<<< HEAD
	result = HeapTupleGetDatum(resultHeapTuple);

	PG_RETURN_DATUM(result);
=======
        TRACE_POSTGRESQL_CHECKPOINT_DONE(CheckpointStats.ckpt_bufs_written,
                                NBuffers, CheckpointStats.ckpt_segs_added,
                                CheckpointStats.ckpt_segs_removed,
                                CheckpointStats.ckpt_segs_recycled);

	LWLockRelease(CheckpointLock);
>>>>>>> 38e93482
}

/*
 * Compute an xlog file name given a WAL location,
 * such as is returned by pg_stop_backup() or pg_xlog_switch().
 */
Datum
pg_xlogfile_name(PG_FUNCTION_ARGS)
{
	text	   *location = PG_GETARG_TEXT_P(0);
	char	   *locationstr;
	unsigned int uxlogid;
	unsigned int uxrecoff;
	uint32		xlogid;
	uint32		xlogseg;
	XLogRecPtr	locationpoint;
	char		xlogfilename[MAXFNAMELEN];

	locationstr = text_to_cstring(location);

	if (sscanf(locationstr, "%X/%X", &uxlogid, &uxrecoff) != 2)
		ereport(ERROR,
				(errcode(ERRCODE_INVALID_PARAMETER_VALUE),
				 errmsg("could not parse transaction log location \"%s\"",
						locationstr)));

	locationpoint.xlogid = uxlogid;
	locationpoint.xrecoff = uxrecoff;

	XLByteToPrevSeg(locationpoint, xlogid, xlogseg);
	XLogFileName(xlogfilename, ThisTimeLineID, xlogid, xlogseg);

	PG_RETURN_TEXT_P(cstring_to_text(xlogfilename));
}

/*
 * read_backup_label: check to see if a backup_label file is present
 *
 * If we see a backup_label during recovery, we assume that we are recovering
 * from a backup dump file, and we therefore roll forward from the checkpoint
 * identified by the label file, NOT what pg_control says.	This avoids the
 * problem that pg_control might have been archived one or more checkpoints
 * later than the start of the dump, and so if we rely on it as the start
 * point, we will fail to restore a consistent database state.
 *
 * Returns TRUE if a backup_label was found (and fills the checkpoint
 * location and its REDO location into *checkPointLoc and RedoStartLSN,
 * respectively); returns FALSE if not. If this backup_label came from a
 * streamed backup, *backupEndRequired is set to TRUE.
 */
static bool
read_backup_label(XLogRecPtr *checkPointLoc, bool *backupEndRequired)
{
	char		startxlogfilename[MAXFNAMELEN];
	TimeLineID	tli;
	FILE	   *lfp;
	char		ch;
	char		backuptype[20];
	char		backupfrom[20];

	*backupEndRequired = false;

	/*
	 * See if label file is present
	 */
	lfp = AllocateFile(BACKUP_LABEL_FILE, "r");
	if (!lfp)
	{
		if (errno != ENOENT)
			ereport(FATAL,
					(errcode_for_file_access(),
					 errmsg("could not read file \"%s\": %m",
							BACKUP_LABEL_FILE)));
		return false;			/* it's not there, all is fine */
	}

	/*
	 * Read and parse the START WAL LOCATION, CHECKPOINT and BACKUP_METHOD
	 * lines (this code is pretty crude, but we are not expecting any variability
	 * in the file format).
	 */
	if (fscanf(lfp, "START WAL LOCATION: %X/%X (file %08X%16s)%c",
			   &RedoStartLSN.xlogid, &RedoStartLSN.xrecoff, &tli,
			   startxlogfilename, &ch) != 5 || ch != '\n')
		ereport(FATAL,
				(errcode(ERRCODE_OBJECT_NOT_IN_PREREQUISITE_STATE),
				 errmsg("invalid data in file \"%s\"", BACKUP_LABEL_FILE)));

	if (fscanf(lfp, "CHECKPOINT LOCATION: %X/%X%c",
			   &checkPointLoc->xlogid, &checkPointLoc->xrecoff,
			   &ch) != 3 || ch != '\n')
		ereport(FATAL,
				(errcode(ERRCODE_OBJECT_NOT_IN_PREREQUISITE_STATE),
				 errmsg("invalid data in file \"%s\"", BACKUP_LABEL_FILE)));

	if (fscanf(lfp, "BACKUP METHOD: %19s\n", backuptype) == 1)
	{
		/* Streaming backup method is only supported */
		if (strcmp(backuptype, "streamed") == 0)
			*backupEndRequired = true;
		else
			ereport(FATAL,
					(errcode(ERRCODE_OBJECT_NOT_IN_PREREQUISITE_STATE),
					 errmsg("invalid data in file \"%s\"", BACKUP_LABEL_FILE)));

	}

	if (fscanf(lfp, "BACKUP FROM: %19s\n", backupfrom) == 1)
	{
		/* Backup from standby is not supported */
		if (strcmp(backupfrom, "master") != 0)
			ereport(FATAL,
					(errcode(ERRCODE_OBJECT_NOT_IN_PREREQUISITE_STATE),
					 errmsg("invalid data in file \"%s\"", BACKUP_LABEL_FILE)));
	}

	if (ferror(lfp) || FreeFile(lfp))
		ereport(FATAL,
				(errcode_for_file_access(),
				 errmsg("could not read file \"%s\": %m",
						BACKUP_LABEL_FILE)));

	return true;
}

/*
 * Get latest redo apply position.
 *
 * Optionally, returns the current recovery target timeline. Callers not
 * interested in that may pass NULL for targetTLI.
 *
 * Exported to allow WAL receiver to read the pointer directly.
 */
XLogRecPtr
GetXLogReplayRecPtr(TimeLineID *targetTLI)
{
	/* use volatile pointer to prevent code rearrangement */
	volatile XLogCtlData *xlogctl = XLogCtl;
	XLogRecPtr	recptr;

	SpinLockAcquire(&xlogctl->info_lck);
	recptr = xlogctl->lastReplayedEndRecPtr;
	if (targetTLI)
		*targetTLI = xlogctl->RecoveryTargetTLI;
	SpinLockRelease(&xlogctl->info_lck);

	return recptr;
}

/*
 * Get current standby flush position, ie, the last WAL position
 * known to be fsync'd to disk in standby.
 *
 * If 'targetTLI' is not NULL, it's set to the current recovery target
 * timeline.
 */
XLogRecPtr
GetStandbyFlushRecPtr(TimeLineID *targetTLI)
{
	XLogRecPtr      receivePtr;
	XLogRecPtr      replayPtr;

	receivePtr = GetWalRcvWriteRecPtr(NULL);
	replayPtr = GetXLogReplayRecPtr(targetTLI);

	if (XLByteLT(receivePtr, replayPtr))
		return replayPtr;
	else
		return receivePtr;
}

/*
 * GetRecoveryTargetTLI - get the current recovery target timeline ID
 */
TimeLineID
GetRecoveryTargetTLI(void)
{
	/* use volatile pointer to prevent code rearrangement */
	volatile XLogCtlData *xlogctl = XLogCtl;
	TimeLineID result;

	SpinLockAcquire(&xlogctl->info_lck);
	result = xlogctl->RecoveryTargetTLI;
	SpinLockRelease(&xlogctl->info_lck);

	return result;
}

/*
 * Error context callback for errors occurring during rm_redo().
 */
static void
rm_redo_error_callback(void *arg)
{
	RedoErrorCallBack *redoErrorCallBack = (RedoErrorCallBack*) arg;
	StringInfoData buf;

	initStringInfo(&buf);
	RmgrTable[redoErrorCallBack->record->xl_rmid].rm_desc(
												   &buf,
												   redoErrorCallBack->location,
												   redoErrorCallBack->record);

	/* don't bother emitting empty description */
	if (buf.len > 0)
		errcontext("xlog redo %s", buf.data);

	pfree(buf.data);
}

#if 0 /* GPDB doesn't have online backup */
/*
 * BackupInProgress: check if online backup mode is active
 *
 * This is done by checking for existence of the "backup_label" file.
 */
bool
BackupInProgress(void)
{
	struct stat stat_buf;

	return (stat(BACKUP_LABEL_FILE, &stat_buf) == 0);
}

/*
 * CancelBackup: rename the "backup_label" file to cancel backup mode
 *
 * If the "backup_label" file exists, it will be renamed to "backup_label.old".
 * Note that this will render an online backup in progress useless.
 * To correctly finish an online backup, pg_stop_backup must be called.
 */
void
CancelBackup(void)
{
	struct stat stat_buf;

	/* if the file is not there, return */
	if (stat(BACKUP_LABEL_FILE, &stat_buf) < 0)
		return;

	/* remove leftover file from previously cancelled backup if it exists */
	unlink(BACKUP_LABEL_OLD);

	if (rename(BACKUP_LABEL_FILE, BACKUP_LABEL_OLD) == 0)
	{
		ereport(LOG,
				(errmsg("online backup mode cancelled"),
				 errdetail("\"%s\" was renamed to \"%s\".",
						BACKUP_LABEL_FILE, BACKUP_LABEL_OLD)));
	}
	else
	{
		ereport(WARNING,
				(errcode_for_file_access(),
				 errmsg("online backup mode was not cancelled"),
				 errdetail("Could not rename \"%s\" to \"%s\": %m.",
						BACKUP_LABEL_FILE, BACKUP_LABEL_OLD)));
	}
}
#endif

static char *
XLogLocationToBuffer(char *buffer, XLogRecPtr *loc, bool longFormat)
{

	if (longFormat)
	{
		uint32 seg = loc->xrecoff / XLogSegSize;
		uint32 offset = loc->xrecoff % XLogSegSize;
		sprintf(buffer,
			    "%X/%X (==> seg %d, offset 0x%X)",
			    loc->xlogid, loc->xrecoff,
			    seg, offset);
	}
	else
		sprintf(buffer,
			    "%X/%X",
			    loc->xlogid, loc->xrecoff);

	return buffer;
}

static char xlogLocationBuffer[50];
static char xlogLocationBuffer2[50];
static char xlogLocationBuffer3[50];
static char xlogLocationBuffer4[50];
static char xlogLocationBuffer5[50];

char *
XLogLocationToString(XLogRecPtr *loc)
{
	return XLogLocationToBuffer(xlogLocationBuffer, loc, Debug_print_qd_mirroring);
}

char *
XLogLocationToString2(XLogRecPtr *loc)
{
	return XLogLocationToBuffer(xlogLocationBuffer2, loc, Debug_print_qd_mirroring);
}

char *
XLogLocationToString3(XLogRecPtr *loc)
{
	return XLogLocationToBuffer(xlogLocationBuffer3, loc, Debug_print_qd_mirroring);
}

char *
XLogLocationToString4(XLogRecPtr *loc)
{
	return XLogLocationToBuffer(xlogLocationBuffer4, loc, Debug_print_qd_mirroring);
}

char *
XLogLocationToString5(XLogRecPtr *loc)
{
	return XLogLocationToBuffer(xlogLocationBuffer5, loc, Debug_print_qd_mirroring);
}

char *
XLogLocationToString_Long(XLogRecPtr *loc)
{
	return XLogLocationToBuffer(xlogLocationBuffer, loc, true);
}

char *
XLogLocationToString2_Long(XLogRecPtr *loc)
{
	return XLogLocationToBuffer(xlogLocationBuffer2, loc, true);
}

char *
XLogLocationToString3_Long(XLogRecPtr *loc)
{
	return XLogLocationToBuffer(xlogLocationBuffer3, loc, true);
}

char *
XLogLocationToString4_Long(XLogRecPtr *loc)
{
	return XLogLocationToBuffer(xlogLocationBuffer4, loc, true);
}

char *
XLogLocationToString5_Long(XLogRecPtr *loc)
{
	return XLogLocationToBuffer(xlogLocationBuffer5, loc, true);
}


void xlog_print_redo_read_buffer_not_found(
	RelFileNode 	*rnode,
	BlockNumber 	blkno,
	XLogRecPtr 		lsn,
	const char 		*funcName)
{
	if (funcName != NULL)
		elog(PersistentRecovery_DebugPrintLevel(),
			 "%s redo for %u/%u/%u did not find buffer for block %d (LSN %s)",
			 funcName,
			 rnode->spcNode,
			 rnode->dbNode,
			 rnode->relNode,
			 blkno,
			 XLogLocationToString(&lsn));
	else
		elog(PersistentRecovery_DebugPrintLevel(),
			 "Redo for %u/%u/%u did not find buffer for block %d (LSN %s)",
			 rnode->spcNode,
			 rnode->dbNode,
			 rnode->relNode,
			 blkno,
			 XLogLocationToString(&lsn));
}

void xlog_print_redo_lsn_application(
	RelFileNode	   *rnode,
	BlockNumber 	blkno,
	void			*pagePtr,
	XLogRecPtr 		lsn,
	const char 		*funcName)
{
	Page page = (Page)pagePtr;
	XLogRecPtr	pageCurrentLsn = PageGetLSN(page);
	bool willApplyChange;

	willApplyChange = XLByteLT(pageCurrentLsn, lsn);

	if (funcName != NULL)
		elog(PersistentRecovery_DebugPrintLevel(),
			 "%s redo application for %u/%u/%u, block %d, willApplyChange = %s, current LSN %s, change LSN %s",
			 funcName,
			 rnode->spcNode,
			 rnode->dbNode,
			 rnode->relNode,
			 blkno,
			 (willApplyChange ? "true" : "false"),
			 XLogLocationToString(&pageCurrentLsn),
			 XLogLocationToString2(&lsn));
	else
		elog(PersistentRecovery_DebugPrintLevel(),
			 "Redo application for %u/%u/%u, block %d, willApplyChange = %s, current LSN %s, change LSN %s",
			 rnode->spcNode,
			 rnode->dbNode,
			 rnode->relNode,
			 blkno,
			 (willApplyChange ? "true" : "false"),
			 XLogLocationToString(&pageCurrentLsn),
			 XLogLocationToString2(&lsn));
}

/* ------------------------------------------------------
 *  Startup Process main entry point and signal handlers
 * ------------------------------------------------------
 */

/*
 * startupproc_quickdie() occurs when signalled SIGQUIT by the postmaster.
 *
 * Some backend has bought the farm,
 * so we need to stop what we're doing and exit.
 */
static void
startupproc_quickdie(SIGNAL_ARGS __attribute__((unused)))
{
	PG_SETMASK(&BlockSig);

	/*
	 * We DO NOT want to run proc_exit() callbacks -- we're here because
	 * shared memory may be corrupted, so we don't want to try to clean up our
	 * transaction.  Just nail the windows shut and get out of town.  Now that
	 * there's an atexit callback to prevent third-party code from breaking
	 * things by calling exit() directly, we have to reset the callbacks
	 * explicitly to make this work as intended.
	 */
	on_exit_reset();

	/*
	 * Note we do exit(2) not exit(0).	This is to force the postmaster into a
	 * system reset cycle if some idiot DBA sends a manual SIGQUIT to a random
	 * backend.  This is necessary precisely because we don't clean up our
	 * shared memory state.  (The "dead man switch" mechanism in pmsignal.c
	 * should ensure the postmaster sees this as a crash, too, but no harm in
	 * being doubly sure.)
	 */
	exit(2);
}

/* SIGUSR2: set flag to finish recovery */
static void
StartupProcTriggerHandler(SIGNAL_ARGS)
{
	int			save_errno = errno;

	WakeupRecovery();

	errno = save_errno;
}

/* SIGHUP: set flag to re-read config file at next convenient time */
static void
StartupProcSigHupHandler(SIGNAL_ARGS)
{
	int			save_errno = errno;

	got_SIGHUP = true;
	WakeupRecovery();

	errno = save_errno;
}

/* SIGTERM: set flag to abort redo and exit */
static void
StartupProcShutdownHandler(SIGNAL_ARGS)
{
	int			save_errno = errno;

	if (in_restore_command)
		proc_exit(1);
	else
		shutdown_requested = true;
	WakeupRecovery();

	errno = save_errno;
}

/* Handle SIGHUP and SIGTERM signals of startup process */
void
HandleStartupProcInterrupts(void)
{
	/*
	 * Check if we were requested to re-read config file.
	 */
	if (got_SIGHUP)
	{
		got_SIGHUP = false;
		ProcessConfigFile(PGC_SIGHUP);
	}

	/*
	 * Check if we were requested to exit without finishing recovery.
	 */
	if (shutdown_requested)
		proc_exit(1);

	/*
	 * Emergency bailout if postmaster has died.  This is to avoid the
	 * necessity for manual cleanup of all postmaster children.
	 */
	if (IsUnderPostmaster && !PostmasterIsAlive(true))
		exit(1);
}

static void
HandleCrash(SIGNAL_ARGS)
{
    /**
     * Handle crash is registered as a signal handler for SIGILL/SIGBUS/SIGSEGV
     *
     * This simply calls the standard handler which will log the signal and reraise the
     *      signal if needed
     */
    StandardHandlerForSigillSigsegvSigbus_OnMainThread("a startup process", PASS_SIGNAL_ARGS);
}

/* Main entry point for startup process */
void
StartupProcessMain(int passNum)
{
	am_startup = true;
	/*
	 * If possible, make this process a group leader, so that the postmaster
	 * can signal any child processes too.
	 */
#ifdef HAVE_SETSID
	if (setsid() < 0)
		elog(FATAL, "setsid() failed: %m");
#endif

	/*
	 * Properly accept or ignore signals the postmaster might send us
	 */
	pqsignal(SIGHUP, StartupProcSigHupHandler);	 /* reload config file */
	pqsignal(SIGINT, SIG_IGN);					/* ignore query cancel */
	pqsignal(SIGTERM, StartupProcShutdownHandler); /* request shutdown */
	pqsignal(SIGQUIT, startupproc_quickdie);		/* hard crash time */
	pqsignal(SIGALRM, SIG_IGN);
	pqsignal(SIGPIPE, SIG_IGN);
	pqsignal(SIGUSR1, SIG_IGN);
	if (passNum == 1)
		pqsignal(SIGUSR2, StartupProcTriggerHandler);
	else
		pqsignal(SIGUSR2, SIG_IGN);

#ifdef SIGBUS
	pqsignal(SIGBUS, HandleCrash);
#endif
#ifdef SIGILL
    pqsignal(SIGILL, HandleCrash);
#endif
#ifdef SIGSEGV
	pqsignal(SIGSEGV, HandleCrash);
#endif

	/*
	 * Reset some signals that are accepted by postmaster but not here
	 */
	pqsignal(SIGCHLD, SIG_DFL);
	pqsignal(SIGTTIN, SIG_DFL);
	pqsignal(SIGTTOU, SIG_DFL);
	pqsignal(SIGCONT, SIG_DFL);
	pqsignal(SIGWINCH, SIG_DFL);

	/*
	 * Unblock signals (they were blocked when the postmaster forked us)
	 */
	PG_SETMASK(&UnBlockSig);

	switch (passNum)
	{
	case 1:
		StartupXLOG();
		BuildFlatFiles(false);
		break;

	case 2:
	case 4:
		/*
		 * NOTE: The following initialization logic was borrowed from ftsprobe.
		 */
		SetProcessingMode(InitProcessing);

		/*
		 * Create a resource owner to keep track of our resources (currently only
		 * buffer pins).
		 */
		if (passNum == 2)
		{
			CurrentResourceOwner = ResourceOwnerCreate(NULL, "Startup Pass 2");
		}
		else
		{
			Assert(passNum == 4);
			CurrentResourceOwner = ResourceOwnerCreate(NULL, "Startup Pass 4");
		}

		/*
		 * NOTE: AuxiliaryProcessMain has already called:
		 * NOTE:      BaseInit,
		 * NOTE:      InitAuxiliaryProcess instead of InitProcess, and
		 * NOTE:      InitBufferPoolBackend.
		 */

		InitXLOGAccess();

		SetProcessingMode(NormalProcessing);

		/*
		 * Add my PGPROC struct to the ProcArray.
		 *
		 * Once I have done this, I am visible to other backends!
		 */
		InitProcessPhase2();

		/*
		 * Initialize my entry in the shared-invalidation manager's array of
		 * per-backend data.
		 *
		 * Sets up MyBackendId, a unique backend identifier.
		 */
		MyBackendId = InvalidBackendId;

		/*
		 * Though this is a startup process and currently no one sends invalidation
		 * messages concurrently, we set sendOnly = false, since we have relcaches.
		 */
		SharedInvalBackendInit(false);

		if (MyBackendId > MaxBackends || MyBackendId <= 0)
			elog(FATAL, "bad backend id: %d", MyBackendId);

		/*
		 * bufmgr needs another initialization call too
		 */
		InitBufferPoolBackend();

		/* heap access requires the rel-cache.
		 *
		 * Pass 2 uses heap API to insert/update/delete from persistent
		 * tables.  In order to use the heap API, RelationDescriptor is
		 * required.  In pass 2, persistent tables are accessed using
		 * DirectOpen API to obtain the RelationDescriptor.  Hence, we
		 * don't need to load full relcache as in
		 * RelationCacheInitializePhase3().
		 *
		 * However, there is cache invalidation logic within heap API
		 * needs basic data structures for catalog cache to be
		 * initialized.  Hence, we need to do RelationCacheInitialize(),
		 * InitCatalogCache(), and RelationCacheInitializePhase2()
		 * before StartupXLOG_Pass2().
		 *
		 * Pass 4 needs RelationCacheInitializePhase3() to do catalog
		 * validation, after xlog replay is complete.
		 */
		RelationCacheInitialize();
		InitCatalogCache();

		/*
		 * It's now possible to do real access to the system catalogs.
		 *
		 * Load relcache entries for the system catalogs.  This must create at
		 * least the minimum set of "nailed-in" cache entries.
		 */
		RelationCacheInitializePhase2();

		if (passNum == 2)
		{
			StartupXLOG_Pass2();
		}
		else
		{
			Assert(passNum == 4);
			StartupXLOG_Pass4();
		}

		break;

	case 3:
		/*
		 * Pass 3 does REDO work for all non-meta-data (i.e. not the gp_persistent_* tables).
		 */
		SetProcessingMode(InitProcessing);

		/*
		 * Create a resource owner to keep track of our resources (currently only
		 * buffer pins).
		 */
		CurrentResourceOwner = ResourceOwnerCreate(NULL, "Startup Pass 3");

		/*
		 * NOTE: AuxiliaryProcessMain has already called:
		 * NOTE:      BaseInit,
		 * NOTE:      InitAuxiliaryProcess instead of InitProcess, and
		 * NOTE:      InitBufferPoolBackend.
		 */

		InitXLOGAccess();

		SetProcessingMode(NormalProcessing);

		StartupXLOG_Pass3();

		PgVersionRecoverMirror();
		break;

	default:
		elog(PANIC, "Unexpected pass number %d", passNum);
	}

	/*
	 * Exit normally. Exit code 0 tells postmaster that we completed
	 * recovery successfully.
	 */
	proc_exit(0);
}

/*
 *
 */
static
int XLogGetEof(XLogRecPtr *eofRecPtr)
{
	int	status = STATUS_OK;

	XLogRecPtr	redoCheckpointLoc;
	CheckPoint	redoCheckpoint;

	XLogRecPtr	startLoc;

	XLogRecord	*record;
	XLogRecPtr	LastRec;

	XLogGetRecoveryStart("filerep",
						 "get checkpoint location",
						 &redoCheckpointLoc,
						 &redoCheckpoint);

	startLoc = redoCheckpoint.redo;

	XLogCloseReadRecord();

	record = XLogReadRecord(&startLoc, false, DEBUG1);
	if (record == NULL)
	{
		FileRep_SetSegmentState(SegmentStateFault, FaultTypeDB);

		elog(WARNING," couldn't read start location %s",
			 XLogLocationToString(&startLoc));
		status = STATUS_ERROR;
	}

	do
	{
		LastRec = ReadRecPtr;

		record = XLogReadRecord(NULL, false, DEBUG1);
	} while (record != NULL);

	record = XLogReadRecord(&LastRec, false, ERROR);
	*eofRecPtr = EndRecPtr;

	XLogCloseReadRecord();

	return status;
}

/*
 *
 */
static
int XLogReconcileEofInternal(
					XLogRecPtr	startLocation,
					XLogRecPtr	endLocation)
{
<<<<<<< HEAD
=======
	XLogRecPtr	startpoint;
	XLogRecPtr	stoppoint;
	pg_time_t	stamp_time;
	char		strfbuf[128];
	char		histfilepath[MAXPGPATH];
	char		startxlogfilename[MAXFNAMELEN];
	char		stopxlogfilename[MAXFNAMELEN];
	char		lastxlogfilename[MAXFNAMELEN];
	char		histfilename[MAXFNAMELEN];
	uint32		_logId;
	uint32		_logSeg;
	FILE	   *lfp;
	FILE	   *fp;
	char		ch;
	int			ich;
	int			seconds_before_warning;
	int			waits = 0;
>>>>>>> 38e93482

	uint32		startLogId;
	uint32		startSeg;

<<<<<<< HEAD
	uint32		endLogId;
	uint32		endSeg;
=======
	if (!XLogArchivingActive())
		ereport(ERROR,
				(errcode(ERRCODE_OBJECT_NOT_IN_PREREQUISITE_STATE),
				 errmsg("WAL archiving is not active"),
				 errhint("archive_mode must be enabled at server start.")));

	/*
	 * OK to clear forcePageWrites
	 */
	LWLockAcquire(WALInsertLock, LW_EXCLUSIVE);
	XLogCtl->Insert.forcePageWrites = false;
	LWLockRelease(WALInsertLock);
>>>>>>> 38e93482

	uint32		logId;
	uint32		seg;

	uint32		startOffset;
	uint32		endOffset;

	int			status = STATUS_OK;

	Assert(XLByteLT(startLocation, endLocation));

	XLByteToSeg(startLocation, startLogId, startSeg);
	XLByteToSeg(endLocation, endLogId, endSeg);

	logId = startLogId;
	seg = startSeg;

	while (1) {

		if (logId == startLogId && seg == startSeg)
			startOffset = startLocation.xrecoff % XLogSegSize;
		else
			startOffset = 0;

		if (logId == endLogId && seg == endSeg)
			endOffset = endLocation.xrecoff % XLogSegSize;
		else
			endOffset = XLogSegSize;

		{
			char	tmpBuf[FILEREP_MAX_LOG_DESCRIPTION_LEN];

			snprintf(tmpBuf, sizeof(tmpBuf),
					 "xlog reconcile log id '%u' seg '%u' start offset '%d' end offset '%d' xlog size '%d' ",
					 logId, seg, startOffset, endOffset, XLogSegSize);

			FileRep_InsertConfigLogEntry(tmpBuf);
		}

		status = XLogFillZero(logId, seg, startOffset, endOffset);
		if (status != STATUS_OK)
		{
			FileRep_SetSegmentState(SegmentStateFault, FaultTypeIO);

			break;
		}

		if (logId == endLogId && seg == endSeg)
			break;

		NextLogSeg(logId, seg);
	}

	return STATUS_OK;
}

static
int XLogFillZero(
				 uint32	logId,
				 uint32	seg,
				 uint32	startOffset,
				 uint32	endOffset)
{
	char		path[MAXPGPATH];
	char		fname[MAXPGPATH];
	char		zbuffer[XLOG_BLCKSZ];

	int			fd = 0;
	uint32		offset = startOffset;
	Size		writeLen = 0;

	int			status = STATUS_OK;
	char		*xlogDir = NULL;

	Assert(startOffset < endOffset);

	errno = 0;

	XLogFileName(fname, ThisTimeLineID, logId, seg);

	xlogDir = makeRelativeToTxnFilespace(XLOGDIR);
	if (snprintf(path, MAXPGPATH, "%s/%s", xlogDir, fname) >= MAXPGPATH) {
		ereport(WARNING,
				(errcode_for_file_access(),
				 errmsg("could not allocate path, path too long \"%s/%s\"",
						xlogDir, fname)));
		return STATUS_ERROR;
	}
	pfree(xlogDir);

	fd = open(path, O_RDWR, 0);
	if (fd < 0) {
			ereport(WARNING,
					(errcode_for_file_access(),
					 errmsg("could not open xlog file \"%s\" : %m",
							path)));
			return STATUS_ERROR;
	}

	if (ftruncate(fd, startOffset) < 0) {
		ereport(WARNING,
				(errcode_for_file_access(),
				 errmsg("could not truncate xlog file \"%s\" to position \"%d\" : %m",
						path, startOffset)));
		status = STATUS_ERROR;
		goto exit;
	}

	if (lseek(fd, (off_t) startOffset, SEEK_SET) < 0) {
		ereport(WARNING,
				(errcode_for_file_access(),
				 errmsg("could not seek xlog file \"%s\" to position \"%d\" : %m",
						path, startOffset)));
		status = STATUS_ERROR;
		goto exit;
	}

	/*
	 * Zero-fill the file.	We have to do this the hard way to ensure that all
	 * the file space has really been allocated --- on platforms that allow
	 * "holes" in files, just seeking to the end doesn't allocate intermediate
	 * space.  This way, we know that we have all the space and (after the
	 * fsync below) that all the indirect blocks are down on disk.	Therefore,
	 * fdatasync(2) or O_DSYNC will be sufficient to sync future writes to the
	 * log file.
	 */
	MemSet(zbuffer, 0, sizeof(zbuffer));

<<<<<<< HEAD
	while (1) {
		errno = 0;
		writeLen = (Size) Min(XLOG_BLCKSZ - (offset % XLOG_BLCKSZ), endOffset - offset);
=======
	/*
	 * Wait until both the last WAL file filled during backup and the history
	 * file have been archived.  We assume that the alphabetic sorting
	 * property of the WAL files ensures any earlier WAL files are safely
	 * archived as well.
	 *
	 * We wait forever, since archive_command is supposed to work and
	 * we assume the admin wanted his backup to work completely. If you
	 * don't wish to wait, you can set statement_timeout.
	 */
	XLByteToPrevSeg(stoppoint, _logId, _logSeg);
	XLogFileName(lastxlogfilename, ThisTimeLineID, _logId, _logSeg);

	XLByteToSeg(startpoint, _logId, _logSeg);
	BackupHistoryFileName(histfilename, ThisTimeLineID, _logId, _logSeg,
						  startpoint.xrecoff % XLogSegSize);
>>>>>>> 38e93482

		if ((int) write(fd, zbuffer, writeLen) != (int) writeLen) {
			int			save_errno = errno;

<<<<<<< HEAD
			/*
			 * If we fail to make the file, delete it to release disk space
			 */
=======
	while (XLogArchiveIsBusy(lastxlogfilename) ||
		   XLogArchiveIsBusy(histfilename))
	{
		CHECK_FOR_INTERRUPTS();
>>>>>>> 38e93482

			/* if write didn't set errno, assume problem is no disk space */
			errno = save_errno ? save_errno : ENOSPC;

<<<<<<< HEAD
			ereport(WARNING,
					(errcode_for_file_access(),
					 errmsg("could not write to file \"%s\": %m", path)));
			status = STATUS_ERROR;
			goto exit;
		}
		offset += writeLen;
		if (offset >= endOffset) {
			break;
=======
		if (++waits >= seconds_before_warning)
		{
			seconds_before_warning *= 2;     /* This wraps in >10 years... */
			ereport(WARNING,
					(errmsg("pg_stop_backup still waiting for archive to complete (%d seconds elapsed)",
							waits)));
>>>>>>> 38e93482
		}
	}

	if (pg_fsync(fd) != 0) {
		ereport(WARNING,
				(errcode_for_file_access(),
				 errmsg("could not fsync file \"%s\": %m", path)));
		status = STATUS_ERROR;
	}

exit:
	if (close(fd)) {
		ereport(WARNING,
				(errcode_for_file_access(),
				 errmsg("could not close file \"%s\": %m", path)));
		status = STATUS_ERROR;
	}

	return status;
}


/*
 *
 *		a) get logical XLog EOF on primary
 *		b) send logical XLog EOF to mirror
 *		c) if mirror ahead then reconcile XLog EOF on mirror
 *		d) if primary ahead then reconcile XLog EOF on primary
 */
int
XLogReconcileEofPrimary(void)
{
	XLogRecPtr	primaryEof = {0, 0};
	XLogRecPtr	mirrorEof;

	uint32		logId;
	uint32		seg;

	char		simpleFileName[MAXPGPATH];

	int			status = STATUS_OK;

	status = XLogGetEof(&primaryEof);

	if (status != STATUS_OK) {
		return status;
	}

	XLByteToSeg(primaryEof, logId, seg);

	XLogFileName(simpleFileName, ThisTimeLineID, logId, seg);

	status = MirroredFlatFile_ReconcileXLogEof(
											   XLOGDIR,
											   simpleFileName,
											   primaryEof,
											   &mirrorEof);

	if (status != STATUS_OK) {
		return status;
	}

	if (XLByteEQ(primaryEof, mirrorEof))
	{
		FileRep_InsertConfigLogEntry("primary and mirror xlog eof match");
		return STATUS_OK;
	}

	if (XLByteLT(primaryEof, mirrorEof))
	{
		FileRep_InsertConfigLogEntry("primary is behind, xlog was truncated on mirror");

		status = MirrorFlatFile(
								XLOGDIR,
								simpleFileName);
		return STATUS_OK;
	}

	FileRep_InsertConfigLogEntry("mirror is behind, xlog will be copied to mirror");

	status = MirrorFlatFile(
							XLOGDIR,
							simpleFileName);
	return status;
}

/*
 *
 */
int
XLogReconcileEofMirror(
		XLogRecPtr	primaryEof,
		XLogRecPtr	*mirrorEof)
{
	XLogRecPtr	mirrorEofLocal = {0, 0};
	int			status = STATUS_OK;

	status = XLogGetEof(&mirrorEofLocal);

	*mirrorEof = mirrorEofLocal;

	if (status != STATUS_OK) {
		return status;
	}


	if (XLByteEQ(primaryEof, mirrorEofLocal)) {
		FileRep_InsertConfigLogEntry("primary and mirror xlog eof match");
		return STATUS_OK;
	}

	if (! XLByteLT(primaryEof, mirrorEofLocal)) {
		FileRep_InsertConfigLogEntry("mirror is behind, xlog will be truncated on primary");
		return STATUS_OK;
	}

	FileRep_InsertConfigLogEntry("primary is behind, xlog was truncated on mirror");

	status = XLogReconcileEofInternal(
						  primaryEof,
						  mirrorEofLocal);

	if (status != STATUS_OK) {
		return status;
	}

	return status;
}

/*
 * The routine recovers pg_control flat file on mirror side.
 *		a) It copies pg_control file from primary to mirror
 *      b) pg_control file is overwritten on mirror
 *
 * Status is not returned, If an error occurs segmentState will be set to Fault.
 */
int
XLogRecoverMirrorControlFile(void)
{
	MirroredFlatFileOpen	mirroredOpen;
	int						retval = 0;

	while (1) {

		ReadControlFile();

		retval = MirroredFlatFile_Open(
							  &mirroredOpen,
							  XLOG_CONTROL_FILE_SUBDIR,
							  XLOG_CONTROL_FILE_SIMPLE,
							  O_CREAT | O_RDWR | PG_BINARY,
							  S_IRUSR | S_IWUSR,
							  /* suppressError */ false,
							  /* atomic operation */ false,
							  /* isMirrorRecovery */ TRUE);
		if (retval != 0)
			break;

		retval = MirroredFlatFile_Write(
							   &mirroredOpen,
							   0,
							   ControlFile,
							   PG_CONTROL_SIZE,
							   /* suppressError */ false);
		if (retval != 0)
			break;

		retval = MirroredFlatFile_Flush(
							   &mirroredOpen,
							   /* suppressError */ false);
		if (retval != 0)
			break;

		MirroredFlatFile_Close(&mirroredOpen);
		break;
	} // while(1)

	return retval;
}

/*
 * The ChangeTracking module will call this xlog routine in order for
 * it to gather all the xlog records since the last checkpoint and
 * add any relevant information to the change log if necessary.
 *
 * It returns the number of records that were found (not all of them
 * were interesting to the changetracker though).
 *
 * See ChangeTracking_CreateInitialFromPreviousCheckpoint()
 * for more information.
 */
int XLogAddRecordsToChangeTracking(
	XLogRecPtr	*lastChangeTrackingEndLoc)
{
	XLogRecord *record;
	XLogRecPtr	redoCheckpointLoc;
	CheckPoint	redoCheckpoint;
	XLogRecPtr	startLoc;
	XLogRecPtr	lastEndLoc;
	XLogRecPtr	lastChangeTrackingLogEndLoc = {0, 0};
	int count = 0;

	/*
	 * Find latest checkpoint record and the redo record from xlog. This record
	 * will be used to find the starting point to scan xlog records to be pushed
	 * to changetracking log. This is needed either to generate/produce new change
	 * tracking log or to make the changetracking log catchup with xlog in case
	 * it has fallen behind.
	 * TODO: does this function really work for us? if so, change its name for something more global
	 */
	XLogGetRecoveryStart("CHANGETRACKING",
						 "get checkpoint location",
						 &redoCheckpointLoc,
						 &redoCheckpoint);

	startLoc = redoCheckpoint.redo;

	XLogCloseReadRecord();
	elog(LOG, "last checkpoint location for generating initial changetracking log %s",
			XLogLocationToString(&startLoc));

	/*
	 * Find the last entry and thus the LSN recorded by it from the CT_FULL
	 * log. Later, it will be used to maintain the xlog and changetracking log
	 * to the same end point.
	 * We perform this when the lastChangetrackingEndLoc is not known.
	 */
	if (lastChangeTrackingEndLoc == NULL)
	{
		if (!ChangeTracking_GetLastChangeTrackingLogEndLoc(&lastChangeTrackingLogEndLoc))
		{
			return 0;
		}
		
		elog(LOG, "last changetracked location in changetracking full log %s",
				XLogLocationToString(&lastChangeTrackingLogEndLoc));
	}

	record = XLogReadRecord(&startLoc, false, LOG);
	if (record == NULL)
	{
		elog(ERROR," couldn't read start location %s",
			 XLogLocationToString(&startLoc));
	}

	if (lastChangeTrackingEndLoc != NULL &&
		XLByteLT(*lastChangeTrackingEndLoc, EndRecPtr))
	{
		XLogCloseReadRecord();

		if (Debug_persistent_print)
			elog(Persistent_DebugPrintLevel(),
				 "XLogAddRecordsToChangeTracking: Returning 0 records through end location %s",
				 XLogLocationToString(lastChangeTrackingEndLoc));

		return 0;
	}

	/*
	 * Make a pass through all xlog records from last checkpoint and
	 * gather information from the interesting ones into the change log.
	 */
	while (true)
	{
		if (Debug_persistent_print)
			elog(Persistent_DebugPrintLevel(),
				 "XLogAddRecordsToChangeTracking: Going to add change tracking record for XLOG (end) location %s",
				 XLogLocationToString(&EndRecPtr));

		ChangeTracking_AddRecordFromXlog(record->xl_rmid,
									     record->xl_info,
										 (XLogRecData *)XLogRecGetData(record),
										 &EndRecPtr);
		count++;

		lastEndLoc = EndRecPtr;

		SIMPLE_FAULT_INJECTOR(FileRepTransitionToChangeTracking);

		if (lastChangeTrackingEndLoc != NULL)
		{
			if (XLByteEQ(EndRecPtr, *lastChangeTrackingEndLoc))
			{
				if (Debug_persistent_print)
					elog(Persistent_DebugPrintLevel(),
						 "XLogAddRecordsToChangeTracking: Returning %d records from start location %s through end location %s",
						 count,
						 XLogLocationToString(&startLoc),
						 XLogLocationToString2(lastChangeTrackingEndLoc));
				break;
			}

			record = XLogReadRecord(NULL, false, ERROR);
			Assert (record != NULL);

			if (!XLByteLE(EndRecPtr, *lastChangeTrackingEndLoc))
			{
				if (Debug_persistent_print)
					elog(Persistent_DebugPrintLevel(),
						 "XLogAddRecordsToChangeTracking: Read beyond expected last change tracking XLOG record.  "
						 "Returning %d records. "
						 "Last change tracking XLOG record (end) position is %s; scanned XLOG record (end) position is %s (start location is %s)",
						 count,
						 XLogLocationToString(lastChangeTrackingEndLoc),
						 XLogLocationToString2(&EndRecPtr),
						 XLogLocationToString3(&startLoc));
				break;
			}
		}
		else
		{
			/*
			 * Read to end of log.
			 */
			record = XLogReadRecord(NULL, false, LOG);
			if (record == NULL)
			{
				if (Debug_persistent_print)
					elog(Persistent_DebugPrintLevel(),
						 "XLogAddRecordsToChangeTracking: Returning %d records through end of log location %s",
						 count,
						 XLogLocationToString(&lastEndLoc));

				break;
			}
		}
	}

	/*
	 * We now need to make sure that (in the case of crash recovery) there are no
	 * records in the change tracking logs that have lsn higher than the highest lsn in xlog.
	 *
	 *	a) Find the highest lsn in xlog
	 *	b) Find the highest lsn in change tracking log files before interesting
	 *	   xlog entries from last checkpoint onwards are appended to it
	 *	   (see above)
	 *	c) if the highest lsn in change tracking > the highest lsn in xlog then
	 *		i) store in compacting shared memory the highest lsn in xlog
	 *		ii) Flush all data into CT_LOG_FULL
	 *		iii) Rename CT_LOG_FULL to CT_LOG_TRANSIENT
	 *	d) after database is started the compacting (CT_LOG_TRANSIENT) will discard all records from
	 *	   change tracking log file that are higher than the highest lsn in xlog
	 */
	if (lastChangeTrackingEndLoc == NULL)
	{
		/*
		 * Xlog must have been read till the end to get last lsn on
		 * disk (EndRecPtr).
		 */
		Assert (record == NULL);

		if (! (lastChangeTrackingLogEndLoc.xlogid == 0 && lastChangeTrackingLogEndLoc.xrecoff == 0) &&
			XLByteLT(EndRecPtr, lastChangeTrackingLogEndLoc))
		{
			elog(LOG,
				 "changetracking: "
				 "found last changetracking log LSN (%s) higher than last xlog LSN, "
				 "invalid records will be discarded",
				 XLogLocationToString(&lastChangeTrackingLogEndLoc));

			elog(LOG, "xlog LSN (%s)", XLogLocationToString(&EndRecPtr));

			ChangeTracking_FsyncDataIntoLog(CTF_LOG_FULL);
			ChangeTrackingSetXLogEndLocation(EndRecPtr);
			ChangeTracking_CreateTransientLog();
		}
	}

	XLogCloseReadRecord();
	return count;
}

int
XLogRecoverMirror(void)
{
  DIR                *cldir;
  struct dirent     *clde;
  int                retval = 0;
	char            *xlogDir = makeRelativeToTxnFilespace(XLOGDIR);

  cldir = AllocateDir(xlogDir);
  while ((clde = ReadDir(cldir, xlogDir)) != NULL) {
    if (strlen(clde->d_name) == 24 &&
	strspn(clde->d_name, "0123456789ABCDEF") == 24) {

      retval = MirrorFlatFile( XLOGDIR, clde->d_name);

      if (retval != 0)
	break;

    }
  }
  FreeDir(cldir);
	pfree(xlogDir);

  return retval;
}

/*
 * Check to see whether the user-specified trigger file exists and whether a
 * promote request has arrived.  If either condition holds, request postmaster
 * to shut down walreceiver, wait for it to exit, and return true.
 */
static bool
CheckForStandbyTrigger(void)
{
	static bool triggered = false;

	if (triggered)
		return true;

	if (CheckPromoteSignal(true))
	{
		ereport(LOG,
				(errmsg("received promote request")));
		ShutdownWalRcv();
		triggered = true;
		return true;
	}

	return false;
}

/*
 * Check to see if a promote request has arrived. Should be
 * called by postmaster after receiving SIGUSR1.
 */
bool
CheckPromoteSignal(bool do_unlink)
{
	struct stat stat_buf;

	if (stat(PROMOTE_SIGNAL_FILE, &stat_buf) == 0)
	{
		/*
		 * Since we are in a signal handler, it's not safe to elog. We
		 * silently ignore any error from unlink.
		 */
		if (do_unlink)
			unlink(PROMOTE_SIGNAL_FILE);
		return true;
	}
	return false;
}

/*
 * Wake up startup process to replay newly arrived WAL, or to notice that
 * failover has been requested.
 */
void
WakeupRecovery(void)
{
	SetLatch(&XLogCtl->recoveryWakeupLatch);
}

/*
 * Put the current standby master dbid in the shared memory, which will
 * be looked up from mmxlog.
 */
void
SetStandbyDbid(int16 dbid)
{
	/* use volatile pointer to prevent code rearrangement */
	volatile XLogCtlData *xlogctl = XLogCtl;

	SpinLockAcquire(&xlogctl->info_lck);
	xlogctl->standbyDbid = dbid;
	SpinLockRelease(&xlogctl->info_lck);

	/*
	 * Let postmaster know we've changed standby dbid.
	 */
	SendPostmasterSignal(PMSIGNAL_SEGCONFIG_CHANGE);
}

/*
 * Returns current standby dbid.
 */
int16
GetStandbyDbid(void)
{
	/* use volatile pointer to prevent code rearrangement */
	volatile XLogCtlData *xlogctl = XLogCtl;
	int16	dbid;

	SpinLockAcquire(&xlogctl->info_lck);
	dbid = xlogctl->standbyDbid;
	SpinLockRelease(&xlogctl->info_lck);

	return dbid;
}

/*
 * True if we are running standby-mode continuous recovery.
 * Note this would return false after finishing the recovery, even if
 * we are still on standby master with a primary master running.
 * Also this only works in the startup process as the StandbyMode
 * flag is not in shared memory.
 */
bool
IsStandbyMode(void)
{
	return StandbyMode;
}

static void
GetXLogCleanUpTo(XLogRecPtr recptr, uint32 *_logId, uint32 *_logSeg)
{
#ifndef USE_SEGWALREP
	/* Only for MASTER check this GUC and act */
    if (GpIdentity.segindex == MASTER_CONTENT_ID)
    {
#endif
	/*
	 * See if we have a live WAL sender and see if it has a
	 * start xlog location (with active basebackup) or standby fsync location
	 * (with active standby). We have to compare it with prev. checkpoint
	 * location. We use the min out of them to figure out till
	 * what point we need to save the xlog seg files
	 */
	XLogRecPtr xlogCleanUpTo = WalSndCtlGetXLogCleanUpTo();
	if (!XLogRecPtrIsInvalid(xlogCleanUpTo))
	{
		if (XLByteLT(recptr, xlogCleanUpTo))
			xlogCleanUpTo = recptr;
	}
	else
		xlogCleanUpTo = recptr;

	CheckKeepWalSegments(xlogCleanUpTo, _logId, _logSeg);
#ifndef USE_SEGWALREP
	}
#endif
}

/*
 * Checks whether the current buffer page and backup page stored in the
 * WAL record are consistent or not. Before comparing the two pages, a
 * masking can be applied to the pages to ignore certain areas like hint bits,
 * unused space between pd_lower and pd_upper among other things. This
 * function should be called once WAL replay has been completed for a
 * given record.
 */
static void
checkXLogConsistency(XLogRecord *record, XLogRecPtr EndRecPtr)
{
	MIRROREDLOCK_BUFMGR_DECLARE;
	RmgrId		rmid = record->xl_rmid;
	char       *blk;

	/* Records with no backup blocks have no need for consistency checks. */
	if (!(record->xl_info & XLR_BKP_BLOCK_MASK))
		return;

	Assert((record->xl_extended_info & XLR_CHECK_CONSISTENCY) != 0);

	blk = (char *) XLogRecGetData(record) + record->xl_len;
	for (int i = 0; i < XLR_MAX_BKP_BLOCKS; i++)
	{
		BkpBlock    bkpb;
		Buffer		buf;
		Page		page;
		char       *src_buffer;

		if (!(record->xl_info & XLR_SET_BKP_BLOCK(i)))
		{
			/*
			 * WAL record doesn't contain a block do nothing.
			 */
			continue;
		}

		memcpy(&bkpb, blk, sizeof(BkpBlock));
		blk += sizeof(BkpBlock);
		src_buffer = blk;
		/* move on to point to next block */
		blk += BLCKSZ - bkpb.hole_length;

		if (bkpb.block_info & BLOCK_APPLY)
		{
			/*
			 * WAL record has already applied the page, so bypass the
			 * consistency check as that would result in comparing the full
			 * page stored in the record with itself.
			 */
			continue;
		}

		// -------- MirroredLock ----------
		MIRROREDLOCK_BUFMGR_LOCK;

		/*
		 * Read the contents from the current buffer and store it in a
		 * temporary page.
		 */
		buf = XLogReadBuffer(bkpb.node, bkpb.block, false);
		if (!BufferIsValid(buf))
			continue;

		page = BufferGetPage(buf);

		/*
		 * Take a copy of the local page where WAL has been applied to have a
		 * comparison base before masking it...
		 */
		memcpy(replay_image_masked, page, BLCKSZ);

		/* No need for this page anymore now that a copy is in. */
		UnlockReleaseBuffer(buf);

		MIRROREDLOCK_BUFMGR_UNLOCK;
		// -------- MirroredLock ----------

		/*
		 * If the block LSN is already ahead of this WAL record, we can't
		 * expect contents to match.  This can happen if recovery is
		 * restarted.
		 */
		if (XLByteLT(EndRecPtr, PageGetLSN(replay_image_masked)))
			continue;

		/*
		 * Read the contents from the backup copy, stored in WAL record and
		 * store it in a temporary page. There is no need to allocate a new
		 * page here, a local buffer is fine to hold its contents and a mask
		 * can be directly applied on it.
		 */
		if (bkpb.hole_length == 0)
		{
			memcpy((char *) master_image_masked, src_buffer, BLCKSZ);
		}
		else
		{
			/* zero-fill the hole, anyways gets masked out */
			MemSet((char *) master_image_masked, 0, BLCKSZ);
			memcpy((char *) master_image_masked, src_buffer, bkpb.hole_offset);
			memcpy((char *) master_image_masked + (bkpb.hole_offset + bkpb.hole_length),
				   src_buffer + bkpb.hole_offset,
				   BLCKSZ - (bkpb.hole_offset + bkpb.hole_length));
		}

		/*
		 * If masking function is defined, mask both the master and replay
		 * images
		 */
		if (RmgrTable[rmid].rm_mask != NULL)
		{
			RmgrTable[rmid].rm_mask(replay_image_masked, bkpb.block);
			RmgrTable[rmid].rm_mask(master_image_masked, bkpb.block);
		}

		/* Time to compare the master and replay images. */
		if (memcmp(replay_image_masked, master_image_masked, BLCKSZ) != 0)
		{
			elog(FATAL,
				 "inconsistent page found, rel %u/%u/%u, blkno %u",
				 bkpb.node.spcNode, bkpb.node.dbNode, bkpb.node.relNode,
				 bkpb.block);
		}
		else
		{
			elog(DEBUG1,
				 "Consistent page for rel %u/%u/%u, blkno %u",
				 bkpb.node.spcNode, bkpb.node.dbNode, bkpb.node.relNode,
				 bkpb.block);
		}
	}
}<|MERGE_RESOLUTION|>--- conflicted
+++ resolved
@@ -7,7 +7,7 @@
  * Portions Copyright (c) 1996-2008, PostgreSQL Global Development Group
  * Portions Copyright (c) 1994, Regents of the University of California
  *
- * $PostgreSQL: pgsql/src/backend/access/transam/xlog.c,v 1.325 2008/12/24 20:41:29 momjian Exp $
+ * $PostgreSQL: pgsql/src/backend/access/transam/xlog.c,v 1.407 2010/04/29 21:49:03 tgl Exp $
  *
  *-------------------------------------------------------------------------
  */
@@ -58,20 +58,16 @@
 #include "storage/smgr.h"
 #include "storage/spin.h"
 #include "utils/builtins.h"
-<<<<<<< HEAD
 #include "utils/nabstime.h"
 #include "utils/faultinjector.h"
 #include "utils/flatfiles.h"
-#include "utils/pg_locale.h"
 #include "utils/guc.h"
 #include "utils/ps_status.h"
-#include "utils/resscheduler.h"
 #include "pg_trace.h"
 #include "utils/catcache.h"
 #include "utils/memutils.h"
 #include "utils/syscache.h"
 #include "utils/pg_crc.h"
-#include "utils/pg_locale.h"
 #include "utils/ps_status.h"
 #include "replication/walreceiver.h"
 #include "replication/walsender.h"
@@ -88,15 +84,10 @@
 #include "cdb/cdbresynchronizechangetracking.h"
 #include "cdb/cdbpersistentfilesysobj.h"
 #include "cdb/cdbpersistentcheck.h"
+#include "utils/resscheduler.h"
 #include "utils/snapmgr.h"
 
 extern uint32 bootstrap_data_checksum_version;
-=======
-#include "utils/guc.h"
-#include "utils/ps_status.h"
-#include "pg_trace.h"
-
->>>>>>> 38e93482
 
 /* File path names (all relative to $PGDATA) */
 #define RECOVERY_COMMAND_FILE	"recovery.conf"
@@ -663,12 +654,8 @@
 			 bool randAccess);
 
 static void PreallocXlogFiles(XLogRecPtr endptr);
-<<<<<<< HEAD
 static void UpdateLastRemovedPtr(char *filename);
-=======
-static void RemoveOldXlogFiles(uint32 log, uint32 seg, XLogRecPtr endptr);
 static void ValidateXLOGDirectoryStructure(void);
->>>>>>> 38e93482
 static void CleanupBackupHistory(void);
 static XLogRecord *ReadCheckpointRecord(XLogRecPtr RecPtr, int whichChkpt);
 static bool ValidXLOGHeader(XLogPageHeader hdr, int emode, bool segmentonly);
@@ -1566,9 +1553,7 @@
 		/*
 		 * The page needs to be backed up, so set up *bkpb
 		 */
-<<<<<<< HEAD
-		bkpb->node = BufferGetFileNode(rdata->buffer);
-		bkpb->block = BufferGetBlockNumber(rdata->buffer);
+		BufferGetTag(rdata->buffer, &bkpb->node, &bkpb->fork, &bkpb->block);
 		bkpb->block_info = 0;
 
 		/*
@@ -1580,9 +1565,6 @@
 		 */
 		if (needs_backup)
 			bkpb->block_info |= BLOCK_APPLY;
-=======
-		BufferGetTag(rdata->buffer, &bkpb->node, &bkpb->fork, &bkpb->block);
->>>>>>> 38e93482
 
 		if (rdata->buffer_std)
 		{
@@ -3636,53 +3618,6 @@
 }
 
 /*
- * Verify whether pg_xlog and pg_xlog/archive_status exist.
- * If the latter does not exist, recreate it.
- *
- * It is not the goal of this function to verify the contents of these
- * directories, but to help in cases where someone has performed a cluster
- * copy for PITR purposes but omitted pg_xlog from the copy.
- *
- * We could also recreate pg_xlog if it doesn't exist, but a deliberate
- * policy decision was made not to.  It is fairly common for pg_xlog to be
- * a symlink, and if that was the DBA's intent then automatically making a
- * plain directory would result in degraded performance with no notice.
- */
-static void
-ValidateXLOGDirectoryStructure(void)
-{
-	char		path[MAXPGPATH];
-	struct stat	stat_buf;
-
-	/* Check for pg_xlog; if it doesn't exist, error out */
-	if (stat(XLOGDIR, &stat_buf) != 0 ||
-		!S_ISDIR(stat_buf.st_mode))
-		ereport(FATAL, 
-				(errmsg("required WAL directory \"%s\" does not exist",
-						XLOGDIR)));
-
-	/* Check for archive_status */
-	snprintf(path, MAXPGPATH, XLOGDIR "/archive_status");
-	if (stat(path, &stat_buf) == 0)
-	{
-		/* Check for weird cases where it exists but isn't a directory */
-		if (!S_ISDIR(stat_buf.st_mode))
-			ereport(FATAL, 
-					(errmsg("required WAL directory \"%s\" does not exist",
-							path)));
-	}
-	else
-	{
-		ereport(LOG,
-				(errmsg("creating missing WAL directory \"%s\"", path)));
-		if (mkdir(path, 0700) < 0)
-			ereport(FATAL, 
-					(errmsg("could not create missing directory \"%s\": %m",
-							path)));
-	}
-}
-
-/*
  * Remove previous backup history files.  This also retries creation of
  * .ready files for any backup history files for which XLogArchiveNotify
  * failed earlier.
@@ -3759,15 +3694,8 @@
 		memcpy(&bkpb, blk, sizeof(BkpBlock));
 		blk += sizeof(BkpBlock);
 
-<<<<<<< HEAD
 		/* get_cleanup_lock is ignored in GPDB */
 		RestoreBackupBlockContents(lsn, bkpb, blk, false, false);
-=======
-		buffer = XLogReadBufferExtended(bkpb.node, bkpb.fork, bkpb.block,
-										RBM_ZERO);
-		Assert(BufferIsValid(buffer));
-		page = (Page) BufferGetPage(buffer);
->>>>>>> 38e93482
 
 		blk += BLCKSZ - bkpb.hole_length;
 	}
@@ -3943,14 +3871,39 @@
 static void
 ValidateXLOGDirectoryStructure(void)
 {
+	char		path[MAXPGPATH];
+	char	   *fullpath;
 	struct stat stat_buf;
 
+	fullpath = makeRelativeToTxnFilespace(XLOGDIR);
+
 	/* Check for pg_xlog; if it doesn't exist, error out */
-	if (stat(makeRelativeToTxnFilespace(XLOGDIR), &stat_buf) != 0 ||
+	if (stat(fullpath, &stat_buf) != 0 ||
 			!S_ISDIR(stat_buf.st_mode))
 			ereport(FATAL,
 					(errmsg("required WAL directory \"%s\" does not exist",
 							XLOGDIR)));
+
+	/* Check for archive_status */
+	snprintf(path, MAXPGPATH, XLOGDIR "/archive_status");
+	fullpath = makeRelativeToTxnFilespace(path);
+	if (stat(fullpath, &stat_buf) == 0)
+	{
+		/* Check for weird cases where it exists but isn't a directory */
+		if (!S_ISDIR(stat_buf.st_mode))
+			ereport(FATAL, 
+					(errmsg("required WAL directory \"%s\" does not exist",
+							path)));
+	}
+	else
+	{
+		ereport(LOG,
+				(errmsg("creating missing WAL directory \"%s\"", path)));
+		if (mkdir(fullpath, 0700) < 0)
+			ereport(FATAL, 
+					(errmsg("could not create missing directory \"%s\": %m",
+							path)));
+	}
 }
 
 /*
@@ -5709,35 +5662,6 @@
 						   " but the server was compiled without USE_FLOAT8_BYVAL."),
 				 errhint("It looks like you need to recompile or initdb.")));
 #endif
-<<<<<<< HEAD
-
-	if (ControlFile->localeBuflen != LOCALE_NAME_BUFLEN)
-		ereport(FATAL,
-				(errmsg("database files are incompatible with server"),
-				 errdetail("The database cluster was initialized with LOCALE_NAME_BUFLEN %d,"
-				  " but the server was compiled with LOCALE_NAME_BUFLEN %d.",
-						   ControlFile->localeBuflen, LOCALE_NAME_BUFLEN),
-				 errhint("It looks like you need to recompile or initdb.")));
-	if (pg_perm_setlocale(LC_COLLATE, ControlFile->lc_collate) == NULL)
-		ereport(FATAL,
-			(errmsg("database files are incompatible with operating system"),
-			 errdetail("The database cluster was initialized with LC_COLLATE \"%s\","
-					   " which is not recognized by setlocale().",
-					   ControlFile->lc_collate),
-			 errhint("It looks like you need to initdb or install locale support.")));
-	if (pg_perm_setlocale(LC_CTYPE, ControlFile->lc_ctype) == NULL)
-		ereport(FATAL,
-			(errmsg("database files are incompatible with operating system"),
-		errdetail("The database cluster was initialized with LC_CTYPE \"%s\","
-				  " which is not recognized by setlocale().",
-				  ControlFile->lc_ctype),
-			 errhint("It looks like you need to initdb or install locale support.")));
-
-	/* Make the fixed locale settings visible as GUC variables, too */
-	SetConfigOption("lc_collate", ControlFile->lc_collate,
-					PGC_INTERNAL, PGC_S_OVERRIDE);
-	SetConfigOption("lc_ctype", ControlFile->lc_ctype,
-					PGC_INTERNAL, PGC_S_OVERRIDE);
 
 	/* Make the initdb settings visible as GUC variables, too */
 	SetConfigOption("data_checksums", DataChecksumsEnabled() ? "yes" : "no",
@@ -5751,8 +5675,6 @@
 	{
 		ControlFileWatcherCheckForChange();
 	}
-=======
->>>>>>> 38e93482
 }
 
 static bool
@@ -6527,10 +6449,7 @@
 								recoveryStopXid,
 								timestamptz_to_str(recoveryStopTime))));
 		}
-<<<<<<< HEAD
-=======
-
->>>>>>> 38e93482
+
 		if (recoveryStopAfter)
 			recoveryLastXTime = recordXtime;
 	}
@@ -6610,7 +6529,6 @@
 	elog(LOG, "Oldest active transaction from prepared transactions %u", oldestActiveXID);
 
 	/*
-<<<<<<< HEAD
 	 * Initialize TransactionXmin to current oldestActiveXID, generally
 	 * initialized during GetSnapshotData(). This is to avoid situations where
 	 * scanning pg_authid or other tables mostly in BuildFlatFiles() below via
@@ -6619,17 +6537,6 @@
 	 * exist. Setting this here will avoid calling SubTransGetParent() in
 	 * TransactionIdDidCommit() for older XIDs. Also, set RecentGlobalXmin
 	 * since Heap access method functions needs it to have good value as well.
-=======
-	 * Verify that pg_xlog and pg_xlog/archive_status exist.  In cases where
-	 * someone has performed a copy for PITR, these directories may have
-	 * been excluded and need to be re-created.
-	 */
-	ValidateXLOGDirectoryStructure();
-
-	/*
-	 * Initialize on the assumption we want to recover to the same timeline
-	 * that's active according to pg_control.
->>>>>>> 38e93482
 	 */
 	TransactionXmin = RecentGlobalXmin = oldestActiveXID;
 
@@ -6977,6 +6884,13 @@
 	RelationCacheInitFileRemove();
 
 	/*
+	 * Verify that pg_xlog and pg_xlog/archive_status exist.  In cases where
+	 * someone has performed a copy for PITR, these directories may have
+	 * been excluded and need to be re-created.
+	 */
+	ValidateXLOGDirectoryStructure();
+
+	/*
 	 * Initialize on the assumption we want to recover to the same timeline
 	 * that's active according to pg_control.
 	 */
@@ -9398,6 +9312,8 @@
 	 */
 	if (log_checkpoints)
 		LogCheckpointStart(flags);
+
+	TRACE_POSTGRESQL_CHECKPOINT_START(flags);
 
 	/*
 	 * Before flushing data, we must wait for any transactions that are
@@ -9748,6 +9664,11 @@
 		 */
 		MIRRORED_UNLOCK;
 	}
+
+	TRACE_POSTGRESQL_CHECKPOINT_DONE(CheckpointStats.ckpt_bufs_written,
+									 NBuffers, CheckpointStats.ckpt_segs_added,
+									 CheckpointStats.ckpt_segs_removed,
+									 CheckpointStats.ckpt_segs_recycled);
 
 	LWLockRelease(CheckpointLock);
 }
@@ -10548,6 +10469,12 @@
 				 errmsg("backup label too long (max %d bytes)",
 						MAXPGPATH)));
 
+	if (!XLogIsNeeded())
+		ereport(ERROR,
+				(errcode(ERRCODE_OBJECT_NOT_IN_PREREQUISITE_STATE),
+				 errmsg("WAL level not sufficient for making an online backup"),
+				 errhint("wal_level must be set to \"archive\" or \"hot_standby\" at server start.")));
+
 	/*
 	 * Mark backup active in shared memory.  We must do full-page WAL writes
 	 * during an on-line backup even if not doing so at other times, because
@@ -10796,6 +10723,8 @@
 	char		histfilepath[MAXPGPATH];
 	char		startxlogfilename[MAXFNAMELEN];
 	char		stopxlogfilename[MAXFNAMELEN];
+	char		lastxlogfilename[MAXFNAMELEN];
+	char		histfilename[MAXFNAMELEN];
 	char		backupfrom[20];
 	uint32		_logId;
 	uint32		_logSeg;
@@ -10814,6 +10743,12 @@
 		ereport(ERROR,
 				(errcode(ERRCODE_INSUFFICIENT_PRIVILEGE),
 		 (errmsg("must be superuser or replication role to run a backup"))));
+
+	if (!XLogIsNeeded())
+		ereport(ERROR,
+				(errcode(ERRCODE_OBJECT_NOT_IN_PREREQUISITE_STATE),
+				 errmsg("WAL level not sufficient for making an online backup"),
+				 errhint("wal_level must be set to \"archive\" or \"hot_standby\" at server start.")));
 
 	/*
 	 * OK to update backup counters and forcePageWrites
@@ -10976,28 +10911,38 @@
 	 */
 	CleanupBackupHistory();
 
-	TRACE_POSTGRESQL_CHECKPOINT_START(flags);
-
-	/*
-	 * Wait until the history file has been archived. We assume that the 
-	 * alphabetic sorting property of the WAL files ensures the last WAL
-	 * file is guaranteed archived by the time the history file is archived.
+	/*
+	 * If archiving is enabled, wait for all the required WAL files to be
+	 * archived before returning. If archiving isn't enabled, the required
+	 * WAL needs to be transported via streaming replication (hopefully
+	 * with wal_keep_segments set high enough), or some more exotic
+	 * mechanism like polling and copying files from pg_xlog with script.
+	 * We have no knowledge of those mechanisms, so it's up to the user to
+	 * ensure that he gets all the required WAL.
+	 *
+	 * We wait until both the last WAL file filled during backup and the
+	 * history file have been archived, and assume that the alphabetic
+	 * sorting property of the WAL files ensures any earlier WAL files are
+	 * safely archived as well.
 	 *
 	 * We wait forever, since archive_command is supposed to work and
-	 * we assume the admin wanted his backup to work completely. If you 
-	 * don't wish to wait, you can SET statement_timeout = xx;
-	 *
-	 * If the status file is missing, we assume that is because it was
-	 * set to .ready before we slept, then while asleep it has been set
-	 * to .done and then removed by a concurrent checkpoint.
-	 */
-	BackupHistoryFileName(histfilepath, ThisTimeLineID, _logId, _logSeg,
+	 * we assume the admin wanted his backup to work completely. If you
+	 * don't wish to wait, you can set statement_timeout.
+	 */
+	if (XLogArchivingActive())
+	{
+	XLByteToPrevSeg(stoppoint, _logId, _logSeg);
+	XLogFileName(lastxlogfilename, ThisTimeLineID, _logId, _logSeg);
+
+	XLByteToSeg(startpoint, _logId, _logSeg);
+	BackupHistoryFileName(histfilename, ThisTimeLineID, _logId, _logSeg,
 						  startpoint.xrecoff % XLogSegSize);
 
 	seconds_before_warning = 60;
 	waits = 0;
 
-	while (!XLogArchiveCheckDone(histfilepath, false))
+	while (XLogArchiveIsBusy(lastxlogfilename) ||
+		   XLogArchiveIsBusy(histfilename))
 	{
 		CHECK_FOR_INTERRUPTS();
 
@@ -11006,10 +10951,15 @@
 		if (++waits >= seconds_before_warning)
 		{
 			seconds_before_warning *= 2;     /* This wraps in >10 years... */
-			elog(WARNING, "pg_stop_backup() waiting for archive to complete " 
-							"(%d seconds delay)", waits);
-		}
-	}
+			ereport(WARNING,
+					(errmsg("pg_stop_backup still waiting for archive to complete (%d seconds elapsed)",
+							waits)));
+		}
+	}
+	}
+	else
+		ereport(NOTICE,
+				(errmsg("WAL archiving is not enabled; you must ensure that all required WAL segments are copied through other means to complete the backup")));
 
 	/*
 	 * We're done.  As a convenience, return the ending WAL location.
@@ -11193,18 +11143,9 @@
 	 */
 	resultHeapTuple = heap_form_tuple(resultTupleDesc, values, isnull);
 
-<<<<<<< HEAD
 	result = HeapTupleGetDatum(resultHeapTuple);
 
 	PG_RETURN_DATUM(result);
-=======
-        TRACE_POSTGRESQL_CHECKPOINT_DONE(CheckpointStats.ckpt_bufs_written,
-                                NBuffers, CheckpointStats.ckpt_segs_added,
-                                CheckpointStats.ckpt_segs_removed,
-                                CheckpointStats.ckpt_segs_recycled);
-
-	LWLockRelease(CheckpointLock);
->>>>>>> 38e93482
 }
 
 /*
@@ -11988,47 +11929,12 @@
 					XLogRecPtr	startLocation,
 					XLogRecPtr	endLocation)
 {
-<<<<<<< HEAD
-=======
-	XLogRecPtr	startpoint;
-	XLogRecPtr	stoppoint;
-	pg_time_t	stamp_time;
-	char		strfbuf[128];
-	char		histfilepath[MAXPGPATH];
-	char		startxlogfilename[MAXFNAMELEN];
-	char		stopxlogfilename[MAXFNAMELEN];
-	char		lastxlogfilename[MAXFNAMELEN];
-	char		histfilename[MAXFNAMELEN];
-	uint32		_logId;
-	uint32		_logSeg;
-	FILE	   *lfp;
-	FILE	   *fp;
-	char		ch;
-	int			ich;
-	int			seconds_before_warning;
-	int			waits = 0;
->>>>>>> 38e93482
 
 	uint32		startLogId;
 	uint32		startSeg;
 
-<<<<<<< HEAD
 	uint32		endLogId;
 	uint32		endSeg;
-=======
-	if (!XLogArchivingActive())
-		ereport(ERROR,
-				(errcode(ERRCODE_OBJECT_NOT_IN_PREREQUISITE_STATE),
-				 errmsg("WAL archiving is not active"),
-				 errhint("archive_mode must be enabled at server start.")));
-
-	/*
-	 * OK to clear forcePageWrites
-	 */
-	LWLockAcquire(WALInsertLock, LW_EXCLUSIVE);
-	XLogCtl->Insert.forcePageWrites = false;
-	LWLockRelease(WALInsertLock);
->>>>>>> 38e93482
 
 	uint32		logId;
 	uint32		seg;
@@ -12157,47 +12063,20 @@
 	 */
 	MemSet(zbuffer, 0, sizeof(zbuffer));
 
-<<<<<<< HEAD
 	while (1) {
 		errno = 0;
 		writeLen = (Size) Min(XLOG_BLCKSZ - (offset % XLOG_BLCKSZ), endOffset - offset);
-=======
-	/*
-	 * Wait until both the last WAL file filled during backup and the history
-	 * file have been archived.  We assume that the alphabetic sorting
-	 * property of the WAL files ensures any earlier WAL files are safely
-	 * archived as well.
-	 *
-	 * We wait forever, since archive_command is supposed to work and
-	 * we assume the admin wanted his backup to work completely. If you
-	 * don't wish to wait, you can set statement_timeout.
-	 */
-	XLByteToPrevSeg(stoppoint, _logId, _logSeg);
-	XLogFileName(lastxlogfilename, ThisTimeLineID, _logId, _logSeg);
-
-	XLByteToSeg(startpoint, _logId, _logSeg);
-	BackupHistoryFileName(histfilename, ThisTimeLineID, _logId, _logSeg,
-						  startpoint.xrecoff % XLogSegSize);
->>>>>>> 38e93482
 
 		if ((int) write(fd, zbuffer, writeLen) != (int) writeLen) {
 			int			save_errno = errno;
 
-<<<<<<< HEAD
 			/*
 			 * If we fail to make the file, delete it to release disk space
 			 */
-=======
-	while (XLogArchiveIsBusy(lastxlogfilename) ||
-		   XLogArchiveIsBusy(histfilename))
-	{
-		CHECK_FOR_INTERRUPTS();
->>>>>>> 38e93482
 
 			/* if write didn't set errno, assume problem is no disk space */
 			errno = save_errno ? save_errno : ENOSPC;
 
-<<<<<<< HEAD
 			ereport(WARNING,
 					(errcode_for_file_access(),
 					 errmsg("could not write to file \"%s\": %m", path)));
@@ -12207,14 +12086,6 @@
 		offset += writeLen;
 		if (offset >= endOffset) {
 			break;
-=======
-		if (++waits >= seconds_before_warning)
-		{
-			seconds_before_warning *= 2;     /* This wraps in >10 years... */
-			ereport(WARNING,
-					(errmsg("pg_stop_backup still waiting for archive to complete (%d seconds elapsed)",
-							waits)));
->>>>>>> 38e93482
 		}
 	}
 
