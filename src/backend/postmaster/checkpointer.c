/*-------------------------------------------------------------------------
 *
 * checkpointer.c
 *
 * The checkpointer is new as of Postgres 9.2.	It handles all checkpoints.
 * Checkpoints are automatically dispatched after a certain amount of time has
 * elapsed since the last one, and it can be signaled to perform requested
 * checkpoints as well.  (The GUC parameter that mandates a checkpoint every
 * so many WAL segments is implemented by having backends signal when they
 * fill WAL segments; the checkpointer itself doesn't watch for the
 * condition.)
 *
 * The checkpointer is started by the postmaster as soon as the startup
 * subprocess finishes, or as soon as recovery begins if we are doing archive
 * recovery.  It remains alive until the postmaster commands it to terminate.
 * Normal termination is by SIGUSR2, which instructs the checkpointer to
 * execute a shutdown checkpoint and then exit(0).	(All backends must be
 * stopped before SIGUSR2 is issued!)  Emergency termination is by SIGQUIT;
 * like any backend, the checkpointer will simply abort and exit on SIGQUIT.
 *
 * If the checkpointer exits unexpectedly, the postmaster treats that the same
 * as a backend crash: shared memory may be corrupted, so remaining backends
 * should be killed by SIGQUIT and then a recovery cycle started.  (Even if
 * shared memory isn't corrupted, we have lost information about which
 * files need to be fsync'd for the next checkpoint, and so a system
 * restart needs to be forced.)
 *
 *
 * Portions Copyright (c) 1996-2013, PostgreSQL Global Development Group
 *
 *
 * IDENTIFICATION
 *	  src/backend/postmaster/checkpointer.c
 *
 *-------------------------------------------------------------------------
 */
#include "postgres.h"

#include <signal.h>
#include <sys/time.h>
#include <time.h>
#include <unistd.h>

#include "access/xlog.h"
#include "access/xlog_internal.h"
#include "libpq/pqsignal.h"
#include "miscadmin.h"
#include "pgstat.h"
#include "postmaster/bgwriter.h"
#include "replication/syncrep.h"
#include "storage/bufmgr.h"
#include "storage/fd.h"
#include "storage/ipc.h"
#include "storage/lwlock.h"
#include "storage/pmsignal.h"
#include "storage/proc.h"
#include "storage/shmem.h"
#include "storage/smgr.h"
#include "storage/spin.h"
#include "tcop/tcopprot.h"
#include "utils/guc.h"
#include "utils/memutils.h"
#include "utils/resowner.h"
#include "postmaster/fork_process.h"
#include "postmaster/postmaster.h"


/*----------
 * Shared memory area for communication between checkpointer and backends
 *
 * The ckpt counters allow backends to watch for completion of a checkpoint
 * request they send.  Here's how it works:
 *	* At start of a checkpoint, checkpointer reads (and clears) the request
 *	  flags and increments ckpt_started, while holding ckpt_lck.
 *	* On completion of a checkpoint, checkpointer sets ckpt_done to
 *	  equal ckpt_started.
 *	* On failure of a checkpoint, checkpointer increments ckpt_failed
 *	  and sets ckpt_done to equal ckpt_started.
 *
 * The algorithm for backends is:
 *	1. Record current values of ckpt_failed and ckpt_started, and
 *	   set request flags, while holding ckpt_lck.
 *	2. Send signal to request checkpoint.
 *	3. Sleep until ckpt_started changes.  Now you know a checkpoint has
 *	   begun since you started this algorithm (although *not* that it was
 *	   specifically initiated by your signal), and that it is using your flags.
 *	4. Record new value of ckpt_started.
 *	5. Sleep until ckpt_done >= saved value of ckpt_started.  (Use modulo
 *	   arithmetic here in case counters wrap around.)  Now you know a
 *	   checkpoint has started and completed, but not whether it was
 *	   successful.
 *	6. If ckpt_failed is different from the originally saved value,
 *	   assume request failed; otherwise it was definitely successful.
 *
 * ckpt_flags holds the OR of the checkpoint request flags sent by all
 * requesting backends since the last checkpoint start.  The flags are
 * chosen so that OR'ing is the correct way to combine multiple requests.
 *
 * num_backend_writes is used to count the number of buffer writes performed
 * by user backend processes.  This counter should be wide enough that it
 * can't overflow during a single processing cycle.  num_backend_fsync
 * counts the subset of those writes that also had to do their own fsync,
 * because the checkpointer failed to absorb their request.
 *
 * The requests array holds fsync requests sent by backends and not yet
 * absorbed by the checkpointer.
 *
 * Unlike the checkpoint fields, num_backend_writes, num_backend_fsync, and
 * the requests fields are protected by CheckpointerCommLock.
 *----------
 */
typedef struct
{
<<<<<<< HEAD
	RelFileNode	rnode;
=======
	RelFileNode rnode;
>>>>>>> e472b921
	ForkNumber	forknum;
	BlockNumber segno;			/* see md.c for special values */
	/* might add a real request-type field later; not needed yet */
} CheckpointerRequest;

typedef struct
{
	pid_t		checkpointer_pid;		/* PID (0 if not started) */

	slock_t		ckpt_lck;		/* protects all the ckpt_* fields */

	int			ckpt_started;	/* advances when checkpoint starts */
	int			ckpt_done;		/* advances when checkpoint done */
	int			ckpt_failed;	/* advances when checkpoint fails */

	int			ckpt_flags;		/* checkpoint flags, as defined in xlog.h */

	uint32		num_backend_writes;		/* counts user backend buffer writes */
	uint32		num_backend_fsync;		/* counts user backend fsync calls */

	int			num_requests;	/* current # of requests */
	int			max_requests;	/* allocated array size */
	CheckpointerRequest requests[1];	/* VARIABLE LENGTH ARRAY */
} CheckpointerShmemStruct;

static CheckpointerShmemStruct *CheckpointerShmem;

/* interval for calling AbsorbFsyncRequests in CheckpointWriteDelay */
#define WRITES_PER_ABSORB		1000

/*
 * GUC parameters
 */
int			CheckPointTimeout = 300;
int			CheckPointWarning = 30;
double		CheckPointCompletionTarget = 0.5;

/*
 * Flags set by interrupt handlers for later service in the main loop.
 */
static volatile sig_atomic_t got_SIGHUP = false;
static volatile sig_atomic_t checkpoint_requested = false;
static volatile sig_atomic_t shutdown_requested = false;

/*
 * Private state
 */
static bool ckpt_active = false;

/* these values are valid when ckpt_active is true: */
static pg_time_t ckpt_start_time;
static XLogRecPtr ckpt_start_recptr;
static double ckpt_cached_elapsed;

static pg_time_t last_checkpoint_time;
static pg_time_t last_xlog_switch_time;

/* Prototypes for private functions */

static void CheckArchiveTimeout(void);
static bool IsCheckpointOnSchedule(double progress);
static bool ImmediateCheckpointRequested(void);
static bool CompactCheckpointerRequestQueue(void);
static void UpdateSharedMemoryConfig(void);

/* Signal handlers */

static void ChkptSigHupHandler(SIGNAL_ARGS);
static void ReqCheckpointHandler(SIGNAL_ARGS);
static void chkpt_sigusr1_handler(SIGNAL_ARGS);
static void ReqShutdownHandler(SIGNAL_ARGS);


/*
 * Main entry point for checkpointer process
 *
 * This is invoked from AuxiliaryProcessMain, which has already created the
 * basic execution environment, but not enabled signals yet.
 */
void
CheckpointerMain(void)
{
	sigjmp_buf	local_sigjmp_buf;
	MemoryContext checkpointer_context;

	Assert(CheckpointerShmem != NULL);
	CheckpointerShmem->checkpointer_pid = MyProcPid;

	/*
	 * If possible, make this process a group leader, so that the postmaster
	 * can signal any child processes too.  (checkpointer probably never has
	 * any child processes, but for consistency we make all postmaster child
	 * processes do this.)
	 */
#ifdef HAVE_SETSID
	if (setsid() < 0)
		elog(FATAL, "setsid() failed: %m");
#endif

	/*
	 * Properly accept or ignore signals the postmaster might send us
	 *
	 * Note: we deliberately ignore SIGTERM, because during a standard Unix
	 * system shutdown cycle, init will SIGTERM all processes at once.	We
	 * want to wait for the backends to exit, whereupon the postmaster will
	 * tell us it's okay to shut down (via SIGUSR2).
	 */
	pqsignal(SIGHUP, ChkptSigHupHandler);		/* set flag to read config
												 * file */
	pqsignal(SIGINT, ReqCheckpointHandler);		/* request checkpoint */
	pqsignal(SIGTERM, SIG_IGN); /* ignore SIGTERM */
	pqsignal(SIGQUIT, quickdie);		/* hard crash time */
	pqsignal(SIGALRM, SIG_IGN);
	pqsignal(SIGPIPE, SIG_IGN);
	pqsignal(SIGUSR1, chkpt_sigusr1_handler);
	pqsignal(SIGUSR2, ReqShutdownHandler);		/* request shutdown */

	/*
	 * Reset some signals that are accepted by postmaster but not here
	 */
	pqsignal(SIGCHLD, SIG_DFL);
	pqsignal(SIGTTIN, SIG_DFL);
	pqsignal(SIGTTOU, SIG_DFL);
	pqsignal(SIGCONT, SIG_DFL);
	pqsignal(SIGWINCH, SIG_DFL);

	/* We allow SIGQUIT (quickdie) at all times */
#ifdef HAVE_SIGPROCMASK
	sigdelset(&BlockSig, SIGQUIT);
#else
	BlockSig &= ~(sigmask(SIGQUIT));
#endif

	/*
	 * Initialize so that first time-driven event happens at the correct time.
	 */
	last_checkpoint_time = last_xlog_switch_time = (pg_time_t) time(NULL);

	/*
	 * Create a resource owner to keep track of our resources (currently only
	 * buffer pins).
	 */
	CurrentResourceOwner = ResourceOwnerCreate(NULL, "Checkpointer");

	/*
	 * Create a memory context that we will do all our work in.  We do this so
	 * that we can reset the context during error recovery and thereby avoid
	 * possible memory leaks.  Formerly this code just ran in
	 * TopMemoryContext, but resetting that would be a really bad idea.
	 */
	checkpointer_context = AllocSetContextCreate(TopMemoryContext,
												 "Checkpointer",
												 ALLOCSET_DEFAULT_MINSIZE,
												 ALLOCSET_DEFAULT_INITSIZE,
												 ALLOCSET_DEFAULT_MAXSIZE);
	MemoryContextSwitchTo(checkpointer_context);

	/*
	 * If an exception is encountered, processing resumes here.
	 *
	 * See notes in postgres.c about the design of this coding.
	 */
	if (sigsetjmp(local_sigjmp_buf, 1) != 0)
	{
		/* Since not using PG_TRY, must reset error stack by hand */
		error_context_stack = NULL;

		/* Prevent interrupts while cleaning up */
		HOLD_INTERRUPTS();

		/* Report the error to the server log */
		EmitErrorReport();

		/*
		 * These operations are really just a minimal subset of
		 * AbortTransaction().	We don't have very many resources to worry
		 * about in checkpointer, but we do have LWLocks, buffers, and temp
		 * files.
		 */
		LWLockReleaseAll();
		AbortBufferIO();
		UnlockBuffers();
		/* buffer pins are released here: */
		ResourceOwnerRelease(CurrentResourceOwner,
							 RESOURCE_RELEASE_BEFORE_LOCKS,
							 false, true);
		/* we needn't bother with the other ResourceOwnerRelease phases */
		AtEOXact_Buffers(false);
		AtEOXact_SMgr();
		AtEOXact_Files();
		AtEOXact_HashTables(false);

		/* Warn any waiting backends that the checkpoint failed. */
		if (ckpt_active)
		{
			/* use volatile pointer to prevent code rearrangement */
			volatile CheckpointerShmemStruct *cps = CheckpointerShmem;

			SpinLockAcquire(&cps->ckpt_lck);
			cps->ckpt_failed++;
			cps->ckpt_done = cps->ckpt_started;
			SpinLockRelease(&cps->ckpt_lck);

			ckpt_active = false;
		}

		/*
		 * Now return to normal top-level context and clear ErrorContext for
		 * next time.
		 */
		MemoryContextSwitchTo(checkpointer_context);
		FlushErrorState();

		/* Flush any leaked data in the top-level context */
		MemoryContextResetAndDeleteChildren(checkpointer_context);

		/* Now we can allow interrupts again */
		RESUME_INTERRUPTS();

		/*
		 * Sleep at least 1 second after any error.  A write error is likely
		 * to be repeated, and we don't want to be filling the error logs as
		 * fast as we can.
		 */
		pg_usleep(1000000L);

		/*
		 * Close all open files after any error.  This is helpful on Windows,
		 * where holding deleted files open causes various strange errors.
		 * It's not clear we need it elsewhere, but shouldn't hurt.
		 */
		smgrcloseall();
	}

	/* We can now handle ereport(ERROR) */
	PG_exception_stack = &local_sigjmp_buf;

	/*
	 * Unblock signals (they were blocked when the postmaster forked us)
	 */
	PG_SETMASK(&UnBlockSig);

	/*
	 * Ensure all shared memory values are set correctly for the config. Doing
	 * this here ensures no race conditions from other concurrent updaters.
	 */
	UpdateSharedMemoryConfig();

	/*
	 * Advertise our latch that backends can use to wake us up while we're
	 * sleeping.
	 */
	ProcGlobal->checkpointerLatch = &MyProc->procLatch;

	/*
	 * Loop forever
	 */
	for (;;)
	{
		bool		do_checkpoint = false;
		int			flags = 0;
		pg_time_t	now;
		int			elapsed_secs;
		int			cur_timeout;
		int			rc;

		/* Clear any already-pending wakeups */
		ResetLatch(&MyProc->procLatch);

		/*
		 * Process any requests or signals received recently.
		 */
		AbsorbFsyncRequests();

		if (got_SIGHUP)
		{
			got_SIGHUP = false;
			ProcessConfigFile(PGC_SIGHUP);

			/*
			 * Checkpointer is the last process to shut down, so we ask it to
			 * hold the keys for a range of other tasks required most of which
			 * have nothing to do with checkpointing at all.
			 *
			 * For various reasons, some config values can change dynamically
			 * so the primary copy of them is held in shared memory to make
			 * sure all backends see the same value.  We make Checkpointer
			 * responsible for updating the shared memory copy if the
			 * parameter setting changes because of SIGHUP.
			 */
			UpdateSharedMemoryConfig();
		}
		if (checkpoint_requested)
		{
			checkpoint_requested = false;
			do_checkpoint = true;
			BgWriterStats.m_requested_checkpoints++;
		}
		if (shutdown_requested)
		{
			/*
			 * From here on, elog(ERROR) should end with exit(1), not send
			 * control back to the sigsetjmp block above
			 */
			ExitOnAnyError = true;
			/* Close down the database */
			ShutdownXLOG(0, 0);
			/* Normal exit from the checkpointer is here */
			proc_exit(0);		/* done */
		}

		/*
		 * Force a checkpoint if too much time has elapsed since the last one.
		 * Note that we count a timed checkpoint in stats only when this
		 * occurs without an external request, but we set the CAUSE_TIME flag
		 * bit even if there is also an external request.
		 */
		now = (pg_time_t) time(NULL);
		elapsed_secs = now - last_checkpoint_time;
		if (elapsed_secs >= CheckPointTimeout)
		{
			if (!do_checkpoint)
				BgWriterStats.m_timed_checkpoints++;
			do_checkpoint = true;
			flags |= CHECKPOINT_CAUSE_TIME;
		}

		/*
		 * Do a checkpoint if requested.
		 */
		if (do_checkpoint)
		{
			bool		ckpt_performed = false;
			bool		do_restartpoint;

			/* use volatile pointer to prevent code rearrangement */
			volatile CheckpointerShmemStruct *cps = CheckpointerShmem;

			/*
			 * Check if we should perform a checkpoint or a restartpoint. As a
			 * side-effect, RecoveryInProgress() initializes TimeLineID if
			 * it's not set yet.
			 */
			do_restartpoint = RecoveryInProgress();

			/*
			 * Atomically fetch the request flags to figure out what kind of a
			 * checkpoint we should perform, and increase the started-counter
			 * to acknowledge that we've started a new checkpoint.
			 */
			SpinLockAcquire(&cps->ckpt_lck);
			flags |= cps->ckpt_flags;
			cps->ckpt_flags = 0;
			cps->ckpt_started++;
			SpinLockRelease(&cps->ckpt_lck);

			/*
			 * The end-of-recovery checkpoint is a real checkpoint that's
			 * performed while we're still in recovery.
			 */
			if (flags & CHECKPOINT_END_OF_RECOVERY)
				do_restartpoint = false;

			/*
			 * We will warn if (a) too soon since last checkpoint (whatever
			 * caused it) and (b) somebody set the CHECKPOINT_CAUSE_XLOG flag
			 * since the last checkpoint start.  Note in particular that this
			 * implementation will not generate warnings caused by
			 * CheckPointTimeout < CheckPointWarning.
			 */
			if (!do_restartpoint &&
				(flags & CHECKPOINT_CAUSE_XLOG) &&
				elapsed_secs < CheckPointWarning)
				ereport(LOG,
						(errmsg_plural("checkpoints are occurring too frequently (%d second apart)",
				"checkpoints are occurring too frequently (%d seconds apart)",
									   elapsed_secs,
									   elapsed_secs),
						 errhint("Consider increasing the configuration parameter \"checkpoint_segments\".")));

			/*
			 * Initialize checkpointer-private variables used during
			 * checkpoint
			 */
			ckpt_active = true;
			if (!do_restartpoint)
				ckpt_start_recptr = GetInsertRecPtr();
			ckpt_start_time = now;
			ckpt_cached_elapsed = 0;

			/*
			 * Do the checkpoint.
			 */
			if (!do_restartpoint)
			{
				CreateCheckPoint(flags);
				ckpt_performed = true;
			}
			else
				ckpt_performed = CreateRestartPoint(flags);

			/*
			 * After any checkpoint, close all smgr files.	This is so we
			 * won't hang onto smgr references to deleted files indefinitely.
			 */
			smgrcloseall();

			/*
			 * Indicate checkpoint completion to any waiting backends.
			 */
			SpinLockAcquire(&cps->ckpt_lck);
			cps->ckpt_done = cps->ckpt_started;
			SpinLockRelease(&cps->ckpt_lck);

			if (ckpt_performed)
			{
				/*
				 * Note we record the checkpoint start time not end time as
				 * last_checkpoint_time.  This is so that time-driven
				 * checkpoints happen at a predictable spacing.
				 */
				last_checkpoint_time = now;
			}
			else
			{
				/*
				 * We were not able to perform the restartpoint (checkpoints
				 * throw an ERROR in case of error).  Most likely because we
				 * have not received any new checkpoint WAL records since the
				 * last restartpoint. Try again in 15 s.
				 */
				last_checkpoint_time = now - CheckPointTimeout + 15;
			}

			ckpt_active = false;
		}

		/* Check for archive_timeout and switch xlog files if necessary. */
		CheckArchiveTimeout();

		/*
		 * Send off activity statistics to the stats collector.  (The reason
		 * why we re-use bgwriter-related code for this is that the bgwriter
		 * and checkpointer used to be just one process.  It's probably not
		 * worth the trouble to split the stats support into two independent
		 * stats message types.)
		 */
		pgstat_send_bgwriter();

		/*
		 * Sleep until we are signaled or it's time for another checkpoint or
		 * xlog file switch.
		 */
		now = (pg_time_t) time(NULL);
		elapsed_secs = now - last_checkpoint_time;
		if (elapsed_secs >= CheckPointTimeout)
			continue;			/* no sleep for us ... */
		cur_timeout = CheckPointTimeout - elapsed_secs;
		if (XLogArchiveTimeout > 0 && !RecoveryInProgress())
		{
			elapsed_secs = now - last_xlog_switch_time;
			if (elapsed_secs >= XLogArchiveTimeout)
				continue;		/* no sleep for us ... */
			cur_timeout = Min(cur_timeout, XLogArchiveTimeout - elapsed_secs);
		}

		rc = WaitLatch(&MyProc->procLatch,
					   WL_LATCH_SET | WL_TIMEOUT | WL_POSTMASTER_DEATH,
					   cur_timeout * 1000L /* convert to ms */ );

		/*
		 * Emergency bailout if postmaster has died.  This is to avoid the
		 * necessity for manual cleanup of all postmaster children.
		 */
		if (rc & WL_POSTMASTER_DEATH)
			exit(1);
	}
}

/*
 * CheckArchiveTimeout -- check for archive_timeout and switch xlog files
 *
 * This will switch to a new WAL file and force an archive file write
 * if any activity is recorded in the current WAL file, including just
 * a single checkpoint record.
 */
static void
CheckArchiveTimeout(void)
{
	pg_time_t	now;
	pg_time_t	last_time;

	if (XLogArchiveTimeout <= 0 || RecoveryInProgress())
		return;

	now = (pg_time_t) time(NULL);

	/* First we do a quick check using possibly-stale local state. */
	if ((int) (now - last_xlog_switch_time) < XLogArchiveTimeout)
		return;

	/*
	 * Update local state ... note that last_xlog_switch_time is the last time
	 * a switch was performed *or requested*.
	 */
	last_time = GetLastSegSwitchTime();

	last_xlog_switch_time = Max(last_xlog_switch_time, last_time);

	/* Now we can do the real check */
	if ((int) (now - last_xlog_switch_time) >= XLogArchiveTimeout)
	{
		XLogRecPtr	switchpoint;

		/* OK, it's time to switch */
		switchpoint = RequestXLogSwitch();

		/*
		 * If the returned pointer points exactly to a segment boundary,
		 * assume nothing happened.
		 */
		if ((switchpoint % XLogSegSize) != 0)
			ereport(DEBUG1,
				(errmsg("transaction log switch forced (archive_timeout=%d)",
						XLogArchiveTimeout)));

		/*
		 * Update state in any case, so we don't retry constantly when the
		 * system is idle.
		 */
		last_xlog_switch_time = now;
	}
}

/*
 * Returns true if an immediate checkpoint request is pending.	(Note that
 * this does not check the *current* checkpoint's IMMEDIATE flag, but whether
 * there is one pending behind it.)
 */
static bool
ImmediateCheckpointRequested(void)
{
	if (checkpoint_requested)
	{
		volatile CheckpointerShmemStruct *cps = CheckpointerShmem;

		/*
		 * We don't need to acquire the ckpt_lck in this case because we're
		 * only looking at a single flag bit.
		 */
		if (cps->ckpt_flags & CHECKPOINT_IMMEDIATE)
			return true;
	}
	return false;
}

/*
 * CheckpointWriteDelay -- control rate of checkpoint
 *
 * This function is called after each page write performed by BufferSync().
 * It is responsible for throttling BufferSync()'s write rate to hit
 * checkpoint_completion_target.
 *
 * The checkpoint request flags should be passed in; currently the only one
 * examined is CHECKPOINT_IMMEDIATE, which disables delays between writes.
 *
 * 'progress' is an estimate of how much of the work has been done, as a
 * fraction between 0.0 meaning none, and 1.0 meaning all done.
 */
void
CheckpointWriteDelay(int flags, double progress)
{
	static int	absorb_counter = WRITES_PER_ABSORB;

	/* Do nothing if checkpoint is being executed by non-checkpointer process */
	if (!AmCheckpointerProcess())
		return;

	/*
	 * Perform the usual duties and take a nap, unless we're behind schedule,
	 * in which case we just try to catch up as quickly as possible.
	 */
	if (!(flags & CHECKPOINT_IMMEDIATE) &&
		!shutdown_requested &&
		!ImmediateCheckpointRequested() &&
		IsCheckpointOnSchedule(progress))
	{
		if (got_SIGHUP)
		{
			got_SIGHUP = false;
			ProcessConfigFile(PGC_SIGHUP);
			/* update shmem copies of config variables */
			UpdateSharedMemoryConfig();
		}

		AbsorbFsyncRequests();
		absorb_counter = WRITES_PER_ABSORB;

		CheckArchiveTimeout();

		/*
		 * Report interim activity statistics to the stats collector.
		 */
		pgstat_send_bgwriter();

		/*
		 * This sleep used to be connected to bgwriter_delay, typically 200ms.
		 * That resulted in more frequent wakeups if not much work to do.
		 * Checkpointer and bgwriter are no longer related so take the Big
		 * Sleep.
		 */
		pg_usleep(100000L);
	}
	else if (--absorb_counter <= 0)
	{
		/*
		 * Absorb pending fsync requests after each WRITES_PER_ABSORB write
		 * operations even when we don't sleep, to prevent overflow of the
		 * fsync request queue.
		 */
		AbsorbFsyncRequests();
		absorb_counter = WRITES_PER_ABSORB;
	}
}

/*
 * IsCheckpointOnSchedule -- are we on schedule to finish this checkpoint
 *		 in time?
 *
 * Compares the current progress against the time/segments elapsed since last
 * checkpoint, and returns true if the progress we've made this far is greater
 * than the elapsed time/segments.
 */
static bool
IsCheckpointOnSchedule(double progress)
{
	XLogRecPtr	recptr;
	struct timeval now;
	double		elapsed_xlogs,
				elapsed_time;

	Assert(ckpt_active);

	/* Scale progress according to checkpoint_completion_target. */
	progress *= CheckPointCompletionTarget;

	/*
	 * Check against the cached value first. Only do the more expensive
	 * calculations once we reach the target previously calculated. Since
	 * neither time or WAL insert pointer moves backwards, a freshly
	 * calculated value can only be greater than or equal to the cached value.
	 */
	if (progress < ckpt_cached_elapsed)
		return false;

	/*
	 * Check progress against WAL segments written and checkpoint_segments.
	 *
	 * We compare the current WAL insert location against the location
	 * computed before calling CreateCheckPoint. The code in XLogInsert that
	 * actually triggers a checkpoint when checkpoint_segments is exceeded
	 * compares against RedoRecptr, so this is not completely accurate.
	 * However, it's good enough for our purposes, we're only calculating an
	 * estimate anyway.
	 */
	if (!RecoveryInProgress())
	{
		recptr = GetInsertRecPtr();
		elapsed_xlogs = (((double) (recptr - ckpt_start_recptr)) / XLogSegSize) / CheckPointSegments;

		if (progress < elapsed_xlogs)
		{
			ckpt_cached_elapsed = elapsed_xlogs;
			return false;
		}
	}

	/*
	 * Check progress against time elapsed and checkpoint_timeout.
	 */
	gettimeofday(&now, NULL);
	elapsed_time = ((double) ((pg_time_t) now.tv_sec - ckpt_start_time) +
					now.tv_usec / 1000000.0) / CheckPointTimeout;

	if (progress < elapsed_time)
	{
		ckpt_cached_elapsed = elapsed_time;
		return false;
	}

	/* It looks like we're on schedule. */
	return true;
}


/* --------------------------------
 *		signal handler routines
 * --------------------------------
 */

/* SIGHUP: set flag to re-read config file at next convenient time */
static void
ChkptSigHupHandler(SIGNAL_ARGS)
{
	int			save_errno = errno;

	got_SIGHUP = true;
	if (MyProc)
		SetLatch(&MyProc->procLatch);

	errno = save_errno;
}

/* SIGINT: set flag to run a normal checkpoint right away */
static void
ReqCheckpointHandler(SIGNAL_ARGS)
{
	int			save_errno = errno;

	checkpoint_requested = true;
	if (MyProc)
		SetLatch(&MyProc->procLatch);

	errno = save_errno;
}

/* SIGUSR1: used for latch wakeups */
static void
chkpt_sigusr1_handler(SIGNAL_ARGS)
{
	int			save_errno = errno;

	latch_sigusr1_handler();

	errno = save_errno;
}

/* SIGUSR2: set flag to run a shutdown checkpoint and exit */
static void
ReqShutdownHandler(SIGNAL_ARGS)
{
	int			save_errno = errno;

	shutdown_requested = true;
	if (MyProc)
		SetLatch(&MyProc->procLatch);

	errno = save_errno;
}


/* --------------------------------
 *		communication with backends
 * --------------------------------
 */

/*
 * CheckpointerShmemSize
 *		Compute space needed for checkpointer-related shared memory
 */
Size
CheckpointerShmemSize(void)
{
	Size		size;

	/*
	 * Currently, the size of the requests[] array is arbitrarily set equal to
	 * NBuffers.  This may prove too large or small ...
	 */
	size = offsetof(CheckpointerShmemStruct, requests);
	size = add_size(size, mul_size(NBuffers, sizeof(CheckpointerRequest)));

	return size;
}

/*
 * CheckpointerShmemInit
 *		Allocate and initialize checkpointer-related shared memory
 */
void
CheckpointerShmemInit(void)
{
	Size		size = CheckpointerShmemSize();
	bool		found;

	CheckpointerShmem = (CheckpointerShmemStruct *)
		ShmemInitStruct("Checkpointer Data",
						size,
						&found);

	if (!found)
	{
		/*
		 * First time through, so initialize.  Note that we zero the whole
		 * requests array; this is so that CompactCheckpointerRequestQueue can
		 * assume that any pad bytes in the request structs are zeroes.
		 */
		MemSet(CheckpointerShmem, 0, size);
		SpinLockInit(&CheckpointerShmem->ckpt_lck);
		CheckpointerShmem->max_requests = NBuffers;
	}
}

/*
 * RequestCheckpoint
 *		Called in backend processes to request a checkpoint
 *
 * flags is a bitwise OR of the following:
 *	CHECKPOINT_IS_SHUTDOWN: checkpoint is for database shutdown.
 *	CHECKPOINT_END_OF_RECOVERY: checkpoint is for end of WAL recovery.
 *	CHECKPOINT_IMMEDIATE: finish the checkpoint ASAP,
 *		ignoring checkpoint_completion_target parameter.
 *	CHECKPOINT_FORCE: force a checkpoint even if no XLOG activity has occurred
 *		since the last one (implied by CHECKPOINT_IS_SHUTDOWN or
 *		CHECKPOINT_END_OF_RECOVERY).
 *	CHECKPOINT_WAIT: wait for completion before returning (otherwise,
 *		just signal checkpointer to do it, and return).
 *	CHECKPOINT_CAUSE_XLOG: checkpoint is requested due to xlog filling.
 *		(This affects logging, and in particular enables CheckPointWarning.)
 */
void
RequestCheckpoint(int flags)
{
	/* use volatile pointer to prevent code rearrangement */
	volatile CheckpointerShmemStruct *cps = CheckpointerShmem;
	int			ntries;
	int			old_failed,
				old_started;

	/*
	 * If in a standalone backend, just do it ourselves.
	 */
	if (!IsPostmasterEnvironment)
	{
		/*
		 * There's no point in doing slow checkpoints in a standalone backend,
		 * because there's no other backends the checkpoint could disrupt.
		 */
		CreateCheckPoint(flags | CHECKPOINT_IMMEDIATE);

		/*
		 * After any checkpoint, close all smgr files.	This is so we won't
		 * hang onto smgr references to deleted files indefinitely.
		 */
		smgrcloseall();

		return;
	}

	/*
	 * Atomically set the request flags, and take a snapshot of the counters.
	 * When we see ckpt_started > old_started, we know the flags we set here
	 * have been seen by checkpointer.
	 *
	 * Note that we OR the flags with any existing flags, to avoid overriding
	 * a "stronger" request by another backend.  The flag senses must be
	 * chosen to make this work!
	 */
	SpinLockAcquire(&cps->ckpt_lck);

	old_failed = cps->ckpt_failed;
	old_started = cps->ckpt_started;
	cps->ckpt_flags |= flags;

	SpinLockRelease(&cps->ckpt_lck);

	/*
	 * Send signal to request checkpoint.  It's possible that the checkpointer
	 * hasn't started yet, or is in process of restarting, so we will retry a
	 * few times if needed.  Also, if not told to wait for the checkpoint to
	 * occur, we consider failure to send the signal to be nonfatal and merely
	 * LOG it.
	 */
	for (ntries = 0;; ntries++)
	{
		if (CheckpointerShmem->checkpointer_pid == 0)
		{
			if (ntries >= 20)	/* max wait 2.0 sec */
			{
				elog((flags & CHECKPOINT_WAIT) ? ERROR : LOG,
					 "could not request checkpoint because checkpointer not running");
				break;
			}
		}
		else if (kill(CheckpointerShmem->checkpointer_pid, SIGINT) != 0)
		{
			if (ntries >= 20)	/* max wait 2.0 sec */
			{
				elog((flags & CHECKPOINT_WAIT) ? ERROR : LOG,
					 "could not signal for checkpoint: %m");
				break;
			}
		}
		else
			break;				/* signal sent successfully */

		CHECK_FOR_INTERRUPTS();
		pg_usleep(100000L);		/* wait 0.1 sec, then retry */
	}

	/*
	 * If requested, wait for completion.  We detect completion according to
	 * the algorithm given above.
	 */
	if (flags & CHECKPOINT_WAIT)
	{
		int			new_started,
					new_failed;

		/* Wait for a new checkpoint to start. */
		for (;;)
		{
			SpinLockAcquire(&cps->ckpt_lck);
			new_started = cps->ckpt_started;
			SpinLockRelease(&cps->ckpt_lck);

			if (new_started != old_started)
				break;

			CHECK_FOR_INTERRUPTS();
			pg_usleep(100000L);
		}

		/*
		 * We are waiting for ckpt_done >= new_started, in a modulo sense.
		 */
		for (;;)
		{
			int			new_done;

			SpinLockAcquire(&cps->ckpt_lck);
			new_done = cps->ckpt_done;
			new_failed = cps->ckpt_failed;
			SpinLockRelease(&cps->ckpt_lck);

			if (new_done - new_started >= 0)
				break;

			CHECK_FOR_INTERRUPTS();
			pg_usleep(100000L);
		}

		if (new_failed != old_failed)
			ereport(ERROR,
					(errmsg("checkpoint request failed"),
					 errhint("Consult recent messages in the server log for details.")));
	}
}

/*
 * ForwardFsyncRequest
 *		Forward a file-fsync request from a backend to the checkpointer
 *
 * Whenever a backend is compelled to write directly to a relation
 * (which should be seldom, if the background writer is getting its job done),
 * the backend calls this routine to pass over knowledge that the relation
 * is dirty and must be fsync'd before next checkpoint.  We also use this
 * opportunity to count such writes for statistical purposes.
 *
 * This functionality is only supported for regular (not backend-local)
 * relations, so the rnode argument is intentionally RelFileNode not
 * RelFileNodeBackend.
 *
 * segno specifies which segment (not block!) of the relation needs to be
 * fsync'd.  (Since the valid range is much less than BlockNumber, we can
 * use high values for special flags; that's all internal to md.c, which
 * see for details.)
 *
 * To avoid holding the lock for longer than necessary, we normally write
 * to the requests[] queue without checking for duplicates.  The checkpointer
 * will have to eliminate dups internally anyway.  However, if we discover
 * that the queue is full, we make a pass over the entire queue to compact
 * it.	This is somewhat expensive, but the alternative is for the backend
 * to perform its own fsync, which is far more expensive in practice.  It
 * is theoretically possible a backend fsync might still be necessary, if
 * the queue is full and contains no duplicate entries.  In that case, we
 * let the backend know by returning false.
 */
bool
ForwardFsyncRequest(RelFileNode rnode, ForkNumber forknum, BlockNumber segno)
{
	CheckpointerRequest *request;
	bool		too_full;

	if (!IsUnderPostmaster)
		return false;			/* probably shouldn't even get here */

	if (AmCheckpointerProcess())
		elog(ERROR, "ForwardFsyncRequest must not be called in checkpointer");

	LWLockAcquire(CheckpointerCommLock, LW_EXCLUSIVE);

	/* Count all backend writes regardless of if they fit in the queue */
	if (!AmBackgroundWriterProcess())
		CheckpointerShmem->num_backend_writes++;

	/*
	 * If the checkpointer isn't running or the request queue is full, the
	 * backend will have to perform its own fsync request.  But before forcing
	 * that to happen, we can try to compact the request queue.
	 */
	if (CheckpointerShmem->checkpointer_pid == 0 ||
		(CheckpointerShmem->num_requests >= CheckpointerShmem->max_requests &&
		 !CompactCheckpointerRequestQueue()))
	{
		/*
		 * Count the subset of writes where backends have to do their own
		 * fsync
		 */
		if (!AmBackgroundWriterProcess())
			CheckpointerShmem->num_backend_fsync++;
		LWLockRelease(CheckpointerCommLock);
		return false;
	}

	/* OK, insert request */
	request = &CheckpointerShmem->requests[CheckpointerShmem->num_requests++];
	request->rnode = rnode;
	request->forknum = forknum;
	request->segno = segno;

	/* If queue is more than half full, nudge the checkpointer to empty it */
	too_full = (CheckpointerShmem->num_requests >=
				CheckpointerShmem->max_requests / 2);

	LWLockRelease(CheckpointerCommLock);

	/* ... but not till after we release the lock */
	if (too_full && ProcGlobal->checkpointerLatch)
		SetLatch(ProcGlobal->checkpointerLatch);

	return true;
}

/*
 * CompactCheckpointerRequestQueue
 *		Remove duplicates from the request queue to avoid backend fsyncs.
 *		Returns "true" if any entries were removed.
 *
 * Although a full fsync request queue is not common, it can lead to severe
 * performance problems when it does happen.  So far, this situation has
 * only been observed to occur when the system is under heavy write load,
 * and especially during the "sync" phase of a checkpoint.	Without this
 * logic, each backend begins doing an fsync for every block written, which
 * gets very expensive and can slow down the whole system.
 *
 * Trying to do this every time the queue is full could lose if there
 * aren't any removable entries.  But that should be vanishingly rare in
 * practice: there's one queue entry per shared buffer.
 */
static bool
CompactCheckpointerRequestQueue(void)
{
	struct CheckpointerSlotMapping
	{
		CheckpointerRequest request;
		int			slot;
	};

	int			n,
				preserve_count;
	int			num_skipped = 0;
	HASHCTL		ctl;
	HTAB	   *htab;
	bool	   *skip_slot;

	/* must hold CheckpointerCommLock in exclusive mode */
	Assert(LWLockHeldByMe(CheckpointerCommLock));

	/* Initialize skip_slot array */
	skip_slot = palloc0(sizeof(bool) * CheckpointerShmem->num_requests);

	/* Initialize temporary hash table */
	MemSet(&ctl, 0, sizeof(ctl));
	ctl.keysize = sizeof(CheckpointerRequest);
	ctl.entrysize = sizeof(struct CheckpointerSlotMapping);
	ctl.hash = tag_hash;
	ctl.hcxt = CurrentMemoryContext;

	htab = hash_create("CompactCheckpointerRequestQueue",
					   CheckpointerShmem->num_requests,
					   &ctl,
					   HASH_ELEM | HASH_FUNCTION | HASH_CONTEXT);

	/*
	 * The basic idea here is that a request can be skipped if it's followed
	 * by a later, identical request.  It might seem more sensible to work
	 * backwards from the end of the queue and check whether a request is
	 * *preceded* by an earlier, identical request, in the hopes of doing less
	 * copying.  But that might change the semantics, if there's an
	 * intervening FORGET_RELATION_FSYNC or FORGET_DATABASE_FSYNC request, so
	 * we do it this way.  It would be possible to be even smarter if we made
	 * the code below understand the specific semantics of such requests (it
	 * could blow away preceding entries that would end up being canceled
	 * anyhow), but it's not clear that the extra complexity would buy us
	 * anything.
	 */
	for (n = 0; n < CheckpointerShmem->num_requests; n++)
	{
		CheckpointerRequest *request;
		struct CheckpointerSlotMapping *slotmap;
		bool		found;

		/*
		 * We use the request struct directly as a hashtable key.  This
		 * assumes that any padding bytes in the structs are consistently the
		 * same, which should be okay because we zeroed them in
		 * CheckpointerShmemInit.  Note also that RelFileNode had better
		 * contain no pad bytes.
		 */
		request = &CheckpointerShmem->requests[n];
		slotmap = hash_search(htab, request, HASH_ENTER, &found);
		if (found)
		{
			/* Duplicate, so mark the previous occurrence as skippable */
			skip_slot[slotmap->slot] = true;
			num_skipped++;
		}
		/* Remember slot containing latest occurrence of this request value */
		slotmap->slot = n;
	}

	/* Done with the hash table. */
	hash_destroy(htab);

	/* If no duplicates, we're out of luck. */
	if (!num_skipped)
	{
		pfree(skip_slot);
		return false;
	}

	/* We found some duplicates; remove them. */
	preserve_count = 0;
	for (n = 0; n < CheckpointerShmem->num_requests; n++)
	{
		if (skip_slot[n])
			continue;
		CheckpointerShmem->requests[preserve_count++] = CheckpointerShmem->requests[n];
	}
	ereport(DEBUG1,
	   (errmsg("compacted fsync request queue from %d entries to %d entries",
			   CheckpointerShmem->num_requests, preserve_count)));
	CheckpointerShmem->num_requests = preserve_count;

	/* Cleanup. */
	pfree(skip_slot);
	return true;
}

/*
 * AbsorbFsyncRequests
 *		Retrieve queued fsync requests and pass them to local smgr.
 *
 * This is exported because it must be called during CreateCheckPoint;
 * we have to be sure we have accepted all pending requests just before
 * we start fsync'ing.  Since CreateCheckPoint sometimes runs in
 * non-checkpointer processes, do nothing if not checkpointer.
 */
void
AbsorbFsyncRequests(void)
{
	CheckpointerRequest *requests = NULL;
	CheckpointerRequest *request;
	int			n;

<<<<<<< HEAD
	if (IsUnderPostmaster && !AmStartupProcess() && !AmCheckpointerProcess())
		elog(ERROR, "AbsorbFsyncRequests() called in process %d (type %d)",
			 MyProcPid, MyAuxProcType);
=======
	if (!AmCheckpointerProcess())
		return;
>>>>>>> e472b921

	/*
	 * We have to PANIC if we fail to absorb all the pending requests (eg,
	 * because our hashtable runs out of memory).  This is because the system
	 * cannot run safely if we are unable to fsync what we have been told to
	 * fsync.  Fortunately, the hashtable is so small that the problem is
	 * quite unlikely to arise in practice.
	 */
	START_CRIT_SECTION();

	/*
	 * We try to avoid holding the lock for a long time by copying the request
	 * array.
	 */
	LWLockAcquire(CheckpointerCommLock, LW_EXCLUSIVE);

	/* Transfer stats counts into pending pgstats message */
	BgWriterStats.m_buf_written_backend += CheckpointerShmem->num_backend_writes;
	BgWriterStats.m_buf_fsync_backend += CheckpointerShmem->num_backend_fsync;

	CheckpointerShmem->num_backend_writes = 0;
	CheckpointerShmem->num_backend_fsync = 0;

	n = CheckpointerShmem->num_requests;
	if (n > 0)
	{
		requests = (CheckpointerRequest *) palloc(n * sizeof(CheckpointerRequest));
		memcpy(requests, CheckpointerShmem->requests, n * sizeof(CheckpointerRequest));
	}
	CheckpointerShmem->num_requests = 0;

	LWLockRelease(CheckpointerCommLock);

	for (request = requests; n > 0; request++, n--)
		RememberFsyncRequest(request->rnode, request->forknum, request->segno);

	if (requests)
		pfree(requests);

	END_CRIT_SECTION();
}

/*
 * Update any shared memory configurations based on config parameters
 */
static void
UpdateSharedMemoryConfig(void)
{
	/* update global shmem state for sync rep */
	SyncRepUpdateSyncStandbysDefined();

	/*
	 * If full_page_writes has been changed by SIGHUP, we update it in shared
	 * memory and write an XLOG_FPW_CHANGE record.
	 */
	UpdateFullPageWrites();

	elog(DEBUG2, "checkpointer updated shared memory configuration values");
}

/*
 * FirstCallSinceLastCheckpoint allows a process to take an action once
 * per checkpoint cycle by asynchronously checking for checkpoint completion.
 */
bool
FirstCallSinceLastCheckpoint(void)
{
	/* use volatile pointer to prevent code rearrangement */
	volatile CheckpointerShmemStruct *cps = CheckpointerShmem;
	static int	ckpt_done = 0;
	int			new_done;
	bool		FirstCall = false;

	SpinLockAcquire(&cps->ckpt_lck);
	new_done = cps->ckpt_done;
	SpinLockRelease(&cps->ckpt_lck);

	if (new_done != ckpt_done)
		FirstCall = true;

	ckpt_done = new_done;

	return FirstCall;
}<|MERGE_RESOLUTION|>--- conflicted
+++ resolved
@@ -111,11 +111,7 @@
  */
 typedef struct
 {
-<<<<<<< HEAD
-	RelFileNode	rnode;
-=======
 	RelFileNode rnode;
->>>>>>> e472b921
 	ForkNumber	forknum;
 	BlockNumber segno;			/* see md.c for special values */
 	/* might add a real request-type field later; not needed yet */
@@ -1282,14 +1278,9 @@
 	CheckpointerRequest *request;
 	int			n;
 
-<<<<<<< HEAD
 	if (IsUnderPostmaster && !AmStartupProcess() && !AmCheckpointerProcess())
 		elog(ERROR, "AbsorbFsyncRequests() called in process %d (type %d)",
 			 MyProcPid, MyAuxProcType);
-=======
-	if (!AmCheckpointerProcess())
-		return;
->>>>>>> e472b921
 
 	/*
 	 * We have to PANIC if we fail to absorb all the pending requests (eg,
