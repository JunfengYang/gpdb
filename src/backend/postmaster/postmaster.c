/*-------------------------------------------------------------------------
 *
 * postmaster.c
 *	  This program acts as a clearing house for requests to the
 *	  POSTGRES system.	Frontend programs send a startup message
 *	  to the Postmaster and the postmaster uses the info in the
 *	  message to setup a backend process.
 *
 *	  The postmaster also manages system-wide operations such as
 *	  startup and shutdown. The postmaster itself doesn't do those
 *	  operations, mind you --- it just forks off a subprocess to do them
 *	  at the right times.  It also takes care of resetting the system
 *	  if a backend crashes.
 *
 *	  The postmaster process creates the shared memory and semaphore
 *	  pools during startup, but as a rule does not touch them itself.
 *	  In particular, it is not a member of the PGPROC array of backends
 *	  and so it cannot participate in lock-manager operations.	Keeping
 *	  the postmaster away from shared memory operations makes it simpler
 *	  and more reliable.  The postmaster is almost always able to recover
 *	  from crashes of individual backends by resetting shared memory;
 *	  if it did much with shared memory then it would be prone to crashing
 *	  along with the backends.
 *
 *	  When a request message is received, we now fork() immediately.
 *	  The child process performs authentication of the request, and
 *	  then becomes a backend if successful.  This allows the auth code
 *	  to be written in a simple single-threaded style (as opposed to the
 *	  crufty "poor man's multitasking" code that used to be needed).
 *	  More importantly, it ensures that blockages in non-multithreaded
 *	  libraries like SSL or PAM cannot cause denial of service to other
 *	  clients.
 *
 *
<<<<<<< HEAD
 * Portions Copyright (c) 2005-2009, Greenplum inc
 * Portions Copyright (c) 2012-Present Pivotal Software, Inc.
 * Portions Copyright (c) 1996-2010, PostgreSQL Global Development Group
=======
 * Portions Copyright (c) 1996-2011, PostgreSQL Global Development Group
>>>>>>> a4bebdd9
 * Portions Copyright (c) 1994, Regents of the University of California
 *
 *
 * IDENTIFICATION
 *	  src/backend/postmaster/postmaster.c
 *
 * NOTES
 *
 * Initialization:
 *		The Postmaster sets up shared memory data structures
 *		for the backends.
 *
 * Synchronization:
 *		The Postmaster shares memory with the backends but should avoid
 *		touching shared memory, so as not to become stuck if a crashing
 *		backend screws up locks or shared memory.  Likewise, the Postmaster
 *		should never block on messages from frontend clients.
 *
 * Garbage Collection:
 *		The Postmaster cleans up after backends if they have an emergency
 *		exit and/or core dump.
 *
 * Error Reporting:
 *		Use write_stderr() only for reporting "interactive" errors
 *		(essentially, bogus arguments on the command line).  Once the
 *		postmaster is launched, use ereport().	In particular, don't use
 *		write_stderr() for anything that occurs after pmdaemonize.
 *
 *-------------------------------------------------------------------------
 */

#include "postgres.h"

#include <unistd.h>
#include <signal.h>
#include <time.h>
#include <sys/wait.h>
#include <ctype.h>
#include <sys/stat.h>
#include <sys/socket.h>
#include <fcntl.h>
#include <sys/param.h>
#include <netinet/in.h>
#include <arpa/inet.h>
#include <netdb.h>
#include <limits.h>
#include "access/xlog.h"
/* headers required for process affinity bindings */
#ifdef HAVE_NUMA_H
#define NUMA_VERSION1_COMPATIBILITY 1
#include <numa.h>
#endif

#ifdef HAVE_SYS_SELECT_H
#include <sys/select.h>
#endif

#ifdef HAVE_GETOPT_H
#include <getopt.h>
#endif

#ifdef USE_BONJOUR
#include <dns_sd.h>
#endif

#include "access/transam.h"
#include "access/xlog.h"
#include "bootstrap/bootstrap.h"
#include "catalog/pg_control.h"
#include "lib/dllist.h"
#include "libpq/auth.h"
#include "libpq/ip.h"
#include "libpq/libpq.h"
#include "libpq/pqsignal.h"
#include "miscadmin.h"
#include "pgstat.h"
#include "postmaster/autovacuum.h"
#include "postmaster/bgwriter.h"
#include "postmaster/fork_process.h"
#include "postmaster/pgarch.h"
#include "postmaster/postmaster.h"
#include "postmaster/seqserver.h"
#include "postmaster/fts.h"
#include "postmaster/perfmon.h"
#include "postmaster/syslogger.h"
#include "postmaster/backoff.h"
#include "postmaster/perfmon_segmentinfo.h"
#include "replication/walsender.h"
#include "storage/fd.h"
#include "storage/ipc.h"
#include "storage/pg_shmem.h"
#include "storage/pmsignal.h"
#include "storage/proc.h"
#include "storage/procsignal.h"
#include "tcop/tcopprot.h"
#include "utils/builtins.h"
#include "utils/datetime.h"
#include "utils/faultinjector.h"
#include "utils/gdd.h"
#include "utils/memutils.h"
#include "utils/ps_status.h"

#include "cdb/cdbgang.h"                /* cdbgang_parse_gpqeid_params */
#include "cdb/cdbtm.h"
#include "cdb/cdbvars.h"

#ifdef EXEC_BACKEND
#include "storage/spin.h"
void SeqServerMain(int argc, char *argv[]);

void FtsProbeMain(int argc, char *argv[]);
#endif

bool am_mirror = false;
bool pm_launch_walreceiver = false;

/*
 * List of active backends (or child processes anyway; we don't actually
 * know whether a given child has become a backend or is still in the
 * authorization phase).  This is used mainly to keep track of how many
 * children we have and send them appropriate signals when necessary.
 *
 * "Special" children such as the startup, bgwriter and autovacuum launcher
 * tasks are not in this list.	Autovacuum worker and walsender processes are
 * in it. Also, "dead_end" children are in it: these are children launched just
 * for the purpose of sending a friendly rejection message to a would-be
 * client.	We must track them because they are attached to shared memory,
 * but we know they will never become live backends.  dead_end children are
 * not assigned a PMChildSlot.
 */
typedef struct bkend
{
	pid_t		pid;			/* process id of backend */
	long		cancel_key;		/* cancel key for cancels for this backend */
	int			child_slot;		/* PMChildSlot for this backend, if any */
	bool		is_autovacuum;	/* is it an autovacuum process? */
	bool		dead_end;		/* is it going to send an error and quit? */
	Dlelem		elem;			/* list link in BackendList */
} Backend;

static Dllist *BackendList;

/* CDB */
typedef enum pmsub_type
{
	SeqServerProc = 0,
	FtsProbeProc,
	PerfmonProc,
	BackoffProc,
	PerfmonSegmentInfoProc,
	GlobalDeadLockDetectorProc,
	MaxPMSubType
} PMSubType;

#ifdef EXEC_BACKEND
static Backend *ShmemBackendArray;
#endif

/* The socket number we are listening for connections on */
int			PostPortNumber;
char	   *UnixSocketDir;
char	   *ListenAddresses;
char	   *BackendListenAddress;

/*
 * ReservedBackends is the number of backends reserved for superuser use.
 * This number is taken out of the pool size given by MaxBackends so
 * number of backend slots available to non-superusers is
 * (MaxBackends - ReservedBackends).  Note what this really means is
 * "if there are <= ReservedBackends connections available, only superusers
 * can make new connections" --- pre-existing superuser connections don't
 * count against the limit.
 */
int			ReservedBackends;

/* The socket(s) we're listening to. */
#define MAXLISTEN	64
static pgsocket ListenSocket[MAXLISTEN];

/*
 * Set by the -o option
 */
static char ExtraOptions[MAXPGPATH];

/*
 * These globals control the behavior of the postmaster in case some
 * backend dumps core.	Normally, it kills all peers of the dead backend
 * and reinitializes shared memory.  By specifying -s or -n, we can have
 * the postmaster stop (rather than kill) peers and not reinitialize
 * shared data structures.	(Reinit is currently dead code, though.)
 */
static bool Reinit = true;
static int	SendStop = false;

/* still more option variables */
bool		EnableSSL = false;
bool		SilentMode = false; /* silent_mode */

int			PreAuthDelay = 0;
int			AuthenticationTimeout = 60;

bool		log_hostname;		/* for ps display and logging */
bool		Log_connections = false;
bool		Db_user_namespace = false;

bool		enable_bonjour = false;
char	   *bonjour_name;
bool		restart_after_crash = true;

/*
 * PIDs of special child processes; 0 when not running. When adding a new PID
 * to the list, remember to add the process title to GetServerProcessTitle()
 * as well.
 */
static pid_t StartupPID = 0,
			BgWriterPID = 0,
			CheckpointerPID = 0,
			WalWriterPID = 0,
			WalReceiverPID = 0,
			AutoVacPID = 0,
			PgArchPID = 0,
			PgStatPID = 0,
			SysLoggerPID = 0;

/* Startup/shutdown state */
#define			NoShutdown		0
#define			SmartShutdown	1
#define			FastShutdown	2
#define			ImmediateShutdown	3

static int	Shutdown = NoShutdown;

static bool FatalError = false; /* T if recovering from backend crash */
static bool RecoveryError = false;		/* T if WAL recovery failed */

/*
 * We use a simple state machine to control startup, shutdown, and
 * crash recovery (which is rather like shutdown followed by startup).
 *
 * After doing all the postmaster initialization work, we enter PM_STARTUP
 * state and the startup process is launched. The startup process begins by
 * reading the control file and other preliminary initialization steps.
 * In a normal startup, or after crash recovery, the startup process exits
 * with exit code 0 and we switch to PM_RUN state.	However, archive recovery
 * is handled specially since it takes much longer and we would like to support
 * hot standby during archive recovery.
 *
 * When the startup process is ready to start archive recovery, it signals the
 * postmaster, and we switch to PM_RECOVERY state. The background writer is
 * launched, while the startup process continues applying WAL.	If Hot Standby
 * is enabled, then, after reaching a consistent point in WAL redo, startup
 * process signals us again, and we switch to PM_HOT_STANDBY state and
 * begin accepting connections to perform read-only queries.  When archive
 * recovery is finished, the startup process exits with exit code 0 and we
 * switch to PM_RUN state.
 *
 * Normal child backends can only be launched when we are in PM_RUN or
 * PM_HOT_STANDBY state.  (We also allow launch of normal
 * child backends in PM_WAIT_BACKUP state, but only for superusers.)
 * In other states we handle connection requests by launching "dead_end"
 * child processes, which will simply send the client an error message and
 * quit.  (We track these in the BackendList so that we can know when they
 * are all gone; this is important because they're still connected to shared
 * memory, and would interfere with an attempt to destroy the shmem segment,
 * possibly leading to SHMALL failure when we try to make a new one.)
 * In PM_WAIT_DEAD_END state we are waiting for all the dead_end children
 * to drain out of the system, and therefore stop accepting connection
 * requests at all until the last existing child has quit (which hopefully
 * will not be very long).
 *
 * Notice that this state variable does not distinguish *why* we entered
 * states later than PM_RUN --- Shutdown and FatalError must be consulted
 * to find that out.  FatalError is never true in PM_INIT through PM_RUN
 * states, nor in PM_SHUTDOWN states (because we don't enter those states
 * when trying to recover from a crash).  It can be true in PM_STARTUP state,
 * because we don't clear it until we've successfully started WAL redo.
 * Similarly, RecoveryError means that we have crashed during recovery, and
 * should not try to restart.
 */
typedef enum
{
	PM_INIT,					/* postmaster starting */
	PM_STARTUP,					/* waiting for startup subprocess */
	PM_RECOVERY,				/* in archive recovery mode */
	PM_HOT_STANDBY,				/* in hot standby mode */
	PM_RUN,						/* normal "database is alive" state */
	PM_WAIT_BACKUP,				/* waiting for online backup mode to end */
	PM_WAIT_READONLY,			/* waiting for read only backends to exit */
	PM_WAIT_REGULAR_BACKENDS,	/* waiting for live backends to exit, but not seqserver (GPDB-specific) */
	PM_WAIT_BACKENDS,			/* waiting for live backends to exit (including seqserver) */
	PM_SHUTDOWN,				/* waiting for bgwriter to do shutdown ckpt */
	PM_SHUTDOWN_2,				/* waiting for archiver and walsenders to
								 * finish */
	PM_WAIT_DEAD_END,			/* waiting for dead_end children to exit */
	PM_NO_CHILDREN				/* all important children have exited */
} PMState;

static PMState pmState = PM_INIT;

/* CDB */

/* Set at database system is ready to accept connections */
pg_time_t PMAcceptingConnectionsStartTime = 0;

typedef enum PMSUBPROC_FLAGS
{
	PMSUBPROC_FLAG_QD 					= 0x1,
	PMSUBPROC_FLAG_QE 					= 0x4,
	PMSUBPROC_FLAG_QD_AND_QE 			= (PMSUBPROC_FLAG_QD|PMSUBPROC_FLAG_QE),
} PMSUBPROC_FLAGS;



typedef struct pmsubproc
{
	pid_t		pid;			/* process id (0 when not running) */
	PMSubType   procType;       /* process type */
	PMSubStartCallback *serverStart; /* server start function */
	char       *procName;
	int        flags;          /* flags indicating in which kind
							    * of instance to start the process */
	bool        cleanupBackend; /* flag if process failure should
								* cause cleanup of backend processes
								* false = do not cleanup (eg. for gpperfmon) */
} PMSubProc;

static PMSubProc PMSubProcList[MaxPMSubType] =
{
	{0, SeqServerProc,
	 (PMSubStartCallback*)&seqserver_start,
	 "seqserver process", PMSUBPROC_FLAG_QD, true},
	{0, FtsProbeProc,
	 (PMSubStartCallback*)&ftsprobe_start,
	 "ftsprobe process", PMSUBPROC_FLAG_QD, true},
	{0, PerfmonProc,
	(PMSubStartCallback*)&perfmon_start,
	"perfmon process", PMSUBPROC_FLAG_QD, false},
	{0, BackoffProc,
	(PMSubStartCallback*)&backoff_start,
	"sweeper process", PMSUBPROC_FLAG_QD_AND_QE, true},
	{0, PerfmonSegmentInfoProc,
	(PMSubStartCallback*)&perfmon_segmentinfo_start,
	"stats sender process", PMSUBPROC_FLAG_QD_AND_QE, true},
	{0, GlobalDeadLockDetectorProc,
	(PMSubStartCallback*)&global_deadlock_detector_start,
	"global deadlock detector process", PMSUBPROC_FLAG_QD, true},
};

static PMSubProc *FTSSubProc = &PMSubProcList[FtsProbeProc];

static bool ReachedNormalRunning = false;		/* T if we've reached PM_RUN */

bool		ClientAuthInProgress = false;		/* T during new-client
												 * authentication */

bool		redirection_done = false;	/* stderr redirected for syslogger? */

/* received START_AUTOVAC_LAUNCHER signal */
static volatile sig_atomic_t start_autovac_launcher = false;

/* the launcher needs to be signalled to communicate some condition */
static volatile bool avlauncher_needs_signal = false;

/*
 * State for assigning random salts and cancel keys.
 * Also, the global MyCancelKey passes the cancel key assigned to a given
 * backend from the postmaster to that backend (via fork).
 */
static unsigned int random_seed = 0;
static struct timeval random_start_time;

extern char *optarg;
extern int	optind,
			opterr;

#ifdef HAVE_INT_OPTRESET
extern int	optreset;			/* might not be declared by system headers */
#endif

/* some GUC values used in fetching status from status transition */
extern char	   *locale_monetary;
extern char	   *locale_numeric;
extern char    *locale_collate;

#ifdef USE_BONJOUR
static DNSServiceRef bonjour_sdref = NULL;
#endif

/*
 * postmaster.c - function prototypes
 */
static void getInstallationPaths(const char *argv0);
static void checkDataDir(void);
static void checkPgDir(const char *dir);
static void pmdaemonize(void);
static Port *ConnCreate(int serverFd);
static void ConnFree(Port *port);

/**
 * @param isReset if true, then this is a reset (as opposed to the initial creation of shared memory on startup)
 */
static void reset_shared(int port);
static void SIGHUP_handler(SIGNAL_ARGS);
static void pmdie(SIGNAL_ARGS);

static void reaper(SIGNAL_ARGS);
static bool ServiceProcessesExist(int excludeFlags);
static bool StopServices(int excludeFlags, int signal);
static void sigusr1_handler(SIGNAL_ARGS);
static void startup_die(SIGNAL_ARGS);
static void dummy_handler(SIGNAL_ARGS);
static void CleanupBackend(int pid, int exitstatus);
static void HandleChildCrash(int pid, int exitstatus, const char *procname);
static void LogChildExit(int lev, const char *procname,
			 int pid, int exitstatus);
static void PostmasterStateMachine(void);
static void BackendInitialize(Port *port);
static int	BackendRun(Port *port);
static void ExitPostmaster(int status);
static bool ServiceStartable(PMSubProc *subProc);
static int	ServerLoop(void);
static int	BackendStartup(Port *port);
static int	ProcessStartupPacket(Port *port, bool SSLdone);
static void processCancelRequest(Port *port, void *pkt, MsgType code);
static int	initMasks(fd_set *rmask);
static void report_fork_failure_to_client(Port *port, int errnum);
static CAC_state canAcceptConnections(void);
static long PostmasterRandom(void);
static void RandomSalt(char *md5Salt);
static void signal_child(pid_t pid, int signal);
static bool SignalSomeChildren(int signal, int targets);

#define SignalChildren(sig)			   SignalSomeChildren(sig, BACKEND_TYPE_ALL)

/*
 * Possible types of a backend. These are OR-able request flag bits
 * for SignalSomeChildren() and CountChildren().
 */
#define BACKEND_TYPE_NORMAL		0x0001	/* normal backend */
#define BACKEND_TYPE_AUTOVAC	0x0002	/* autovacuum worker process */
#define BACKEND_TYPE_WALSND		0x0004	/* walsender process */
#define BACKEND_TYPE_ALL		0x0007	/* OR of all the above */

static int	CountChildren(int target);
static bool CreateOptsFile(int argc, char *argv[], char *fullprogname);
static pid_t StartChildProcess(AuxProcType type);
static void StartAutovacuumWorker(void);

static void setProcAffinity(int id);

#ifdef EXEC_BACKEND

#ifdef WIN32
static pid_t win32_waitpid(int *exitstatus);
static void WINAPI pgwin32_deadchild_callback(PVOID lpParameter, BOOLEAN TimerOrWaitFired);

static HANDLE win32ChildQueue;

typedef struct
{
	HANDLE		waitHandle;
	HANDLE		procHandle;
	DWORD		procId;
} win32_deadchild_waitinfo;

#endif

static pid_t backend_forkexec(Port *port);
static pid_t internal_forkexec(int argc, char *argv[], Port *port);

/* Type for a socket that can be inherited to a client process */
#ifdef WIN32
typedef struct
{
	SOCKET		origsocket;		/* Original socket value, or PGINVALID_SOCKET
								 * if not a socket */
	WSAPROTOCOL_INFO wsainfo;
} InheritableSocket;
#else
typedef int InheritableSocket;
#endif

typedef struct LWLock LWLock;	/* ugly kluge */

/*
 * Structure contains all variables passed to exec:ed backends
 */
typedef struct
{
	Port		port;
	InheritableSocket portsocket;
	char		DataDir[MAXPGPATH];
	pgsocket	ListenSocket[MAXLISTEN];
	long		MyCancelKey;
	int			MyPMChildSlot;
#ifndef WIN32
	unsigned long UsedShmemSegID;
#else
	HANDLE		UsedShmemSegID;
#endif
	void	   *UsedShmemSegAddr;
	slock_t    *ShmemLock;
	VariableCache ShmemVariableCache;
	Backend    *ShmemBackendArray;
	LWLock	   *LWLockArray;
	PROC_HDR   *ProcGlobal;
	PGPROC	   *AuxiliaryProcs;
	PMSignalData *PMSignalState;
	InheritableSocket pgStatSock;
	pid_t		PostmasterPid;
	TimestampTz PgStartTime;
	TimestampTz PgReloadTime;
	pg_time_t	first_syslogger_file_time;
	bool		redirection_done;
#ifdef WIN32
	HANDLE		PostmasterHandle;
	HANDLE		initial_signal_pipe;
	HANDLE		syslogPipe[2];
#else
	int			syslogPipe[2];
#endif
	char		my_exec_path[MAXPGPATH];
	char		pkglib_path[MAXPGPATH];
	char		ExtraOptions[MAXPGPATH];
} BackendParameters;

static void read_backend_variables(char *id, Port *port);
static void restore_backend_variables(BackendParameters *param, Port *port);

#ifndef WIN32
static bool save_backend_variables(BackendParameters *param, Port *port);
#else
static bool save_backend_variables(BackendParameters *param, Port *port,
					   HANDLE childProcess, pid_t childPid);
#endif

static void ShmemBackendArrayAdd(Backend *bn);
static void ShmemBackendArrayRemove(Backend *bn);
#endif   /* EXEC_BACKEND */

#define StartupDataBase()		StartChildProcess(StartupProcess)
#define StartBackgroundWriter() StartChildProcess(BgWriterProcess)
#define StartCheckpointer()     StartChildProcess(CheckpointerProcess)
#define StartWalWriter()		StartChildProcess(WalWriterProcess)
#define StartWalReceiver()		StartChildProcess(WalReceiverProcess)

/* Macros to check exit status of a child process */
#define EXIT_STATUS_0(st)  ((st) == 0)
#define EXIT_STATUS_1(st)  (WIFEXITED(st) && WEXITSTATUS(st) == 1)
#define EXIT_STATUS_2(st)  (WIFEXITED(st) && WEXITSTATUS(st) == 2)

/* if we are a QD postmaster or not */
extern bool Gp_entry_postmaster;
bool Gp_entry_postmaster = false;

#ifndef WIN32
/*
 * File descriptors for pipe used to monitor if postmaster is alive.
 * First is POSTMASTER_FD_WATCH, second is POSTMASTER_FD_OWN.
 */
int			postmaster_alive_fds[2] = {-1, -1};
#else
/* Process handle of postmaster used for the same purpose on Windows */
HANDLE		PostmasterHandle;
#endif

/*
 * Postmaster main entry point
 */
int
PostmasterMain(int argc, char *argv[])
{
	int			opt;
	int			status;
	char	   *userDoption = NULL;
	bool		listen_addr_saved = false;
	int			i;
	char		stack_base;

	MyProcPid = PostmasterPid = getpid();

	MyStartTime = time(NULL);

	IsPostmasterEnvironment = true;

	/* Set up reference point for stack depth checking */
	stack_base_ptr = &stack_base;

	/*
	 * for security, no dir or file created can be group or other accessible
	 */
	umask(S_IRWXG | S_IRWXO);

	/*
	 * Fire up essential subsystems: memory management
	 */
	MemoryContextInit();

	/*
	 * By default, palloc() requests in the postmaster will be allocated in
	 * the PostmasterContext, which is space that can be recycled by backends.
	 * Allocated data that needs to be available to backends should be
	 * allocated in TopMemoryContext.
	 */
	PostmasterContext = AllocSetContextCreate(TopMemoryContext,
											  "Postmaster",
											  ALLOCSET_DEFAULT_MINSIZE,
											  ALLOCSET_DEFAULT_INITSIZE,
											  ALLOCSET_DEFAULT_MAXSIZE);
	MemoryContextSwitchTo(PostmasterContext);

	/* Initialize paths to installation files */
	getInstallationPaths(argv[0]);

	/*
	 * Options setup
	 */
	InitializeGUCOptions();

	opterr = 1;

	/*
	 * Parse command-line options.	CAUTION: keep this in sync with
	 * tcop/postgres.c (the option sets should not conflict) and with the
	 * common help() function in main/main.c.
	 */
<<<<<<< HEAD
	while ((opt = getopt(argc, argv, "A:B:bc:D:d:EeFf:h:ijk:lN:mM:nOo:Pp:r:S:sTt:UW:-:")) != -1)
=======
	while ((opt = getopt(argc, argv, "A:B:bc:D:d:EeFf:h:ijk:lN:nOo:Pp:r:S:sTt:W:-:")) != -1)
>>>>>>> a4bebdd9
	{
		switch (opt)
		{
			case 'A':
				SetConfigOption("debug_assertions", optarg, PGC_POSTMASTER, PGC_S_ARGV);
				break;

			case 'B':
				SetConfigOption("shared_buffers", optarg, PGC_POSTMASTER, PGC_S_ARGV);
				break;

			case 'b':
				/* Undocumented flag used for binary upgrades */
				IsBinaryUpgrade = true;
				break;

			case 'D':
				userDoption = optarg;
				break;

			case 'd':
				set_debug_options(atoi(optarg), PGC_POSTMASTER, PGC_S_ARGV);
				break;

			/*
			 * Normal PostgreSQL used 'E' flag to mean "log_statement='all'",
			 * but we co-opted this letter for this... I'm afraid to change it,
			 * because I don't know where this is used.
             * ... it's used only here in postmaster.c; it causes the postmaster to
             * fork a seqserver process.
			 */
			case 'E':
				Gp_entry_postmaster = true;
				/*
				 * 	SetConfigOption("log_statement", "all", PGC_POSTMASTER, PGC_S_ARGV);
				 */
				break;

			case 'e':
				SetConfigOption("datestyle", "euro", PGC_POSTMASTER, PGC_S_ARGV);
				break;

			case 'F':
				SetConfigOption("fsync", "false", PGC_POSTMASTER, PGC_S_ARGV);
				break;

			case 'f':
				if (!set_plan_disabling_options(optarg, PGC_POSTMASTER, PGC_S_ARGV))
				{
					write_stderr("%s: invalid argument for option -f: \"%s\"\n",
								 progname, optarg);
					ExitPostmaster(1);
				}
				break;

			case 'h':
				SetConfigOption("listen_addresses", optarg, PGC_POSTMASTER, PGC_S_ARGV);
				break;

			case 'i':
				SetConfigOption("listen_addresses", "*", PGC_POSTMASTER, PGC_S_ARGV);
				break;

			case 'j':
				/* only used by interactive backend */
				break;

			case 'k':
				SetConfigOption("unix_socket_directory", optarg, PGC_POSTMASTER, PGC_S_ARGV);
				break;

			case 'l':
				SetConfigOption("ssl", "true", PGC_POSTMASTER, PGC_S_ARGV);
				break;

			case 'm':
				/*
				 * In maintenance mode:
				 * 	1. allow DML on catalog table
				 * 	2. allow DML on segments
				 */
				SetConfigOption("maintenance_mode",  	  	"true", PGC_POSTMASTER, PGC_S_ARGV);
				SetConfigOption("allow_segment_DML", 	  	"true", PGC_POSTMASTER, PGC_S_ARGV);
				SetConfigOption("allow_system_table_mods",	"dml",  PGC_POSTMASTER, PGC_S_ARGV);
				break;

			case 'N':
				SetConfigOption("max_connections", optarg, PGC_POSTMASTER, PGC_S_ARGV);
				break;

			case 'n':
				/* Don't reinit shared mem after abnormal exit */
				Reinit = false;
				break;

			case 'O':
				/* Only use in single user mode */
				SetConfigOption("allow_system_table_mods", "all", PGC_POSTMASTER, PGC_S_ARGV);
				break;

			case 'o':
				/* Other options to pass to the backend on the command line */
				snprintf(ExtraOptions + strlen(ExtraOptions),
						 sizeof(ExtraOptions) - strlen(ExtraOptions),
						 " %s", optarg);
				break;

			case 'P':
				SetConfigOption("ignore_system_indexes", "true", PGC_POSTMASTER, PGC_S_ARGV);
				break;

			case 'p':
				SetConfigOption("port", optarg, PGC_POSTMASTER, PGC_S_ARGV);
				break;

			case 'r':
				/* only used by single-user backend */
				break;

			case 'S':
				SetConfigOption("work_mem", optarg, PGC_POSTMASTER, PGC_S_ARGV);
				break;

			case 's':
				SetConfigOption("log_statement_stats", "true", PGC_POSTMASTER, PGC_S_ARGV);
				break;

			case 'T':

				/*
				 * In the event that some backend dumps core, send SIGSTOP,
				 * rather than SIGQUIT, to all its peers.  This lets the wily
				 * post_hacker collect core dumps from everyone.
				 */
				SendStop = true;
				break;

			case 't':
				{
					const char *tmp = get_stats_option_name(optarg);

					if (tmp)
					{
						SetConfigOption(tmp, "true", PGC_POSTMASTER, PGC_S_ARGV);
					}
					else
					{
						write_stderr("%s: invalid argument for option -t: \"%s\"\n",
									 progname, optarg);
						ExitPostmaster(1);
					}
					break;
				}

			case 'U':
				/*
				 * In upgrade mode, we indicate we're in upgrade mode and
				 * 1. allow DML on persistent table & catalog table
				 * 2. alter DDL on catalog table (NOTE: upgrade_mode must set beforehand)
				 * 3. TODO: disable the 4.1 xlog format (stick with the old)
				 */
				SetConfigOption("upgrade_mode",                         "true", PGC_POSTMASTER, PGC_S_ARGV);
				SetConfigOption("allow_segment_DML",  		            "true", PGC_POSTMASTER, PGC_S_ARGV);
				SetConfigOption("allow_system_table_mods",              "all",  PGC_POSTMASTER, PGC_S_ARGV);
				break;

			case 'W':
				SetConfigOption("post_auth_delay", optarg, PGC_POSTMASTER, PGC_S_ARGV);
				break;

			case 'c':
			case '-':
				{
					char	   *name,
							   *value;

					ParseLongOption(optarg, &name, &value);
					if (!value)
					{
						if (opt == '-')
							ereport(ERROR,
									(errcode(ERRCODE_SYNTAX_ERROR),
									 errmsg("--%s requires a value",
											optarg)));
						else
							ereport(ERROR,
									(errcode(ERRCODE_SYNTAX_ERROR),
									 errmsg("-c %s requires a value",
											optarg)));
					}

					SetConfigOption(name, value, PGC_POSTMASTER, PGC_S_ARGV);
					free(name);
					if (value)
						free(value);
					break;
				}

			default:
				write_stderr("Try \"%s --help\" for more information.\n",
							 progname);
				ExitPostmaster(1);
		}
	}

	/*
	 * Postmaster accepts no non-option switch arguments.
	 */
	if (optind < argc)
	{
		write_stderr("%s: invalid argument: \"%s\"\n",
					 progname, argv[optind]);
		write_stderr("Try \"%s --help\" for more information.\n",
					 progname);
		ExitPostmaster(1);
	}

	/*
	 * Locate the proper configuration files and data directory, and read
	 * postgresql.conf for the first time.
	 */
	if (!SelectConfigFiles(userDoption, progname))
		ExitPostmaster(2);

	/*
	 * CDB/MPP/GPDB: Set the processor affinity (may be a no-op on
	 * some platforms). The port number is nice to use because we know
	 * that different segments on a single host will not have the same
	 * port numbers.
	 *
	 * We want to do this as early as we can -- so that the OS knows
	 * about our binding, and all of our child processes will inherit
	 * the same binding.
 	 */
	if (gp_set_proc_affinity)
		setProcAffinity(PostPortNumber);

	/* Verify that DataDir looks reasonable */
	checkDataDir();

	/* And switch working directory into it */
	ChangeToDataDir();

	/*
     * CDB: Decouple NBuffers from MaxBackends.  The entry db doesn't benefit
     * from buffers in excess of the global catalog size; this is typically
     * small and unrelated to the number of clients.  Segment dbs need enough
     * buffers to accommodate the QEs concurrently accessing the database; but
     * non-leaf QEs don't necessarily access the database (some are used only
     * for sorting, hashing, etc); so again the number of buffers need not be
     * in proportion to the number of connections.
	 */
	if (NBuffers < 16)
	{
		/*
		 * Do not accept -B so small that backends are likely to starve for
		 * lack of buffers.  The specific choices here are somewhat arbitrary.
		 */
		write_stderr("%s: the number of buffers (-B) must be at least 16\n", progname);
		ExitPostmaster(1);
	}

	/*
	 * Check for invalid combinations of GUC settings.
	 */
	if (ReservedBackends >= MaxBackends)
	{
		write_stderr("%s: superuser_reserved_connections must be less than max_connections\n", progname);
		ExitPostmaster(1);
	}
	if (XLogArchiveMode && wal_level == WAL_LEVEL_MINIMAL)
		ereport(ERROR,
				(errmsg("WAL archival (archive_mode=on) requires wal_level \"archive\" or \"hot_standby\"")));
	if (max_wal_senders > 0 && wal_level == WAL_LEVEL_MINIMAL)
		ereport(ERROR,
				(errmsg("WAL streaming (max_wal_senders > 0) requires wal_level \"archive\" or \"hot_standby\"")));

    if ( GpIdentity.dbid == -1 && Gp_role == GP_ROLE_UTILITY)
    {
        /**
         * okay in utility mode! -- when starting the master in utility mode to fetch the configuration contents,
         *  we don't actually know the dbid.
         */
    }
	else if ( GpIdentity.dbid < 0 )
	{
	    ereport(FATAL,
            (errcode(ERRCODE_INVALID_PARAMETER_VALUE),
             errmsg("dbid (from -b option) is not specified or is invalid.  This value must be >= 0, or >= -1 in utility mode.  "
             "The dbid value to pass can be determined from this server's entry in the segment configuration; it may be -1 if running in utility mode.")));
	}

    if ( GpIdentity.segindex < -1 ) /* -1 is okay -- that means the master */
	{
	    ereport(FATAL,
            (errcode(ERRCODE_INVALID_PARAMETER_VALUE),
             errmsg("contentid (from -C option) is not specified or is invalid.  This value must be >= -1.  "
             "The contentid value to pass can be determined this server's entry in the segment configuration; it may be -1 for a master, or in utility mode."
             )));
	}

	/*
	 * This value of max_wal_senders will be inherited by all the child processes
	 * through fork(). This value is used by XLogIsNeeded().
	 */
	max_wal_senders = 1;

	if ( GpIdentity.numsegments < 0 )
	{
	    ereport(FATAL,
            (errcode(ERRCODE_INVALID_PARAMETER_VALUE),
             errmsg("numContentsInCluster (from -z option) is not specified or is invalid.  This value must be >= 0.  "
                "The value to pass can be determined by determining the number of primary segments in the cluster."
             )));
	}

	/*
	 * Other one-time internal sanity checks can go here, if they are fast.
	 * (Put any slow processing further down, after postmaster.pid creation.)
	 */
	if (!CheckDateTokenTables())
	{
		write_stderr("%s: invalid datetoken tables, please fix\n", progname);
		ExitPostmaster(1);
	}

	/*
	 * Now that we are done processing the postmaster arguments, reset
	 * getopt(3) library so that it will work correctly in subprocesses.
	 */
	optind = 1;
#if defined(HAVE_INT_OPTRESET) || !defined(HAVE_GETOPT)
	optreset = 1;				/* some systems need this too */
#endif

	/* For debugging: display postmaster environment */
	{
		extern char **environ;
		char	  **p;

		ereport(DEBUG3,
				(errmsg_internal("%s: PostmasterMain: initial environ dump:",
								 progname)));
		ereport(DEBUG3,
			 (errmsg_internal("-----------------------------------------")));
		for (p = environ; *p; ++p)
			ereport(DEBUG3,
					(errmsg_internal("\t%s", *p)));
		ereport(DEBUG3,
			 (errmsg_internal("-----------------------------------------")));
	}

	/*
	 * Fork away from controlling terminal, if silent_mode specified.
	 *
	 * Must do this before we grab any interlock files, else the interlocks
	 * will show the wrong PID.
	 */
	if (SilentMode)
		pmdaemonize();

	/*
	 * Create lockfile for data directory.
	 *
	 * We want to do this before we try to grab the input sockets, because the
	 * data directory interlock is more reliable than the socket-file
	 * interlock (thanks to whoever decided to put socket files in /tmp :-().
	 * For the same reason, it's best to grab the TCP socket(s) before the
	 * Unix socket.
	 */
	CreateDataDirLockFile(true);

	/*
	 * Remember postmaster startup time
     * CDB: Moved this code up from below for use in error message headers.
	 */
	PgStartTime = GetCurrentTimestamp();

	/*
	 * Initialize SSL library, if specified.
	 */
#ifdef USE_SSL
	if (EnableSSL)
		secure_initialize();
#endif

	/*
	 * process any libraries that should be preloaded at postmaster start
	 */
	process_shared_preload_libraries();

	/*
	 * Remove old temporary files.	At this point there can be no other
	 * Postgres processes running in this directory, so this should be safe.
	 */
	RemovePgTempFiles();

	/*
	 * Establish input sockets.
	 */
	for (i = 0; i < MAXLISTEN; i++)
		ListenSocket[i] = PGINVALID_SOCKET;

	if (ListenAddresses)
	{
		char	   *rawstring;
		List	   *elemlist;
		ListCell   *l;
		int			success = 0;

		/* Need a modifiable copy of ListenAddresses */
		rawstring = pstrdup(ListenAddresses);

		/* Parse string into list of identifiers */
		if (!SplitIdentifierString(rawstring, ',', &elemlist))
		{
			/* syntax error in list */
			ereport(FATAL,
					(errcode(ERRCODE_INVALID_PARAMETER_VALUE),
					 errmsg("invalid list syntax for \"listen_addresses\"")));
		}

		/* If there are more than one listen address, backend bind on all addresses*/
		if (list_length(elemlist) > 1 || strcmp(ListenAddresses, "*") == 0)
			BackendListenAddress = NULL;
		else
			BackendListenAddress = ListenAddresses;

		foreach(l, elemlist)
		{
			char	   *curhost = (char *) lfirst(l);

			if (strcmp(curhost, "*") == 0)
				status = StreamServerPort(AF_UNSPEC, NULL,
										  (unsigned short) PostPortNumber,
										  UnixSocketDir,
										  ListenSocket, MAXLISTEN);
			else
				status = StreamServerPort(AF_UNSPEC, curhost,
										  (unsigned short) PostPortNumber,
										  UnixSocketDir,
										  ListenSocket, MAXLISTEN);

			if (status == STATUS_OK)
			{
				success++;
				/* record the first successful host addr in lockfile */
				if (!listen_addr_saved)
				{
					AddToDataDirLockFile(LOCK_FILE_LINE_LISTEN_ADDR, curhost);
					listen_addr_saved = true;
				}
			}
			else
				ereport(WARNING,
						(errmsg("could not create listen socket for \"%s\"",
								curhost)));
		}

		if (!success && list_length(elemlist))
			ereport(FATAL,
					(errmsg("could not create any TCP/IP sockets")));

		list_free(elemlist);
		pfree(rawstring);
	}

#ifdef USE_BONJOUR
	/* Register for Bonjour only if we opened TCP socket(s) */
	if (enable_bonjour && ListenSocket[0] != PGINVALID_SOCKET)
	{
		DNSServiceErrorType err;

		/*
		 * We pass 0 for interface_index, which will result in registering on
		 * all "applicable" interfaces.  It's not entirely clear from the
		 * DNS-SD docs whether this would be appropriate if we have bound to
		 * just a subset of the available network interfaces.
		 */
		err = DNSServiceRegister(&bonjour_sdref,
								 0,
								 0,
								 bonjour_name,
								 "_postgresql._tcp.",
								 NULL,
								 NULL,
								 htons(PostPortNumber),
								 0,
								 NULL,
								 NULL,
								 NULL);
		if (err != kDNSServiceErr_NoError)
			elog(LOG, "DNSServiceRegister() failed: error code %ld",
				 (long) err);

		/*
		 * We don't bother to read the mDNS daemon's reply, and we expect that
		 * it will automatically terminate our registration when the socket is
		 * closed at postmaster termination.  So there's nothing more to be
		 * done here.  However, the bonjour_sdref is kept around so that
		 * forked children can close their copies of the socket.
		 */
	}
#endif

#ifdef HAVE_UNIX_SOCKETS
	status = StreamServerPort(AF_UNIX, NULL,
							  (unsigned short) PostPortNumber,
							  UnixSocketDir,
							  ListenSocket, MAXLISTEN);
	if (status != STATUS_OK)
		ereport(WARNING,
				(errmsg("could not create Unix-domain socket")));
#endif

	/*
	 * check that we have some socket to listen on
	 */
	if (ListenSocket[0] == PGINVALID_SOCKET)
		ereport(FATAL,
				(errmsg("no socket created for listening")));

	/*
	 * If no valid TCP ports, write an empty line for listen address,
	 * indicating the Unix socket must be used.  Note that this line is not
	 * added to the lock file until there is a socket backing it.
	 */
	if (!listen_addr_saved)
		AddToDataDirLockFile(LOCK_FILE_LINE_LISTEN_ADDR, "");

	/*
	 * Set up shared memory and semaphores.
	 */
	reset_shared(PostPortNumber);

	/*
	 * Estimate number of openable files.  This must happen after setting up
	 * semaphores, because on some platforms semaphores count as open files.
	 */
	set_max_safe_fds();

	/*
	 * Set reference point for stack-depth checking.
	 */
	set_stack_base();

	/*
	 * Initialize the list of active backends.
	 */
	BackendList = DLNewList();

#ifdef WIN32

	/*
	 * Initialize I/O completion port used to deliver list of dead children.
	 */
	win32ChildQueue = CreateIoCompletionPort(INVALID_HANDLE_VALUE, NULL, 0, 1);
	if (win32ChildQueue == NULL)
		ereport(FATAL,
		   (errmsg("could not create I/O completion port for child queue")));

	/*
	 * Set up a handle that child processes can use to check whether the
	 * postmaster is still running.
	 */
	if (DuplicateHandle(GetCurrentProcess(),
						GetCurrentProcess(),
						GetCurrentProcess(),
						&PostmasterHandle,
						0,
						TRUE,
						DUPLICATE_SAME_ACCESS) == 0)
		ereport(FATAL,
				(errmsg_internal("could not duplicate postmaster handle: error code %d",
								 (int) GetLastError())));
#endif

	/*
	 * Record postmaster options.  We delay this till now to avoid recording
	 * bogus options (eg, NBuffers too high for available memory).
	 */
	if (!CreateOptsFile(argc, argv, my_exec_path))
		ExitPostmaster(1);

#ifdef EXEC_BACKEND
	/* Write out nondefault GUC settings for child processes to use */
	write_nondefault_variables(PGC_POSTMASTER);
#endif

	/*
	 * Write the external PID file if requested
	 */
	if (external_pid_file)
	{
		FILE	   *fpidfile = fopen(external_pid_file, "w");

		if (fpidfile)
		{
			fprintf(fpidfile, "%d\n", MyProcPid);
			fclose(fpidfile);
			/* Should we remove the pid file on postmaster exit? */
		}
		else
			write_stderr("%s: could not write external PID file \"%s\": %s\n",
						 progname, external_pid_file, strerror(errno));
	}

	/*
	 * Set up signal handlers for the postmaster process.
	 *
	 * CAUTION: when changing this list, check for side-effects on the signal
	 * handling setup of child processes.  See tcop/postgres.c,
	 * bootstrap/bootstrap.c, postmaster/bgwriter.c, postmaster/walwriter.c,
	 * postmaster/autovacuum.c, postmaster/pgarch.c, postmaster/pgstat.c, and
	 * postmaster/syslogger.c.
	 */
	pqinitmask();
	PG_SETMASK(&BlockSig);

	pqsignal(SIGHUP, SIGHUP_handler);	/* reread config file and have
										 * children do same */
	pqsignal(SIGINT, pmdie);	/* send SIGTERM and shut down */
	pqsignal(SIGQUIT, pmdie);	/* send SIGQUIT and die */
	pqsignal(SIGTERM, pmdie);	/* wait for children and shut down */
	pqsignal(SIGALRM, SIG_IGN); /* ignored */
	pqsignal(SIGPIPE, SIG_IGN); /* ignored */
	pqsignal(SIGUSR1, sigusr1_handler); /* message from child process */
	pqsignal(SIGUSR2, dummy_handler);	/* unused, reserve for children */
	pqsignal(SIGCHLD, reaper);	/* handle child termination */
	pqsignal(SIGTTIN, SIG_IGN); /* ignored */
	pqsignal(SIGTTOU, SIG_IGN); /* ignored */
	/* ignore SIGXFSZ, so that ulimit violations work like disk full */
#ifdef SIGXFSZ
	pqsignal(SIGXFSZ, SIG_IGN); /* ignored */
#endif

	/*
	 * If enabled, start up syslogger collection subprocess
	 */
	SysLoggerPID = SysLogger_Start();

	/*
	 * Reset whereToSendOutput from DestDebug (its starting state) to
	 * DestNone. This stops ereport from sending log messages to stderr unless
	 * Log_destination permits.  We don't do this until the postmaster is
	 * fully launched, since startup failures may as well be reported to
	 * stderr.
	 */
	whereToSendOutput = DestNone;

	/*
	 * Initialize stats collection subsystem (this does NOT start the
	 * collector process!)
	 */
	pgstat_init();

	/*
	 * Initialize the autovacuum subsystem (again, no process start yet)
	 */
	autovac_init();

	/*
	 * Load configuration files for client authentication.
	 */
	if (!load_hba())
	{
		/*
		 * It makes no sense to continue if we fail to load the HBA file,
		 * since there is no way to connect to the database in this case.
		 */
		ereport(FATAL,
				(errcode(ERRCODE_CONFIG_FILE_ERROR),
				 (errmsg("could not load pg_hba.conf"))));
	}
	load_ident();

	/*
	 * Remember postmaster startup time
	 */
	PgStartTime = GetCurrentTimestamp();
	/* PostmasterRandom wants its own copy */
	gettimeofday(&random_start_time, NULL);

	/*
	 * We're ready to rock and roll...
	 */
	StartupPID = StartupDataBase();
	Assert(StartupPID != 0);
	pmState = PM_STARTUP;

	status = ServerLoop();

	/*
	 * ServerLoop probably shouldn't ever return, but if it does, close down.
	 */
	ExitPostmaster(status != STATUS_OK);

	return 0;					/* not reached */
}

/*
 * Compute and check the directory paths to files that are part of the
 * installation (as deduced from the postgres executable's own location)
 */
static void
getInstallationPaths(const char *argv0)
{
	DIR		   *pdir;

	/* Locate the postgres executable itself */
	if (find_my_exec(argv0, my_exec_path) < 0)
		elog(FATAL, "%s: could not locate my own executable path", argv0);

#ifdef EXEC_BACKEND
	/* Locate executable backend before we change working directory */
	if (find_other_exec(argv0, "postgres", PG_BACKEND_VERSIONSTR,
						postgres_exec_path) < 0)
		ereport(FATAL,
				(errmsg("%s: could not locate matching postgres executable",
						argv0)));
#endif

	/*
	 * Locate the pkglib directory --- this has to be set early in case we try
	 * to load any modules from it in response to postgresql.conf entries.
	 */
	get_pkglib_path(my_exec_path, pkglib_path);

	/*
	 * Verify that there's a readable directory there; otherwise the Postgres
	 * installation is incomplete or corrupt.  (A typical cause of this
	 * failure is that the postgres executable has been moved or hardlinked to
	 * some directory that's not a sibling of the installation lib/
	 * directory.)
	 */
	pdir = AllocateDir(pkglib_path);
	if (pdir == NULL)
		ereport(ERROR,
				(errcode_for_file_access(),
				 errmsg("could not open directory \"%s\": %m",
						pkglib_path),
				 errSendAlert(true),
				 errhint("This may indicate an incomplete PostgreSQL installation, or that the file \"%s\" has been moved away from its proper location.",
						 my_exec_path)));
	FreeDir(pdir);

	/*
	 * XXX is it worth similarly checking the share/ directory?  If the lib/
	 * directory is there, then share/ probably is too.
	 */
}


/*
 * Validate the proposed data directory
 */
static void
checkDataDir(void)
{
	struct stat stat_buf;

	Assert(DataDir);

	if (stat(DataDir, &stat_buf) != 0)
	{
		if (errno == ENOENT)
			ereport(FATAL,
					(errcode_for_file_access(),
					 errmsg("data directory \"%s\" does not exist",
							DataDir)));
		else
			ereport(FATAL,
					(errcode_for_file_access(),
				 errmsg("could not read permissions of directory \"%s\": %m",
						DataDir)));
	}

	/* eventual chdir would fail anyway, but let's test ... */
	if (!S_ISDIR(stat_buf.st_mode))
		ereport(FATAL,
				(errcode(ERRCODE_OBJECT_NOT_IN_PREREQUISITE_STATE),
				 errmsg("specified data directory \"%s\" is not a directory",
						DataDir)));

	/*
	 * Check that the directory belongs to my userid; if not, reject.
	 *
	 * This check is an essential part of the interlock that prevents two
	 * postmasters from starting in the same directory (see CreateLockFile()).
	 * Do not remove or weaken it.
	 *
	 * XXX can we safely enable this check on Windows?
	 */
#if !defined(WIN32) && !defined(__CYGWIN__)
	if (stat_buf.st_uid != geteuid())
		ereport(FATAL,
				(errcode(ERRCODE_OBJECT_NOT_IN_PREREQUISITE_STATE),
				 errmsg("data directory \"%s\" has wrong ownership",
						DataDir),
				 errhint("The server must be started by the user that owns the data directory.")));
#endif

	/*
	 * Check if the directory has group or world access.  If so, reject.
	 *
	 * It would be possible to allow weaker constraints (for example, allow
	 * group access) but we cannot make a general assumption that that is
	 * okay; for example there are platforms where nearly all users
	 * customarily belong to the same group.  Perhaps this test should be
	 * configurable.
	 *
	 * XXX temporarily suppress check when on Windows, because there may not
	 * be proper support for Unix-y file permissions.  Need to think of a
	 * reasonable check to apply on Windows.
	 */
#if !defined(WIN32) && !defined(__CYGWIN__)
	if (stat_buf.st_mode & (S_IRWXG | S_IRWXO))
		ereport(FATAL,
				(errcode(ERRCODE_OBJECT_NOT_IN_PREREQUISITE_STATE),
				 errmsg("data directory \"%s\" has group or world access",
						DataDir),
				 errdetail("Permissions should be u=rwx (0700).")));
#endif

	/* Look for PG_VERSION before looking for pg_control */
	ValidatePgVersion(DataDir);

    /* for mirroring, the check for pg_control was removed.  a mirror must be able to start
     *  without a pg_control file.  The  check for pg_control will be done
     *  when the control file is read by xlog initialization.
     */
}


/*
 * check if file or directory under "DataDir" exists and is accessible
 */
static void
checkPgDir(const char *dir)
{
	struct stat st;
	/*
	 * DataDir is known to be smaller than MAXPGPATH, and 'dir' argument is always
	 * a short constant.
	 */
	char		buf[MAXPGPATH + MAXPGPATH];

	snprintf(buf, sizeof(buf), "%s%s", DataDir, dir);

	if (stat(buf, &st) != 0)
	{
		/* check if pg_log is there */
		snprintf(buf, sizeof(buf), "%s%s", DataDir, "/pg_log");
		if (stat(buf, &st) == 0)
			elog(LOG, "System file or directory missing (%s), shutting down segment", dir);

		/* quit all processes and exit */
		pmdie(SIGQUIT);
	}
}


/*
 * Fork away from the controlling terminal (silent_mode option)
 *
 * Since this requires disconnecting from stdin/stdout/stderr (in case they're
 * linked to the terminal), we re-point stdin to /dev/null and stdout/stderr
 * to "postmaster.log" in the data directory, where we're already chdir'd.
 */
static void
pmdaemonize(void)
{
#ifndef WIN32
	const char *pmlogname = "postmaster.log";
	int			dvnull;
	int			pmlog;
	pid_t		pid;
	int			res;

	/*
	 * Make sure we can open the files we're going to redirect to.  If this
	 * fails, we want to complain before disconnecting.  Mention the full path
	 * of the logfile in the error message, even though we address it by
	 * relative path.
	 */
	dvnull = open(DEVNULL, O_RDONLY, 0);
	if (dvnull < 0)
	{
		write_stderr("%s: could not open file \"%s\": %s\n",
					 progname, DEVNULL, strerror(errno));
		ExitPostmaster(1);
	}
	pmlog = open(pmlogname, O_CREAT | O_WRONLY | O_APPEND, S_IRUSR | S_IWUSR);
	if (pmlog < 0)
	{
		write_stderr("%s: could not open log file \"%s/%s\": %s\n",
					 progname, DataDir, pmlogname, strerror(errno));
		ExitPostmaster(1);
	}

	/*
	 * Okay to fork.
	 */
	pid = fork_process();
	if (pid == (pid_t) -1)
	{
		write_stderr("%s: could not fork background process: %s\n",
					 progname, strerror(errno));
		ExitPostmaster(1);
	}
	else if (pid)
	{							/* parent */
		/* Parent should just exit, without doing any atexit cleanup */
		_exit(0);
	}

	MyProcPid = PostmasterPid = getpid();		/* reset PID vars to child */

	MyStartTime = time(NULL);

	/*
	 * Some systems use setsid() to dissociate from the TTY's process group,
	 * while on others it depends on stdin/stdout/stderr.  Do both if
	 * possible.
	 */
#ifdef HAVE_SETSID
	if (setsid() < 0)
	{
		write_stderr("%s: could not dissociate from controlling TTY: %s\n",
					 progname, strerror(errno));
		ExitPostmaster(1);
	}
#endif

	/*
	 * Reassociate stdin/stdout/stderr.  fork_process() cleared any pending
	 * output, so this should be safe.	The only plausible error is EINTR,
	 * which just means we should retry.
	 */
	do
	{
		res = dup2(dvnull, 0);
	} while (res < 0 && errno == EINTR);
	close(dvnull);
	do
	{
		res = dup2(pmlog, 1);
	} while (res < 0 && errno == EINTR);
	do
	{
		res = dup2(pmlog, 2);
	} while (res < 0 && errno == EINTR);
	close(pmlog);
#else							/* WIN32 */
	/* not supported */
	elog(FATAL, "silent_mode is not supported under Windows");
#endif   /* WIN32 */
}

static bool
ServiceStartable(PMSubProc *subProc)
{
	int flagNeeded;
	bool result;

	if (Gp_entry_postmaster)
		flagNeeded = PMSUBPROC_FLAG_QD;
	else
		flagNeeded = PMSUBPROC_FLAG_QE;

	/*
	 * GUC gp_enable_gpperfmon controls the start
	 * of both the 'perfmon' and 'stats sender' processes
	 */
	if (subProc->procType == PerfmonProc && !gp_enable_gpperfmon)
		result = 0;
	else if (subProc->procType == PerfmonSegmentInfoProc && !gp_enable_gpperfmon && !gp_enable_query_metrics)
		result = 0;
	else
		result = ((subProc->flags & flagNeeded) != 0);

	return result;
}

/*
 * Main idle loop of postmaster
 */
static int
ServerLoop(void)
{
	fd_set		readmask;
	int			nSockets;
	time_t		now,
				last_touch_time;

	last_touch_time = time(NULL);

	nSockets = initMasks(&readmask);

	for (;;)
	{
		fd_set		rmask;
		int			selres;
		int			s;

		/*
		 * Wait for a connection request to arrive.
		 *
		 * We wait at most one minute, to ensure that the other background
		 * tasks handled below get done even when no requests are arriving.
		 *
		 * If we are in PM_WAIT_DEAD_END state, then we don't want to accept
		 * any new connections, so we don't call select() at all; just sleep
		 * for a little bit with signals unblocked.
		 */
		memcpy((char *) &rmask, (char *) &readmask, sizeof(fd_set));

		PG_SETMASK(&UnBlockSig);

		if (pmState == PM_WAIT_DEAD_END)
		{
			pg_usleep(100000L); /* 100 msec seems reasonable */
			selres = 0;
		}
		else
		{
			/* must set timeout each time; some OSes change it! */
			struct timeval timeout;

			timeout.tv_sec = 60;
			timeout.tv_usec = 0;

			selres = select(nSockets, &rmask, NULL, NULL, &timeout);
		}

		/*
		 * Block all signals until we wait again.  (This makes it safe for our
		 * signal handlers to do nontrivial work.)
		 */
		PG_SETMASK(&BlockSig);

		/* Now check the select() result */
		if (selres < 0)
		{
			if (errno != EINTR && errno != EWOULDBLOCK)
			{
				ereport(LOG,
						(errcode_for_socket_access(),
						 errmsg("select() failed in postmaster: %m")));
				return STATUS_ERROR;
			}
		}

		/* Sanity check for system directories on all segments */
		checkPgDir("");
		checkPgDir("/base");
		checkPgDir("/global");
		checkPgDir("/pg_twophase");
		checkPgDir("/pg_utilitymodedtmredo");
		checkPgDir("/pg_distributedlog");
		checkPgDir("/pg_distributedxidmap");
		checkPgDir("/pg_multixact");
		checkPgDir("/pg_subtrans");
		checkPgDir("/pg_xlog");
		checkPgDir("/pg_clog");
		checkPgDir("/pg_multixact/members");
		checkPgDir("/pg_multixact/offsets");

		/*
		 * Block all signals until we wait again.  (This makes it safe for our
		 * signal handlers to do nontrivial work.)
		 */
		PG_SETMASK(&BlockSig);

		/*
		 * New connection pending on any of our sockets? If so, fork a child
		 * process to deal with it.
		 */
		if (selres > 0)
		{
			int			i;

			for (i = 0; i < MAXLISTEN; i++)
			{
				if (ListenSocket[i] == PGINVALID_SOCKET)
					break;
				if (FD_ISSET(ListenSocket[i], &rmask))
				{
					Port	   *port;

					port = ConnCreate(ListenSocket[i]);
					if (port)
					{
						BackendStartup(port);

						/*
						 * We no longer need the open socket or port structure
						 * in this process
						 */
						StreamClose(port->sock);
						ConnFree(port);
					}
				}
			}
		}

		/* If we have lost the log collector, try to start a new one */
		if (SysLoggerPID == 0 && Logging_collector)
			SysLoggerPID = SysLogger_Start();

		/*
		 * If no background writer process is running, and we are not in a
		 * state that prevents it, start one.  It doesn't matter if this
		 * fails, we'll just try again later.  Likewise for the checkpointer.
		 */
		if (pmState == PM_RUN || pmState == PM_RECOVERY ||
			pmState == PM_HOT_STANDBY)
		{
			if (CheckpointerPID == 0)
				CheckpointerPID = StartCheckpointer();
			if (BgWriterPID == 0)
				BgWriterPID = StartBackgroundWriter();
		}

		/*
		 * Likewise, if we have lost the walwriter process, try to start a new
		 * one.
		 */
		if (WalWriterPID == 0 && pmState == PM_RUN)
			WalWriterPID = StartWalWriter();

<<<<<<< HEAD
		/* If we have lost the autovacuum launcher, try to start a new one */
=======
		/*
		 * If we have lost the autovacuum launcher, try to start a new one. We
		 * don't want autovacuum to run in binary upgrade mode because
		 * autovacuum might update relfrozenxid for empty tables before the
		 * physical files are put in place.
		 */
>>>>>>> a4bebdd9
		if (!IsBinaryUpgrade && AutoVacPID == 0 &&
			(AutoVacuumingActive() || start_autovac_launcher) &&
			pmState == PM_RUN)
		{
			AutoVacPID = StartAutoVacLauncher();
			if (AutoVacPID != 0)
				start_autovac_launcher = false; /* signal processed */
		}

		/* If we have lost the stats collector, try to start a new one */
		if (PgStatPID == 0 && pmState == PM_RUN)
			PgStatPID = pgstat_start();

		/* MPP: If we have lost one of our servers, try to start a new one */
		for (s=0; s < MaxPMSubType; s++)
		{
			PMSubProc *subProc = &PMSubProcList[s];

			if (subProc->pid == 0 &&
				StartupPID == 0 &&
				pmState > PM_STARTUP &&
				!FatalError &&
				Shutdown == NoShutdown &&
				ServiceStartable(subProc))
			{
				subProc->pid =
					(subProc->serverStart)();
			}
		}

		/* If we need to signal the autovacuum launcher, do so now */
		if (avlauncher_needs_signal)
		{
			avlauncher_needs_signal = false;
			if (AutoVacPID != 0)
				kill(AutoVacPID, SIGUSR2);
		}

		/*
		 * Touch the socket and lock file every 58 minutes, to ensure that
		 * they are not removed by overzealous /tmp-cleaning tasks.  We assume
		 * no one runs cleaners with cutoff times of less than an hour ...
		 */
		now = time(NULL);
		if (now - last_touch_time >= 58 * SECS_PER_MINUTE)
		{
			TouchSocketFile();
			TouchSocketLockFile();
			last_touch_time = now;
		}
	}
}


/*
 * Initialise the masks for select() for the ports we are listening on.
 * Return the number of sockets to listen on.
 */
static int
initMasks(fd_set *rmask)
{
	int			maxsock = -1;
	int			i;

	FD_ZERO(rmask);

	for (i = 0; i < MAXLISTEN; i++)
	{
		int			fd = ListenSocket[i];

		if (fd == PGINVALID_SOCKET)
			break;
		FD_SET(fd, rmask);

		if (fd > maxsock)
			maxsock = fd;
	}

	return maxsock + 1;
}

/*
 * XXX check to see if we're a mirror.  And if we are: (1) Assume that we
 * are running as super user. (2) No data pages need to be accessed by this
 * backend - no snapshot / transaction needed.
 *
 * The recovery.conf file is renamed to recovery.done at the end of xlog
 * replay.  Normal backends can be created thereafter.
 */
bool
IsRoleMirror(void)
{
	struct stat stat_buf;
	return (stat(RECOVERY_COMMAND_FILE, &stat_buf) == 0);
}

/*
 * Once the flag is reset, libpq connections (e.g. FTS probe requests) should
 * not get CAC_MIRROR_READY response.  This flag is needed during GPDB startup
 * to enable "pg_ctl -w".  It need not interfere during or after promotion.
 * This function is called right after removing RECOVERY_COMMAND_FILE upon
 * receiving a promotion request.
 */
void
ResetMirrorReadyFlag(void)
{
	pm_launch_walreceiver = false;
}


/*
 * Read a client's startup packet and do something according to it.
 *
 * Returns STATUS_OK or STATUS_ERROR, or might call ereport(FATAL) and
 * not return at all.
 *
 * (Note that ereport(FATAL) stuff is sent to the client, so only use it
 * if that's what you want.  Return STATUS_ERROR if you don't want to
 * send anything to the client, which would typically be appropriate
 * if we detect a communications failure.)
 */
static int
ProcessStartupPacket(Port *port, bool SSLdone)
{
	int32		len;
	void	   *buf;
	ProtocolVersion proto;
	MemoryContext oldcontext;
    char       *gpqeid = NULL;
	XLogRecPtr  recptr;

	if (pq_getbytes((char *) &len, 4) == EOF)
	{
		/*
		 * EOF after SSLdone probably means the client didn't like our
		 * response to NEGOTIATE_SSL_CODE.	That's not an error condition, so
		 * don't clutter the log with a complaint.
		 */
		if (!SSLdone)
			ereport(COMMERROR,
					(errcode(ERRCODE_PROTOCOL_VIOLATION),
					 errmsg("incomplete startup packet")));
		return STATUS_ERROR;
	}

	len = ntohl(len);
	len -= 4;

	if (len < (int32) sizeof(ProtocolVersion) ||
		len > MAX_STARTUP_PACKET_LENGTH)
	{
		ereport(COMMERROR,
				(errcode(ERRCODE_PROTOCOL_VIOLATION),
				 errmsg("invalid length of startup packet %ld",(long)len)));
		return STATUS_ERROR;
	}

	/*
	 * Allocate at least the size of an old-style startup packet, plus one
	 * extra byte, and make sure all are zeroes.  This ensures we will have
	 * null termination of all strings, in both fixed- and variable-length
	 * packet layouts.
	 */
	if (len <= (int32) sizeof(StartupPacket))
		buf = palloc0(sizeof(StartupPacket) + 1);
	else
		buf = palloc0(len + 1);

	if (pq_getbytes(buf, len) == EOF)
	{
		ereport(COMMERROR,
				(errcode(ERRCODE_PROTOCOL_VIOLATION),
				 errmsg("incomplete startup packet")));
		return STATUS_ERROR;
	}

	/*
	 * The first field is either a protocol version number or a special
	 * request code.
	 */
	port->proto = proto = ntohl(*((ProtocolVersion *) buf));

	if (proto == CANCEL_REQUEST_CODE || proto == FINISH_REQUEST_CODE)
	{
		processCancelRequest(port, buf, proto);
		/* Not really an error, but we don't want to proceed further */
		return STATUS_ERROR;
	}

	/* Otherwise this is probably a normal postgres-message */

	if (proto == NEGOTIATE_SSL_CODE && !SSLdone)
	{
		char		SSLok;

#ifdef USE_SSL
		/* No SSL when disabled or on Unix sockets */
		if (!EnableSSL || IS_AF_UNIX(port->laddr.addr.ss_family))
			SSLok = 'N';
		else
			SSLok = 'S';		/* Support for SSL */
#else
		SSLok = 'N';			/* No support for SSL */
#endif

retry1:
		if (send(port->sock, &SSLok, 1, 0) != 1)
		{
			if (errno == EINTR)
				goto retry1;	/* if interrupted, just retry */
			ereport(COMMERROR,
					(errcode_for_socket_access(),
					 errmsg("failed to send SSL negotiation response: %m")));
			return STATUS_ERROR;	/* close the connection */
		}

#ifdef USE_SSL
		if (SSLok == 'S' && secure_open_server(port) == -1)
			return STATUS_ERROR;
#endif
		/* regular startup packet, cancel, etc packet should follow... */
		/* but not another SSL negotiation request */
		return ProcessStartupPacket(port, true);
	}

	/* Could add additional special packet types here */

	/*
	 * Set FrontendProtocol now so that ereport() knows what format to send if
	 * we fail during startup.
	 */
	FrontendProtocol = proto;

	/* Check we can handle the protocol the frontend is using. */

	if (PG_PROTOCOL_MAJOR(proto) < PG_PROTOCOL_MAJOR(PG_PROTOCOL_EARLIEST) ||
		PG_PROTOCOL_MAJOR(proto) > PG_PROTOCOL_MAJOR(PG_PROTOCOL_LATEST) ||
		(PG_PROTOCOL_MAJOR(proto) == PG_PROTOCOL_MAJOR(PG_PROTOCOL_LATEST) &&
		 PG_PROTOCOL_MINOR(proto) > PG_PROTOCOL_MINOR(PG_PROTOCOL_LATEST)))
		ereport(FATAL,
				(errcode(ERRCODE_FEATURE_NOT_SUPPORTED),
				 errmsg("unsupported frontend protocol %u.%u: server supports %u.0 to %u.%u",
						PG_PROTOCOL_MAJOR(proto), PG_PROTOCOL_MINOR(proto),
						PG_PROTOCOL_MAJOR(PG_PROTOCOL_EARLIEST),
						PG_PROTOCOL_MAJOR(PG_PROTOCOL_LATEST),
						PG_PROTOCOL_MINOR(PG_PROTOCOL_LATEST))));

	/*
	 * Now fetch parameters out of startup packet and save them into the Port
	 * structure.  All data structures attached to the Port struct must be
	 * allocated in TopMemoryContext so that they will remain available in a
	 * running backend (even after PostmasterContext is destroyed).  We need
	 * not worry about leaking this storage on failure, since we aren't in the
	 * postmaster process anymore.
	 */
	oldcontext = MemoryContextSwitchTo(TopMemoryContext);

	if (PG_PROTOCOL_MAJOR(proto) >= 3)
	{
		int32		offset = sizeof(ProtocolVersion);

		/*
		 * Scan packet body for name/option pairs.	We can assume any string
		 * beginning within the packet body is null-terminated, thanks to
		 * zeroing extra byte above.
		 */
		port->guc_options = NIL;

		while (offset < len)
		{
			char	   *nameptr = ((char *) buf) + offset;
			int32		valoffset;
			char	   *valptr;

			if (*nameptr == '\0')
				break;			/* found packet terminator */
			valoffset = offset + strlen(nameptr) + 1;
			if (valoffset >= len)
				break;			/* missing value, will complain below */
			valptr = ((char *) buf) + valoffset;

			if (strcmp(nameptr, "database") == 0)
				port->database_name = pstrdup(valptr);
			else if (strcmp(nameptr, "user") == 0)
				port->user_name = pstrdup(valptr);
			else if (strcmp(nameptr, "options") == 0)
				port->cmdline_options = pstrdup(valptr);
			else if (strcmp(nameptr, "gpqeid") == 0)
				gpqeid = valptr;
			else if (strcmp(nameptr, "replication") == 0)
			{
				if (!parse_bool(valptr, &am_walsender))
					ereport(FATAL,
							(errcode(ERRCODE_INVALID_PARAMETER_VALUE),
							 errmsg("invalid value for boolean option \"replication\"")));
			}
			else if (strcmp(nameptr, GPCONN_TYPE) == 0)
			{
				if (strcmp(valptr, GPCONN_TYPE_FTS) == 0)
				{
					if (IS_QUERY_DISPATCHER())
						ereport(FATAL,
								(errcode(ERRCODE_PROTOCOL_VIOLATION),
								 errmsg("cannot handle FTS connection on master")));
					am_ftshandler = true;
					am_mirror = IsRoleMirror();

#ifdef FAULT_INJECTOR
					if (FaultInjector_InjectFaultIfSet(
							FTSConnStartupPacket,
							DDLNotSpecified,
							"" /* databaseName */,
							"" /* tableName */) == FaultInjectorTypeSkip)
					{
						/*
						 * If this fault is set to skip, report recovery is
						 * hung. Without this fault recovery is reported as
						 * progressing.
						 */
						if (FaultInjector_InjectFaultIfSet(
							FTSRecoveryInProgress,
							DDLNotSpecified,
							"" /* databaseName */,
							"" /* tableName */) == FaultInjectorTypeSkip)
						{
							recptr = last_xlog_replay_location();
						}
						else
						{
							time_t counter = time(NULL);

							recptr.xlogid = counter;
							recptr.xrecoff = counter;
						}

						ereport(FATAL,
								(errcode(ERRCODE_CANNOT_CONNECT_NOW),
								 errSendAlert(true),
								 errmsg(POSTMASTER_IN_RECOVERY_MSG),
								 errdetail(POSTMASTER_IN_RECOVERY_DETAIL_MSG " %s",
										   XLogLocationToString(&recptr))));
					}
#endif
				}
				else
					ereport(FATAL,
							(errcode(ERRCODE_INVALID_PARAMETER_VALUE),
							 errmsg("invalid value for option: \"%s\"", GPCONN_TYPE)));
			}
			else
			{
				/* Assume it's a generic GUC option */
				port->guc_options = lappend(port->guc_options,
											pstrdup(nameptr));
				port->guc_options = lappend(port->guc_options,
											pstrdup(valptr));
			}
			offset = valoffset + strlen(valptr) + 1;
		}

		/*
		 * If we didn't find a packet terminator exactly at the end of the
		 * given packet length, complain.
		 */
		if (offset != len - 1)
		{
			ereport(FATAL,
					(errcode(ERRCODE_PROTOCOL_VIOLATION),
					 errmsg("invalid startup packet layout: expected terminator as last byte")));
		}
	}
	else
	{
		/*
		 * Get the parameters from the old-style, fixed-width-fields startup
		 * packet as C strings.  The packet destination was cleared first so a
		 * short packet has zeros silently added.  We have to be prepared to
		 * truncate the pstrdup result for oversize fields, though.
		 */
		StartupPacket *packet = (StartupPacket *) buf;

		port->database_name = pstrdup(packet->database);
		if (strlen(port->database_name) > sizeof(packet->database))
			port->database_name[sizeof(packet->database)] = '\0';
		port->user_name = pstrdup(packet->user);
		if (strlen(port->user_name) > sizeof(packet->user))
			port->user_name[sizeof(packet->user)] = '\0';
		port->cmdline_options = pstrdup(packet->options);
		if (strlen(port->cmdline_options) > sizeof(packet->options))
			port->cmdline_options[sizeof(packet->options)] = '\0';
		port->guc_options = NIL;
	}

	/* Check a user name was given. */
	if (port->user_name == NULL || port->user_name[0] == '\0')
		ereport(FATAL,
				(errcode(ERRCODE_INVALID_AUTHORIZATION_SPECIFICATION),
			 errmsg("no PostgreSQL user name specified in startup packet")));

	/* The database defaults to the user name. */
	if (port->database_name == NULL || port->database_name[0] == '\0')
		port->database_name = pstrdup(port->user_name);

	if (Db_user_namespace)
	{
		/*
		 * If user@, it is a global user, remove '@'. We only want to do this
		 * if there is an '@' at the end and no earlier in the user string or
		 * they may fake as a local user of another database attaching to this
		 * database.
		 */
		if (strchr(port->user_name, '@') ==
			port->user_name + strlen(port->user_name) - 1)
			*strchr(port->user_name, '@') = '\0';
		else
		{
			/* Append '@' and dbname */
			char	   *db_user;

			db_user = palloc(strlen(port->user_name) +
							 strlen(port->database_name) + 2);
			sprintf(db_user, "%s@%s", port->user_name, port->database_name);
			port->user_name = db_user;
		}
	}

	/*
	 * Truncate given database and user names to length of a Postgres name.
	 * This avoids lookup failures when overlength names are given.
	 */
	if (strlen(port->database_name) >= NAMEDATALEN)
		port->database_name[NAMEDATALEN - 1] = '\0';
	if (strlen(port->user_name) >= NAMEDATALEN)
		port->user_name[NAMEDATALEN - 1] = '\0';

	/* Walsender is not related to a particular database */
	if (am_walsender || am_ftshandler)
		port->database_name[0] = '\0';

	/*
	 * CDB: Process "gpqeid" parameter string for qExec startup.
	 */
	if (gpqeid)
		cdbgang_parse_gpqeid_params(port, gpqeid);

	/*
	 * Done putting stuff in TopMemoryContext.
	 */
	MemoryContextSwitchTo(oldcontext);

	/*
	 * If we're going to reject the connection due to database state, say so
	 * now instead of wasting cycles on an authentication exchange. (This also
	 * allows a pg_ping utility to be written.)
	 */
	switch (port->canAcceptConnections)
	{
		case CAC_STARTUP:
			if (am_ftshandler && am_mirror)
				break;
			ereport(FATAL,
					(errcode(ERRCODE_CANNOT_CONNECT_NOW),
					 errSendAlert(false),
					 errmsg(POSTMASTER_IN_STARTUP_MSG)));
			break;
		case CAC_SHUTDOWN:
			ereport(FATAL,
					(errcode(ERRCODE_CANNOT_CONNECT_NOW),
					 errSendAlert(false),
					 errmsg("the database system is shutting down")));
			break;
		case CAC_RECOVERY:
			recptr = last_xlog_replay_location();

			ereport(FATAL,
					(errcode(ERRCODE_CANNOT_CONNECT_NOW),
					 errSendAlert(true),
					 errmsg(POSTMASTER_IN_RECOVERY_MSG),
					 errdetail(POSTMASTER_IN_RECOVERY_DETAIL_MSG " %s",
						   XLogLocationToString(&recptr))));
			break;
		case CAC_TOOMANY:
			ereport(FATAL,
					(errcode(ERRCODE_TOO_MANY_CONNECTIONS),
					 errSendAlert(true),
					 errmsg("sorry, too many clients already")));
			break;
		case CAC_WAITBACKUP:
			/* Greenplum does not currently use WAITBACKUP state. */
			Assert(port->canAcceptConnections != CAC_WAITBACKUP);
			break;
		case CAC_MIRROR_READY:
			if (am_ftshandler)
			{
				Assert(am_mirror);
				break;
			}

			recptr = last_xlog_replay_location();
			ereport(FATAL,
					(errcode(ERRCODE_MIRROR_READY),
					 errSendAlert(true),
					 errmsg(POSTMASTER_IN_RECOVERY_MSG),
					 errdetail(POSTMASTER_IN_RECOVERY_DETAIL_MSG " %s",
						   XLogLocationToString(&recptr))));
			break;
		case CAC_OK:
			break;
	}

	if (!am_ftshandler)
	{
		SIMPLE_FAULT_INJECTOR(ProcessStartupPacketFault);
	}

	return STATUS_OK;
}

/*
 * The client has sent a cancel request packet, not a normal
 * start-a-new-connection packet.  Perform the necessary processing.
 * Nothing is sent back to the client.
 */
static void
processCancelRequest(Port *port, void *pkt, MsgType code)
{
	CancelRequestPacket *canc = (CancelRequestPacket *) pkt;
	int			backendPID;
	long		cancelAuthCode;
	Backend    *bp;

#ifndef EXEC_BACKEND
	Dlelem	   *curr;
#else
	int			i;
#endif

	backendPID = (int) ntohl(canc->backendPID);
	cancelAuthCode = (long) ntohl(canc->cancelAuthCode);

	/*
	 * See if we have a matching backend.  In the EXEC_BACKEND case, we can no
	 * longer access the postmaster's own backend list, and must rely on the
	 * duplicate array in shared memory.
	 */
#ifndef EXEC_BACKEND
	for (curr = DLGetHead(BackendList); curr; curr = DLGetSucc(curr))
	{
		bp = (Backend *) DLE_VAL(curr);
#else
	for (i = MaxLivePostmasterChildren() - 1; i >= 0; i--)
	{
		bp = (Backend *) &ShmemBackendArray[i];
#endif
		if (bp->pid == backendPID)
		{
			if (bp->cancel_key == cancelAuthCode)
			{
				/* Found a match; signal that backend to cancel current op */
				if (code == FINISH_REQUEST_CODE)
				{
					ereport(LOG,
							(errmsg_internal("query finish request to process %d",
											 backendPID)));
					SendProcSignal(bp->pid, PROCSIG_QUERY_FINISH,
								   InvalidBackendId);
				}
				else
				{
					ereport(DEBUG2,
							(errmsg_internal("processing cancel request: sending SIGINT to process %d",
											 backendPID)));
					signal_child(bp->pid, SIGINT);
				}
			}
			else
				/* Right PID, wrong key: no way, Jose */
				ereport(LOG,
						(errmsg("wrong key in cancel request for process %d",
								backendPID)));
			return;
		}
	}

	/* No matching backend */
	ereport(LOG,
			(errmsg("PID %d in cancel request did not match any process",
					backendPID)));
}

/*
 * canAcceptConnections --- check to see if database state allows connections.
 */
static CAC_state
canAcceptConnections(void)
{
	CAC_state	result = CAC_OK;

	/*
	 * Can't start backends when in startup/shutdown/inconsistent recovery
	 * state.
	 *
	 * In state PM_WAIT_BACKUP only superusers can connect (this must be
	 * allowed so that a superuser can end online backup mode); we return
	 * CAC_WAITBACKUP code to indicate that this must be checked later. Note
	 * that neither CAC_OK nor CAC_WAITBACKUP can safely be returned until we
	 * have checked for too many children.
	 */
	if (pmState != PM_RUN)
	{
<<<<<<< HEAD
		if (Shutdown > NoShutdown)
			return CAC_SHUTDOWN;	/* shutdown is pending */

		/*
		 * If the wal receiver has been launched at least once, return that
		 * the mirror is ready.
		 */
		if (pm_launch_walreceiver)
			return CAC_MIRROR_READY;

		if (!FatalError &&
			(pmState == PM_STARTUP ||
			 pmState == PM_RECOVERY))
=======
		if (pmState == PM_WAIT_BACKUP)
			result = CAC_WAITBACKUP;	/* allow superusers only */
		else if (Shutdown > NoShutdown)
			return CAC_SHUTDOWN;	/* shutdown is pending */
		else if (!FatalError &&
				 (pmState == PM_STARTUP ||
				  pmState == PM_RECOVERY))
>>>>>>> a4bebdd9
			return CAC_STARTUP; /* normal startup */
		else if (!FatalError &&
				 pmState == PM_HOT_STANDBY)
			result = CAC_OK;	/* connection OK during hot standby */
		else
			return CAC_RECOVERY;	/* else must be crash recovery */
	}

	/*
	 * Don't start too many children.
	 *
	 * We allow more connections than we can have backends here because some
	 * might still be authenticating; they might fail auth, or some existing
	 * backend might exit before the auth cycle is completed. The exact
	 * MaxBackends limit is enforced when a new backend tries to join the
	 * shared-inval backend array.
	 *
	 * The limit here must match the sizes of the per-child-process arrays;
	 * see comments for MaxLivePostmasterChildren().
	 */
	if (CountChildren(BACKEND_TYPE_ALL) >= MaxLivePostmasterChildren())
		result = CAC_TOOMANY;

	return result;
}


/*
 * ConnCreate -- create a local connection data structure
 *
 * Returns NULL on failure, other than out-of-memory which is fatal.
 */
static Port *
ConnCreate(int serverFd)
{
	Port	   *port;

	if (!(port = (Port *) calloc(1, sizeof(Port))))
	{
		ereport(LOG,
				(errcode(ERRCODE_OUT_OF_MEMORY),
				 errmsg("out of memory")));
		ExitPostmaster(1);
	}

	if (StreamConnection(serverFd, port) != STATUS_OK)
	{
		if (port->sock >= 0)
			StreamClose(port->sock);
		ConnFree(port);
		return NULL;
<<<<<<< HEAD
	}
	else
	{
		/*
		 * Precompute password salt values to use for this connection. It's
		 * slightly annoying to do this long in advance of knowing whether
		 * we'll need 'em or not, but we must do the random() calls before we
		 * fork, not after.  Else the postmaster's random sequence won't get
		 * advanced, and all backends would end up using the same salt...
		 */
		RandomSalt(port->md5Salt);
=======
>>>>>>> a4bebdd9
	}

	/*
	 * Precompute password salt values to use for this connection. It's
	 * slightly annoying to do this long in advance of knowing whether we'll
	 * need 'em or not, but we must do the random() calls before we fork, not
	 * after.  Else the postmaster's random sequence won't get advanced, and
	 * all backends would end up using the same salt...
	 */
	RandomSalt(port->md5Salt);

	/*
	 * Allocate GSSAPI specific state struct
	 */
#ifndef EXEC_BACKEND
#if defined(ENABLE_GSS) || defined(ENABLE_SSPI)
	port->gss = (pg_gssinfo *) calloc(1, sizeof(pg_gssinfo));
	if (!port->gss)
	{
		ereport(LOG,
				(errcode(ERRCODE_OUT_OF_MEMORY),
				 errmsg("out of memory")));
		ExitPostmaster(1);
	}
#endif
#endif

	return port;
}


/*
 * ConnFree -- free a local connection data structure
 */
static void
ConnFree(Port *conn)
{
#ifdef USE_SSL
	secure_close(conn);
#endif
	if (conn->gss)
		free(conn->gss);
	free(conn);
}


/*
 * ClosePostmasterPorts -- close all the postmaster's open sockets
 *
 * This is called during child process startup to release file descriptors
 * that are not needed by that child process.  The postmaster still has
 * them open, of course.
 *
 * Note: we pass am_syslogger as a boolean because we don't want to set
 * the global variable yet when this is called.
 */
void
ClosePostmasterPorts(bool am_syslogger)
{
	int			i;

	/* Close the listen sockets */
	for (i = 0; i < MAXLISTEN; i++)
	{
		if (ListenSocket[i] != PGINVALID_SOCKET)
		{
			StreamClose(ListenSocket[i]);
			ListenSocket[i] = PGINVALID_SOCKET;
		}
	}

	/* If using syslogger, close the read side of the pipe */
	if (!am_syslogger)
	{
#ifndef WIN32
		if (syslogPipe[0] >= 0)
			close(syslogPipe[0]);
		syslogPipe[0] = -1;
#else
		if (syslogPipe[0])
			CloseHandle(syslogPipe[0]);
		syslogPipe[0] = 0;
#endif
	}

#ifdef USE_BONJOUR
	/* If using Bonjour, close the connection to the mDNS daemon */
	if (bonjour_sdref)
		close(DNSServiceRefSockFD(bonjour_sdref));
#endif
}


/*
 * reset_shared -- reset shared memory and semaphores
 */
static void
reset_shared(int port)
{
	/*
	 * Create or re-create shared memory and semaphores.
	 *
	 * Note: in each "cycle of life" we will normally assign the same IPC keys
	 * (if using SysV shmem and/or semas), since the port number is used to
	 * determine IPC keys.	This helps ensure that we will clean up dead IPC
	 * objects if the postmaster crashes and is restarted.
	 */
	CreateSharedMemoryAndSemaphores(false, port);
}

/*
 * SIGHUP -- reread config files, and tell children to do same
 */
static void
SIGHUP_handler(SIGNAL_ARGS)
{
	int			save_errno = errno;

	PG_SETMASK(&BlockSig);

	if (Shutdown <= SmartShutdown)
	{
		ereport(LOG,
				(errmsg("received SIGHUP, reloading configuration files")));
		ProcessConfigFile(PGC_SIGHUP);
		SignalChildren(SIGHUP);
		if (StartupPID != 0)
			signal_child(StartupPID, SIGHUP);
		if (BgWriterPID != 0)
			signal_child(BgWriterPID, SIGHUP);
		if (CheckpointerPID != 0)
			signal_child(CheckpointerPID, SIGHUP);
		if (WalWriterPID != 0)
			signal_child(WalWriterPID, SIGHUP);
		if (WalReceiverPID != 0)
			signal_child(WalReceiverPID, SIGHUP);
		if (AutoVacPID != 0)
			signal_child(AutoVacPID, SIGHUP);
		if (PgArchPID != 0)
			signal_child(PgArchPID, SIGHUP);
		if (SysLoggerPID != 0)
			signal_child(SysLoggerPID, SIGHUP);
		if (PgStatPID != 0)
			signal_child(PgStatPID, SIGHUP);
		{
			int ii;

			for (ii=0; ii < MaxPMSubType; ii++)
			{
				PMSubProc *subProc = &PMSubProcList[ii];

				if (subProc->pid != 0)
					signal_child(subProc->pid, SIGHUP);
			}
		}

		/* Reload authentication config files too */
		if (!load_hba())
			ereport(WARNING,
					(errmsg("pg_hba.conf not reloaded")));

		load_ident();

#ifdef EXEC_BACKEND
		/* Update the starting-point file for future children */
		write_nondefault_variables(PGC_SIGHUP);
#endif
	}

	PG_SETMASK(&UnBlockSig);

	errno = save_errno;
}


/*
 * pmdie -- signal handler for processing various postmaster signals.
 */
static void
pmdie(SIGNAL_ARGS)
{
	int			save_errno = errno;

	PG_SETMASK(&BlockSig);

	ereport(DEBUG2,
			(errmsg_internal("postmaster received signal %d",
							 postgres_signal_arg)));

	switch (postgres_signal_arg)
	{
		case SIGTERM:

			/*
			 * Smart Shutdown:
			 *
			 * Wait for children to end their work, then shut down.
			 */
			if (Shutdown >= SmartShutdown)
				break;
			Shutdown = SmartShutdown;
			ereport(LOG,
					(errmsg("received smart shutdown request"),
					 errSendAlert(true)));

			if (pmState == PM_STARTUP)
			{
				/*
				 * If this is a standby or mirror, clean-up the startup and
				 * walreceiver processes.
				 */
				if (StartupPID != 0)
					signal_child(StartupPID, SIGTERM);
				if (WalReceiverPID != 0)
					signal_child(WalReceiverPID, SIGTERM);

				/*
				 * Keep the PM_STARTUP and let the PostmasterStateMachine handle
				 * state transition after Startup and WalReceiver die.
				 */
			}

			if (pmState == PM_RUN || pmState == PM_RECOVERY ||
				pmState == PM_HOT_STANDBY || pmState == PM_STARTUP)
			{
				/* autovacuum workers are told to shut down immediately */
				SignalSomeChildren(SIGTERM, BACKEND_TYPE_AUTOVAC);
				/* and the autovac launcher too */
				if (AutoVacPID != 0)
					signal_child(AutoVacPID, SIGTERM);
				/* and the bgwriter too */
				if (BgWriterPID != 0)
					signal_child(BgWriterPID, SIGTERM);
				/* and the walwriter too */
				if (WalWriterPID != 0)
					signal_child(WalWriterPID, SIGTERM);
				/*
				 * Note: We don't kill the seqserver yet. It might be needed
				 * by running backends. We will kill that after all the live
				 * backends have exited.
				 */

				/*
				 * If we're in recovery, we can't kill the startup process
				 * right away, because at present doing so does not release
				 * its locks.  We might want to change this in a future
				 * release.  For the time being, the PM_WAIT_READONLY state
				 * indicates that we're waiting for the regular (read only)
				 * backends to die off; once they do, we'll kill the startup
				 * and walreceiver processes.
				 */
				pmState = (pmState == PM_RUN) ?
					PM_WAIT_BACKUP : PM_WAIT_READONLY;
			}

			/*
			 * Now wait for online backup mode to end and backends to exit. If
			 * that is already the case, PostmasterStateMachine will take the
			 * next step.
			 */
			PostmasterStateMachine();
			break;

		case SIGINT:

			/*
			 * Fast Shutdown:
			 *
			 * Abort all children with SIGTERM (rollback active transactions
			 * and exit) and shut down when they are gone.
			 */
			if (Shutdown >= FastShutdown)
				break;
			Shutdown = FastShutdown;
			ereport(LOG,
					(errmsg("received fast shutdown request"),
					 errSendAlert(true)));

			if (StartupPID != 0)
				signal_child(StartupPID, SIGTERM);
			if (BgWriterPID != 0)
				signal_child(BgWriterPID, SIGTERM);
			if (WalReceiverPID != 0)
				signal_child(WalReceiverPID, SIGTERM);
			/* The GPDB-specific service processes use SIGUSR2 for shutdown. */
			/* WALREP_FIXME: should switch to using SIGTERM for consistency */
			StopServices(0, SIGUSR2);
			if (pmState == PM_RECOVERY)
			{
				/*
				 * Only startup, bgwriter, walreceiver,
				 * and/or checkpointer should be active in this state; we just
				 * signaled the first four, and we don't want to kill
				 * checkpointer yet.
				 */
				pmState = PM_WAIT_BACKENDS;
			}
			else if (pmState == PM_RUN ||
					 pmState == PM_WAIT_BACKUP ||
					 pmState == PM_WAIT_READONLY ||
					 pmState == PM_WAIT_REGULAR_BACKENDS ||
					 pmState == PM_WAIT_BACKENDS ||
					 pmState == PM_HOT_STANDBY)
			{
				ereport(LOG,
						(errmsg("aborting any active transactions")));
				/* shut down all backends and autovac workers */
				SignalSomeChildren(SIGTERM,
								 BACKEND_TYPE_NORMAL | BACKEND_TYPE_AUTOVAC);
				/* and the autovac launcher too */
				if (AutoVacPID != 0)
					signal_child(AutoVacPID, SIGTERM);
				/* and the bgwriter too */
				if (BgWriterPID != 0)
					signal_child(BgWriterPID, SIGTERM);
				/* and the walwriter too */
				if (WalWriterPID != 0)
					signal_child(WalWriterPID, SIGTERM);
				pmState = PM_WAIT_BACKENDS;
			}

			/*
			 * Now wait for backends to exit.  If there are none,
			 * PostmasterStateMachine will take the next step.
			 */
			PostmasterStateMachine();
			break;

		case SIGQUIT:

			/*
			 * Immediate Shutdown:
			 *
			 * abort all children with SIGQUIT and exit without attempt to
			 * properly shut down data base system.
			 */
			ereport(LOG,
					(errmsg("received immediate shutdown request"),
				     errSendAlert(true)));

			SignalChildren(SIGQUIT);
			if (StartupPID != 0)
				signal_child(StartupPID, SIGQUIT);
			if (BgWriterPID != 0)
				signal_child(BgWriterPID, SIGQUIT);
			if (CheckpointerPID != 0)
				signal_child(CheckpointerPID, SIGQUIT);
			if (WalWriterPID != 0)
				signal_child(WalWriterPID, SIGQUIT);
			if (WalReceiverPID != 0)
				signal_child(WalReceiverPID, SIGQUIT);
			if (AutoVacPID != 0)
				signal_child(AutoVacPID, SIGQUIT);
			if (PgArchPID != 0)
				signal_child(PgArchPID, SIGQUIT);
			if (PgStatPID != 0)
				signal_child(PgStatPID, SIGQUIT);
			StopServices(0, SIGQUIT);
			ExitPostmaster(0);
			break;
	}

	PG_SETMASK(&UnBlockSig);

	errno = save_errno;
}

/*
 * Reaper -- signal handler to cleanup after a child process dies.
 */
static void
reaper(SIGNAL_ARGS)
{
	int			save_errno = errno;
	int         s;
	int			pid;			/* process id of dead child process */
	int			exitstatus;		/* its exit status */
	bool        wasServiceProcess = false;
	bool        didServiceProcessWork = true;

	/* These macros hide platform variations in getting child status. */
#ifdef HAVE_WAITPID
	int			status;			/* child exit status */

#define LOOPTEST()		((pid = waitpid(-1, &status, WNOHANG)) > 0)
#define LOOPHEADER()	(exitstatus = status)
#else							/* !HAVE_WAITPID */
#ifndef WIN32
	union wait	status;			/* child exit status */

#define LOOPTEST()		((pid = wait3(&status, WNOHANG, NULL)) > 0)
#define LOOPHEADER()	(exitstatus = status.w_status)
#else							/* WIN32 */
#define LOOPTEST()		((pid = win32_waitpid(&exitstatus)) > 0)
#define LOOPHEADER()
#endif   /* WIN32 */
#endif   /* HAVE_WAITPID */

	PG_SETMASK(&BlockSig);

	ereport(DEBUG4,
			(errmsg_internal("reaping dead processes")));

	while (LOOPTEST())
	{
		LOOPHEADER();

		/*
		 * Check if this child was a startup process.
		 */
		if (pid == StartupPID)
		{
			StartupPID = 0;

			/*
			 * Unexpected exit of startup process (including FATAL exit)
			 * during PM_STARTUP is treated as catastrophic. There are no
			 * other processes running yet, so we can just exit.
			 */
			if (pmState == PM_STARTUP && !EXIT_STATUS_0(exitstatus))
			{
				LogChildExit(LOG, _("startup process"),
							 pid, exitstatus);
				ereport(LOG,
						(errmsg("aborting startup due to startup process failure")));
				ExitPostmaster(1);
			}

			/*
			 * Startup process exited in response to a shutdown request (or it
			 * completed normally regardless of the shutdown request).
			 */
			if (Shutdown > NoShutdown &&
				(EXIT_STATUS_0(exitstatus) || EXIT_STATUS_1(exitstatus)))
			{
				/* PostmasterStateMachine logic does the rest */
				continue;
			}

			/*
			 * Any unexpected exit (including FATAL exit) of the startup
			 * process is treated as a crash, except that we don't want to
			 * reinitialize.
			 */
			if (!EXIT_STATUS_0(exitstatus))
			{
				RecoveryError = true;
				HandleChildCrash(pid, exitstatus, _("startup process"));
				continue;
			}

			/*
			 * Startup succeeded, commence normal operations
			 */
			FatalError = false;
			ReachedNormalRunning = true;
			pmState = PM_RUN;

			/*
			 * Crank up the background writer, if we didn't do that already
			 * when we entered consistent recovery state.  It doesn't matter
			 * if this fails, we'll just try again later.
			 */
			if (CheckpointerPID == 0)
				CheckpointerPID = StartCheckpointer();
			if (BgWriterPID == 0)
				BgWriterPID = StartBackgroundWriter();
			if (WalWriterPID == 0)
				WalWriterPID = StartWalWriter();

			/*
			 * Likewise, start other special children as needed.  In a restart
			 * situation, some of them may be alive already.
			 */
<<<<<<< HEAD
			if (AutoVacuumingActive() && AutoVacPID == 0)
=======
			if (WalWriterPID == 0)
				WalWriterPID = StartWalWriter();
			if (!IsBinaryUpgrade && AutoVacuumingActive() && AutoVacPID == 0)
>>>>>>> a4bebdd9
				AutoVacPID = StartAutoVacLauncher();
			if (XLogArchivingActive() && PgArchPID == 0)
				PgArchPID = pgarch_start();
			if (PgStatPID == 0)
				PgStatPID = pgstat_start();

			/* at this point we are really open for business */
			{
				char version[512];

				strlcpy(version, PG_VERSION_STR " compiled on " __DATE__ " " __TIME__,
						sizeof(version));

#ifdef USE_ASSERT_CHECKING
				strlcat(version, " (with assert checking)", sizeof(version));
#endif
				ereport(LOG,(errmsg("%s", version)));

				ereport(LOG,
						(errmsg("database system is ready to accept connections"),
						 errdetail("%s",version),
						 errSendAlert(true)));

				PMAcceptingConnectionsStartTime = (pg_time_t) time(NULL);
			}

			continue;
		}

		/*
		 * MPP: Was it one of our servers? If so, just try to start a new one;
		 * no need to force reset of the rest of the system. (If fail, we'll
		 * try again in future cycles of the main loop.)
		 */
		wasServiceProcess = false;
		for (s = 0; s < MaxPMSubType; s++)
		{
			PMSubProc *subProc = &PMSubProcList[s];

			if (subProc->pid != 0 && pid == subProc->pid)
			{
				subProc->pid = 0;
				if (!EXIT_STATUS_0(exitstatus))
					LogChildExit(LOG, subProc->procName, pid, exitstatus);

				if (ServiceStartable(subProc))
				{
					if (StartupPID == 0 &&
						!FatalError && Shutdown == NoShutdown)
					{
						/*
						 * Before we attempt a restart -- let's make
						 * sure that any backend Proc structures are
						 * tidied up.
						 */
						if (subProc->cleanupBackend == true)
						{
							Assert(subProc->procName && strcmp(subProc->procName, "perfmon process") != 0);
							CleanupBackend(pid, exitstatus);
						}

						/*
						 * We can't restart during do_reaper() since we may
						 * initiate a postmaster reset (in which case we'll
						 * wind up waiting for the restarted process to die).
						 * Leave the startup to ServerLoop(). (MPP-7676)
						 */
					}
				}

				wasServiceProcess = true;
				break;
			}
		}

		if (wasServiceProcess)
			continue;

		/*
		 * Was it the bgwriter?  Normal exit can be ignored; we'll start a new
		 * one at the next iteration of the postmaster's main loop, if
		 * necessary.  Any other exit condition is treated as a crash.
		 */
		if (pid == BgWriterPID)
		{
			BgWriterPID = 0;
			if (!EXIT_STATUS_0(exitstatus))
				HandleChildCrash(pid, exitstatus,
								 _("background writer process"));
			continue;
		}

		/*
		 * Was it the checkpointer?
		 */
		if (pid == CheckpointerPID)
		{
			CheckpointerPID = 0;
			if (EXIT_STATUS_0(exitstatus) && pmState == PM_SHUTDOWN)
			{
				/*
				 * OK, we saw normal exit of the checkpointer after it's been
				 * told to shut down.  We expect that it wrote a shutdown
				 * checkpoint.  (If for some reason it didn't, recovery will
				 * occur on next postmaster start.)
				 *
				 * At this point we should have no normal backend children
				 * left (else we'd not be in PM_SHUTDOWN state) but we might
				 * have dead_end children to wait for.
				 *
				 * If we have an archiver subprocess, tell it to do a last
				 * archive cycle and quit. Likewise, if we have walsender
				 * processes, tell them to send any remaining WAL and quit.
				 */
				Assert(Shutdown > NoShutdown);

				/* Waken archiver for the last time */
				if (PgArchPID != 0)
					signal_child(PgArchPID, SIGUSR2);

				/*
				 * Waken walsenders for the last time. No regular backends
				 * should be around anymore.
				 */
				SignalChildren(SIGUSR2);

				pmState = PM_SHUTDOWN_2;

				/*
				 * We can also shut down the stats collector now; there's
				 * nothing left for it to do.
				 */
				if (PgStatPID != 0)
					signal_child(PgStatPID, SIGQUIT);
			}
			else
			{
				/*
				 * Any unexpected exit of the checkpointer (including FATAL
				 * exit) is treated as a crash.
				 */
				HandleChildCrash(pid, exitstatus,
								 _("checkpointer process"));
			}

			continue;
		}

		/*
		 * Was it the wal writer?  Normal exit can be ignored; we'll start a
		 * new one at the next iteration of the postmaster's main loop, if
		 * necessary.  Any other exit condition is treated as a crash.
		 */
		if (pid == WalWriterPID)
		{
			WalWriterPID = 0;
			if (!EXIT_STATUS_0(exitstatus))
				HandleChildCrash(pid, exitstatus,
								 _("WAL writer process"));
			continue;
		}

		/*
		 * Was it the wal receiver?  If exit status is zero (normal) or one
		 * (FATAL exit), we assume everything is all right just like normal
		 * backends.
		 */
		if (pid == WalReceiverPID)
		{
			WalReceiverPID = 0;
			if (!EXIT_STATUS_0(exitstatus) && !EXIT_STATUS_1(exitstatus))
				HandleChildCrash(pid, exitstatus,
								 _("WAL receiver process"));
			continue;
		}

		/*
		 * Was it the autovacuum launcher?	Normal exit can be ignored; we'll
		 * start a new one at the next iteration of the postmaster's main
		 * loop, if necessary.	Any other exit condition is treated as a
		 * crash.
		 */
		if (pid == AutoVacPID)
		{
			AutoVacPID = 0;
			if (!EXIT_STATUS_0(exitstatus) && !EXIT_STATUS_1(exitstatus))
				HandleChildCrash(pid, exitstatus,
								 _("autovacuum launcher process"));
			continue;
		}

		/*
		 * Was it the archiver?  If so, just try to start a new one; no need
		 * to force reset of the rest of the system.  (If fail, we'll try
		 * again in future cycles of the main loop.).  Unless we were waiting
		 * for it to shut down; don't restart it in that case, and and
		 * PostmasterStateMachine() will advance to the next shutdown step.
		 */
		if (pid == PgArchPID)
		{
			PgArchPID = 0;
			if (!EXIT_STATUS_0(exitstatus))
				LogChildExit(LOG, _("archiver process"),
							 pid, exitstatus);
			if (XLogArchivingActive() && pmState == PM_RUN)
			{
				PgArchPID = pgarch_start();
				didServiceProcessWork &= (PgArchPID > 0);
			}
			continue;
		}

		/*
		 * Was it the statistics collector?  If so, just try to start a new
		 * one; no need to force reset of the rest of the system.  (If fail,
		 * we'll try again in future cycles of the main loop.)
		 */
		if (pid == PgStatPID)
		{
			PgStatPID = 0;
			if (!EXIT_STATUS_0(exitstatus))
				LogChildExit(LOG, _("statistics collector process"),
							 pid, exitstatus);
			if (pmState == PM_RUN)
            {
				PgStatPID = pgstat_start();
				/*
				 * Since we will retry on failure (see comment above), avoid
				 * promoting the status to error.
				 */
				didServiceProcessWork &= true;
			}
			continue;
		}

		/* Was it the system logger?  If so, try to start a new one */
		if (pid == SysLoggerPID)
		{
			SysLoggerPID = 0;
			/* for safety's sake, launch new logger *first* */
			SysLoggerPID = SysLogger_Start();
			didServiceProcessWork &= (SysLoggerPID > 0);
			if (!EXIT_STATUS_0(exitstatus))
				LogChildExit(LOG, _("system logger process"),
							 pid, exitstatus);
			continue;
		}

		/*
		 * Else do standard backend child cleanup.
		 */
		CleanupBackend(pid, exitstatus);
	}							/* loop over pending child-death reports */

	/*
	 * After cleaning out the SIGCHLD queue, see if we have any state changes
	 * or actions to make.
	 */
	PostmasterStateMachine();

	/* Done with signal handler */
	PG_SETMASK(&UnBlockSig);

	errno = save_errno;
}

static bool
ServiceProcessesExist(int excludeFlags)
{
	int s;

	for (s=0; s < MaxPMSubType; s++)
	{
		PMSubProc *subProc = &PMSubProcList[s];
		if (subProc->pid != 0 &&
			(subProc->flags & excludeFlags) == 0)
			return true;
	}

	return false;
}

static bool
StopServices(int excludeFlags, int signal)
{
	int s;
	bool signaled = false;

	for (s=0; s < MaxPMSubType; s++)
	{
		PMSubProc *subProc = &PMSubProcList[s];

		if (subProc->pid != 0 &&
			(subProc->flags & excludeFlags) == 0)
		{
			signal_child(subProc->pid, signal);
			signaled = true;
		}
	}

	return signaled;
}

/*
 * CleanupBackend -- cleanup after terminated backend.
 *
 * Remove all local state associated with backend.
 */
static void
CleanupBackend(int pid,
			   int exitstatus)	/* child's exit status. */
{
	Dlelem	   *curr;

	LogChildExit(DEBUG2, _("server process"), pid, exitstatus);

	/*
	 * If a backend dies in an ugly way then we must signal all other backends
	 * to quickdie.  If exit status is zero (normal) or one (FATAL exit), we
	 * assume everything is all right and proceed to remove the backend from
	 * the active backend list.
	 */
#ifdef WIN32
<<<<<<< HEAD
	/*
	 * On win32, also treat ERROR_WAIT_NO_CHILDREN (128) as nonfatal
	 * case, since that sometimes happens under load when the process fails
	 * to start properly (long before it starts using shared memory).
=======

	/*
	 * On win32, also treat ERROR_WAIT_NO_CHILDREN (128) as nonfatal case,
	 * since that sometimes happens under load when the process fails to start
	 * properly (long before it starts using shared memory). Microsoft reports
	 * it is related to mutex failure:
	 * http://archives.postgresql.org/pgsql-hackers/2010-09/msg00790.php
>>>>>>> a4bebdd9
	 */
	if (exitstatus == ERROR_WAIT_NO_CHILDREN)
	{
		LogChildExit(LOG, _("server process"), pid, exitstatus);
		exitstatus = 0;
	}
#endif

	if (!EXIT_STATUS_0(exitstatus) && !EXIT_STATUS_1(exitstatus))
	{
		HandleChildCrash(pid, exitstatus, _("server process"));
		return;
	}

	for (curr = DLGetHead(BackendList); curr; curr = DLGetSucc(curr))
	{
		Backend    *bp = (Backend *) DLE_VAL(curr);

		if (bp->pid == pid)
		{
			if (!bp->dead_end)
			{
				if (!ReleasePostmasterChildSlot(bp->child_slot))
				{
					/*
					 * Uh-oh, the child failed to clean itself up.	Treat as a
					 * crash after all.
					 */
					HandleChildCrash(pid, exitstatus, _("server process"));
					return;
				}
#ifdef EXEC_BACKEND
				ShmemBackendArrayRemove(bp);
#endif
			}
			DLRemove(curr);
			free(bp);
			break;
		}
	}
}

/*
 * HandleChildCrash -- cleanup after failed backend, bgwriter, walwriter,
 * or autovacuum.
 *
 * The objectives here are to clean up our local state about the child
 * process, and to signal all other remaining children to quickdie.
 */
static void
HandleChildCrash(int pid, int exitstatus, const char *procname)
{
	Dlelem	   *curr,
			   *next;
	Backend    *bp;

	/*
	 * Make log entry unless there was a previous crash (if so, nonzero exit
	 * status is to be expected in SIGQUIT response; don't clutter log)
	 */
	if (!FatalError)
	{
		LogChildExit(LOG, procname, pid, exitstatus);
		ereport(LOG,
				(errmsg("terminating any other active server processes")));
	}

	/* Process regular backends */
	for (curr = DLGetHead(BackendList); curr; curr = next)
	{
		next = DLGetSucc(curr);
		bp = (Backend *) DLE_VAL(curr);
		if (bp->pid == pid)
		{
			/*
			 * Found entry for freshly-dead backend, so remove it.
			 */
			if (!bp->dead_end)
			{
				(void) ReleasePostmasterChildSlot(bp->child_slot);
#ifdef EXEC_BACKEND
				ShmemBackendArrayRemove(bp);
#endif
			}
			DLRemove(curr);
			free(bp);
			/* Keep looping so we can signal remaining backends */
		}
		else
		{
			/*
			 * This backend is still alive.  Unless we did so already, tell it
			 * to commit hara-kiri.
			 *
			 * SIGQUIT is the special signal that says exit without proc_exit
			 * and let the user know what's going on. But if SendStop is set
			 * (-s on command line), then we send SIGSTOP instead, so that we
			 * can get core dumps from all backends by hand.
			 *
			 * We could exclude dead_end children here, but at least in the
			 * SIGSTOP case it seems better to include them.
			 */
			if (!FatalError)
			{
				ereport(DEBUG2,
						(errmsg_internal("sending %s to process %d",
										 (SendStop ? "SIGSTOP" : "SIGQUIT"),
										 (int) bp->pid)));
				signal_child(bp->pid, (SendStop ? SIGSTOP : SIGQUIT));
			}
		}
	}

	/* Take care of the startup process too */
	if (pid == StartupPID)
		StartupPID = 0;
	else if (StartupPID != 0 && !FatalError)
	{
		ereport(DEBUG2,
				(errmsg_internal("sending %s to process %d",
								 (SendStop ? "SIGSTOP" : "SIGQUIT"),
								 (int) StartupPID)));
		signal_child(StartupPID, (SendStop ? SIGSTOP : SIGQUIT));
	}

	/* Take care of the bgwriter too */
	if (pid == BgWriterPID)
		BgWriterPID = 0;
	else if (BgWriterPID != 0 && !FatalError)
	{
		ereport(DEBUG2,
				(errmsg_internal("sending %s to process %d",
								 (SendStop ? "SIGSTOP" : "SIGQUIT"),
								 (int) BgWriterPID)));
		signal_child(BgWriterPID, (SendStop ? SIGSTOP : SIGQUIT));
	}

    /* Take care of the checkpoint too */
	if (pid == CheckpointerPID)
    {
        CheckpointerPID = 0;
    }
	else if (CheckpointerPID != 0 && !FatalError)
	{
		ereport(DEBUG2,
				(errmsg_internal("sending %s to process %d",
								 (SendStop ? "SIGSTOP" : "SIGQUIT"),
								 (int) CheckpointerPID)));
		signal_child(CheckpointerPID, (SendStop ? SIGSTOP : SIGQUIT));
	}

	/* Take care of the walwriter too */
	if (pid == WalWriterPID)
		WalWriterPID = 0;
	else if (WalWriterPID != 0 && !FatalError)
	{
		ereport(DEBUG2,
				(errmsg_internal("sending %s to process %d",
								 (SendStop ? "SIGSTOP" : "SIGQUIT"),
								 (int) WalWriterPID)));
		signal_child(WalWriterPID, (SendStop ? SIGSTOP : SIGQUIT));
	}

	/* Take care of the walreceiver too */
	if (pid == WalReceiverPID)
		WalReceiverPID = 0;
	else if (WalReceiverPID != 0 && !FatalError)
	{
		ereport(DEBUG2,
				(errmsg_internal("sending %s to process %d",
								 (SendStop ? "SIGSTOP" : "SIGQUIT"),
								 (int) WalReceiverPID)));
		signal_child(WalReceiverPID, (SendStop ? SIGSTOP : SIGQUIT));
	}

	/* Take care of the autovacuum launcher too */
	if (pid == AutoVacPID)
		AutoVacPID = 0;
	else if (AutoVacPID != 0 && !FatalError)
	{
		ereport(DEBUG2,
				(errmsg_internal("sending %s to process %d",
								 (SendStop ? "SIGSTOP" : "SIGQUIT"),
								 (int) AutoVacPID)));
		signal_child(AutoVacPID, (SendStop ? SIGSTOP : SIGQUIT));
	}

	/*
	 * Force a power-cycle of the pgarch process too.  (This isn't absolutely
	 * necessary, but it seems like a good idea for robustness, and it
	 * simplifies the state-machine logic in the case where a shutdown request
	 * arrives during crash processing.)
	 */
	if (PgArchPID != 0 && !FatalError)
	{
		ereport(DEBUG2,
				(errmsg_internal("sending %s to process %d",
								 "SIGQUIT",
								 (int) PgArchPID)));
		signal_child(PgArchPID, SIGQUIT);
	}

	/* Force a power-cycle of the seqserver process too */
	/* (Shouldn't be necessary, but just for luck) */
	{
		int ii;

		for (ii=0; ii < MaxPMSubType; ii++)
		{
			PMSubProc *subProc = &PMSubProcList[ii];

			if (subProc->pid != 0 && !FatalError)
			{
				ereport(DEBUG2,
						(errmsg_internal("sending %s to process %d",
										 "SIGQUIT",
										 (int) subProc->pid)));
				signal_child(subProc->pid, SIGQUIT);
			}
		}
	}

	/*
	 * Force a power-cycle of the pgstat process too.  (This isn't absolutely
	 * necessary, but it seems like a good idea for robustness, and it
	 * simplifies the state-machine logic in the case where a shutdown request
	 * arrives during crash processing.)
	 */
	if (PgStatPID != 0 && !FatalError)
	{
		ereport(DEBUG2,
				(errmsg_internal("sending %s to process %d",
								 "SIGQUIT",
								 (int) PgStatPID)));
		signal_child(PgStatPID, SIGQUIT);
		allow_immediate_pgstat_restart();
	}

	/* We do NOT restart the syslogger */

	FatalError = true;
	/* We now transit into a state of waiting for children to die */
	if (pmState == PM_RECOVERY ||
		pmState == PM_HOT_STANDBY ||
		pmState == PM_RUN ||
		pmState == PM_WAIT_BACKUP ||
		pmState == PM_WAIT_READONLY ||
		pmState == PM_WAIT_REGULAR_BACKENDS ||
		pmState == PM_SHUTDOWN)
		pmState = PM_WAIT_BACKENDS;
}

/*
 * Log the death of a child process.
 */
static void
LogChildExit(int lev, const char *procname, int pid, int exitstatus)
{
	if (WIFEXITED(exitstatus))
		ereport(lev,

		/*------
		  translator: %s is a noun phrase describing a child process, such as
		  "server process" */
				(errmsg("%s (PID %d) exited with exit code %d",
						procname, pid, WEXITSTATUS(exitstatus))));
	else if (WIFSIGNALED(exitstatus))
#if defined(WIN32)
		ereport(lev,

		/*------
		  translator: %s is a noun phrase describing a child process, such as
		  "server process" */
				(errmsg("%s (PID %d) was terminated by exception 0x%X",
						procname, pid, WTERMSIG(exitstatus)),
				 errhint("See C include file \"ntstatus.h\" for a description of the hexadecimal value.")));
#elif defined(HAVE_DECL_SYS_SIGLIST) && HAVE_DECL_SYS_SIGLIST
	ereport(lev,

	/*------
	  translator: %s is a noun phrase describing a child process, such as
	  "server process" */
			(errmsg("%s (PID %d) was terminated by signal %d: %s",
					procname, pid, WTERMSIG(exitstatus),
					WTERMSIG(exitstatus) < NSIG ?
					sys_siglist[WTERMSIG(exitstatus)] : "(unknown)")));
#else
	{
		// If we don't have strsignal or sys_siglist, do our own translation
		const char *signalName;
		signalName = signal_to_name(WTERMSIG(exitstatus));
		if (signalName == NULL)
			signalName = "(unknown)";
		ereport(lev,

		/*------
		  translator: %s is a noun phrase describing a child process, such as
		  "server process" */
			    (errmsg("%s (PID %d) was terminated by signal %d: %s",
						procname, pid, WTERMSIG(exitstatus), signalName)));
	}
#endif
	else
		ereport(lev,

		/*------
		  translator: %s is a noun phrase describing a child process, such as
		  "server process" */
				(errmsg("%s (PID %d) exited with unrecognized status %d",
						procname, pid, exitstatus)));
}

 /*
 * Advance the postmaster's state machine and take actions as appropriate
 *
 * This is common code for pmdie(), reaper() and sigusr1_handler(), which
 * receive the signals that might mean we need to change state.
 */
static void
PostmasterStateMachine(void)
{
	/*
	 * This state transition to handle master standby or mirrors receives a
	 * smart shutdown, no need to wait any additional backends.
	 */
	if (pmState == PM_STARTUP && StartupPID == 0 && WalReceiverPID == 0)
	{
		pmState = PM_WAIT_DEAD_END;
	}

	if (pmState == PM_WAIT_BACKUP)
	{
		/*
		 * PM_WAIT_BACKUP state ends when online backup mode is not active.
		 */
		if (!BackupInProgress())
		{
			pmState = PM_WAIT_REGULAR_BACKENDS;
		}
	}

	if (pmState == PM_WAIT_REGULAR_BACKENDS)
	{
		/*
		 */
		if (CountChildren(BACKEND_TYPE_NORMAL | BACKEND_TYPE_AUTOVAC) == 0)
		{
			/* The GPDB-specific service processes use SIGUSR2 for shutdown. */
			/* WALREP_FIXME: should switch to using SIGTERM for consistency */
			StopServices(0, SIGUSR2);
			pmState = PM_WAIT_BACKENDS;
		}
	}

	if (pmState == PM_WAIT_READONLY)
	{
		/*
		 * PM_WAIT_READONLY state ends when we have no regular backends that
		 * have been started during recovery.  We kill the startup and
		 * walreceiver processes and transition to PM_WAIT_BACKENDS.  Ideally,
		 * we might like to kill these processes first and then wait for
		 * backends to die off, but that doesn't work at present because
		 * killing the startup process doesn't release its locks.
		 */
		if (CountChildren(BACKEND_TYPE_NORMAL) == 0)
		{
			if (StartupPID != 0)
				signal_child(StartupPID, SIGTERM);
			if (WalReceiverPID != 0)
				signal_child(WalReceiverPID, SIGTERM);
			pmState = PM_WAIT_BACKENDS;
		}
	}

	/*
	 * If we are in a state-machine state that implies waiting for backends to
	 * exit, see if they're all gone, and change state if so.
	 */
	if (pmState == PM_WAIT_BACKENDS)
	{
		/*
		 * PM_WAIT_BACKENDS state ends when we have no regular backends
		 * (including autovac workers) and no walwriter, autovac launcher or
		 * bgwriter.  If we are doing crash recovery then we expect the
		 * checkpointer to exit as well, otherwise not. The archiver, stats,
		 * and syslogger processes are disregarded since they are not
		 * connected to shared memory; we also disregard dead_end children
		 * here. Walsenders are also disregarded, they will be terminated
		 * later after writing the checkpoint record, like the archiver
		 * process.
		 */
		if (CountChildren(BACKEND_TYPE_NORMAL | BACKEND_TYPE_AUTOVAC) == 0 &&
			StartupPID == 0 &&
			WalReceiverPID == 0 &&
			BgWriterPID == 0 &&
			(CheckpointerPID == 0 || !FatalError) &&
			WalWriterPID == 0 &&
			AutoVacPID == 0 &&
			!ServiceProcessesExist(0))
		{
			if (FatalError)
			{
				/*
				 * Start waiting for dead_end children to die.  This state
				 * change causes ServerLoop to stop creating new ones.
				 */
				pmState = PM_WAIT_DEAD_END;

				/*
				 * We already SIGQUIT'd the archiver and stats processes, if
				 * any, when we entered FatalError state.
				 */
			}
			else
			{
				/*
				 * If we get here, we are proceeding with normal shutdown. All
				 * the regular children are gone, and it's time to tell the
				 * bgwriter to do a shutdown checkpoint.
				 */
				Assert(Shutdown > NoShutdown);
				/* Start the checkpointer if not running */
				if (CheckpointerPID == 0)
					CheckpointerPID = StartCheckpointer();
				/* And tell it to shut down */
				if (CheckpointerPID != 0)
				{
					signal_child(CheckpointerPID, SIGUSR2);
					pmState = PM_SHUTDOWN;
				}
				else
				{
					/*
					 * If we failed to fork a checkpointer, just shut down.
					 * required cleanup will happen at next restart. We set
					 * FatalError so that an "abnormal shutdown" message gets
					 * logged when we exit.
					 */
					FatalError = true;
					pmState = PM_WAIT_DEAD_END;

					/* Kill the walsenders, archiver and stats collector too */
					SignalChildren(SIGQUIT);
					if (PgArchPID != 0)
						signal_child(PgArchPID, SIGQUIT);
					if (PgStatPID != 0)
						signal_child(PgStatPID, SIGQUIT);
				}
			}
		}
	}

	if (pmState == PM_SHUTDOWN_2)
	{
		/*
		 * PM_SHUTDOWN_2 state ends when there's no other children than
		 * dead_end children left. There shouldn't be any regular backends
		 * left by now anyway; what we're really waiting for is walsenders and
		 * archiver.
		 *
		 * Walreceiver should normally be dead by now, but not when a fast
		 * shutdown is performed during recovery.
		 */
		if (PgArchPID == 0 && CountChildren(BACKEND_TYPE_ALL) == 0 &&
			WalReceiverPID == 0)
		{
			pmState = PM_WAIT_DEAD_END;
		}
	}

	if (pmState == PM_WAIT_DEAD_END)
	{
		/*
		 * PM_WAIT_DEAD_END state ends when the BackendList is entirely empty
		 * (ie, no dead_end children remain), and the archiver and stats
		 * collector are gone too.
		 *
		 * The reason we wait for those two is to protect them against a new
		 * postmaster starting conflicting subprocesses; this isn't an
		 * ironclad protection, but it at least helps in the
		 * shutdown-and-immediately-restart scenario.  Note that they have
		 * already been sent appropriate shutdown signals, either during a
		 * normal state transition leading up to PM_WAIT_DEAD_END, or during
		 * FatalError processing.
		 */
		if (DLGetHead(BackendList) == NULL &&
			PgArchPID == 0 && PgStatPID == 0)
		{
			/* These other guys should be dead already */
			Assert(StartupPID == 0);
			Assert(WalReceiverPID == 0);
			Assert(BgWriterPID == 0);
			Assert(CheckpointerPID == 0);
			Assert(WalWriterPID == 0);
			Assert(AutoVacPID == 0);
			/* syslogger is not considered here */
			pmState = PM_NO_CHILDREN;
		}
	}

	/*
	 * If we've been told to shut down, we exit as soon as there are no
	 * remaining children.  If there was a crash, cleanup will occur at the
	 * next startup.  (Before PostgreSQL 8.3, we tried to recover from the
	 * crash before exiting, but that seems unwise if we are quitting because
	 * we got SIGTERM from init --- there may well not be time for recovery
	 * before init decides to SIGKILL us.)
	 *
	 * Note that the syslogger continues to run.  It will exit when it sees
	 * EOF on its input pipe, which happens when there are no more upstream
	 * processes.
	 */
	if (Shutdown > NoShutdown && pmState == PM_NO_CHILDREN)
	{
		if (FatalError)
		{
			ereport(LOG, (errmsg("abnormal database system shutdown")));
			ExitPostmaster(1);
		}
		else
		{
			/*
			 * Terminate backup mode to avoid recovery after a clean fast
			 * shutdown.  Since a backup can only be taken during normal
			 * running (and not, for example, while running under Hot Standby)
			 * it only makes sense to do this if we reached normal running. If
			 * we're still in recovery, the backup file is one we're
			 * recovering *from*, and we must keep it around so that recovery
			 * restarts from the right place.
			 */
			if (ReachedNormalRunning)
				CancelBackup();

			/* Normal exit from the postmaster is here */
			ExitPostmaster(0);
		}
	}

	/*
	 * If recovery failed, or the user does not want an automatic restart
	 * after backend crashes, wait for all non-syslogger children to exit, and
	 * then exit postmaster. We don't try to reinitialize when recovery fails,
	 * because more than likely it will just fail again and we will keep
	 * trying forever.
	 */
	if (pmState == PM_NO_CHILDREN && (RecoveryError || !restart_after_crash))
		ExitPostmaster(1);

	/*
	 * If we need to recover from a crash, wait for all non-syslogger children
	 * to exit, then reset shmem and StartupDataBase.
	 */
	if (FatalError && pmState == PM_NO_CHILDREN)
	{
		ereport(LOG,
				(errmsg("all server terminated; reinitializing")));

		shmem_exit(1);
		reset_shared(PostPortNumber);

		StartupPID = StartupDataBase();
		Assert(StartupPID != 0);
		pmState = PM_STARTUP;
	}
}


/*
 * Send a signal to a postmaster child process
 *
 * On systems that have setsid(), each child process sets itself up as a
 * process group leader.  For signals that are generally interpreted in the
 * appropriate fashion, we signal the entire process group not just the
 * direct child process.  This allows us to, for example, SIGQUIT a blocked
 * archive_recovery script, or SIGINT a script being run by a backend via
 * system().
 *
 * There is a race condition for recently-forked children: they might not
 * have executed setsid() yet.	So we signal the child directly as well as
 * the group.  We assume such a child will handle the signal before trying
 * to spawn any grandchild processes.  We also assume that signaling the
 * child twice will not cause any problems.
 */
static void
signal_child(pid_t pid, int signal)
{
	if (kill(pid, signal) < 0)
		elog(DEBUG3, "kill(%ld,%d) failed: %m", (long) pid, signal);
#ifdef HAVE_SETSID
	switch (signal)
	{
		case SIGINT:
		case SIGTERM:
		case SIGQUIT:
		case SIGSTOP:
			if (kill(-pid, signal) < 0)
				elog(DEBUG3, "kill(%ld,%d) failed: %m", (long) (-pid), signal);
			break;
		default:
			break;
	}
#endif
}

/*
 * Send a signal to the targeted children (but NOT special children;
 * dead_end children are never signaled, either).
 */
static bool
SignalSomeChildren(int signal, int target)
{
	Dlelem	   *curr;
	bool		signaled = false;

	for (curr = DLGetHead(BackendList); curr; curr = DLGetSucc(curr))
	{
		Backend    *bp = (Backend *) DLE_VAL(curr);

		if (bp->dead_end)
			continue;

		/*
		 * Since target == BACKEND_TYPE_ALL is the most common case, we test
		 * it first and avoid touching shared memory for every child.
		 */
		if (target != BACKEND_TYPE_ALL)
		{
			int			child;

			if (bp->is_autovacuum)
				child = BACKEND_TYPE_AUTOVAC;
			else if (IsPostmasterChildWalSender(bp->child_slot))
				child = BACKEND_TYPE_WALSND;
			else
				child = BACKEND_TYPE_NORMAL;
			if (!(target & child))
				continue;
		}

		ereport(DEBUG4,
				(errmsg_internal("sending signal %d to process %d",
								 signal, (int) bp->pid)));
		signal_child(bp->pid, signal);
		signaled = true;
	}
	return signaled;
}

/*
 * BackendStartup -- start backend process
 *
 * returns: STATUS_ERROR if the fork failed, STATUS_OK otherwise.
 *
 * Note: if you change this code, also consider StartAutovacuumWorker.
 */
static int
BackendStartup(Port *port)
{
	Backend    *bn;				/* for backend cleanup */
	pid_t		pid;

	/*
	 * Create backend data structure.  Better before the fork() so we can
	 * handle failure cleanly.
	 */
	bn = (Backend *) malloc(sizeof(Backend));
	if (!bn)
	{
		ereport(LOG,
				(errcode(ERRCODE_OUT_OF_MEMORY),
				 errmsg("out of memory")));
		return STATUS_ERROR;
	}

	/*
	 * Compute the cancel key that will be assigned to this backend. The
	 * backend will have its own copy in the forked-off process' value of
	 * MyCancelKey, so that it can transmit the key to the frontend.
	 */
	MyCancelKey = PostmasterRandom();
	bn->cancel_key = MyCancelKey;

	/* Pass down canAcceptConnections state */
	port->canAcceptConnections = canAcceptConnections();
	bn->dead_end = (port->canAcceptConnections != CAC_OK &&
					port->canAcceptConnections != CAC_WAITBACKUP);

	/*
	 * Unless it's a dead_end child, assign it a child slot number
	 */
	if (!bn->dead_end)
		bn->child_slot = MyPMChildSlot = AssignPostmasterChildSlot();
	else
		bn->child_slot = 0;

#ifdef EXEC_BACKEND
	pid = backend_forkexec(port);
#else							/* !EXEC_BACKEND */
	pid = fork_process();

	if (pid == 0)				/* child */
	{
		free(bn);

		/*
		 * Let's clean up ourselves as the postmaster child, and close the
		 * postmaster's listen sockets.  (In EXEC_BACKEND case this is all
		 * done in SubPostmasterMain.)
		 */
		IsUnderPostmaster = true;		/* we are a postmaster subprocess now */

		MyProcPid = getpid();	/* reset MyProcPid */

		MyStartTime = time(NULL);

		/* We don't want the postmaster's proc_exit() handlers */
		on_exit_reset();

		/* Close the postmaster's sockets */
		ClosePostmasterPorts(false);

		/* Perform additional initialization and collect startup packet */
		BackendInitialize(port);

		/* And run the backend */
		proc_exit(BackendRun(port));
	}
#endif   /* EXEC_BACKEND */

	if (pid < 0)
	{
		/* in parent, fork failed */
		int			save_errno = errno;

		if (!bn->dead_end)
			(void) ReleasePostmasterChildSlot(bn->child_slot);
		free(bn);
		errno = save_errno;
		ereport(LOG,
				(errmsg("could not fork new process for connection: %m")));
		report_fork_failure_to_client(port, save_errno);
		return STATUS_ERROR;
	}

	/* in parent, successful fork */
	ereport(DEBUG2,
			(errmsg_internal("forked new backend, pid=%d socket=%d",
							 (int) pid, (int) port->sock)));

	/*
	 * Everything's been successful, it's safe to add this backend to our list
	 * of backends.
	 */
	bn->pid = pid;
	bn->is_autovacuum = false;
	DLInitElem(&bn->elem, bn);
	DLAddHead(BackendList, &bn->elem);
#ifdef EXEC_BACKEND
	if (!bn->dead_end)
		ShmemBackendArrayAdd(bn);
#endif

	return STATUS_OK;
}

/*
 * Try to report backend fork() failure to client before we close the
 * connection.	Since we do not care to risk blocking the postmaster on
 * this connection, we set the connection to non-blocking and try only once.
 *
 * This is grungy special-purpose code; we cannot use backend libpq since
 * it's not up and running.
 */
static void
report_fork_failure_to_client(Port *port, int errnum)
{
	char		buffer[1000];
	int			rc;

	/* Format the error message packet (always V2 protocol) */
	snprintf(buffer, sizeof(buffer), "E%s%s\n",
			 _("could not fork new process for connection: "),
			 strerror(errnum));

	/* Set port to non-blocking.  Don't do send() if this fails */
	if (!pg_set_noblock(port->sock))
		return;

	/* We'll retry after EINTR, but ignore all other failures */
	do
	{
		rc = send(port->sock, buffer, strlen(buffer) + 1, 0);
	} while (rc < 0 && errno == EINTR);
}


/*
 * BackendInitialize -- initialize an interactive (postmaster-child)
 *				backend process, and collect the client's startup packet.
 *
 * returns: nothing.  Will not return at all if there's any failure.
 *
 * Note: this code does not depend on having any access to shared memory.
 * In the EXEC_BACKEND case, we are physically attached to shared memory
 * but have not yet set up most of our local pointers to shmem structures.
 */
static void
BackendInitialize(Port *port)
{
	int			status;
	char		remote_host[NI_MAXHOST];
	char		remote_port[NI_MAXSERV];
	char		remote_ps_data[NI_MAXHOST];

	/* Save port etc. for ps status */
	MyProcPort = port;

	/*
	 * PreAuthDelay is a debugging aid for investigating problems in the
	 * authentication cycle: it can be set in postgresql.conf to allow time to
	 * attach to the newly-forked backend with a debugger.	(See also
	 * PostAuthDelay, which we allow clients to pass through PGOPTIONS, but it
	 * is not honored until after authentication.)
	 */
	if (PreAuthDelay > 0)
		pg_usleep(PreAuthDelay * 1000000L);

	/* This flag will remain set until InitPostgres finishes authentication */
	ClientAuthInProgress = true;	/* limit visibility of log messages */

	/* save process start time */
	port->SessionStartTime = GetCurrentTimestamp();
	MyStartTime = timestamptz_to_time_t(port->SessionStartTime);

	/* set these to empty in case they are needed before we set them up */
	port->remote_host = "";
	port->remote_port = "";

	/*
	 * Initialize libpq and enable reporting of ereport errors to the client.
	 * Must do this now because authentication uses libpq to send messages.
	 */
	pq_init();					/* initialize libpq to talk to client */
	whereToSendOutput = DestRemote;		/* now safe to ereport to client */

	/*
	 * If possible, make this process a group leader, so that the postmaster
	 * can signal any child processes too.	(We do this now on the off chance
	 * that something might spawn a child process during authentication.)
	 */
#ifdef HAVE_SETSID
	if (setsid() < 0)
		elog(FATAL, "setsid() failed: %m");
#endif

	/*
	 * We arrange for a simple exit(1) if we receive SIGTERM or SIGQUIT or
	 * timeout while trying to collect the startup packet.	Otherwise the
	 * postmaster cannot shutdown the database FAST or IMMED cleanly if a
	 * buggy client blocks a backend during authentication. XXX it follows that
	 * the remainder of this function must tolerate losing control at any
	 * instant.  Likewise, any pg_on_exit_callback registered before or during
	 * this function must be prepared to execute at any instant between here
	 * and the end of this function.  Furthermore, affected callbacks execute
	 * partially or not at all when a second exit-inducing signal arrives
	 * after proc_exit_prepare() decrements on_proc_exit_index.  (Thanks to
	 * that mechanic, callbacks need not anticipate more than one call.)  This
	 * is fragile; it ought to instead follow the norm of handling interrupts
	 * at selected, safe opportunities.
	 */
	pqsignal(SIGTERM, startup_die);
	pqsignal(SIGQUIT, startup_die);
	pqsignal(SIGALRM, startup_die);
	PG_SETMASK(&StartupBlockSig);

	/*
	 * Get the remote host name and port for logging and status display.
	 */
	remote_host[0] = '\0';
	remote_port[0] = '\0';
	if (pg_getnameinfo_all(&port->raddr.addr, port->raddr.salen,
						   remote_host, sizeof(remote_host),
						   remote_port, sizeof(remote_port),
					   (log_hostname ? 0 : NI_NUMERICHOST) | NI_NUMERICSERV))
	{
		int			ret = pg_getnameinfo_all(&port->raddr.addr, port->raddr.salen,
											 remote_host, sizeof(remote_host),
											 remote_port, sizeof(remote_port),
											 NI_NUMERICHOST | NI_NUMERICSERV);

		if (ret)
			ereport(WARNING,
					(errmsg_internal("pg_getnameinfo_all() failed: %s",
									 gai_strerror(ret))));
	}
	if (remote_port[0] == '\0')
		snprintf(remote_ps_data, sizeof(remote_ps_data), "%s", remote_host);
	else
		snprintf(remote_ps_data, sizeof(remote_ps_data), "%s(%s)", remote_host, remote_port);

	if (Log_connections)
	{
		if (remote_port[0])
			ereport(LOG,
					(errmsg("connection received: host=%s port=%s",
							remote_host,
							remote_port)));
		else
			ereport(LOG,
					(errmsg("connection received: host=%s",
							remote_host)));
	}

	/*
	 * save remote_host and remote_port in port structure
	 */
	port->remote_host = strdup(remote_host);
	port->remote_port = strdup(remote_port);
	if (log_hostname)
		port->remote_hostname = port->remote_host;

	/*
	 * Ready to begin client interaction.  We will give up and exit(1) after a
	 * time delay, so that a broken client can't hog a connection
	 * indefinitely.  PreAuthDelay and any DNS interactions above don't count
	 * against the time limit.
	 */
	if (!enable_sig_alarm(AuthenticationTimeout * 1000, false))
		elog(FATAL, "could not set timer for startup packet timeout");

	/*
	 * Receive the startup packet (which might turn out to be a cancel request
	 * packet).
	 */
	status = ProcessStartupPacket(port, false);

	/*
	 * Stop here if it was bad or a cancel packet.	ProcessStartupPacket
	 * already did any appropriate error reporting.
	 */
	if (status != STATUS_OK)
		proc_exit(0);

	/*
	 * Now that we have the user and database name, we can set the process
	 * title for ps.  It's good to do this as early as possible in startup.
	 *
	 * For a walsender, the ps display is set in the following form:
	 *
	 * postgres: wal sender process <user> <host> <activity>
	 *
	 * To achieve that, we pass "wal sender process" as username and username
	 * as dbname to init_ps_display(). XXX: should add a new variant of
	 * init_ps_display() to avoid abusing the parameters like this.
	 */
	if (am_walsender)
		init_ps_display("wal sender process", port->user_name, remote_ps_data,
						update_process_title ? "authentication" : "");
	else if (am_ftshandler)
		init_ps_display("fts handler process", port->user_name, remote_ps_data,
						update_process_title ? "authentication" : "");
    else
		init_ps_display(port->user_name, port->database_name, remote_ps_data,
						update_process_title ? "authentication" : "");

	/*
	 * Disable the timeout, and prevent SIGTERM/SIGQUIT again.
	 */
	if (!disable_sig_alarm(false))
		elog(FATAL, "could not disable timer for startup packet timeout");
	PG_SETMASK(&BlockSig);
}


/*
 * BackendRun -- set up the backend's argument list and invoke PostgresMain()
 *
 * returns:
 *		Shouldn't return at all.
 *		If PostgresMain() fails, return status.
 */
static int
BackendRun(Port *port)
{
	char	  **av;
	int			maxac;
	int			ac;
	long		secs;
	int			usecs;
	int			i;

	/*
	 * Don't want backend to be able to see the postmaster random number
	 * generator state.  We have to clobber the static random_seed *and* start
	 * a new random sequence in the random() library function.
	 */
	random_seed = 0;
	random_start_time.tv_usec = 0;
	/* slightly hacky way to get integer microseconds part of timestamptz */
	TimestampDifference(0, port->SessionStartTime, &secs, &usecs);
	srandom((unsigned int) (MyProcPid ^ usecs));

	/*
	 * Now, build the argv vector that will be given to PostgresMain.
	 *
	 * The maximum possible number of commandline arguments that could come
	 * from ExtraOptions is (strlen(ExtraOptions) + 1) / 2; see
	 * pg_split_opts().
	 */
	maxac = 5;					/* for fixed args supplied below */
	maxac += (strlen(ExtraOptions) + 1) / 2;

	av = (char **) MemoryContextAlloc(TopMemoryContext,
									  maxac * sizeof(char *));
	ac = 0;

	av[ac++] = "postgres";

	/*
	 * Pass any backend switches specified with -o on the postmaster's own
	 * command line.  We assume these are secure.  (It's OK to mangle
	 * ExtraOptions now, since we're safely inside a subprocess.)
	 */
	pg_split_opts(av, &ac, ExtraOptions);

	av[ac] = NULL;

	Assert(ac < maxac);

	/*
	 * Debug: print arguments being passed to backend
	 */
	ereport(DEBUG3,
			(errmsg_internal("%s child[%d]: starting with (",
							 progname, (int) getpid())));
	for (i = 0; i < ac; ++i)
		ereport(DEBUG3,
				(errmsg_internal("\t%s", av[i])));
	ereport(DEBUG3,
			(errmsg_internal(")")));

	/*
	 * Make sure we aren't in PostmasterContext anymore.  (We can't delete it
	 * just yet, though, because InitPostgres will need the HBA data.)
	 */
	MemoryContextSwitchTo(TopMemoryContext);

	return PostgresMain(ac, av, port->database_name, port->user_name);
}


#ifdef EXEC_BACKEND

/*
 * postmaster_forkexec -- fork and exec a postmaster subprocess
 *
 * The caller must have set up the argv array already, except for argv[2]
 * which will be filled with the name of the temp variable file.
 *
 * Returns the child process PID, or -1 on fork failure (a suitable error
 * message has been logged on failure).
 *
 * All uses of this routine will dispatch to SubPostmasterMain in the
 * child process.
 */
pid_t
postmaster_forkexec(int argc, char *argv[])
{
	Port		port;

	/* This entry point passes dummy values for the Port variables */
	memset(&port, 0, sizeof(port));
	return internal_forkexec(argc, argv, &port);
}

/*
 * backend_forkexec -- fork/exec off a backend process
 *
 * Some operating systems (WIN32) don't have fork() so we have to simulate
 * it by storing parameters that need to be passed to the child and
 * then create a new child process.
 *
 * returns the pid of the fork/exec'd process, or -1 on failure
 */
static pid_t
backend_forkexec(Port *port)
{
	char	   *av[4];
	int			ac = 0;

	av[ac++] = "postgres";
	av[ac++] = "--forkbackend";
	av[ac++] = NULL;			/* filled in by internal_forkexec */

	av[ac] = NULL;
	Assert(ac < lengthof(av));

	return internal_forkexec(ac, av, port);
}

#ifndef WIN32

/*
 * internal_forkexec non-win32 implementation
 *
 * - writes out backend variables to the parameter file
 * - fork():s, and then exec():s the child process
 */
static pid_t
internal_forkexec(int argc, char *argv[], Port *port)
{
	static unsigned long tmpBackendFileNum = 0;
	pid_t		pid;
	char		tmpfilename[MAXPGPATH];
	BackendParameters param;
	FILE	   *fp;

	if (!save_backend_variables(&param, port))
		return -1;				/* log made by save_backend_variables */

	/* Calculate name for temp file */
	snprintf(tmpfilename, MAXPGPATH, "%s/%s.backend_var.%d.%lu",
			 PG_TEMP_FILES_DIR, PG_TEMP_FILE_PREFIX,
			 MyProcPid, ++tmpBackendFileNum);

	/* Open file */
	fp = AllocateFile(tmpfilename, PG_BINARY_W);
	if (!fp)
	{
		/* As in OpenTemporaryFile, try to make the temp-file directory */
		mkdir(PG_TEMP_FILES_DIR, S_IRWXU);

		fp = AllocateFile(tmpfilename, PG_BINARY_W);
		if (!fp)
		{
			ereport(LOG,
					(errcode_for_file_access(),
					 errmsg("could not create file \"%s\": %m",
							tmpfilename)));
			return -1;
		}
	}

	if (fwrite(&param, sizeof(param), 1, fp) != 1)
	{
		ereport(LOG,
				(errcode_for_file_access(),
				 errmsg("could not write to file \"%s\": %m", tmpfilename)));
		FreeFile(fp);
		return -1;
	}

	/* Release file */
	if (FreeFile(fp))
	{
		ereport(LOG,
				(errcode_for_file_access(),
				 errmsg("could not write to file \"%s\": %m", tmpfilename)));
		return -1;
	}

	/* Make sure caller set up argv properly */
	Assert(argc >= 3);
	Assert(argv[argc] == NULL);
	Assert(strncmp(argv[1], "--fork", 6) == 0);
	Assert(argv[2] == NULL);

	/* Insert temp file name after --fork argument */
	argv[2] = tmpfilename;

	/* Fire off execv in child */
	if ((pid = fork_process()) == 0)
	{
		if (execv(postgres_exec_path, argv) < 0)
		{
			ereport(LOG,
					(errmsg("could not execute server process \"%s\": %m",
							postgres_exec_path)));
			/* We're already in the child process here, can't return */
			exit(1);
		}
	}

	return pid;					/* Parent returns pid, or -1 on fork failure */
}
#else							/* WIN32 */

/*
 * internal_forkexec win32 implementation
 *
 * - starts backend using CreateProcess(), in suspended state
 * - writes out backend variables to the parameter file
 *	- during this, duplicates handles and sockets required for
 *	  inheritance into the new process
 * - resumes execution of the new process once the backend parameter
 *	 file is complete.
 */
static pid_t
internal_forkexec(int argc, char *argv[], Port *port)
{
	STARTUPINFO si;
	PROCESS_INFORMATION pi;
	int			i;
	int			j;
	char		cmdLine[MAXPGPATH * 2];
	HANDLE		paramHandle;
	BackendParameters *param;
	SECURITY_ATTRIBUTES sa;
	char		paramHandleStr[32];
	win32_deadchild_waitinfo *childinfo;

	/* Make sure caller set up argv properly */
	Assert(argc >= 3);
	Assert(argv[argc] == NULL);
	Assert(strncmp(argv[1], "--fork", 6) == 0);
	Assert(argv[2] == NULL);

	/* Set up shared memory for parameter passing */
	ZeroMemory(&sa, sizeof(sa));
	sa.nLength = sizeof(sa);
	sa.bInheritHandle = TRUE;
	paramHandle = CreateFileMapping(INVALID_HANDLE_VALUE,
									&sa,
									PAGE_READWRITE,
									0,
									sizeof(BackendParameters),
									NULL);
	if (paramHandle == INVALID_HANDLE_VALUE)
	{
		elog(LOG, "could not create backend parameter file mapping: error code %d",
			 (int) GetLastError());
		return -1;
	}

	param = MapViewOfFile(paramHandle, FILE_MAP_WRITE, 0, 0, sizeof(BackendParameters));
	if (!param)
	{
		elog(LOG, "could not map backend parameter memory: error code %d",
			 (int) GetLastError());
		CloseHandle(paramHandle);
		return -1;
	}

	/* Insert temp file name after --fork argument */
#ifdef _WIN64
	sprintf(paramHandleStr, "%llu", (LONG_PTR) paramHandle);
#else
	sprintf(paramHandleStr, "%lu", (DWORD) paramHandle);
#endif
	argv[2] = paramHandleStr;

	/* Format the cmd line */
	cmdLine[sizeof(cmdLine) - 1] = '\0';
	cmdLine[sizeof(cmdLine) - 2] = '\0';
	snprintf(cmdLine, sizeof(cmdLine) - 1, "\"%s\"", postgres_exec_path);
	i = 0;
	while (argv[++i] != NULL)
	{
		j = strlen(cmdLine);
		snprintf(cmdLine + j, sizeof(cmdLine) - 1 - j, " \"%s\"", argv[i]);
	}
	if (cmdLine[sizeof(cmdLine) - 2] != '\0')
	{
		elog(LOG, "subprocess command line too long");
		return -1;
	}

	memset(&pi, 0, sizeof(pi));
	memset(&si, 0, sizeof(si));
	si.cb = sizeof(si);

	/*
	 * Create the subprocess in a suspended state. This will be resumed later,
	 * once we have written out the parameter file.
	 */
	if (!CreateProcess(NULL, cmdLine, NULL, NULL, TRUE, CREATE_SUSPENDED,
					   NULL, NULL, &si, &pi))
	{
		elog(LOG, "CreateProcess call failed: %m (error code %d)",
			 (int) GetLastError());
		return -1;
	}

	if (!save_backend_variables(param, port, pi.hProcess, pi.dwProcessId))
	{
		/*
		 * log made by save_backend_variables, but we have to clean up the
		 * mess with the half-started process
		 */
		if (!TerminateProcess(pi.hProcess, 255))
			ereport(LOG,
					(errmsg_internal("could not terminate unstarted process: error code %d",
									 (int) GetLastError())));
		CloseHandle(pi.hProcess);
		CloseHandle(pi.hThread);
		return -1;				/* log made by save_backend_variables */
	}

	/* Drop the parameter shared memory that is now inherited to the backend */
	if (!UnmapViewOfFile(param))
		elog(LOG, "could not unmap view of backend parameter file: error code %d",
			 (int) GetLastError());
	if (!CloseHandle(paramHandle))
		elog(LOG, "could not close handle to backend parameter file: error code %d",
			 (int) GetLastError());

	/*
	 * Reserve the memory region used by our main shared memory segment before
	 * we resume the child process.
	 */
	if (!pgwin32_ReserveSharedMemoryRegion(pi.hProcess))
	{
		/*
		 * Failed to reserve the memory, so terminate the newly created
		 * process and give up.
		 */
		if (!TerminateProcess(pi.hProcess, 255))
			ereport(LOG,
					(errmsg_internal("could not terminate process that failed to reserve memory: error code %d",
									 (int) GetLastError())));
		CloseHandle(pi.hProcess);
		CloseHandle(pi.hThread);
		return -1;				/* logging done made by
								 * pgwin32_ReserveSharedMemoryRegion() */
	}

	/*
	 * Now that the backend variables are written out, we start the child
	 * thread so it can start initializing while we set up the rest of the
	 * parent state.
	 */
	if (ResumeThread(pi.hThread) == -1)
	{
		if (!TerminateProcess(pi.hProcess, 255))
		{
			ereport(LOG,
					(errmsg_internal("could not terminate unstartable process: error code %d",
									 (int) GetLastError())));
			CloseHandle(pi.hProcess);
			CloseHandle(pi.hThread);
			return -1;
		}
		CloseHandle(pi.hProcess);
		CloseHandle(pi.hThread);
		ereport(LOG,
				(errmsg_internal("could not resume thread of unstarted process: error code %d",
								 (int) GetLastError())));
		return -1;
	}

	/*
	 * Queue a waiter for to signal when this child dies. The wait will be
	 * handled automatically by an operating system thread pool.
	 *
	 * Note: use malloc instead of palloc, since it needs to be thread-safe.
	 * Struct will be free():d from the callback function that runs on a
	 * different thread.
	 */
	childinfo = malloc(sizeof(win32_deadchild_waitinfo));
	if (!childinfo)
		ereport(FATAL,
				(errcode(ERRCODE_OUT_OF_MEMORY),
				 errmsg("out of memory")));

	childinfo->procHandle = pi.hProcess;
	childinfo->procId = pi.dwProcessId;

	if (!RegisterWaitForSingleObject(&childinfo->waitHandle,
									 pi.hProcess,
									 pgwin32_deadchild_callback,
									 childinfo,
									 INFINITE,
								WT_EXECUTEONLYONCE | WT_EXECUTEINWAITTHREAD))
		ereport(FATAL,
		(errmsg_internal("could not register process for wait: error code %d",
						 (int) GetLastError())));

	/* Don't close pi.hProcess here - the wait thread needs access to it */

	CloseHandle(pi.hThread);

	return pi.dwProcessId;
}
#endif   /* WIN32 */

#ifdef EXEC_BACKEND
/* This should really be in a header file */
NON_EXEC_STATIC void
PerfmonMain(int argc, char *argv[]);
#endif 

/*
 * SubPostmasterMain -- Get the fork/exec'd process into a state equivalent
 *			to what it would be if we'd simply forked on Unix, and then
 *			dispatch to the appropriate place.
 *
 * The first two command line arguments are expected to be "--forkFOO"
 * (where FOO indicates which postmaster child we are to become), and
 * the name of a variables file that we can read to load data that would
 * have been inherited by fork() on Unix.  Remaining arguments go to the
 * subprocess FooMain() routine.
 */
int
SubPostmasterMain(int argc, char *argv[])
{
	Port		port;

	/* Do this sooner rather than later... */
	IsUnderPostmaster = true;	/* we are a postmaster subprocess now */

	MyProcPid = getpid();		/* reset MyProcPid */

	MyStartTime = time(NULL);

	/*
	 * make sure stderr is in binary mode before anything can possibly be
	 * written to it, in case it's actually the syslogger pipe, so the pipe
	 * chunking protocol isn't disturbed. Non-logpipe data gets translated on
	 * redirection (e.g. via pg_ctl -l) anyway.
	 */
#ifdef WIN32
	_setmode(fileno(stderr), _O_BINARY);
#endif

	/* Lose the postmaster's on-exit routines (really a no-op) */
	on_exit_reset();

	/* In EXEC_BACKEND case we will not have inherited these settings */
	IsPostmasterEnvironment = true;
	whereToSendOutput = DestNone;

	/* Setup essential subsystems (to ensure elog() behaves sanely) */
	MemoryContextInit();
	InitializeGUCOptions();

	/* Read in the variables file */
	memset(&port, 0, sizeof(Port));
	read_backend_variables(argv[2], &port);

	/*
	 * Set reference point for stack-depth checking
	 */
	set_stack_base();

	/*
	 * Set up memory area for GSS information. Mirrors the code in ConnCreate
	 * for the non-exec case.
	 */
#if defined(ENABLE_GSS) || defined(ENABLE_SSPI)
	port.gss = (pg_gssinfo *) calloc(1, sizeof(pg_gssinfo));
	if (!port.gss)
		ereport(FATAL,
				(errcode(ERRCODE_OUT_OF_MEMORY),
				 errmsg("out of memory")));
#endif

	/* Check we got appropriate args */
	if (argc < 3)
		elog(FATAL, "invalid subpostmaster invocation");

	/*
	 * If appropriate, physically re-attach to shared memory segment. We want
	 * to do this before going any further to ensure that we can attach at the
	 * same address the postmaster used.
	 */
	if (strcmp(argv[1], "--forkbackend") == 0   ||
		strcmp(argv[1], "--forkavlauncher") == 0 ||
		strcmp(argv[1], "--forkavworker") == 0 ||
		strcmp(argv[1], "--forkautovac") == 0   ||
		strcmp(argv[1], "--forkseqserver") == 0 ||
		strcmp(argv[1], "--forkglobaldeadlockdetector") == 0 ||
		strcmp(argv[1], "--forkboot") == 0)
		PGSharedMemoryReAttach();

	/* autovacuum needs this set before calling InitProcess */
	if (strcmp(argv[1], "--forkavlauncher") == 0)
		AutovacuumLauncherIAm();
	if (strcmp(argv[1], "--forkavworker") == 0)
		AutovacuumWorkerIAm();

	/*
	 * Start our win32 signal implementation. This has to be done after we
	 * read the backend variables, because we need to pick up the signal pipe
	 * from the parent process.
	 */
#ifdef WIN32
	pgwin32_signal_initialize();
#endif

	/* In EXEC_BACKEND case we will not have inherited these settings */
	pqinitmask();
	PG_SETMASK(&BlockSig);

	/* Read in remaining GUC variables */
	read_nondefault_variables();

	/*
	 * Reload any libraries that were preloaded by the postmaster.	Since we
	 * exec'd this process, those libraries didn't come along with us; but we
	 * should load them into all child processes to be consistent with the
	 * non-EXEC_BACKEND behavior.
	 */
	process_shared_preload_libraries();

	/* Run backend or appropriate child */
	if (strcmp(argv[1], "--forkbackend") == 0)
	{
		Assert(argc == 3);		/* shouldn't be any more args */

		/* Close the postmaster's sockets */
		ClosePostmasterPorts(false);

		/*
		 * Need to reinitialize the SSL library in the backend, since the
		 * context structures contain function pointers and cannot be passed
		 * through the parameter file.
		 *
		 * XXX should we do this in all child processes?  For the moment it's
		 * enough to do it in backend children.
		 */
#ifdef USE_SSL
		if (EnableSSL)
			secure_initialize();
#endif

		/*
		 * Perform additional initialization and collect startup packet.
		 *
		 * We want to do this before InitProcess() for a couple of reasons: 1.
		 * so that we aren't eating up a PGPROC slot while waiting on the
		 * client. 2. so that if InitProcess() fails due to being out of
		 * PGPROC slots, we have already initialized libpq and are able to
		 * report the error to the client.
		 */
		BackendInitialize(&port);

		/* Restore basic shared memory pointers */
		InitShmemAccess(UsedShmemSegAddr);

		/* Need a PGPROC to run CreateSharedMemoryAndSemaphores */
		InitProcess();

		/*
		 * Attach process to shared data structures.  If testing EXEC_BACKEND
		 * on Linux, you must run this as root before starting the postmaster:
		 *
		 * echo 0 >/proc/sys/kernel/randomize_va_space
		 *
		 * This prevents a randomized stack base address that causes child
		 * shared memory to be at a different address than the parent, making
		 * it impossible to attached to shared memory.	Return the value to
		 * '1' when finished.
		 */
		CreateSharedMemoryAndSemaphores(false, 0);

		/* And run the backend */
		proc_exit(BackendRun(&port));
	}
	if (strcmp(argv[1], "--forkboot") == 0)
	{
		/* Close the postmaster's sockets */
		ClosePostmasterPorts(false);

		/* Restore basic shared memory pointers */
		InitShmemAccess(UsedShmemSegAddr);

		/* Need a PGPROC to run CreateSharedMemoryAndSemaphores */
		InitAuxiliaryProcess();

		/* Attach process to shared data structures */
		CreateSharedMemoryAndSemaphores(false, 0);

		AuxiliaryProcessMain(argc - 2, argv + 2);
		proc_exit(0);
	}
	if (strcmp(argv[1], "--forkavlauncher") == 0)
	{
		/* Close the postmaster's sockets */
		ClosePostmasterPorts(false);

		/* Restore basic shared memory pointers */
		InitShmemAccess(UsedShmemSegAddr);

		/* Need a PGPROC to run CreateSharedMemoryAndSemaphores */
		InitProcess();

		/* Attach process to shared data structures */
		CreateSharedMemoryAndSemaphores(false, 0);

		AutoVacLauncherMain(argc - 2, argv + 2);
		proc_exit(0);
	}
	if (strcmp(argv[1], "--forkavworker") == 0)
	{
		/* Close the postmaster's sockets */
		ClosePostmasterPorts(false);

		/* Restore basic shared memory pointers */
		InitShmemAccess(UsedShmemSegAddr);

		/* Need a PGPROC to run CreateSharedMemoryAndSemaphores */
		InitProcess();

		/* Attach process to shared data structures */
		CreateSharedMemoryAndSemaphores(false, 0);

		AutoVacWorkerMain(argc - 2, argv + 2);
		proc_exit(0);
	}
	if (strcmp(argv[1], "--forkarch") == 0)
	{
		/* Close the postmaster's sockets */
		ClosePostmasterPorts(false);

		/* Do not want to attach to shared memory */

		PgArchiverMain(argc, argv);
		proc_exit(0);
	}
	if (strcmp(argv[1], "--forkcol") == 0)
	{
		/* Close the postmaster's sockets */
		ClosePostmasterPorts(false);

		/* Do not want to attach to shared memory */

		PgstatCollectorMain(argc, argv);
		proc_exit(0);
	}
	if (strcmp(argv[1], "--forklog") == 0)
	{
		/* Close the postmaster's sockets */
		ClosePostmasterPorts(true);

		/* Do not want to attach to shared memory */

		SysLoggerMain(argc, argv);
		proc_exit(0);
	}
	if (strcmp(argv[1], "--forkseqserver") == 0)
	{
		/* Close the postmaster's sockets */
		ClosePostmasterPorts(false);

		/* Restore basic shared memory pointers */
		InitShmemAccess(UsedShmemSegAddr);

		/* Need a PGPROC to run CreateSharedMemoryAndSemaphores */
		InitAuxiliaryProcess();

		/* Attach process to shared data structures */
		CreateSharedMemoryAndSemaphores(false, 0);

		SeqServerMain(argc - 2, argv + 2);
		proc_exit(0);
	}
	if (strcmp(argv[1], "--forkglobaldeadlockdetector") == 0)
	{
		/* Close the postmaster's sockets */
		ClosePostmasterPorts(false);

		/* Restore basic shared memory pointers */
		InitShmemAccess(UsedShmemSegAddr);

		/* Need a PGPROC to run CreateSharedMemoryAndSemaphores */
		InitAuxiliaryProcess();

		/* Attach process to shared data structures */
		CreateSharedMemoryAndSemaphores(false, 0);

		GlobalDeadLockDetector(argc - 2, argv + 2);
		proc_exit(0);
	}
	if (strcmp(argv[1], "--forkftsprobe") == 0)
	{
		/* Close the postmaster's sockets */
		ClosePostmasterPorts(false);

		/* Restore basic shared memory pointers */
		InitShmemAccess(UsedShmemSegAddr);

		/* Need a PGPROC to run CreateSharedMemoryAndSemaphores */
		InitAuxiliaryProcess();

		/* Attach process to shared data structures */
		CreateSharedMemoryAndSemaphores(false, 0);

		FtsProbeMain(argc - 2, argv + 2);
		proc_exit(0);
	}
	if (strcmp(argv[1], "--forkperfmon") == 0)
	{
		/* Close the postmaster's sockets */
		ClosePostmasterPorts(false);

		/* Do not want to attach to shared memory */

		PerfmonMain(argc - 2, argv + 2);
		proc_exit(0);
	}

	return 1;					/* shouldn't get here */
}
#endif   /* EXEC_BACKEND */


/*
 * ExitPostmaster -- cleanup
 *
 * Do NOT call exit() directly --- always go through here!
 */
static void
ExitPostmaster(int status)
{
	/* should cleanup shared memory and kill all backends */

	/*
	 * Not sure of the semantics here.	When the Postmaster dies, should the
	 * backends all be killed? probably not.
	 *
	 * MUST		-- vadim 05-10-1999
	 */

	proc_exit(status);
}

/*
 * sigusr1_handler - handle signal conditions from child processes
 */
static void
sigusr1_handler(SIGNAL_ARGS)
{
	int			save_errno = errno;

	PG_SETMASK(&BlockSig);

	/*
	 * RECOVERY_STARTED and BEGIN_HOT_STANDBY signals are ignored in
	 * unexpected states. If the startup process quickly starts up, completes
	 * recovery, exits, we might process the death of the startup process
	 * first. We don't want to go back to recovery in that case.
	 */
	if (CheckPostmasterSignal(PMSIGNAL_RECOVERY_STARTED) &&
		pmState == PM_STARTUP)
	{
		/* WAL redo has started. We're out of reinitialization. */
		FatalError = false;

		/*
		 * Crank up the background tasks.  It doesn't matter if this fails,
		 * we'll just try again later.
		 */
		Assert(CheckpointerPID == 0);
		CheckpointerPID = StartCheckpointer();
		Assert(BgWriterPID == 0);
		BgWriterPID = StartBackgroundWriter();

		pmState = PM_RECOVERY;
	}
	if (CheckPostmasterSignal(PMSIGNAL_BEGIN_HOT_STANDBY) &&
		pmState == PM_RECOVERY)
	{
		/*
		 * Likewise, start other special children as needed.
		 */
		Assert(PgStatPID == 0);
		PgStatPID = pgstat_start();

		ereport(LOG,
		(errmsg("database system is ready to accept read only connections")));

		pmState = PM_HOT_STANDBY;
	}

	if (CheckPostmasterSignal(PMSIGNAL_WAKEN_ARCHIVER) &&
		PgArchPID != 0)
	{
		/*
		 * Send SIGUSR1 to archiver process, to wake it up and begin archiving
		 * next transaction log file.
		 */
		signal_child(PgArchPID, SIGUSR1);
	}

	if (CheckPostmasterSignal(PMSIGNAL_ROTATE_LOGFILE) &&
		SysLoggerPID != 0)
	{
		/* Tell syslogger to rotate logfile */
		signal_child(SysLoggerPID, SIGUSR1);
	}

	if (CheckPostmasterSignal(PMSIGNAL_START_WALRECEIVER) &&
		WalReceiverPID == 0 &&
		(pmState == PM_STARTUP || pmState == PM_RECOVERY ||
		 pmState == PM_HOT_STANDBY || pmState == PM_WAIT_READONLY) &&
		Shutdown == NoShutdown)
	{
		/* Startup Process wants us to start the walreceiver process. */
		WalReceiverPID = StartWalReceiver();

		/* wal receiver has been launched */
		pm_launch_walreceiver = true;
	}

	if (CheckPostmasterSignal(PMSIGNAL_START_AUTOVAC_LAUNCHER))
	{
		/*
		 * Start one iteration of the autovacuum daemon, even if autovacuuming
		 * is nominally not enabled.  This is so we can have an active defense
		 * against transaction ID wraparound.  We set a flag for the main loop
		 * to do it rather than trying to do it here --- this is because the
		 * autovac process itself may send the signal, and we want to handle
		 * that by launching another iteration as soon as the current one
		 * completes.
		 */
		start_autovac_launcher = true;
	}

	if (CheckPostmasterSignal(PMSIGNAL_START_AUTOVAC_WORKER))
	{
		/* The autovacuum launcher wants us to start a worker process. */
		StartAutovacuumWorker();
	}

	Assert(FTSSubProc->procType == FtsProbeProc);
	if (CheckPostmasterSignal(PMSIGNAL_WAKEN_FTS) && FTSSubProc->pid != 0)
	{
		signal_child(FTSSubProc->pid, SIGINT);
	}

	/*
	 * Check if we are being promoted.  Don't check and delete promote file
	 * until we start the recovery.  This allows users to indicate promote
	 * early, even before the database start.  We do delete it after the
	 * recovery, though, for cleanness.
	 */
	if (pmState != PM_INIT &&
		CheckPromoteSignal(!(pmState == PM_STARTUP || pmState == PM_RECOVERY))
		&& StartupPID != 0)
	{
		/* Tell startup process to finish recovery */
		signal_child(StartupPID, SIGUSR2);
	}

	if (CheckPostmasterSignal(PMSIGNAL_ADVANCE_STATE_MACHINE) &&
		(pmState == PM_WAIT_BACKUP || pmState == PM_WAIT_BACKENDS))
	{
		/* Advance postmaster's state machine */
		PostmasterStateMachine();
	}

	if (CheckPromoteSignal() && StartupPID != 0 &&
		(pmState == PM_STARTUP || pmState == PM_RECOVERY ||
		 pmState == PM_HOT_STANDBY || pmState == PM_WAIT_READONLY))
	{
		/* Tell startup process to finish recovery */
		signal_child(StartupPID, SIGUSR2);
	}

	PG_SETMASK(&UnBlockSig);

	errno = save_errno;
}

/*
 * GPDB_90_MERGE_FIXME: This function should be removed once hot
 * standby can and will be enabled for mirrors.
 */
void SignalPromote(void)
{
	FILE *fd;
	if ((fd = fopen(PROMOTE_SIGNAL_FILE, "w")))
	{
		fclose(fd);
		kill(PostmasterPid, SIGUSR1);
	}
}

/*
 * Timeout or shutdown signal from postmaster while processing startup packet.
 * Cleanup and exit(1).
 *
 * XXX: possible future improvement: try to send a message indicating
 * why we are disconnecting.  Problem is to be sure we don't block while
 * doing so, nor mess up SSL initialization.  In practice, if the client
 * has wedged here, it probably couldn't do anything with the message anyway.
 */
static void
startup_die(SIGNAL_ARGS)
{
	proc_exit(1);
}

/*
 * Dummy signal handler
 *
 * We use this for signals that we don't actually use in the postmaster,
 * but we do use in backends.  If we were to SIG_IGN such signals in the
 * postmaster, then a newly started backend might drop a signal that arrives
 * before it's able to reconfigure its signal processing.  (See notes in
 * tcop/postgres.c.)
 */
static void
dummy_handler(SIGNAL_ARGS)
{
}

/*
 * RandomSalt
 */
static void
RandomSalt(char *md5Salt)
{
	long		rand;

	/*
	 * We use % 255, sacrificing one possible byte value, so as to ensure that
	 * all bits of the random() value participate in the result. While at it,
	 * add one to avoid generating any null bytes.
	 */
	rand = PostmasterRandom();
	md5Salt[0] = (rand % 255) + 1;
	rand = PostmasterRandom();
	md5Salt[1] = (rand % 255) + 1;
	rand = PostmasterRandom();
	md5Salt[2] = (rand % 255) + 1;
	rand = PostmasterRandom();
	md5Salt[3] = (rand % 255) + 1;
}

/*
 * PostmasterRandom
 */
static long
PostmasterRandom(void)
{
	/*
	 * Select a random seed at the time of first receiving a request.
	 */
	if (random_seed == 0)
	{
		do
		{
			struct timeval random_stop_time;

			gettimeofday(&random_stop_time, NULL);

			/*
			 * We are not sure how much precision is in tv_usec, so we swap
			 * the high and low 16 bits of 'random_stop_time' and XOR them
			 * with 'random_start_time'. On the off chance that the result is
			 * 0, we loop until it isn't.
			 */
			random_seed = random_start_time.tv_usec ^
				((random_stop_time.tv_usec << 16) |
				 ((random_stop_time.tv_usec >> 16) & 0xffff));
		}
		while (random_seed == 0);

		srandom(random_seed);
	}

	return random();
}

/*
 * Count up number of child processes of specified types (dead_end chidren
 * are always excluded).
 */
static int
CountChildren(int target)
{
	Dlelem	   *curr;
	int			cnt = 0;

	for (curr = DLGetHead(BackendList); curr; curr = DLGetSucc(curr))
	{
		Backend    *bp = (Backend *) DLE_VAL(curr);

		if (bp->dead_end)
			continue;

		/*
		 * Since target == BACKEND_TYPE_ALL is the most common case, we test
		 * it first and avoid touching shared memory for every child.
		 */
		if (target != BACKEND_TYPE_ALL)
		{
			int			child;

			if (bp->is_autovacuum)
				child = BACKEND_TYPE_AUTOVAC;
			else if (IsPostmasterChildWalSender(bp->child_slot))
				child = BACKEND_TYPE_WALSND;
			else
				child = BACKEND_TYPE_NORMAL;
			if (!(target & child))
				continue;
		}

		cnt++;
	}
	return cnt;
}


/*
 * StartChildProcess -- start an auxiliary process for the postmaster
 *
 * xlop determines what kind of child will be started.	All child types
 * initially go to AuxiliaryProcessMain, which will handle common setup.
 *
 * Return value of StartChildProcess is subprocess' PID, or 0 if failed
 * to start subprocess.
 */
static pid_t
StartChildProcess(AuxProcType type)
{
	pid_t		pid;
	char	   *av[10];
	int			ac = 0;
	char		typebuf[32];

	/*
	 * Set up command-line arguments for subprocess
	 */
	av[ac++] = "postgres";

#ifdef EXEC_BACKEND
	av[ac++] = "--forkboot";
	av[ac++] = NULL;			/* filled in by postmaster_forkexec */
#endif

	snprintf(typebuf, sizeof(typebuf), "-x%d", type);
	av[ac++] = typebuf;

	av[ac] = NULL;
	Assert(ac < lengthof(av));

#ifdef EXEC_BACKEND
	pid = postmaster_forkexec(ac, av);
#else							/* !EXEC_BACKEND */
	pid = fork_process();

	if (pid == 0)				/* child */
	{
		IsUnderPostmaster = true;		/* we are a postmaster subprocess now */

		/* Close the postmaster's sockets */
		ClosePostmasterPorts(false);

		/* Lose the postmaster's on-exit routines and port connections */
		on_exit_reset();

		/* Release postmaster's working memory context */
		MemoryContextSwitchTo(TopMemoryContext);
		MemoryContextDelete(PostmasterContext);
		PostmasterContext = NULL;

		AuxiliaryProcessMain(ac, av);
		ExitPostmaster(0);
	}
#endif   /* EXEC_BACKEND */

	if (pid < 0)
	{
		/* in parent, fork failed */
		int			save_errno = errno;

		errno = save_errno;
		switch (type)
		{
			case StartupProcess:
				ereport(LOG,
						(errmsg("could not fork startup process: %m")));
				break;
			case BgWriterProcess:
				ereport(LOG,
				   (errmsg("could not fork background writer process: %m")));
				break;
			case CheckpointerProcess:
				ereport(LOG,
				   (errmsg("could not fork background checkpoint process: %m")));
				break;
			case WalWriterProcess:
				ereport(LOG,
						(errmsg("could not fork WAL writer process: %m")));
				break;
			case WalReceiverProcess:
				ereport(LOG,
						(errmsg("could not fork WAL receiver process: %m")));
				break;
			default:
				ereport(LOG,
						(errmsg("could not fork process: %m")));
				break;
		}

		/*
		 * fork failure is fatal during startup, but there's no need to choke
		 * immediately if starting other child types fails.
		 */
		if (type == StartupProcess)
			ExitPostmaster(1);
		return 0;
	}

	/*
	 * in parent, successful fork
	 */
	return pid;
}

/*
 * StartAutovacuumWorker
 *		Start an autovac worker process.
 *
 * This function is here because it enters the resulting PID into the
 * postmaster's private backends list.
 *
 * NB -- this code very roughly matches BackendStartup.
 */
static void
StartAutovacuumWorker(void)
{
	Backend    *bn;

	/*
	 * If not in condition to run a process, don't try, but handle it like a
	 * fork failure.  This does not normally happen, since the signal is only
	 * supposed to be sent by autovacuum launcher when it's OK to do it, but
	 * we have to check to avoid race-condition problems during DB state
	 * changes.
	 */
	if (canAcceptConnections() == CAC_OK)
	{
		bn = (Backend *) malloc(sizeof(Backend));
		if (bn)
		{
			/*
			 * Compute the cancel key that will be assigned to this session.
			 * We probably don't need cancel keys for autovac workers, but
			 * we'd better have something random in the field to prevent
			 * unfriendly people from sending cancels to them.
			 */
			MyCancelKey = PostmasterRandom();
			bn->cancel_key = MyCancelKey;

			/* Autovac workers are not dead_end and need a child slot */
			bn->dead_end = false;
			bn->child_slot = MyPMChildSlot = AssignPostmasterChildSlot();

			bn->pid = StartAutoVacWorker();
			if (bn->pid > 0)
			{
				bn->is_autovacuum = true;
				DLInitElem(&bn->elem, bn);
				DLAddHead(BackendList, &bn->elem);
#ifdef EXEC_BACKEND
				ShmemBackendArrayAdd(bn);
#endif
				/* all OK */
				return;
			}

			/*
			 * fork failed, fall through to report -- actual error message was
			 * logged by StartAutoVacWorker
			 */
			(void) ReleasePostmasterChildSlot(bn->child_slot);
			free(bn);
		}
		else
			ereport(LOG,
					(errcode(ERRCODE_OUT_OF_MEMORY),
					 errmsg("out of memory")));
	}

	/*
	 * Report the failure to the launcher, if it's running.  (If it's not, we
	 * might not even be connected to shared memory, so don't try to call
	 * AutoVacWorkerFailed.)  Note that we also need to signal it so that it
	 * responds to the condition, but we don't do that here, instead waiting
	 * for ServerLoop to do it.  This way we avoid a ping-pong signalling in
	 * quick succession between the autovac launcher and postmaster in case
	 * things get ugly.
	 */
	if (AutoVacPID != 0)
	{
		AutoVacWorkerFailed();
		avlauncher_needs_signal = true;
	}
}

/*
 * Create the opts file
 */
static bool
CreateOptsFile(int argc, char *argv[], char *fullprogname)
{
	FILE	   *fp;
	int			i;

#define OPTS_FILE	"postmaster.opts"

	if ((fp = fopen(OPTS_FILE, "w")) == NULL)
	{
		elog(LOG, "could not create file \"%s\": %m", OPTS_FILE);
		return false;
	}

	fprintf(fp, "%s", fullprogname);
	for (i = 1; i < argc; i++)
		fprintf(fp, " \"%s\"", argv[i]);
	fputs("\n", fp);

	if (fclose(fp))
	{
		elog(LOG, "could not write file \"%s\": %m", OPTS_FILE);
		return false;
	}

	return true;
}


/*
 * MaxLivePostmasterChildren
 *
 * This reports the number of entries needed in per-child-process arrays
 * (the PMChildFlags array, and if EXEC_BACKEND the ShmemBackendArray).
 * These arrays include regular backends, autovac workers and walsenders,
 * but not special children nor dead_end children.	This allows the arrays
 * to have a fixed maximum size, to wit the same too-many-children limit
 * enforced by canAcceptConnections().	The exact value isn't too critical
 * as long as it's more than MaxBackends.
 */
int
MaxLivePostmasterChildren(void)
{
	return 2 * MaxBackends;
}


#ifdef EXEC_BACKEND

/*
 * The following need to be available to the save/restore_backend_variables
 * functions.  They are marked NON_EXEC_STATIC in their home modules.
 */
extern slock_t *ShmemLock;
extern LWLock *LWLockArray;
extern PROC_HDR *ProcGlobal;
extern PGPROC *AuxiliaryProcs;
extern PMSignalData *PMSignalState;
extern pgsocket pgStatSock;
extern pg_time_t first_syslogger_file_time;

#ifndef WIN32
#define write_inheritable_socket(dest, src, childpid) ((*(dest) = (src)), true)
#define read_inheritable_socket(dest, src) (*(dest) = *(src))
#else
static bool write_duplicated_handle(HANDLE *dest, HANDLE src, HANDLE child);
static bool write_inheritable_socket(InheritableSocket *dest, SOCKET src,
						 pid_t childPid);
static void read_inheritable_socket(SOCKET *dest, InheritableSocket *src);
#endif


/* Save critical backend variables into the BackendParameters struct */
#ifndef WIN32
static bool
save_backend_variables(BackendParameters *param, Port *port)
#else
static bool
save_backend_variables(BackendParameters *param, Port *port,
					   HANDLE childProcess, pid_t childPid)
#endif
{
	memcpy(&param->port, port, sizeof(Port));
	if (!write_inheritable_socket(&param->portsocket, port->sock, childPid))
		return false;

	strlcpy(param->DataDir, DataDir, MAXPGPATH);

	memcpy(&param->ListenSocket, &ListenSocket, sizeof(ListenSocket));

	param->MyCancelKey = MyCancelKey;
	param->MyPMChildSlot = MyPMChildSlot;

	param->UsedShmemSegID = UsedShmemSegID;
	param->UsedShmemSegAddr = UsedShmemSegAddr;

	param->ShmemLock = ShmemLock;
	param->ShmemVariableCache = ShmemVariableCache;
	param->ShmemBackendArray = ShmemBackendArray;

	param->LWLockArray = LWLockArray;
	param->ProcGlobal = ProcGlobal;
	param->AuxiliaryProcs = AuxiliaryProcs;
	param->PMSignalState = PMSignalState;
	if (!write_inheritable_socket(&param->pgStatSock, pgStatSock, childPid))
		return false;

	param->PostmasterPid = PostmasterPid;
	param->PgStartTime = PgStartTime;
	param->PgReloadTime = PgReloadTime;
	param->first_syslogger_file_time = first_syslogger_file_time;

	param->redirection_done = redirection_done;

#ifdef WIN32
	param->PostmasterHandle = PostmasterHandle;
	if (!write_duplicated_handle(&param->initial_signal_pipe,
								 pgwin32_create_signal_listener(childPid),
								 childProcess))
		return false;
#endif

	memcpy(&param->syslogPipe, &syslogPipe, sizeof(syslogPipe));

	strlcpy(param->my_exec_path, my_exec_path, MAXPGPATH);

	strlcpy(param->pkglib_path, pkglib_path, MAXPGPATH);

	strlcpy(param->ExtraOptions, ExtraOptions, MAXPGPATH);

	return true;
}


#ifdef WIN32
/*
 * Duplicate a handle for usage in a child process, and write the child
 * process instance of the handle to the parameter file.
 */
static bool
write_duplicated_handle(HANDLE *dest, HANDLE src, HANDLE childProcess)
{
	HANDLE		hChild = INVALID_HANDLE_VALUE;

	if (!DuplicateHandle(GetCurrentProcess(),
						 src,
						 childProcess,
						 &hChild,
						 0,
						 TRUE,
						 DUPLICATE_CLOSE_SOURCE | DUPLICATE_SAME_ACCESS))
	{
		ereport(LOG,
				(errmsg_internal("could not duplicate handle to be written to backend parameter file: error code %d",
								 (int) GetLastError())));
		return false;
	}

	*dest = hChild;
	return true;
}

/*
 * Duplicate a socket for usage in a child process, and write the resulting
 * structure to the parameter file.
 * This is required because a number of LSPs (Layered Service Providers) very
 * common on Windows (antivirus, firewalls, download managers etc) break
 * straight socket inheritance.
 */
static bool
write_inheritable_socket(InheritableSocket *dest, SOCKET src, pid_t childpid)
{
	dest->origsocket = src;
	if (src != 0 && src != PGINVALID_SOCKET)
	{
		/* Actual socket */
		if (WSADuplicateSocket(src, childpid, &dest->wsainfo) != 0)
		{
			ereport(LOG,
					(errmsg("could not duplicate socket %d for use in backend: error code %d",
							(int) src, WSAGetLastError())));
			return false;
		}
	}
	return true;
}

/*
 * Read a duplicate socket structure back, and get the socket descriptor.
 */
static void
read_inheritable_socket(SOCKET *dest, InheritableSocket *src)
{
	SOCKET		s;

	if (src->origsocket == PGINVALID_SOCKET || src->origsocket == 0)
	{
		/* Not a real socket! */
		*dest = src->origsocket;
	}
	else
	{
		/* Actual socket, so create from structure */
		s = WSASocket(FROM_PROTOCOL_INFO,
					  FROM_PROTOCOL_INFO,
					  FROM_PROTOCOL_INFO,
					  &src->wsainfo,
					  0,
					  0);
		if (s == INVALID_SOCKET)
		{
			write_stderr("could not create inherited socket: error code %d\n",
						 WSAGetLastError());
			exit(1);
		}
		*dest = s;

		/*
		 * To make sure we don't get two references to the same socket, close
		 * the original one. (This would happen when inheritance actually
		 * works..
		 */
		closesocket(src->origsocket);
	}
}
#endif

static void
read_backend_variables(char *id, Port *port)
{
	BackendParameters param;

#ifndef WIN32
	/* Non-win32 implementation reads from file */
	FILE	   *fp;

	/* Open file */
	fp = AllocateFile(id, PG_BINARY_R);
	if (!fp)
	{
		write_stderr("could not read from backend variables file \"%s\": %s\n",
					 id, strerror(errno));
		exit(1);
	}

	if (fread(&param, sizeof(param), 1, fp) != 1)
	{
		write_stderr("could not read from backend variables file \"%s\": %s\n",
					 id, strerror(errno));
		exit(1);
	}

	/* Release file */
	FreeFile(fp);
	if (unlink(id) != 0)
	{
		write_stderr("could not remove file \"%s\": %s\n",
					 id, strerror(errno));
		exit(1);
	}
#else
	/* Win32 version uses mapped file */
	HANDLE		paramHandle;
	BackendParameters *paramp;

#ifdef _WIN64
	paramHandle = (HANDLE) _atoi64(id);
#else
	paramHandle = (HANDLE) atol(id);
#endif
	paramp = MapViewOfFile(paramHandle, FILE_MAP_READ, 0, 0, 0);
	if (!paramp)
	{
		write_stderr("could not map view of backend variables: error code %d\n",
					 (int) GetLastError());
		exit(1);
	}

	memcpy(&param, paramp, sizeof(BackendParameters));

	if (!UnmapViewOfFile(paramp))
	{
		write_stderr("could not unmap view of backend variables: error code %d\n",
					 (int) GetLastError());
		exit(1);
	}

	if (!CloseHandle(paramHandle))
	{
		write_stderr("could not close handle to backend parameter variables: error code %d\n",
					 (int) GetLastError());
		exit(1);
	}
#endif

	restore_backend_variables(&param, port);
}

/* Restore critical backend variables from the BackendParameters struct */
static void
restore_backend_variables(BackendParameters *param, Port *port)
{
	memcpy(port, &param->port, sizeof(Port));
	read_inheritable_socket(&port->sock, &param->portsocket);

	SetDataDir(param->DataDir);

	memcpy(&ListenSocket, &param->ListenSocket, sizeof(ListenSocket));

	MyCancelKey = param->MyCancelKey;
	MyPMChildSlot = param->MyPMChildSlot;

	UsedShmemSegID = param->UsedShmemSegID;
	UsedShmemSegAddr = param->UsedShmemSegAddr;

	ShmemLock = param->ShmemLock;
	ShmemVariableCache = param->ShmemVariableCache;
	ShmemBackendArray = param->ShmemBackendArray;

	LWLockArray = param->LWLockArray;
	ProcGlobal = param->ProcGlobal;
	AuxiliaryProcs = param->AuxiliaryProcs;
	PMSignalState = param->PMSignalState;
	read_inheritable_socket(&pgStatSock, &param->pgStatSock);

	PostmasterPid = param->PostmasterPid;
	PgStartTime = param->PgStartTime;
	PgReloadTime = param->PgReloadTime;
	first_syslogger_file_time = param->first_syslogger_file_time;

	redirection_done = param->redirection_done;

#ifdef WIN32
	PostmasterHandle = param->PostmasterHandle;
	pgwin32_initial_signal_pipe = param->initial_signal_pipe;
#endif

	memcpy(&syslogPipe, &param->syslogPipe, sizeof(syslogPipe));

	strlcpy(my_exec_path, param->my_exec_path, MAXPGPATH);

	strlcpy(pkglib_path, param->pkglib_path, MAXPGPATH);

	strlcpy(ExtraOptions, param->ExtraOptions, MAXPGPATH);
}


Size
ShmemBackendArraySize(void)
{
	return mul_size(MaxLivePostmasterChildren(), sizeof(Backend));
}

void
ShmemBackendArrayAllocation(void)
{
	Size		size = ShmemBackendArraySize();

	ShmemBackendArray = (Backend *) ShmemAlloc(size);
	/* Mark all slots as empty */
	memset(ShmemBackendArray, 0, size);
}

static void
ShmemBackendArrayAdd(Backend *bn)
{
	/* The array slot corresponding to my PMChildSlot should be free */
	int			i = bn->child_slot - 1;

	Assert(ShmemBackendArray[i].pid == 0);
	ShmemBackendArray[i] = *bn;
}

static void
ShmemBackendArrayRemove(Backend *bn)
{
	int			i = bn->child_slot - 1;

	Assert(ShmemBackendArray[i].pid == bn->pid);
	/* Mark the slot as empty */
	ShmemBackendArray[i].pid = 0;
}
#endif   /* EXEC_BACKEND */


#ifdef WIN32

static pid_t
win32_waitpid(int *exitstatus)
{
	DWORD		dwd;
	ULONG_PTR	key;
	OVERLAPPED *ovl;

	/*
	 * Check if there are any dead children. If there are, return the pid of
	 * the first one that died.
	 */
	if (GetQueuedCompletionStatus(win32ChildQueue, &dwd, &key, &ovl, 0))
	{
		*exitstatus = (int) key;
		return dwd;
	}

	return -1;
}

/*
 * Note! Code below executes on a thread pool! All operations must
 * be thread safe! Note that elog() and friends must *not* be used.
 */
static void WINAPI
pgwin32_deadchild_callback(PVOID lpParameter, BOOLEAN TimerOrWaitFired)
{
	win32_deadchild_waitinfo *childinfo = (win32_deadchild_waitinfo *) lpParameter;
	DWORD		exitcode;

	if (TimerOrWaitFired)
		return;					/* timeout. Should never happen, since we use
								 * INFINITE as timeout value. */

	/*
	 * Remove handle from wait - required even though it's set to wait only
	 * once
	 */
	UnregisterWaitEx(childinfo->waitHandle, NULL);

	if (!GetExitCodeProcess(childinfo->procHandle, &exitcode))
	{
		/*
		 * Should never happen. Inform user and set a fixed exitcode.
		 */
		write_stderr("could not read exit code for process\n");
		exitcode = 255;
	}

	if (!PostQueuedCompletionStatus(win32ChildQueue, childinfo->procId, (ULONG_PTR) exitcode, NULL))
		write_stderr("could not post child completion status\n");

	/*
	 * Handle is per-process, so we close it here instead of in the
	 * originating thread
	 */
	CloseHandle(childinfo->procHandle);

	/*
	 * Free struct that was allocated before the call to
	 * RegisterWaitForSingleObject()
	 */
	free(childinfo);

	/* Queue SIGCHLD signal */
	pg_queue_signal(SIGCHLD);
}

#endif   /* WIN32 */

#if defined(HAVE_NUMA_H) && defined(HAVE_LIBNUMA)
/* LINUX */
static void
setProcAffinity(int id)
{
	int limit;
	nodemask_t mask;

	if (numa_available() < 0)
	{
		elog(LOG, "Numa unavailable, will remain unbound.");
		return;
	}

	limit = numa_max_node() + 1;

	nodemask_zero(&mask);
	nodemask_set(&mask, (id % limit));

	elog(LOG, "Numa binding to numa-node %d", (id % limit));

	/* this sets the memory */
	numa_bind(&mask);

	return;
}
#else
/* UNSUPPORTED */
static void
setProcAffinity(int id)
{
	elog(LOG, "gp_set_proc_affinity setting ignored; feature not configured");
}
#endif<|MERGE_RESOLUTION|>--- conflicted
+++ resolved
@@ -32,13 +32,9 @@
  *	  clients.
  *
  *
-<<<<<<< HEAD
  * Portions Copyright (c) 2005-2009, Greenplum inc
  * Portions Copyright (c) 2012-Present Pivotal Software, Inc.
- * Portions Copyright (c) 1996-2010, PostgreSQL Global Development Group
-=======
  * Portions Copyright (c) 1996-2011, PostgreSQL Global Development Group
->>>>>>> a4bebdd9
  * Portions Copyright (c) 1994, Regents of the University of California
  *
  *
@@ -152,6 +148,10 @@
 void FtsProbeMain(int argc, char *argv[]);
 #endif
 
+/*
+ * This is set in backends that are handling a FTS message on mirror.  The
+ * assumption is am_ftshandler must be set if this is set.
+ */
 bool am_mirror = false;
 bool pm_launch_walreceiver = false;
 
@@ -665,11 +665,7 @@
 	 * tcop/postgres.c (the option sets should not conflict) and with the
 	 * common help() function in main/main.c.
 	 */
-<<<<<<< HEAD
 	while ((opt = getopt(argc, argv, "A:B:bc:D:d:EeFf:h:ijk:lN:mM:nOo:Pp:r:S:sTt:UW:-:")) != -1)
-=======
-	while ((opt = getopt(argc, argv, "A:B:bc:D:d:EeFf:h:ijk:lN:nOo:Pp:r:S:sTt:W:-:")) != -1)
->>>>>>> a4bebdd9
 	{
 		switch (opt)
 		{
@@ -1801,16 +1797,12 @@
 		if (WalWriterPID == 0 && pmState == PM_RUN)
 			WalWriterPID = StartWalWriter();
 
-<<<<<<< HEAD
-		/* If we have lost the autovacuum launcher, try to start a new one */
-=======
 		/*
 		 * If we have lost the autovacuum launcher, try to start a new one. We
 		 * don't want autovacuum to run in binary upgrade mode because
 		 * autovacuum might update relfrozenxid for empty tables before the
 		 * physical files are put in place.
 		 */
->>>>>>> a4bebdd9
 		if (!IsBinaryUpgrade && AutoVacPID == 0 &&
 			(AutoVacuumingActive() || start_autovac_launcher) &&
 			pmState == PM_RUN)
@@ -2421,29 +2413,19 @@
 	 */
 	if (pmState != PM_RUN)
 	{
-<<<<<<< HEAD
-		if (Shutdown > NoShutdown)
+		if (pmState == PM_WAIT_BACKUP)
+			result = CAC_WAITBACKUP;	/* allow superusers only */
+		else if (Shutdown > NoShutdown)
 			return CAC_SHUTDOWN;	/* shutdown is pending */
-
 		/*
 		 * If the wal receiver has been launched at least once, return that
 		 * the mirror is ready.
 		 */
-		if (pm_launch_walreceiver)
+		else if (pm_launch_walreceiver)
 			return CAC_MIRROR_READY;
-
-		if (!FatalError &&
-			(pmState == PM_STARTUP ||
-			 pmState == PM_RECOVERY))
-=======
-		if (pmState == PM_WAIT_BACKUP)
-			result = CAC_WAITBACKUP;	/* allow superusers only */
-		else if (Shutdown > NoShutdown)
-			return CAC_SHUTDOWN;	/* shutdown is pending */
 		else if (!FatalError &&
 				 (pmState == PM_STARTUP ||
 				  pmState == PM_RECOVERY))
->>>>>>> a4bebdd9
 			return CAC_STARTUP; /* normal startup */
 		else if (!FatalError &&
 				 pmState == PM_HOT_STANDBY)
@@ -2495,20 +2477,6 @@
 			StreamClose(port->sock);
 		ConnFree(port);
 		return NULL;
-<<<<<<< HEAD
-	}
-	else
-	{
-		/*
-		 * Precompute password salt values to use for this connection. It's
-		 * slightly annoying to do this long in advance of knowing whether
-		 * we'll need 'em or not, but we must do the random() calls before we
-		 * fork, not after.  Else the postmaster's random sequence won't get
-		 * advanced, and all backends would end up using the same salt...
-		 */
-		RandomSalt(port->md5Salt);
-=======
->>>>>>> a4bebdd9
 	}
 
 	/*
@@ -2983,13 +2951,7 @@
 			 * Likewise, start other special children as needed.  In a restart
 			 * situation, some of them may be alive already.
 			 */
-<<<<<<< HEAD
-			if (AutoVacuumingActive() && AutoVacPID == 0)
-=======
-			if (WalWriterPID == 0)
-				WalWriterPID = StartWalWriter();
 			if (!IsBinaryUpgrade && AutoVacuumingActive() && AutoVacPID == 0)
->>>>>>> a4bebdd9
 				AutoVacPID = StartAutoVacLauncher();
 			if (XLogArchivingActive() && PgArchPID == 0)
 				PgArchPID = pgarch_start();
@@ -3313,12 +3275,6 @@
 	 * the active backend list.
 	 */
 #ifdef WIN32
-<<<<<<< HEAD
-	/*
-	 * On win32, also treat ERROR_WAIT_NO_CHILDREN (128) as nonfatal
-	 * case, since that sometimes happens under load when the process fails
-	 * to start properly (long before it starts using shared memory).
-=======
 
 	/*
 	 * On win32, also treat ERROR_WAIT_NO_CHILDREN (128) as nonfatal case,
@@ -3326,7 +3282,6 @@
 	 * properly (long before it starts using shared memory). Microsoft reports
 	 * it is related to mutex failure:
 	 * http://archives.postgresql.org/pgsql-hackers/2010-09/msg00790.php
->>>>>>> a4bebdd9
 	 */
 	if (exitstatus == ERROR_WAIT_NO_CHILDREN)
 	{
@@ -5178,6 +5133,10 @@
 		PostmasterStateMachine();
 	}
 
+	// GPDB_91_MERGE_FIXME: We got this second copy of this block from upstream
+	// I'm not sure what to here..
+#if 0
+	
 	if (CheckPromoteSignal() && StartupPID != 0 &&
 		(pmState == PM_STARTUP || pmState == PM_RECOVERY ||
 		 pmState == PM_HOT_STANDBY || pmState == PM_WAIT_READONLY))
@@ -5185,6 +5144,7 @@
 		/* Tell startup process to finish recovery */
 		signal_child(StartupPID, SIGUSR2);
 	}
+#endif
 
 	PG_SETMASK(&UnBlockSig);
 
