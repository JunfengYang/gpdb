--- conflicted
+++ resolved
@@ -1024,15 +1024,6 @@
 COMMENT ON FUNCTION ts_debug(text) IS
     'debug function for current text search configuration';
 
-<<<<<<< HEAD
-CREATE OR REPLACE FUNCTION
-  json_populate_record(base anyelement, from_json json, use_json_as_text boolean DEFAULT false)
-  RETURNS anyelement LANGUAGE internal STABLE AS 'json_populate_record';
-
-CREATE OR REPLACE FUNCTION
-  json_populate_recordset(base anyelement, from_json json, use_json_as_text boolean DEFAULT false)
-  RETURNS SETOF anyelement LANGUAGE internal STABLE ROWS 100  AS 'json_populate_recordset';
-=======
 --
 -- Redeclare built-in functions that need default values attached to their
 -- arguments.  It's impractical to set those up directly in pg_proc.h because
@@ -1045,4 +1036,11 @@
 CREATE OR REPLACE FUNCTION
   pg_start_backup(label text, fast boolean DEFAULT false)
   RETURNS text STRICT VOLATILE LANGUAGE internal AS 'pg_start_backup';
->>>>>>> 4d53a2f9
+
+CREATE OR REPLACE FUNCTION
+  json_populate_record(base anyelement, from_json json, use_json_as_text boolean DEFAULT false)
+  RETURNS anyelement LANGUAGE internal STABLE AS 'json_populate_record';
+
+CREATE OR REPLACE FUNCTION
+  json_populate_recordset(base anyelement, from_json json, use_json_as_text boolean DEFAULT false)
+  RETURNS SETOF anyelement LANGUAGE internal STABLE ROWS 100  AS 'json_populate_recordset';