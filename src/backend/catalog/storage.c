/*-------------------------------------------------------------------------
 *
 * storage.c
 *	  code to create and destroy physical storage for relations
 *
 * Portions Copyright (c) 1996-2012, PostgreSQL Global Development Group
 * Portions Copyright (c) 1994, Regents of the University of California
 *
 *
 * IDENTIFICATION
 *	  src/backend/catalog/storage.c
 *
 * NOTES
 *	  Some of this code used to be in storage/smgr/smgr.c, and the
 *	  function names still reflect that.
 *
 *-------------------------------------------------------------------------
 */

#include "postgres.h"

#include "access/visibilitymap.h"
#include "access/xact.h"
#include "access/xlogutils.h"
#include "catalog/catalog.h"
#include "catalog/storage.h"
#include "storage/freespace.h"
#include "storage/smgr.h"
#include "utils/memutils.h"
#include "utils/rel.h"

/*
 * We keep a list of all relations (represented as RelFileNode values)
 * that have been created or deleted in the current transaction.  When
 * a relation is created, we create the physical file immediately, but
 * remember it so that we can delete the file again if the current
 * transaction is aborted.  Conversely, a deletion request is NOT
 * executed immediately, but is just entered in the list.  When and if
 * the transaction commits, we can delete the physical file.
 *
 * To handle subtransactions, every entry is marked with its transaction
 * nesting level.  At subtransaction commit, we reassign the subtransaction's
 * entries to the parent nesting level.  At subtransaction abort, we can
 * immediately execute the abort-time actions for all entries of the current
 * nesting level.
 *
 * NOTE: the list is kept in TopMemoryContext to be sure it won't disappear
 * unbetimes.  It'd probably be OK to keep it in TopTransactionContext,
 * but I'm being paranoid.
 */

typedef struct PendingRelDelete
{
	RelFileNodeWithStorageType relnode;		/* relation that may need to be deleted */
	BackendId	backend;		/* InvalidBackendId if not a temp rel */
	bool		atCommit;		/* T=delete at commit; F=delete at abort */
	int			nestLevel;		/* xact nesting level of request */
	struct PendingRelDelete *next;		/* linked-list link */
} PendingRelDelete;

static PendingRelDelete *pendingDeletes = NULL; /* head of linked list */

/*
 * Declarations for smgr-related XLOG records
 *
 * Note: we log file creation and truncation here, but logging of deletion
 * actions is handled by xact.c, because it is part of transaction commit.
 */

/* XLOG gives us high 4 bits */
#define XLOG_SMGR_CREATE	0x10
#define XLOG_SMGR_TRUNCATE	0x20

typedef struct xl_smgr_create
{
	RelFileNode rnode;
	ForkNumber	forkNum;
} xl_smgr_create;

typedef struct xl_smgr_truncate
{
	BlockNumber blkno;
	RelFileNode rnode;
} xl_smgr_truncate;


/*
 * RelationCreateStorage
 *		Create physical storage for a relation.
 *
 * Create the underlying disk file storage for the relation. This only
 * creates the main fork; additional forks are created lazily by the
 * modules that need them.
 *
 * This function is transactional. The creation is WAL-logged, and if the
 * transaction aborts later on, the storage will be destroyed.
 */
void
RelationCreateStorage(RelFileNode rnode, char relpersistence, char relstorage)
{
	PendingRelDelete *pending;
	SMgrRelation srel;
	BackendId	backend;
	bool		needs_wal;

	switch (relpersistence)
	{
		case RELPERSISTENCE_TEMP:
			backend = TempRelBackendId;
			needs_wal = false;
			break;
		case RELPERSISTENCE_UNLOGGED:
			backend = InvalidBackendId;
			needs_wal = false;
			break;
		case RELPERSISTENCE_PERMANENT:
			backend = InvalidBackendId;
			needs_wal = true;
			break;
		default:
			elog(ERROR, "invalid relpersistence: %c", relpersistence);
			return;				/* placate compiler */
	}

	srel = smgropen(rnode, backend);
	smgrcreate(srel, MAIN_FORKNUM, false);

	if (needs_wal)
		log_smgrcreate(&srel->smgr_rnode.node, MAIN_FORKNUM);

	/* Add the relation to the list of stuff to delete at abort */
	pending = (PendingRelDelete *)
		MemoryContextAlloc(TopMemoryContext, sizeof(PendingRelDelete));
	pending->relnode.node = rnode;
	pending->relnode.relstorage = relstorage;
	pending->backend = backend;
	pending->atCommit = false;	/* delete if abort */
	pending->nestLevel = GetCurrentTransactionNestLevel();
	pending->next = pendingDeletes;
	pendingDeletes = pending;
}

/*
 * Perform XLogInsert of a XLOG_SMGR_CREATE record to WAL.
 */
void
log_smgrcreate(RelFileNode *rnode, ForkNumber forkNum)
{
	xl_smgr_create xlrec;
	XLogRecData rdata;

	/*
	 * Make an XLOG entry reporting the file creation.
	 */
	xlrec.rnode = *rnode;
	xlrec.forkNum = forkNum;

	rdata.data = (char *) &xlrec;
	rdata.len = sizeof(xlrec);
	rdata.buffer = InvalidBuffer;
	rdata.next = NULL;

	XLogInsert(RM_SMGR_ID, XLOG_SMGR_CREATE, &rdata);
}

/*
 * RelationDropStorage
 *		Schedule unlinking of physical storage at transaction commit.
 */
void
RelationDropStorage(Relation rel)
{
	PendingRelDelete *pending;

	/* Add the relation to the list of stuff to delete at commit */
	pending = (PendingRelDelete *)
		MemoryContextAlloc(TopMemoryContext, sizeof(PendingRelDelete));
	pending->relnode.node = rel->rd_node;
	pending->relnode.relstorage = rel->rd_rel->relstorage;
	pending->backend = rel->rd_backend;
	pending->atCommit = true;	/* delete if commit */
	pending->nestLevel = GetCurrentTransactionNestLevel();
	pending->next = pendingDeletes;
	pendingDeletes = pending;

	/*
	 * NOTE: if the relation was created in this transaction, it will now be
	 * present in the pending-delete list twice, once with atCommit true and
	 * once with atCommit false.  Hence, it will be physically deleted at end
	 * of xact in either case (and the other entry will be ignored by
	 * smgrDoPendingDeletes, so no error will occur).  We could instead remove
	 * the existing list entry and delete the physical file immediately, but
	 * for now I'll keep the logic simple.
	 */

	RelationCloseSmgr(rel);
}

/*
 * RelationPreserveStorage
 *		Mark a relation as not to be deleted after all.
 *
 * We need this function because relation mapping changes are committed
 * separately from commit of the whole transaction, so it's still possible
 * for the transaction to abort after the mapping update is done.
 * When a new physical relation is installed in the map, it would be
 * scheduled for delete-on-abort, so we'd delete it, and be in trouble.
 * The relation mapper fixes this by telling us to not delete such relations
 * after all as part of its commit.
 *
 * We also use this to reuse an old build of an index during ALTER TABLE, this
 * time removing the delete-at-commit entry.
 *
 * No-op if the relation is not among those scheduled for deletion.
 */
void
RelationPreserveStorage(RelFileNode rnode, bool atCommit)
{
	PendingRelDelete *pending;
	PendingRelDelete *prev;
	PendingRelDelete *next;

	prev = NULL;
	for (pending = pendingDeletes; pending != NULL; pending = next)
	{
		next = pending->next;
<<<<<<< HEAD
		if (RelFileNodeEquals(rnode, pending->relnode.node))
=======
		if (RelFileNodeEquals(rnode, pending->relnode)
			&& pending->atCommit == atCommit)
>>>>>>> 80edfd76
		{
			/* unlink and delete list entry */
			if (prev)
				prev->next = next;
			else
				pendingDeletes = next;
			pfree(pending);
			/* prev does not change */
		}
		else
		{
			/* unrelated entry, don't touch it */
			prev = pending;
		}
	}
}

/*
 * RelationTruncate
 *		Physically truncate a relation to the specified number of blocks.
 *
 * This includes getting rid of any buffers for the blocks that are to be
 * dropped.
 */
void
RelationTruncate(Relation rel, BlockNumber nblocks)
{
	bool		fsm;
	bool		vm;

	/* Open it at the smgr level if not already done */
	RelationOpenSmgr(rel);

	/*
	 * Make sure smgr_targblock etc aren't pointing somewhere past new end
	 */
	rel->rd_smgr->smgr_targblock = InvalidBlockNumber;
	rel->rd_smgr->smgr_fsm_nblocks = InvalidBlockNumber;
	rel->rd_smgr->smgr_vm_nblocks = InvalidBlockNumber;

	/* Truncate the FSM first if it exists */
	fsm = smgrexists(rel->rd_smgr, FSM_FORKNUM);
	if (fsm)
		FreeSpaceMapTruncateRel(rel, nblocks);

	/* Truncate the visibility map too if it exists. */
	vm = smgrexists(rel->rd_smgr, VISIBILITYMAP_FORKNUM);
	if (vm)
		visibilitymap_truncate(rel, nblocks);

	/*
	 * We WAL-log the truncation before actually truncating, which means
	 * trouble if the truncation fails. If we then crash, the WAL replay
	 * likely isn't going to succeed in the truncation either, and cause a
	 * PANIC. It's tempting to put a critical section here, but that cure
	 * would be worse than the disease. It would turn a usually harmless
	 * failure to truncate, that might spell trouble at WAL replay, into a
	 * certain PANIC.
	 */
	if (RelationNeedsWAL(rel))
	{
		/*
		 * Make an XLOG entry reporting the file truncation.
		 */
		XLogRecPtr	lsn;
		XLogRecData rdata;
		xl_smgr_truncate xlrec;

		xlrec.blkno = nblocks;
		xlrec.rnode = rel->rd_node;

		rdata.data = (char *) &xlrec;
		rdata.len = sizeof(xlrec);
		rdata.buffer = InvalidBuffer;
		rdata.next = NULL;

		lsn = XLogInsert(RM_SMGR_ID, XLOG_SMGR_TRUNCATE, &rdata);

		/*
		 * Flush, because otherwise the truncation of the main relation might
		 * hit the disk before the WAL record, and the truncation of the FSM
		 * or visibility map. If we crashed during that window, we'd be left
		 * with a truncated heap, but the FSM or visibility map would still
		 * contain entries for the non-existent heap pages.
		 */
		if (fsm || vm)
			XLogFlush(lsn);
	}

	/* Do the real work */
	smgrtruncate(rel->rd_smgr, MAIN_FORKNUM, nblocks);
}

/*
 *	smgrDoPendingDeletes() -- Take care of relation deletes at end of xact.
 *
 * This also runs when aborting a subxact; we want to clean up a failed
 * subxact immediately.
 *
 * Note: It's possible that we're being asked to remove a relation that has
 * no physical storage in any fork. In particular, it's possible that we're
 * cleaning up an old temporary relation for which RemovePgTempFiles has
 * already recovered the physical storage.
 */
void
smgrDoPendingDeletes(bool isCommit)
{
	int			nestLevel = GetCurrentTransactionNestLevel();
	PendingRelDelete *pending;
	PendingRelDelete *prev;
	PendingRelDelete *next;

	prev = NULL;
	for (pending = pendingDeletes; pending != NULL; pending = next)
	{
		next = pending->next;
		if (pending->nestLevel < nestLevel)
		{
			/* outer-level entries should not be processed yet */
			prev = pending;
		}
		else
		{
			/* unlink list entry first, so we don't retry on failure */
			if (prev)
				prev->next = next;
			else
				pendingDeletes = next;
			/* do deletion if called for */
			if (pending->atCommit == isCommit)
			{
				SMgrRelation srel;

<<<<<<< HEAD
				srel = smgropen(pending->relnode.node, pending->backend);
				for (i = 0; i <= MAX_FORKNUM; i++)
				{
					smgrdounlink(srel, i, false, pending->relnode.relstorage);
				}
=======
				srel = smgropen(pending->relnode, pending->backend);
				smgrdounlink(srel, false);
>>>>>>> 80edfd76
				smgrclose(srel);
			}
			/* must explicitly free the list entry */
			pfree(pending);
			/* prev does not change */
		}
	}
}

/*
 * smgrGetPendingDeletes() -- Get a list of non-temp relations to be deleted.
 *
 * The return value is the number of relations scheduled for termination.
 * *ptr is set to point to a freshly-palloc'd array of RelFileNodes.
 * If there are no relations to be deleted, *ptr is set to NULL.
 *
 * Only non-temporary relations are included in the returned list.	This is OK
 * because the list is used only in contexts where temporary relations don't
 * matter: we're either writing to the two-phase state file (and transactions
 * that have touched temp tables can't be prepared) or we're writing to xlog
 * (and all temporary files will be zapped if we restart anyway, so no need
 * for redo to do it also).
 *
 * Note that the list does not include anything scheduled for termination
 * by upper-level transactions.
 *
 * Greenplum-specific notes: We *do* include temporary relations in the returned
 * list. Because unlike in Upstream Postgres, Greenplum two-phase commits can
 * involve temporary tables, which necessitates including the temporary
 * relations in the two-phase state files (PREPARE xlog record). Otherwise the
 * relation files won't get unlink(2)'d, or the shared buffers won't be
 * dropped at the end of COMMIT phase.
 */
int
smgrGetPendingDeletes(bool forCommit, RelFileNodeWithStorageType **ptr)
{
	int			nestLevel = GetCurrentTransactionNestLevel();
	int			nrels;
	RelFileNodeWithStorageType *rptr;
	PendingRelDelete *pending;

	nrels = 0;
	for (pending = pendingDeletes; pending != NULL; pending = pending->next)
	{
		if (pending->nestLevel >= nestLevel && pending->atCommit == forCommit
			/*
			 * Greenplum allows transactions that access temporary tables to be
			 * prepared.
			 */
			/* && pending->backend == InvalidBackendId) */
				)
			nrels++;
	}
	if (nrels == 0)
	{
		*ptr = NULL;
		return 0;
	}
	rptr = (RelFileNodeWithStorageType *) palloc(nrels * sizeof(RelFileNodeWithStorageType));
	*ptr = rptr;
	for (pending = pendingDeletes; pending != NULL; pending = pending->next)
	{
		if (pending->nestLevel >= nestLevel && pending->atCommit == forCommit
			/*
			 * Keep this loop condition identical to above
			 */
			/* && pending->backend == InvalidBackendId) */
				)
		{
			*rptr = pending->relnode;
			rptr++;
		}
	}
	return nrels;
}

/*
 *	PostPrepare_smgr -- Clean up after a successful PREPARE
 *
 * What we have to do here is throw away the in-memory state about pending
 * relation deletes.  It's all been recorded in the 2PC state file and
 * it's no longer smgr's job to worry about it.
 */
void
PostPrepare_smgr(void)
{
	PendingRelDelete *pending;
	PendingRelDelete *next;

	for (pending = pendingDeletes; pending != NULL; pending = next)
	{
		next = pending->next;
		pendingDeletes = next;
		/* must explicitly free the list entry */
		pfree(pending);
	}
}


/*
 * AtSubCommit_smgr() --- Take care of subtransaction commit.
 *
 * Reassign all items in the pending-deletes list to the parent transaction.
 */
void
AtSubCommit_smgr(void)
{
	int			nestLevel = GetCurrentTransactionNestLevel();
	PendingRelDelete *pending;

	for (pending = pendingDeletes; pending != NULL; pending = pending->next)
	{
		if (pending->nestLevel >= nestLevel)
			pending->nestLevel = nestLevel - 1;
	}
}

/*
 * AtSubAbort_smgr() --- Take care of subtransaction abort.
 *
 * Delete created relations and forget about deleted relations.
 * We can execute these operations immediately because we know this
 * subtransaction will not commit.
 */
void
AtSubAbort_smgr(void)
{
	smgrDoPendingDeletes(false);
}

void
smgr_redo(XLogRecPtr beginLoc, XLogRecPtr lsn, XLogRecord *record)
{
	uint8		info = record->xl_info & ~XLR_INFO_MASK;

	/* Backup blocks are not used in smgr records */
	Assert(!(record->xl_info & XLR_BKP_BLOCK_MASK));

	if (info == XLOG_SMGR_CREATE)
	{
		xl_smgr_create *xlrec = (xl_smgr_create *) XLogRecGetData(record);
		SMgrRelation reln;

		reln = smgropen(xlrec->rnode, InvalidBackendId);
		smgrcreate(reln, xlrec->forkNum, true);
	}
	else if (info == XLOG_SMGR_TRUNCATE)
	{
		xl_smgr_truncate *xlrec = (xl_smgr_truncate *) XLogRecGetData(record);
		SMgrRelation reln;
		Relation	rel;

		reln = smgropen(xlrec->rnode, InvalidBackendId);

		/*
		 * Forcibly create relation if it doesn't exist (which suggests that
		 * it was dropped somewhere later in the WAL sequence).  As in
		 * XLogReadBuffer, we prefer to recreate the rel and replay the log as
		 * best we can until the drop is seen.
		 */
		smgrcreate(reln, MAIN_FORKNUM, true);

		/*
		 * Before we perform the truncation, update minimum recovery point
		 * to cover this WAL record. Once the relation is truncated, there's
		 * no going back. The buffer manager enforces the WAL-first rule
		 * for normal updates to relation files, so that the minimum recovery
		 * point is always updated before the corresponding change in the
		 * data file is flushed to disk. We have to do the same manually
		 * here.
		 *
		 * Doing this before the truncation means that if the truncation fails
		 * for some reason, you cannot start up the system even after restart,
		 * until you fix the underlying situation so that the truncation will
		 * succeed. Alternatively, we could update the minimum recovery point
		 * after truncation, but that would leave a small window where the
		 * WAL-first rule could be violated.
		 */
		XLogFlush(lsn);

		smgrtruncate(reln, MAIN_FORKNUM, xlrec->blkno);

		/* Also tell xlogutils.c about it */
		XLogTruncateRelation(xlrec->rnode, MAIN_FORKNUM, xlrec->blkno);

		/* Truncate FSM and VM too */
		rel = CreateFakeRelcacheEntry(xlrec->rnode);

		if (smgrexists(reln, FSM_FORKNUM))
			FreeSpaceMapTruncateRel(rel, xlrec->blkno);
		if (smgrexists(reln, VISIBILITYMAP_FORKNUM))
			visibilitymap_truncate(rel, xlrec->blkno);

		FreeFakeRelcacheEntry(rel);
	}
	else
		elog(PANIC, "smgr_redo: unknown op code %u", info);
}

void
smgr_desc(StringInfo buf, XLogRecord *record)
{
	uint8           info = record->xl_info & ~XLR_INFO_MASK;
	char            *rec = XLogRecGetData(record);

	if (info == XLOG_SMGR_CREATE)
	{
		xl_smgr_create *xlrec = (xl_smgr_create *) rec;
		char	   *path = relpathperm(xlrec->rnode, xlrec->forkNum);

		appendStringInfo(buf, "file create: %s", path);
		pfree(path);
	}
	else if (info == XLOG_SMGR_TRUNCATE)
	{
		xl_smgr_truncate *xlrec = (xl_smgr_truncate *) rec;
		char	   *path = relpathperm(xlrec->rnode, MAIN_FORKNUM);

		appendStringInfo(buf, "file truncate: %s to %u blocks", path,
						 xlrec->blkno);
		pfree(path);
	}
	else
		appendStringInfo(buf, "UNKNOWN");
}<|MERGE_RESOLUTION|>--- conflicted
+++ resolved
@@ -224,12 +224,8 @@
 	for (pending = pendingDeletes; pending != NULL; pending = next)
 	{
 		next = pending->next;
-<<<<<<< HEAD
-		if (RelFileNodeEquals(rnode, pending->relnode.node))
-=======
-		if (RelFileNodeEquals(rnode, pending->relnode)
+		if (RelFileNodeEquals(rnode, pending->relnode.node)
 			&& pending->atCommit == atCommit)
->>>>>>> 80edfd76
 		{
 			/* unlink and delete list entry */
 			if (prev)
@@ -363,16 +359,9 @@
 			{
 				SMgrRelation srel;
 
-<<<<<<< HEAD
 				srel = smgropen(pending->relnode.node, pending->backend);
-				for (i = 0; i <= MAX_FORKNUM; i++)
-				{
-					smgrdounlink(srel, i, false, pending->relnode.relstorage);
-				}
-=======
-				srel = smgropen(pending->relnode, pending->backend);
-				smgrdounlink(srel, false);
->>>>>>> 80edfd76
+
+				smgrdounlink(srel, false, pending->relnode.relstorage);
 				smgrclose(srel);
 			}
 			/* must explicitly free the list entry */
