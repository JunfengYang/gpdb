/*-------------------------------------------------------------------------
 *
 * dependency.c
 *	  Routines to support inter-object dependencies.
 *
 *
 * Portions Copyright (c) 1996-2019, PostgreSQL Global Development Group
 * Portions Copyright (c) 1994, Regents of the University of California
 *
 * IDENTIFICATION
 *	  src/backend/catalog/dependency.c
 *
 *-------------------------------------------------------------------------
 */
#include "postgres.h"

#include "access/genam.h"
#include "access/htup_details.h"
#include "access/table.h"
#include "access/xact.h"
#include "catalog/dependency.h"
#include "catalog/heap.h"
#include "catalog/index.h"
#include "catalog/namespace.h"
#include "catalog/objectaccess.h"
#include "catalog/pg_am.h"
#include "catalog/pg_amop.h"
#include "catalog/pg_amproc.h"
#include "catalog/pg_attrdef.h"
#include "catalog/pg_attribute_encoding.h"
#include "catalog/pg_authid.h"
#include "catalog/pg_cast.h"
#include "catalog/pg_collation.h"
#include "catalog/pg_constraint.h"
#include "catalog/pg_conversion.h"
#include "catalog/pg_database.h"
#include "catalog/pg_default_acl.h"
#include "catalog/pg_depend.h"
#include "catalog/pg_event_trigger.h"
#include "catalog/pg_extension.h"
#include "catalog/pg_foreign_data_wrapper.h"
#include "catalog/pg_foreign_server.h"
#include "catalog/pg_init_privs.h"
#include "catalog/pg_language.h"
#include "catalog/pg_largeobject.h"
#include "catalog/pg_namespace.h"
#include "catalog/pg_opclass.h"
#include "catalog/pg_operator.h"
#include "catalog/pg_opfamily.h"
#include "catalog/pg_policy.h"
#include "catalog/pg_proc.h"
#include "catalog/pg_publication.h"
#include "catalog/pg_publication_rel.h"
#include "catalog/pg_rewrite.h"
#include "catalog/pg_statistic_ext.h"
#include "catalog/pg_subscription.h"
#include "catalog/pg_tablespace.h"
#include "catalog/pg_transform.h"
#include "catalog/pg_trigger.h"
#include "catalog/pg_ts_config.h"
#include "catalog/pg_ts_dict.h"
#include "catalog/pg_ts_parser.h"
#include "catalog/pg_ts_template.h"
#include "catalog/pg_type.h"
#include "catalog/pg_type_encoding.h"
#include "catalog/pg_user_mapping.h"
#include "cdb/cdbpartition.h"
#include "commands/comment.h"
#include "commands/dbcommands.h"
#include "commands/defrem.h"
#include "commands/event_trigger.h"
#include "commands/extension.h"
#include "commands/policy.h"
#include "commands/proclang.h"
#include "commands/publicationcmds.h"
#include "commands/schemacmds.h"
#include "commands/seclabel.h"
<<<<<<< HEAD
#include "commands/tablespace.h"
=======
#include "commands/sequence.h"
>>>>>>> 9e1c9f95
#include "commands/trigger.h"
#include "commands/typecmds.h"
#include "foreign/foreign.h"
#include "nodes/nodeFuncs.h"
#include "parser/parsetree.h"
#include "rewrite/rewriteRemove.h"
#include "storage/lmgr.h"
#include "utils/builtins.h"
#include "utils/fmgroids.h"
#include "utils/guc.h"
#include "utils/lsyscache.h"
#include "utils/syscache.h"

#include "catalog/pg_compression.h"
#include "catalog/pg_extprotocol.h"
#include "catalog/pg_partition_encoding.h"
#include "cdb/cdbvars.h"
#include "commands/extprotocolcmds.h"
#include "commands/tablecmds.h"


/*
 * Deletion processing requires additional state for each ObjectAddress that
 * it's planning to delete.  For simplicity and code-sharing we make the
 * ObjectAddresses code support arrays with or without this extra state.
 */
typedef struct
{
	int			flags;			/* bitmask, see bit definitions below */
	ObjectAddress dependee;		/* object whose deletion forced this one */
} ObjectAddressExtra;

/* ObjectAddressExtra flag bits */
#define DEPFLAG_ORIGINAL	0x0001	/* an original deletion target */
#define DEPFLAG_NORMAL		0x0002	/* reached via normal dependency */
#define DEPFLAG_AUTO		0x0004	/* reached via auto dependency */
#define DEPFLAG_INTERNAL	0x0008	/* reached via internal dependency */
#define DEPFLAG_PARTITION	0x0010	/* reached via partition dependency */
#define DEPFLAG_EXTENSION	0x0020	/* reached via extension dependency */
#define DEPFLAG_REVERSE		0x0040	/* reverse internal/extension link */
#define DEPFLAG_IS_PART		0x0080	/* has a partition dependency */
#define DEPFLAG_SUBOBJECT	0x0100	/* subobject of another deletable object */


/* expansible list of ObjectAddresses */
struct ObjectAddresses
{
	ObjectAddress *refs;		/* => palloc'd array */
	ObjectAddressExtra *extras; /* => palloc'd array, or NULL if not used */
	int			numrefs;		/* current number of references */
	int			maxrefs;		/* current size of palloc'd array(s) */
};

/* typedef ObjectAddresses appears in dependency.h */

/* threaded list of ObjectAddresses, for recursion detection */
typedef struct ObjectAddressStack
{
	const ObjectAddress *object;	/* object being visited */
	int			flags;			/* its current flag bits */
	struct ObjectAddressStack *next;	/* next outer stack level */
} ObjectAddressStack;

/* temporary storage in findDependentObjects */
typedef struct
{
	ObjectAddress obj;			/* object to be deleted --- MUST BE FIRST */
	int			subflags;		/* flags to pass down when recursing to obj */
} ObjectAddressAndFlags;

/* for find_expr_references_walker */
typedef struct
{
	ObjectAddresses *addrs;		/* addresses being accumulated */
	List	   *rtables;		/* list of rangetables to resolve Vars */
} find_expr_references_context;

/*
 * This constant table maps ObjectClasses to the corresponding catalog OIDs.
 * See also getObjectClass().
 */
static const Oid object_classes[] = {
	RelationRelationId,			/* OCLASS_CLASS */
	ProcedureRelationId,		/* OCLASS_PROC */
	TypeRelationId,				/* OCLASS_TYPE */
	CastRelationId,				/* OCLASS_CAST */
	CollationRelationId,		/* OCLASS_COLLATION */
	ConstraintRelationId,		/* OCLASS_CONSTRAINT */
	ConversionRelationId,		/* OCLASS_CONVERSION */
	AttrDefaultRelationId,		/* OCLASS_DEFAULT */
	LanguageRelationId,			/* OCLASS_LANGUAGE */
	LargeObjectRelationId,		/* OCLASS_LARGEOBJECT */
	OperatorRelationId,			/* OCLASS_OPERATOR */
	OperatorClassRelationId,	/* OCLASS_OPCLASS */
	OperatorFamilyRelationId,	/* OCLASS_OPFAMILY */
	AccessMethodRelationId,		/* OCLASS_AM */
	AccessMethodOperatorRelationId, /* OCLASS_AMOP */
	AccessMethodProcedureRelationId,	/* OCLASS_AMPROC */
	RewriteRelationId,			/* OCLASS_REWRITE */
	TriggerRelationId,			/* OCLASS_TRIGGER */
	NamespaceRelationId,		/* OCLASS_SCHEMA */
	StatisticExtRelationId,		/* OCLASS_STATISTIC_EXT */
	TSParserRelationId,			/* OCLASS_TSPARSER */
	TSDictionaryRelationId,		/* OCLASS_TSDICT */
	TSTemplateRelationId,		/* OCLASS_TSTEMPLATE */
	TSConfigRelationId,			/* OCLASS_TSCONFIG */
	AuthIdRelationId,			/* OCLASS_ROLE */
	DatabaseRelationId,			/* OCLASS_DATABASE */
	TableSpaceRelationId,		/* OCLASS_TBLSPACE */
	ForeignDataWrapperRelationId,	/* OCLASS_FDW */
	ForeignServerRelationId,	/* OCLASS_FOREIGN_SERVER */
	UserMappingRelationId,		/* OCLASS_USER_MAPPING */
	DefaultAclRelationId,		/* OCLASS_DEFACL */
	ExtensionRelationId,		/* OCLASS_EXTENSION */
	EventTriggerRelationId,		/* OCLASS_EVENT_TRIGGER */
	PolicyRelationId,			/* OCLASS_POLICY */
	PublicationRelationId,		/* OCLASS_PUBLICATION */
	PublicationRelRelationId,	/* OCLASS_PUBLICATION_REL */
	SubscriptionRelationId,		/* OCLASS_SUBSCRIPTION */
	TransformRelationId			/* OCLASS_TRANSFORM */

	,
	ExtprotocolRelationId		/* OCLASS_EXTPROTOCOL */
};


static void findDependentObjects(const ObjectAddress *object,
								 int objflags,
								 int flags,
								 ObjectAddressStack *stack,
								 ObjectAddresses *targetObjects,
								 const ObjectAddresses *pendingObjects,
								 Relation *depRel);
static void reportDependentObjects(const ObjectAddresses *targetObjects,
								   DropBehavior behavior,
								   int flags,
								   const ObjectAddress *origObject);
static void deleteOneObject(const ObjectAddress *object,
							Relation *depRel, int32 flags);
static void doDeletion(const ObjectAddress *object, int flags);
static void AcquireDeletionLock(const ObjectAddress *object, int flags);
static void ReleaseDeletionLock(const ObjectAddress *object);
static bool find_expr_references_walker(Node *node,
										find_expr_references_context *context);
static void eliminate_duplicate_dependencies(ObjectAddresses *addrs);
static int	object_address_comparator(const void *a, const void *b);
static void add_object_address(ObjectClass oclass, Oid objectId, int32 subId,
							   ObjectAddresses *addrs);
static void add_exact_object_address_extra(const ObjectAddress *object,
										   const ObjectAddressExtra *extra,
										   ObjectAddresses *addrs);
static bool object_address_present_add_flags(const ObjectAddress *object,
											 int flags,
											 ObjectAddresses *addrs);
static bool stack_address_present_add_flags(const ObjectAddress *object,
											int flags,
											ObjectAddressStack *stack);
static void DeleteInitPrivs(const ObjectAddress *object);


/*
 * Go through the objects given running the final actions on them, and execute
 * the actual deletion.
 */
static void
deleteObjectsInList(ObjectAddresses *targetObjects, Relation *depRel,
					int flags)
{
	int			i;

	/*
	 * Keep track of objects for event triggers, if necessary.
	 */
	if (trackDroppedObjectsNeeded() && !(flags & PERFORM_DELETION_INTERNAL))
	{
		for (i = 0; i < targetObjects->numrefs; i++)
		{
			const ObjectAddress *thisobj = &targetObjects->refs[i];
			const ObjectAddressExtra *extra = &targetObjects->extras[i];
			bool		original = false;
			bool		normal = false;

			if (extra->flags & DEPFLAG_ORIGINAL)
				original = true;
			if (extra->flags & DEPFLAG_NORMAL)
				normal = true;
			if (extra->flags & DEPFLAG_REVERSE)
				normal = true;

			if (EventTriggerSupportsObjectClass(getObjectClass(thisobj)))
			{
				EventTriggerSQLDropAddObject(thisobj, original, normal);
			}
		}
	}

	/*
	 * Delete all the objects in the proper order, except that if told to, we
	 * should skip the original object(s).
	 */
	for (i = 0; i < targetObjects->numrefs; i++)
	{
		ObjectAddress *thisobj = targetObjects->refs + i;
		ObjectAddressExtra *thisextra = targetObjects->extras + i;

		if ((flags & PERFORM_DELETION_SKIP_ORIGINAL) &&
			(thisextra->flags & DEPFLAG_ORIGINAL))
			continue;

		deleteOneObject(thisobj, depRel, flags);
	}
}

/*
 * performDeletion: attempt to drop the specified object.  If CASCADE
 * behavior is specified, also drop any dependent objects (recursively).
 * If RESTRICT behavior is specified, error out if there are any dependent
 * objects, except for those that should be implicitly dropped anyway
 * according to the dependency type.
 *
 * This is the outer control routine for all forms of DROP that drop objects
 * that can participate in dependencies.  Note that performMultipleDeletions
 * is a variant on the same theme; if you change anything here you'll likely
 * need to fix that too.
 *
 * Bits in the flags argument can include:
 *
 * PERFORM_DELETION_INTERNAL: indicates that the drop operation is not the
 * direct result of a user-initiated action.  For example, when a temporary
 * schema is cleaned out so that a new backend can use it, or when a column
 * default is dropped as an intermediate step while adding a new one, that's
 * an internal operation.  On the other hand, when we drop something because
 * the user issued a DROP statement against it, that's not internal. Currently
 * this suppresses calling event triggers and making some permissions checks.
 *
 * PERFORM_DELETION_CONCURRENTLY: perform the drop concurrently.  This does
 * not currently work for anything except dropping indexes; don't set it for
 * other object types or you may get strange results.
 *
 * PERFORM_DELETION_QUIETLY: reduce message level from NOTICE to DEBUG2.
 *
 * PERFORM_DELETION_SKIP_ORIGINAL: do not delete the specified object(s),
 * but only what depends on it/them.
 *
 * PERFORM_DELETION_SKIP_EXTENSIONS: do not delete extensions, even when
 * deleting objects that are part of an extension.  This should generally
 * be used only when dropping temporary objects.
 *
 * PERFORM_DELETION_CONCURRENT_LOCK: perform the drop normally but with a lock
 * as if it were concurrent.  This is used by REINDEX CONCURRENTLY.
 *
 */
void
performDeletion(const ObjectAddress *object,
				DropBehavior behavior, int flags)
{
	Relation	depRel;
	ObjectAddresses *targetObjects;

	/*
	 * We save some cycles by opening pg_depend just once and passing the
	 * Relation pointer down to all the recursive deletion steps.
	 */
	depRel = table_open(DependRelationId, RowExclusiveLock);

	/*
	 * Acquire deletion lock on the target object.  (Ideally the caller has
	 * done this already, but many places are sloppy about it.)
	 */
	AcquireDeletionLock(object, 0);

	/*
	 * Construct a list of objects to delete (ie, the given object plus
	 * everything directly or indirectly dependent on it).
	 */
	targetObjects = new_object_addresses();

	findDependentObjects(object,
						 DEPFLAG_ORIGINAL,
						 flags,
						 NULL,	/* empty stack */
						 targetObjects,
						 NULL,	/* no pendingObjects */
						 &depRel);

	/*
	 * Check if deletion is allowed, and report about cascaded deletes.
	 */
	reportDependentObjects(targetObjects,
						   behavior,
						   flags,
						   object);

	/* do the deed */
	deleteObjectsInList(targetObjects, &depRel, flags);

	/* And clean up */
	free_object_addresses(targetObjects);

	table_close(depRel, RowExclusiveLock);
}

/*
 * performMultipleDeletions: Similar to performDeletion, but act on multiple
 * objects at once.
 *
 * The main difference from issuing multiple performDeletion calls is that the
 * list of objects that would be implicitly dropped, for each object to be
 * dropped, is the union of the implicit-object list for all objects.  This
 * makes each check be more relaxed.
 */
void
performMultipleDeletions(const ObjectAddresses *objects,
						 DropBehavior behavior, int flags)
{
	Relation	depRel;
	ObjectAddresses *targetObjects;
	int			i;

	/* No work if no objects... */
	if (objects->numrefs <= 0)
		return;

	/*
	 * We save some cycles by opening pg_depend just once and passing the
	 * Relation pointer down to all the recursive deletion steps.
	 */
	depRel = table_open(DependRelationId, RowExclusiveLock);

	/*
	 * Construct a list of objects to delete (ie, the given objects plus
	 * everything directly or indirectly dependent on them).  Note that
	 * because we pass the whole objects list as pendingObjects context, we
	 * won't get a failure from trying to delete an object that is internally
	 * dependent on another one in the list; we'll just skip that object and
	 * delete it when we reach its owner.
	 */
	targetObjects = new_object_addresses();

	for (i = 0; i < objects->numrefs; i++)
	{
		const ObjectAddress *thisobj = objects->refs + i;

		/*
		 * Acquire deletion lock on each target object.  (Ideally the caller
		 * has done this already, but many places are sloppy about it.)
		 */
		AcquireDeletionLock(thisobj, flags);

		findDependentObjects(thisobj,
							 DEPFLAG_ORIGINAL,
							 flags,
							 NULL,	/* empty stack */
							 targetObjects,
							 objects,
							 &depRel);
	}

	/*
	 * Check if deletion is allowed, and report about cascaded deletes.
	 *
	 * If there's exactly one object being deleted, report it the same way as
	 * in performDeletion(), else we have to be vaguer.
	 */
	reportDependentObjects(targetObjects,
						   behavior,
						   flags,
						   (objects->numrefs == 1 ? objects->refs : NULL));

	/* do the deed */
	deleteObjectsInList(targetObjects, &depRel, flags);

	/* And clean up */
	free_object_addresses(targetObjects);

	table_close(depRel, RowExclusiveLock);
}

/*
 * findDependentObjects - find all objects that depend on 'object'
 *
 * For every object that depends on the starting object, acquire a deletion
 * lock on the object, add it to targetObjects (if not already there),
 * and recursively find objects that depend on it.  An object's dependencies
 * will be placed into targetObjects before the object itself; this means
 * that the finished list's order represents a safe deletion order.
 *
 * The caller must already have a deletion lock on 'object' itself,
 * but must not have added it to targetObjects.  (Note: there are corner
 * cases where we won't add the object either, and will also release the
 * caller-taken lock.  This is a bit ugly, but the API is set up this way
 * to allow easy rechecking of an object's liveness after we lock it.  See
 * notes within the function.)
 *
 * When dropping a whole object (subId = 0), we find dependencies for
 * its sub-objects too.
 *
 *	object: the object to add to targetObjects and find dependencies on
 *	objflags: flags to be ORed into the object's targetObjects entry
 *	flags: PERFORM_DELETION_xxx flags for the deletion operation as a whole
 *	stack: list of objects being visited in current recursion; topmost item
 *			is the object that we recursed from (NULL for external callers)
 *	targetObjects: list of objects that are scheduled to be deleted
 *	pendingObjects: list of other objects slated for destruction, but
 *			not necessarily in targetObjects yet (can be NULL if none)
 *	*depRel: already opened pg_depend relation
 *
 * Note: objflags describes the reason for visiting this particular object
 * at this time, and is not passed down when recursing.  The flags argument
 * is passed down, since it describes what we're doing overall.
 */
static void
findDependentObjects(const ObjectAddress *object,
					 int objflags,
					 int flags,
					 ObjectAddressStack *stack,
					 ObjectAddresses *targetObjects,
					 const ObjectAddresses *pendingObjects,
					 Relation *depRel)
{
	ScanKeyData key[3];
	int			nkeys;
	SysScanDesc scan;
	HeapTuple	tup;
	ObjectAddress otherObject;
	ObjectAddress owningObject;
	ObjectAddress partitionObject;
	ObjectAddressAndFlags *dependentObjects;
	int			numDependentObjects;
	int			maxDependentObjects;
	ObjectAddressStack mystack;
	ObjectAddressExtra extra;

	/*
	 * If the target object is already being visited in an outer recursion
	 * level, just report the current objflags back to that level and exit.
	 * This is needed to avoid infinite recursion in the face of circular
	 * dependencies.
	 *
	 * The stack check alone would result in dependency loops being broken at
	 * an arbitrary point, ie, the first member object of the loop to be
	 * visited is the last one to be deleted.  This is obviously unworkable.
	 * However, the check for internal dependency below guarantees that we
	 * will not break a loop at an internal dependency: if we enter the loop
	 * at an "owned" object we will switch and start at the "owning" object
	 * instead.  We could probably hack something up to avoid breaking at an
	 * auto dependency, too, if we had to.  However there are no known cases
	 * where that would be necessary.
	 */
	if (stack_address_present_add_flags(object, objflags, stack))
		return;

	/*
	 * It's also possible that the target object has already been completely
	 * processed and put into targetObjects.  If so, again we just add the
	 * specified objflags to its entry and return.
	 *
	 * (Note: in these early-exit cases we could release the caller-taken
	 * lock, since the object is presumably now locked multiple times; but it
	 * seems not worth the cycles.)
	 */
	if (object_address_present_add_flags(object, objflags, targetObjects))
		return;

	/*
	 * The target object might be internally dependent on some other object
	 * (its "owner"), and/or be a member of an extension (also considered its
	 * owner).  If so, and if we aren't recursing from the owning object, we
	 * have to transform this deletion request into a deletion request of the
	 * owning object.  (We'll eventually recurse back to this object, but the
	 * owning object has to be visited first so it will be deleted after.) The
	 * way to find out about this is to scan the pg_depend entries that show
	 * what this object depends on.
	 */

	/*
	 * Step 1: find and remove pg_depend records that link from this object to
	 * others.	We have to do this anyway, and doing it first ensures that we
	 * avoid infinite recursion in the case of cycles. Also, some dependency
	 * types require extra processing here.
	 *
	 * When dropping a whole object (subId = 0), remove all pg_depend records
	 * for its sub-objects too.
	 */
	ScanKeyInit(&key[0],
				Anum_pg_depend_classid,
				BTEqualStrategyNumber, F_OIDEQ,
				ObjectIdGetDatum(object->classId));
	ScanKeyInit(&key[1],
				Anum_pg_depend_objid,
				BTEqualStrategyNumber, F_OIDEQ,
				ObjectIdGetDatum(object->objectId));
	if (object->objectSubId != 0)
	{
		ScanKeyInit(&key[2],
					Anum_pg_depend_objsubid,
					BTEqualStrategyNumber, F_INT4EQ,
					Int32GetDatum(object->objectSubId));
		nkeys = 3;
	}
	else
		nkeys = 2;

	scan = systable_beginscan(*depRel, DependDependerIndexId, true,
							  NULL, nkeys, key);

	/* initialize variables that loop may fill */
	memset(&owningObject, 0, sizeof(owningObject));
	memset(&partitionObject, 0, sizeof(partitionObject));

	while (HeapTupleIsValid(tup = systable_getnext(scan)))
	{
		Form_pg_depend foundDep = (Form_pg_depend) GETSTRUCT(tup);

		otherObject.classId = foundDep->refclassid;
		otherObject.objectId = foundDep->refobjid;
		otherObject.objectSubId = foundDep->refobjsubid;

		switch (foundDep->deptype)
		{
			case DEPENDENCY_NORMAL:
			case DEPENDENCY_AUTO:
			case DEPENDENCY_AUTO_EXTENSION:
				/* no problem */
				break;

			case DEPENDENCY_EXTENSION:

				/*
<<<<<<< HEAD
=======
				 * If told to, ignore EXTENSION dependencies altogether.  This
				 * flag is normally used to prevent dropping extensions during
				 * temporary-object cleanup, even if a temp object was created
				 * during an extension script.
				 */
				if (flags & PERFORM_DELETION_SKIP_EXTENSIONS)
					break;

				/*
>>>>>>> 9e1c9f95
				 * If the other object is the extension currently being
				 * created/altered, ignore this dependency and continue with
				 * the deletion.  This allows dropping of an extension's
				 * objects within the extension's scripts, as well as corner
				 * cases such as dropping a transient object created within
				 * such a script.
				 */
				if (creating_extension &&
					otherObject.classId == ExtensionRelationId &&
					otherObject.objectId == CurrentExtensionObject)
					break;

				/* Otherwise, treat this like an internal dependency */
				/* FALL THRU */

			case DEPENDENCY_INTERNAL:
<<<<<<< HEAD
			case DEPENDENCY_INTERNAL_AUTO:
=======

>>>>>>> 9e1c9f95
				/*
				 * This object is part of the internal implementation of
				 * another object, or is part of the extension that is the
				 * other object.  We have three cases:
				 *
<<<<<<< HEAD
				 * 1. At the outermost recursion level, disallow the DROP. (We
				 * just ereport here, rather than proceeding, since no other
				 * dependencies are likely to be interesting.)	However, if
				 * the owning object is listed in pendingObjects, just release
				 * the caller's lock and return; we'll eventually complete the
				 * DROP when we reach that entry in the pending list.
				 */
				if (stack == NULL)
				{
					char	   *otherObjDesc;

=======
				 * 1. At the outermost recursion level, we must disallow the
				 * DROP.  However, if the owning object is listed in
				 * pendingObjects, just release the caller's lock and return;
				 * we'll eventually complete the DROP when we reach that entry
				 * in the pending list.
				 *
				 * Note: the above statement is true only if this pg_depend
				 * entry still exists by then; in principle, therefore, we
				 * could miss deleting an item the user told us to delete.
				 * However, no inconsistency can result: since we're at outer
				 * level, there is no object depending on this one.
				 */
				if (stack == NULL)
				{
>>>>>>> 9e1c9f95
					if (pendingObjects &&
						object_address_present(&otherObject, pendingObjects))
					{
						systable_endscan(scan);
						/* need to release caller's lock; see notes below */
						ReleaseDeletionLock(object);
						return;
					}
<<<<<<< HEAD
					otherObjDesc = getObjectDescription(&otherObject);
					ereport(ERROR,
							(errcode(ERRCODE_DEPENDENT_OBJECTS_STILL_EXIST),
							 errmsg("cannot drop %s because %s requires it",
									getObjectDescription(object),
									otherObjDesc),
							 errhint("You can drop %s instead.",
									 otherObjDesc)));
=======

					/*
					 * We postpone actually issuing the error message until
					 * after this loop, so that we can make the behavior
					 * independent of the ordering of pg_depend entries, at
					 * least if there's not more than one INTERNAL and one
					 * EXTENSION dependency.  (If there's more, we'll complain
					 * about a random one of them.)  Prefer to complain about
					 * EXTENSION, since that's generally a more important
					 * dependency.
					 */
					if (!OidIsValid(owningObject.classId) ||
						foundDep->deptype == DEPENDENCY_EXTENSION)
						owningObject = otherObject;
					break;
>>>>>>> 9e1c9f95
				}

				/*
				 * 2. When recursing from the other end of this dependency,
				 * it's okay to continue with the deletion.  This holds when
				 * recursing from a whole object that includes the nominal
				 * other end as a component, too.  Since there can be more
				 * than one "owning" object, we have to allow matches that are
				 * more than one level down in the stack.
				 */
				if (stack_address_present_add_flags(&otherObject, 0, stack))
					break;

				/*
				 * 3. Not all the owning objects have been visited, so
				 * transform this deletion request into a delete of this
				 * owning object.
				 *
				 * For INTERNAL_AUTO dependencies, we don't enforce this;
				 * in other words, we don't follow the links back to the
				 * owning object.
				 */
				if (foundDep->deptype == DEPENDENCY_INTERNAL_AUTO)
					break;

				/*
				 * First, release caller's lock on this object and get
				 * deletion lock on the owning object.  (We must release
				 * caller's lock to avoid deadlock against a concurrent
				 * deletion of the owning object.)
				 */
				ReleaseDeletionLock(object);
				AcquireDeletionLock(&otherObject, 0);

				/*
				 * The owning object might have been deleted while we waited
				 * to lock it; if so, neither it nor the current object are
				 * interesting anymore.  We test this by checking the
				 * pg_depend entry (see notes below).
				 */
				if (!systable_recheck_tuple(scan, tup))
				{
					systable_endscan(scan);
					ReleaseDeletionLock(&otherObject);
					return;
				}

				/*
				 * One way or the other, we're done with the scan; might as
				 * well close it down before recursing, to reduce peak
				 * resource consumption.
				 */
				systable_endscan(scan);

				/*
				 * Okay, recurse to the owning object instead of proceeding.
				 *
				 * We do not need to stack the current object; we want the
				 * traversal order to be as if the original reference had
				 * linked to the owning object instead of this one.
				 *
				 * The dependency type is a "reverse" dependency: we need to
				 * delete the owning object if this one is to be deleted, but
				 * this linkage is never a reason for an automatic deletion.
				 */
				findDependentObjects(&otherObject,
									 DEPFLAG_REVERSE,
									 flags,
									 stack,
									 targetObjects,
									 pendingObjects,
									 depRel);

				/*
				 * The current target object should have been added to
				 * targetObjects while processing the owning object; but it
				 * probably got only the flag bits associated with the
				 * dependency we're looking at.  We need to add the objflags
				 * that were passed to this recursion level, too, else we may
				 * get a bogus failure in reportDependentObjects (if, for
				 * example, we were called due to a partition dependency).
				 *
				 * If somehow the current object didn't get scheduled for
				 * deletion, bleat.  (That would imply that somebody deleted
				 * this dependency record before the recursion got to it.)
				 * Another idea would be to reacquire lock on the current
				 * object and resume trying to delete it, but it seems not
				 * worth dealing with the race conditions inherent in that.
				 */
				if (!object_address_present_add_flags(object, objflags,
													  targetObjects))
					elog(ERROR, "deletion of owning object %s failed to delete %s",
						 getObjectDescription(&otherObject),
						 getObjectDescription(object));

				/* And we're done here. */
				return;

			case DEPENDENCY_PARTITION_PRI:

				/*
				 * Remember that this object has a partition-type dependency.
				 * After the dependency scan, we'll complain if we didn't find
				 * a reason to delete one of its partition dependencies.
				 */
				objflags |= DEPFLAG_IS_PART;

				/*
				 * Also remember the primary partition owner, for error
				 * messages.  If there are multiple primary owners (which
				 * there should not be), we'll report a random one of them.
				 */
				partitionObject = otherObject;
				break;

			case DEPENDENCY_PARTITION_SEC:

				/*
				 * Only use secondary partition owners in error messages if we
				 * find no primary owner (which probably shouldn't happen).
				 */
				if (!(objflags & DEPFLAG_IS_PART))
					partitionObject = otherObject;

				/*
				 * Remember that this object has a partition-type dependency.
				 * After the dependency scan, we'll complain if we didn't find
				 * a reason to delete one of its partition dependencies.
				 */
				objflags |= DEPFLAG_IS_PART;
				break;

			case DEPENDENCY_PIN:

				/*
				 * Should not happen; PIN dependencies should have zeroes in
				 * the depender fields...
				 */
				elog(ERROR, "incorrect use of PIN dependency with %s",
					 getObjectDescription(object));
				break;
			default:
				elog(ERROR, "unrecognized dependency type '%c' for %s",
					 foundDep->deptype, getObjectDescription(object));
				break;
		}
	}

	systable_endscan(scan);

	/*
	 * If we found an INTERNAL or EXTENSION dependency when we're at outer
	 * level, complain about it now.  If we also found a PARTITION dependency,
	 * we prefer to report the PARTITION dependency.  This is arbitrary but
	 * seems to be more useful in practice.
	 */
	if (OidIsValid(owningObject.classId))
	{
		char	   *otherObjDesc;

		if (OidIsValid(partitionObject.classId))
			otherObjDesc = getObjectDescription(&partitionObject);
		else
			otherObjDesc = getObjectDescription(&owningObject);

		ereport(ERROR,
				(errcode(ERRCODE_DEPENDENT_OBJECTS_STILL_EXIST),
				 errmsg("cannot drop %s because %s requires it",
						getObjectDescription(object), otherObjDesc),
				 errhint("You can drop %s instead.", otherObjDesc)));
	}

	/*
	 * Next, identify all objects that directly depend on the current object.
	 * To ensure predictable deletion order, we collect them up in
	 * dependentObjects and sort the list before actually recursing.  (The
	 * deletion order would be valid in any case, but doing this ensures
	 * consistent output from DROP CASCADE commands, which is helpful for
	 * regression testing.)
	 */
	maxDependentObjects = 128;	/* arbitrary initial allocation */
	dependentObjects = (ObjectAddressAndFlags *)
		palloc(maxDependentObjects * sizeof(ObjectAddressAndFlags));
	numDependentObjects = 0;

	ScanKeyInit(&key[0],
				Anum_pg_depend_refclassid,
				BTEqualStrategyNumber, F_OIDEQ,
				ObjectIdGetDatum(object->classId));
	ScanKeyInit(&key[1],
				Anum_pg_depend_refobjid,
				BTEqualStrategyNumber, F_OIDEQ,
				ObjectIdGetDatum(object->objectId));
	if (object->objectSubId != 0)
	{
		ScanKeyInit(&key[2],
					Anum_pg_depend_refobjsubid,
					BTEqualStrategyNumber, F_INT4EQ,
					Int32GetDatum(object->objectSubId));
		nkeys = 3;
	}
	else
		nkeys = 2;

	scan = systable_beginscan(*depRel, DependReferenceIndexId, true,
							  NULL, nkeys, key);

	while (HeapTupleIsValid(tup = systable_getnext(scan)))
	{
		Form_pg_depend foundDep = (Form_pg_depend) GETSTRUCT(tup);
		int			subflags;

		otherObject.classId = foundDep->classid;
		otherObject.objectId = foundDep->objid;
		otherObject.objectSubId = foundDep->objsubid;

		/*
		 * Must lock the dependent object before recursing to it.
		 */
		AcquireDeletionLock(&otherObject, 0);

		/*
		 * The dependent object might have been deleted while we waited to
		 * lock it; if so, we don't need to do anything more with it. We can
		 * test this cheaply and independently of the object's type by seeing
		 * if the pg_depend tuple we are looking at is still live. (If the
		 * object got deleted, the tuple would have been deleted too.)
		 */
		if (!systable_recheck_tuple(scan, tup))
		{
			/* release the now-useless lock */
			ReleaseDeletionLock(&otherObject);
			/* and continue scanning for dependencies */
			continue;
		}

		/*
		 * We do need to delete it, so identify objflags to be passed down,
		 * which depend on the dependency type.
		 */
		switch (foundDep->deptype)
		{
			case DEPENDENCY_NORMAL:
				subflags = DEPFLAG_NORMAL;
				break;
			case DEPENDENCY_AUTO:
			case DEPENDENCY_AUTO_EXTENSION:
				subflags = DEPFLAG_AUTO;
				break;
			case DEPENDENCY_INTERNAL_AUTO:
			case DEPENDENCY_INTERNAL:
				subflags = DEPFLAG_INTERNAL;
				break;
			case DEPENDENCY_PARTITION_PRI:
			case DEPENDENCY_PARTITION_SEC:
				subflags = DEPFLAG_PARTITION;
				break;
			case DEPENDENCY_EXTENSION:
				subflags = DEPFLAG_EXTENSION;
				break;
			case DEPENDENCY_PIN:

				/*
				 * For a PIN dependency we just ereport immediately; there
				 * won't be any others to report.
				 */
				ereport(ERROR,
						(errcode(ERRCODE_DEPENDENT_OBJECTS_STILL_EXIST),
						 errmsg("cannot drop %s because it is required by the database system",
								getObjectDescription(object))));
				subflags = 0;	/* keep compiler quiet */
				break;
			default:
				elog(ERROR, "unrecognized dependency type '%c' for %s",
					 foundDep->deptype, getObjectDescription(object));
				subflags = 0;	/* keep compiler quiet */
				break;
		}

		/* And add it to the pending-objects list */
		if (numDependentObjects >= maxDependentObjects)
		{
			/* enlarge array if needed */
			maxDependentObjects *= 2;
			dependentObjects = (ObjectAddressAndFlags *)
				repalloc(dependentObjects,
						 maxDependentObjects * sizeof(ObjectAddressAndFlags));
		}

		dependentObjects[numDependentObjects].obj = otherObject;
		dependentObjects[numDependentObjects].subflags = subflags;
		numDependentObjects++;
	}

	systable_endscan(scan);

	/*
	 * Now we can sort the dependent objects into a stable visitation order.
	 * It's safe to use object_address_comparator here since the obj field is
	 * first within ObjectAddressAndFlags.
	 */
	if (numDependentObjects > 1)
		qsort((void *) dependentObjects, numDependentObjects,
			  sizeof(ObjectAddressAndFlags),
			  object_address_comparator);

	/*
	 * Now recurse to the dependent objects.  We must visit them first since
	 * they have to be deleted before the current object.
	 */
	mystack.object = object;	/* set up a new stack level */
	mystack.flags = objflags;
	mystack.next = stack;

	for (int i = 0; i < numDependentObjects; i++)
	{
		ObjectAddressAndFlags *depObj = dependentObjects + i;

		findDependentObjects(&depObj->obj,
							 depObj->subflags,
							 flags,
							 &mystack,
							 targetObjects,
							 pendingObjects,
							 depRel);
	}

	pfree(dependentObjects);

	/*
	 * Finally, we can add the target object to targetObjects.  Be careful to
	 * include any flags that were passed back down to us from inner recursion
	 * levels.  Record the "dependee" as being either the most important
	 * partition owner if there is one, else the object we recursed from, if
	 * any.  (The logic in reportDependentObjects() is such that it can only
	 * need one of those objects.)
	 */
	extra.flags = mystack.flags;
	if (extra.flags & DEPFLAG_IS_PART)
		extra.dependee = partitionObject;
	else if (stack)
		extra.dependee = *stack->object;
	else
		memset(&extra.dependee, 0, sizeof(extra.dependee));
	add_exact_object_address_extra(object, &extra, targetObjects);
}

/*
 * reportDependentObjects - report about dependencies, and fail if RESTRICT
 *
 * Tell the user about dependent objects that we are going to delete
 * (or would need to delete, but are prevented by RESTRICT mode);
 * then error out if there are any and it's not CASCADE mode.
 *
 *	targetObjects: list of objects that are scheduled to be deleted
 *	behavior: RESTRICT or CASCADE
 *	flags: other flags for the deletion operation
 *	origObject: base object of deletion, or NULL if not available
 *		(the latter case occurs in DROP OWNED)
 */
static void
reportDependentObjects(const ObjectAddresses *targetObjects,
					   DropBehavior behavior,
					   int flags,
					   const ObjectAddress *origObject)
{
	int			msglevel = (flags & PERFORM_DELETION_QUIETLY) ? DEBUG2 : NOTICE;
	bool		ok = true;
	StringInfoData clientdetail;
	StringInfoData logdetail;
	int			numReportedClient = 0;
	int			numNotReportedClient = 0;
	int			i;

	/*
	 * If we need to delete any partition-dependent objects, make sure that
	 * we're deleting at least one of their partition dependencies, too. That
	 * can be detected by checking that we reached them by a PARTITION
	 * dependency at some point.
	 *
	 * We just report the first such object, as in most cases the only way to
	 * trigger this complaint is to explicitly try to delete one partition of
	 * a partitioned object.
	 */
	for (i = 0; i < targetObjects->numrefs; i++)
	{
		const ObjectAddressExtra *extra = &targetObjects->extras[i];

		if ((extra->flags & DEPFLAG_IS_PART) &&
			!(extra->flags & DEPFLAG_PARTITION))
		{
			const ObjectAddress *object = &targetObjects->refs[i];
			char	   *otherObjDesc = getObjectDescription(&extra->dependee);

			ereport(ERROR,
					(errcode(ERRCODE_DEPENDENT_OBJECTS_STILL_EXIST),
					 errmsg("cannot drop %s because %s requires it",
							getObjectDescription(object), otherObjDesc),
					 errhint("You can drop %s instead.", otherObjDesc)));
		}
	}

	/*
	 * If no error is to be thrown, and the msglevel is too low to be shown to
	 * either client or server log, there's no need to do any of the rest of
	 * the work.
	 *
	 * Note: this code doesn't know all there is to be known about elog
	 * levels, but it works for NOTICE and DEBUG2, which are the only values
	 * msglevel can currently have.  We also assume we are running in a normal
	 * operating environment.
	 */
	if (behavior == DROP_CASCADE &&
		msglevel < client_min_messages &&
		(msglevel < log_min_messages || log_min_messages == LOG))
		return;

	/*
	 * We limit the number of dependencies reported to the client to
	 * MAX_REPORTED_DEPS, since client software may not deal well with
	 * enormous error strings.  The server log always gets a full report.
	 */
#define MAX_REPORTED_DEPS 100

	initStringInfo(&clientdetail);
	initStringInfo(&logdetail);

	/*
	 * We process the list back to front (ie, in dependency order not deletion
	 * order), since this makes for a more understandable display.
	 */
	for (i = targetObjects->numrefs - 1; i >= 0; i--)
	{
		const ObjectAddress *obj = &targetObjects->refs[i];
		const ObjectAddressExtra *extra = &targetObjects->extras[i];
		char	   *objDesc;

		/* Ignore the original deletion target(s) */
		if (extra->flags & DEPFLAG_ORIGINAL)
			continue;

		/* Also ignore sub-objects; we'll report the whole object elsewhere */
		if (extra->flags & DEPFLAG_SUBOBJECT)
			continue;

		objDesc = getObjectDescription(obj);

		/*
		 * If, at any stage of the recursive search, we reached the object via
		 * an AUTO, INTERNAL, PARTITION, or EXTENSION dependency, then it's
		 * okay to delete it even in RESTRICT mode.
		 */
		if (extra->flags & (DEPFLAG_AUTO |
							DEPFLAG_INTERNAL |
							DEPFLAG_PARTITION |
							DEPFLAG_EXTENSION))
		{
			/*
			 * auto-cascades are reported at DEBUG2, not msglevel.  We don't
			 * try to combine them with the regular message because the
			 * results are too confusing when client_min_messages and
			 * log_min_messages are different.
			 */
			ereport(DEBUG2,
					(errmsg("drop auto-cascades to %s",
							objDesc)));
		}
		else if (behavior == DROP_RESTRICT)
		{
			char	   *otherDesc = getObjectDescription(&extra->dependee);

			if (msglevel == NOTICE && Gp_role == GP_ROLE_EXECUTE)
			{
				ereport(DEBUG1,
						(errmsg("%s depends on %s",
								objDesc, otherDesc)));
			}
			else
			{
				if (numReportedClient < MAX_REPORTED_DEPS)
				{
					/* separate entries with a newline */
					if (clientdetail.len != 0)
						appendStringInfoChar(&clientdetail, '\n');
					appendStringInfo(&clientdetail, _("%s depends on %s"),
									 objDesc, otherDesc);
					numReportedClient++;
				}
				else
					numNotReportedClient++;
				/* separate entries with a newline */
				if (logdetail.len != 0)
					appendStringInfoChar(&logdetail, '\n');
				appendStringInfo(&logdetail, _("%s depends on %s"),
								 objDesc, otherDesc);
				pfree(otherDesc);
			}
			ok = false;
		}
		else
		{
			if (Gp_role == GP_ROLE_EXECUTE)
			{
				ereport(DEBUG1,
						(errmsg("drop cascades to %s",
								objDesc)));
			}
			else
			{
				if (numReportedClient < MAX_REPORTED_DEPS)
				{
					/* separate entries with a newline */
					if (clientdetail.len != 0)
						appendStringInfoChar(&clientdetail, '\n');
					appendStringInfo(&clientdetail, _("drop cascades to %s"),
									 objDesc);
					numReportedClient++;
				}
				else
					numNotReportedClient++;
				/* separate entries with a newline */
				if (logdetail.len != 0)
					appendStringInfoChar(&logdetail, '\n');
				appendStringInfo(&logdetail, _("drop cascades to %s"),
								 objDesc);
			}
		}

		pfree(objDesc);
	}

	if (numNotReportedClient > 0)
		appendStringInfo(&clientdetail, ngettext("\nand %d other object "
												 "(see server log for list)",
												 "\nand %d other objects "
												 "(see server log for list)",
												 numNotReportedClient),
						 numNotReportedClient);

	if (!ok)
	{
		if (origObject)
			ereport(ERROR,
					(errcode(ERRCODE_DEPENDENT_OBJECTS_STILL_EXIST),
					 errmsg("cannot drop %s because other objects depend on it",
							getObjectDescription(origObject)),
					 errdetail("%s", clientdetail.data),
					 errdetail_log("%s", logdetail.data),
					 errhint("Use DROP ... CASCADE to drop the dependent objects too.")));
		else
			ereport(ERROR,
					(errcode(ERRCODE_DEPENDENT_OBJECTS_STILL_EXIST),
					 errmsg("cannot drop desired object(s) because other objects depend on them"),
					 errdetail("%s", clientdetail.data),
					 errdetail_log("%s", logdetail.data),
					 errhint("Use DROP ... CASCADE to drop the dependent objects too.")));
	}
	else if (numReportedClient > 1)
	{
		ereport(msglevel,
		/* translator: %d always has a value larger than 1 */
				(errmsg_plural("drop cascades to %d other object",
							   "drop cascades to %d other objects",
							   numReportedClient + numNotReportedClient,
							   numReportedClient + numNotReportedClient),
				 errdetail("%s", clientdetail.data),
				 errdetail_log("%s", logdetail.data)));
	}
	else if (numReportedClient == 1)
	{
		/* we just use the single item as-is */
		ereport(msglevel,
				(errmsg_internal("%s", clientdetail.data)));
	}

	pfree(clientdetail.data);
	pfree(logdetail.data);
}

/*
 * deleteOneObject: delete a single object for performDeletion.
 *
 * *depRel is the already-open pg_depend relation.
 */
static void
deleteOneObject(const ObjectAddress *object, Relation *depRel, int flags)
{
	ScanKeyData key[3];
	int			nkeys;
	SysScanDesc scan;
	HeapTuple	tup;

	/* DROP hook of the objects being removed */
	InvokeObjectDropHookArg(object->classId, object->objectId,
							object->objectSubId, flags);

	/*
	 * Close depRel if we are doing a drop concurrently.  The object deletion
	 * subroutine will commit the current transaction, so we can't keep the
	 * relation open across doDeletion().
	 */
	if (flags & PERFORM_DELETION_CONCURRENTLY)
		table_close(*depRel, RowExclusiveLock);

	/*
	 * Delete the object itself, in an object-type-dependent way.
	 *
	 * We used to do this after removing the outgoing dependency links, but it
	 * seems just as reasonable to do it beforehand.  In the concurrent case
	 * we *must* do it in this order, because we can't make any transactional
	 * updates before calling doDeletion() --- they'd get committed right
	 * away, which is not cool if the deletion then fails.
	 */
	doDeletion(object, flags);

	/*
	 * Reopen depRel if we closed it above
	 */
	if (flags & PERFORM_DELETION_CONCURRENTLY)
		*depRel = table_open(DependRelationId, RowExclusiveLock);

	/*
	 * Now remove any pg_depend records that link from this object to others.
	 * (Any records linking to this object should be gone already.)
	 *
	 * When dropping a whole object (subId = 0), remove all pg_depend records
	 * for its sub-objects too.
	 */
	ScanKeyInit(&key[0],
				Anum_pg_depend_classid,
				BTEqualStrategyNumber, F_OIDEQ,
				ObjectIdGetDatum(object->classId));
	ScanKeyInit(&key[1],
				Anum_pg_depend_objid,
				BTEqualStrategyNumber, F_OIDEQ,
				ObjectIdGetDatum(object->objectId));
	if (object->objectSubId != 0)
	{
		ScanKeyInit(&key[2],
					Anum_pg_depend_objsubid,
					BTEqualStrategyNumber, F_INT4EQ,
					Int32GetDatum(object->objectSubId));
		nkeys = 3;
	}
	else
		nkeys = 2;

	scan = systable_beginscan(*depRel, DependDependerIndexId, true,
							  NULL, nkeys, key);

	while (HeapTupleIsValid(tup = systable_getnext(scan)))
	{
		CatalogTupleDelete(*depRel, &tup->t_self);
	}

	systable_endscan(scan);

	/*
	 * Delete shared dependency references related to this object.  Again, if
	 * subId = 0, remove records for sub-objects too.
	 */
	deleteSharedDependencyRecordsFor(object->classId, object->objectId,
									 object->objectSubId);


	/*
	 * Delete any comments, security labels, or initial privileges associated
	 * with this object.  (This is a convenient place to do these things,
	 * rather than having every object type know to do it.)
	 */
	DeleteComments(object->objectId, object->classId, object->objectSubId);
	DeleteSecurityLabel(object);
	DeleteInitPrivs(object);

	/*
	 * CommandCounterIncrement here to ensure that preceding changes are all
	 * visible to the next deletion step.
	 */
	CommandCounterIncrement();

	/*
	 * And we're done!
	 */
}

/*
 * doDeletion: actually delete a single object
 */
static void
doDeletion(const ObjectAddress *object, int flags)
{
	switch (getObjectClass(object))
	{
		case OCLASS_CLASS:
			{
				char		relKind = get_rel_relkind(object->objectId);

				if (relKind == RELKIND_INDEX ||
					relKind == RELKIND_PARTITIONED_INDEX)
				{
					bool		concurrent = ((flags & PERFORM_DELETION_CONCURRENTLY) != 0);
					bool		concurrent_lock_mode = ((flags & PERFORM_DELETION_CONCURRENT_LOCK) != 0);

					Assert(object->objectSubId == 0);
					index_drop(object->objectId, concurrent, concurrent_lock_mode);
				}
				else
				{
					if (object->objectSubId != 0)
						RemoveAttributeById(object->objectId,
											object->objectSubId);
					else
						heap_drop_with_catalog(object->objectId);
				}

				/*
				 * for a sequence, in addition to dropping the heap, also
				 * delete pg_sequence tuple
				 */
				if (relKind == RELKIND_SEQUENCE)
					DeleteSequenceTuple(object->objectId);
				break;
			}

		case OCLASS_PROC:
			RemoveFunctionById(object->objectId);
			break;

		case OCLASS_TYPE:
			RemoveTypeById(object->objectId);
			break;

		case OCLASS_CAST:
			DropCastById(object->objectId);
			break;

		case OCLASS_COLLATION:
			RemoveCollationById(object->objectId);
			break;

		case OCLASS_CONSTRAINT:
			RemoveConstraintById(object->objectId);
			break;

		case OCLASS_CONVERSION:
			RemoveConversionById(object->objectId);
			break;

		case OCLASS_DEFAULT:
			RemoveAttrDefaultById(object->objectId);
			break;

		case OCLASS_LANGUAGE:
			DropProceduralLanguageById(object->objectId);
			break;

		case OCLASS_LARGEOBJECT:
			LargeObjectDrop(object->objectId);
			break;

		case OCLASS_OPERATOR:
			RemoveOperatorById(object->objectId);
			break;

		case OCLASS_OPCLASS:
			RemoveOpClassById(object->objectId);
			break;

		case OCLASS_OPFAMILY:
			RemoveOpFamilyById(object->objectId);
			break;

		case OCLASS_AM:
			RemoveAccessMethodById(object->objectId);
			break;

		case OCLASS_AMOP:
			RemoveAmOpEntryById(object->objectId);
			break;

		case OCLASS_AMPROC:
			RemoveAmProcEntryById(object->objectId);
			break;

		case OCLASS_REWRITE:
			RemoveRewriteRuleById(object->objectId);
			break;

		case OCLASS_TRIGGER:
			RemoveTriggerById(object->objectId);
			break;

		case OCLASS_SCHEMA:
			RemoveSchemaById(object->objectId);
			break;

		case OCLASS_STATISTIC_EXT:
			RemoveStatisticsById(object->objectId);
			break;

		case OCLASS_TSPARSER:
			RemoveTSParserById(object->objectId);
			break;

		case OCLASS_TSDICT:
			RemoveTSDictionaryById(object->objectId);
			break;

		case OCLASS_TSTEMPLATE:
			RemoveTSTemplateById(object->objectId);
			break;

		case OCLASS_TSCONFIG:
			RemoveTSConfigurationById(object->objectId);
			break;

			/*
			 * OCLASS_ROLE, OCLASS_DATABASE, OCLASS_TBLSPACE intentionally not
			 * handled here
			 */

		case OCLASS_FDW:
			RemoveForeignDataWrapperById(object->objectId);
			break;

		case OCLASS_FOREIGN_SERVER:
			RemoveForeignServerById(object->objectId);
			break;

		case OCLASS_USER_MAPPING:
			RemoveUserMappingById(object->objectId);
			break;

		case OCLASS_DEFACL:
			RemoveDefaultACLById(object->objectId);
			break;

		case OCLASS_EXTENSION:
			RemoveExtensionById(object->objectId);
			break;

		case OCLASS_EVENT_TRIGGER:
			RemoveEventTriggerById(object->objectId);
			break;

		case OCLASS_EXTPROTOCOL:
			RemoveExtProtocolById(object->objectId);
			break;

		case OCLASS_POLICY:
			RemovePolicyById(object->objectId);
			break;

		case OCLASS_PUBLICATION:
			RemovePublicationById(object->objectId);
			break;

		case OCLASS_PUBLICATION_REL:
			RemovePublicationRelById(object->objectId);
			break;

		case OCLASS_TRANSFORM:
			DropTransformById(object->objectId);
			break;

			/*
			 * These global object types are not supported here.
			 */
		case OCLASS_ROLE:
		case OCLASS_DATABASE:
		case OCLASS_TBLSPACE:
		case OCLASS_SUBSCRIPTION:
			elog(ERROR, "global objects cannot be deleted by doDeletion");
			break;

			/*
			 * There's intentionally no default: case here; we want the
			 * compiler to warn if a new OCLASS hasn't been handled above.
			 */
	}
}

/*
 * AcquireDeletionLock - acquire a suitable lock for deleting an object
 *
 * We use LockRelation for relations, LockDatabaseObject for everything
 * else.  Note that dependency.c is not concerned with deleting any kind of
 * shared-across-databases object, so we have no need for LockSharedObject.
 */
static void
AcquireDeletionLock(const ObjectAddress *object, int flags)
{
	if (object->classId == RelationRelationId)
	{
		/*
		 * In DROP INDEX CONCURRENTLY, take only ShareUpdateExclusiveLock on
		 * the index for the moment.  index_drop() will promote the lock once
		 * it's safe to do so.  In all other cases we need full exclusive
		 * lock.
		 */
		if (flags & PERFORM_DELETION_CONCURRENTLY)
			LockRelationOid(object->objectId, ShareUpdateExclusiveLock);
		else
			LockRelationOid(object->objectId, AccessExclusiveLock);
	}
	else
	{
		/* assume we should lock the whole object not a sub-object */
		LockDatabaseObject(object->classId, object->objectId, 0,
						   AccessExclusiveLock);
	}
}

/*
 * ReleaseDeletionLock - release an object deletion lock
 */
static void
ReleaseDeletionLock(const ObjectAddress *object)
{
	if (object->classId == RelationRelationId)
		UnlockRelationOid(object->objectId, AccessExclusiveLock);
	else
		/* assume we should lock the whole object not a sub-object */
		UnlockDatabaseObject(object->classId, object->objectId, 0,
							 AccessExclusiveLock);
}

/*
 * recordDependencyOnExpr - find expression dependencies
 *
 * This is used to find the dependencies of rules, constraint expressions,
 * etc.
 *
 * Given an expression or query in node-tree form, find all the objects
 * it refers to (tables, columns, operators, functions, etc).  Record
 * a dependency of the specified type from the given depender object
 * to each object mentioned in the expression.
 *
 * rtable is the rangetable to be used to interpret Vars with varlevelsup=0.
 * It can be NIL if no such variables are expected.
 */
void
recordDependencyOnExpr(const ObjectAddress *depender,
					   Node *expr, List *rtable,
					   DependencyType behavior)
{
	find_expr_references_context context;

	context.addrs = new_object_addresses();

	/* Set up interpretation for Vars at varlevelsup = 0 */
	context.rtables = list_make1(rtable);

	/* Scan the expression tree for referenceable objects */
	find_expr_references_walker(expr, &context);

	/* Remove any duplicates */
	eliminate_duplicate_dependencies(context.addrs);

	/* And record 'em */
	recordMultipleDependencies(depender,
							   context.addrs->refs, context.addrs->numrefs,
							   behavior);

	free_object_addresses(context.addrs);
}

/*
 * recordDependencyOnSingleRelExpr - find expression dependencies
 *
 * As above, but only one relation is expected to be referenced (with
 * varno = 1 and varlevelsup = 0).  Pass the relation OID instead of a
 * range table.  An additional frammish is that dependencies on that
 * relation (or its component columns) will be marked with 'self_behavior',
 * whereas 'behavior' is used for everything else.
 *
 * NOTE: the caller should ensure that a whole-table dependency on the
 * specified relation is created separately, if one is needed.  In particular,
 * a whole-row Var "relation.*" will not cause this routine to emit any
 * dependency item.  This is appropriate behavior for subexpressions of an
 * ordinary query, so other cases need to cope as necessary.
 */
void
recordDependencyOnSingleRelExpr(const ObjectAddress *depender,
								Node *expr, Oid relId,
								DependencyType behavior,
								DependencyType self_behavior,
								bool ignore_self)
{
	find_expr_references_context context;
	RangeTblEntry rte;

	context.addrs = new_object_addresses();

	/* We gin up a rather bogus rangetable list to handle Vars */
	MemSet(&rte, 0, sizeof(rte));
	rte.type = T_RangeTblEntry;
	rte.rtekind = RTE_RELATION;
	rte.relid = relId;
	rte.relkind = RELKIND_RELATION; /* no need for exactness here */
	rte.rellockmode = AccessShareLock;

	context.rtables = list_make1(list_make1(&rte));

	/* Scan the expression tree for referenceable objects */
	find_expr_references_walker(expr, &context);

	/* Remove any duplicates */
	eliminate_duplicate_dependencies(context.addrs);

	/* Separate self-dependencies if necessary */
	if (behavior != self_behavior && context.addrs->numrefs > 0)
	{
		ObjectAddresses *self_addrs;
		ObjectAddress *outobj;
		int			oldref,
					outrefs;

		self_addrs = new_object_addresses();

		outobj = context.addrs->refs;
		outrefs = 0;
		for (oldref = 0; oldref < context.addrs->numrefs; oldref++)
		{
			ObjectAddress *thisobj = context.addrs->refs + oldref;

			if (thisobj->classId == RelationRelationId &&
				thisobj->objectId == relId)
			{
				/* Move this ref into self_addrs */
				add_exact_object_address(thisobj, self_addrs);
			}
			else
			{
				/* Keep it in context.addrs */
				*outobj = *thisobj;
				outobj++;
				outrefs++;
			}
		}
		context.addrs->numrefs = outrefs;

		/* Record the self-dependencies */
		if (!ignore_self)
			recordMultipleDependencies(depender,
									   self_addrs->refs, self_addrs->numrefs,
									   self_behavior);

		free_object_addresses(self_addrs);
	}

	/* Record the external dependencies */
	recordMultipleDependencies(depender,
							   context.addrs->refs, context.addrs->numrefs,
							   behavior);

	free_object_addresses(context.addrs);
}

/*
 * Recursively search an expression tree for object references.
 *
 * Note: we avoid creating references to columns of tables that participate
 * in an SQL JOIN construct, but are not actually used anywhere in the query.
 * To do so, we do not scan the joinaliasvars list of a join RTE while
 * scanning the query rangetable, but instead scan each individual entry
 * of the alias list when we find a reference to it.
 *
 * Note: in many cases we do not need to create dependencies on the datatypes
 * involved in an expression, because we'll have an indirect dependency via
 * some other object.  For instance Var nodes depend on a column which depends
 * on the datatype, and OpExpr nodes depend on the operator which depends on
 * the datatype.  However we do need a type dependency if there is no such
 * indirect dependency, as for example in Const and CoerceToDomain nodes.
 *
 * Similarly, we don't need to create dependencies on collations except where
 * the collation is being freshly introduced to the expression.
 */
static bool
find_expr_references_walker(Node *node,
							find_expr_references_context *context)
{
	if (node == NULL)
		return false;
	if (IsA(node, Var))
	{
		Var		   *var = (Var *) node;
		List	   *rtable;
		RangeTblEntry *rte;

		/* Find matching rtable entry, or complain if not found */
		if (var->varlevelsup >= list_length(context->rtables))
			elog(ERROR, "invalid varlevelsup %d", var->varlevelsup);
		rtable = (List *) list_nth(context->rtables, var->varlevelsup);
		if (var->varno <= 0 || var->varno > list_length(rtable))
			elog(ERROR, "invalid varno %d", var->varno);
		rte = rt_fetch(var->varno, rtable);

		/*
		 * A whole-row Var references no specific columns, so adds no new
		 * dependency.  (We assume that there is a whole-table dependency
		 * arising from each underlying rangetable entry.  While we could
		 * record such a dependency when finding a whole-row Var that
		 * references a relation directly, it's quite unclear how to extend
		 * that to whole-row Vars for JOINs, so it seems better to leave the
		 * responsibility with the range table.  Note that this poses some
		 * risks for identifying dependencies of stand-alone expressions:
		 * whole-table references may need to be created separately.)
		 */
		if (var->varattno == InvalidAttrNumber)
			return false;
		if (rte->rtekind == RTE_RELATION)
		{
			/* If it's a plain relation, reference this column */
			add_object_address(OCLASS_CLASS, rte->relid, var->varattno,
							   context->addrs);
		}
		else if (rte->rtekind == RTE_JOIN)
		{
			/* Scan join output column to add references to join inputs */
			List	   *save_rtables;

			/* We must make the context appropriate for join's level */
			save_rtables = context->rtables;
			context->rtables = list_copy_tail(context->rtables,
											  var->varlevelsup);
			if (var->varattno <= 0 ||
				var->varattno > list_length(rte->joinaliasvars))
				elog(ERROR, "invalid varattno %d", var->varattno);
			find_expr_references_walker((Node *) list_nth(rte->joinaliasvars,
														  var->varattno - 1),
										context);
			list_free(context->rtables);
			context->rtables = save_rtables;
		}
		return false;
	}
	else if (IsA(node, Const))
	{
		Const	   *con = (Const *) node;
		Oid			objoid;

		/* A constant must depend on the constant's datatype */
		add_object_address(OCLASS_TYPE, con->consttype, 0,
						   context->addrs);

		/*
		 * We must also depend on the constant's collation: it could be
		 * different from the datatype's, if a CollateExpr was const-folded to
		 * a simple constant.  However we can save work in the most common
		 * case where the collation is "default", since we know that's pinned.
		 */
		if (OidIsValid(con->constcollid) &&
			con->constcollid != DEFAULT_COLLATION_OID)
			add_object_address(OCLASS_COLLATION, con->constcollid, 0,
							   context->addrs);

		/*
		 * If it's a regclass or similar literal referring to an existing
		 * object, add a reference to that object.  (Currently, only the
		 * regclass and regconfig cases have any likely use, but we may as
		 * well handle all the OID-alias datatypes consistently.)
		 */
		if (!con->constisnull)
		{
			switch (con->consttype)
			{
				case REGPROCOID:
				case REGPROCEDUREOID:
					objoid = DatumGetObjectId(con->constvalue);
					if (SearchSysCacheExists1(PROCOID,
											  ObjectIdGetDatum(objoid)))
						add_object_address(OCLASS_PROC, objoid, 0,
										   context->addrs);
					break;
				case REGOPEROID:
				case REGOPERATOROID:
					objoid = DatumGetObjectId(con->constvalue);
					if (SearchSysCacheExists1(OPEROID,
											  ObjectIdGetDatum(objoid)))
						add_object_address(OCLASS_OPERATOR, objoid, 0,
										   context->addrs);
					break;
				case REGCLASSOID:
					objoid = DatumGetObjectId(con->constvalue);
					if (SearchSysCacheExists1(RELOID,
											  ObjectIdGetDatum(objoid)))
						add_object_address(OCLASS_CLASS, objoid, 0,
										   context->addrs);
					break;
				case REGTYPEOID:
					objoid = DatumGetObjectId(con->constvalue);
					if (SearchSysCacheExists1(TYPEOID,
											  ObjectIdGetDatum(objoid)))
						add_object_address(OCLASS_TYPE, objoid, 0,
										   context->addrs);
					break;
				case REGCONFIGOID:
					objoid = DatumGetObjectId(con->constvalue);
					if (SearchSysCacheExists1(TSCONFIGOID,
											  ObjectIdGetDatum(objoid)))
						add_object_address(OCLASS_TSCONFIG, objoid, 0,
										   context->addrs);
					break;
				case REGDICTIONARYOID:
					objoid = DatumGetObjectId(con->constvalue);
					if (SearchSysCacheExists1(TSDICTOID,
											  ObjectIdGetDatum(objoid)))
						add_object_address(OCLASS_TSDICT, objoid, 0,
										   context->addrs);
					break;

				case REGNAMESPACEOID:
					objoid = DatumGetObjectId(con->constvalue);
					if (SearchSysCacheExists1(NAMESPACEOID,
											  ObjectIdGetDatum(objoid)))
						add_object_address(OCLASS_SCHEMA, objoid, 0,
										   context->addrs);
					break;

					/*
					 * Dependencies for regrole should be shared among all
					 * databases, so explicitly inhibit to have dependencies.
					 */
				case REGROLEOID:
					ereport(ERROR,
							(errcode(ERRCODE_FEATURE_NOT_SUPPORTED),
							 errmsg("constant of the type %s cannot be used here",
									"regrole")));
					break;
			}
		}
		return false;
	}
	else if (IsA(node, Param))
	{
		Param	   *param = (Param *) node;

		/* A parameter must depend on the parameter's datatype */
		add_object_address(OCLASS_TYPE, param->paramtype, 0,
						   context->addrs);
		/* and its collation, just as for Consts */
		if (OidIsValid(param->paramcollid) &&
			param->paramcollid != DEFAULT_COLLATION_OID)
			add_object_address(OCLASS_COLLATION, param->paramcollid, 0,
							   context->addrs);
	}
	else if (IsA(node, FuncExpr))
	{
		FuncExpr   *funcexpr = (FuncExpr *) node;

		add_object_address(OCLASS_PROC, funcexpr->funcid, 0,
						   context->addrs);
		/* fall through to examine arguments */
	}
	else if (IsA(node, OpExpr))
	{
		OpExpr	   *opexpr = (OpExpr *) node;

		add_object_address(OCLASS_OPERATOR, opexpr->opno, 0,
						   context->addrs);
		/* fall through to examine arguments */
	}
	else if (IsA(node, DistinctExpr))
	{
		DistinctExpr *distinctexpr = (DistinctExpr *) node;

		add_object_address(OCLASS_OPERATOR, distinctexpr->opno, 0,
						   context->addrs);
		/* fall through to examine arguments */
	}
	else if (IsA(node, NullIfExpr))
	{
		NullIfExpr *nullifexpr = (NullIfExpr *) node;

		add_object_address(OCLASS_OPERATOR, nullifexpr->opno, 0,
						   context->addrs);
		/* fall through to examine arguments */
	}
	else if (IsA(node, ScalarArrayOpExpr))
	{
		ScalarArrayOpExpr *opexpr = (ScalarArrayOpExpr *) node;

		add_object_address(OCLASS_OPERATOR, opexpr->opno, 0,
						   context->addrs);
		/* fall through to examine arguments */
	}
	else if (IsA(node, Aggref))
	{
		Aggref	   *aggref = (Aggref *) node;

		add_object_address(OCLASS_PROC, aggref->aggfnoid, 0,
						   context->addrs);
		/* fall through to examine arguments */
	}
	else if (IsA(node, WindowFunc))
	{
		WindowFunc *wfunc = (WindowFunc *) node;

		add_object_address(OCLASS_PROC, wfunc->winfnoid, 0,
						   context->addrs);
		/* fall through to examine arguments */
	}
	else if (IsA(node, SubPlan))
	{
		/* Extra work needed here if we ever need this case */
		elog(ERROR, "already-planned subqueries not supported");
	}
	else if (IsA(node, FieldSelect))
	{
		FieldSelect *fselect = (FieldSelect *) node;
<<<<<<< HEAD
		Oid			argtype = exprType((Node *) fselect->arg);
=======
		Oid			argtype = getBaseType(exprType((Node *) fselect->arg));
>>>>>>> 9e1c9f95
		Oid			reltype = get_typ_typrelid(argtype);

		/*
		 * We need a dependency on the specific column named in FieldSelect,
		 * assuming we can identify the pg_class OID for it.  (Probably we
		 * always can at the moment, but in future it might be possible for
		 * argtype to be RECORDOID.)  If we can make a column dependency then
		 * we shouldn't need a dependency on the column's type; but if we
		 * can't, make a dependency on the type, as it might not appear
		 * anywhere else in the expression.
		 */
		if (OidIsValid(reltype))
			add_object_address(OCLASS_CLASS, reltype, fselect->fieldnum,
							   context->addrs);
		else
			add_object_address(OCLASS_TYPE, fselect->resulttype, 0,
							   context->addrs);
		/* the collation might not be referenced anywhere else, either */
		if (OidIsValid(fselect->resultcollid) &&
			fselect->resultcollid != DEFAULT_COLLATION_OID)
			add_object_address(OCLASS_COLLATION, fselect->resultcollid, 0,
							   context->addrs);
	}
	else if (IsA(node, FieldStore))
	{
		FieldStore *fstore = (FieldStore *) node;
		Oid			reltype = get_typ_typrelid(fstore->resulttype);

		/* similar considerations to FieldSelect, but multiple column(s) */
		if (OidIsValid(reltype))
		{
			ListCell   *l;

			foreach(l, fstore->fieldnums)
				add_object_address(OCLASS_CLASS, reltype, lfirst_int(l),
								   context->addrs);
		}
		else
			add_object_address(OCLASS_TYPE, fstore->resulttype, 0,
							   context->addrs);
	}
	else if (IsA(node, RelabelType))
	{
		RelabelType *relab = (RelabelType *) node;

		/* since there is no function dependency, need to depend on type */
		add_object_address(OCLASS_TYPE, relab->resulttype, 0,
						   context->addrs);
		/* the collation might not be referenced anywhere else, either */
		if (OidIsValid(relab->resultcollid) &&
			relab->resultcollid != DEFAULT_COLLATION_OID)
			add_object_address(OCLASS_COLLATION, relab->resultcollid, 0,
							   context->addrs);
	}
	else if (IsA(node, CoerceViaIO))
	{
		CoerceViaIO *iocoerce = (CoerceViaIO *) node;

		/* since there is no exposed function, need to depend on type */
		add_object_address(OCLASS_TYPE, iocoerce->resulttype, 0,
						   context->addrs);
		/* the collation might not be referenced anywhere else, either */
		if (OidIsValid(iocoerce->resultcollid) &&
			iocoerce->resultcollid != DEFAULT_COLLATION_OID)
			add_object_address(OCLASS_COLLATION, iocoerce->resultcollid, 0,
							   context->addrs);
	}
	else if (IsA(node, ArrayCoerceExpr))
	{
		ArrayCoerceExpr *acoerce = (ArrayCoerceExpr *) node;

		/* as above, depend on type */
		add_object_address(OCLASS_TYPE, acoerce->resulttype, 0,
						   context->addrs);
		/* the collation might not be referenced anywhere else, either */
		if (OidIsValid(acoerce->resultcollid) &&
			acoerce->resultcollid != DEFAULT_COLLATION_OID)
			add_object_address(OCLASS_COLLATION, acoerce->resultcollid, 0,
							   context->addrs);
		/* fall through to examine arguments */
	}
	else if (IsA(node, ConvertRowtypeExpr))
	{
		ConvertRowtypeExpr *cvt = (ConvertRowtypeExpr *) node;

		/* since there is no function dependency, need to depend on type */
		add_object_address(OCLASS_TYPE, cvt->resulttype, 0,
						   context->addrs);
	}
	else if (IsA(node, CollateExpr))
	{
		CollateExpr *coll = (CollateExpr *) node;

		add_object_address(OCLASS_COLLATION, coll->collOid, 0,
						   context->addrs);
	}
	else if (IsA(node, RowExpr))
	{
		RowExpr    *rowexpr = (RowExpr *) node;

		add_object_address(OCLASS_TYPE, rowexpr->row_typeid, 0,
						   context->addrs);
	}
	else if (IsA(node, RowCompareExpr))
	{
		RowCompareExpr *rcexpr = (RowCompareExpr *) node;
		ListCell   *l;

		foreach(l, rcexpr->opnos)
		{
			add_object_address(OCLASS_OPERATOR, lfirst_oid(l), 0,
							   context->addrs);
		}
		foreach(l, rcexpr->opfamilies)
		{
			add_object_address(OCLASS_OPFAMILY, lfirst_oid(l), 0,
							   context->addrs);
		}
		/* fall through to examine arguments */
	}
	else if (IsA(node, CoerceToDomain))
	{
		CoerceToDomain *cd = (CoerceToDomain *) node;

		add_object_address(OCLASS_TYPE, cd->resulttype, 0,
						   context->addrs);
	}
	else if (IsA(node, NextValueExpr))
	{
		NextValueExpr *nve = (NextValueExpr *) node;

		add_object_address(OCLASS_CLASS, nve->seqid, 0,
						   context->addrs);
	}
	else if (IsA(node, OnConflictExpr))
	{
		OnConflictExpr *onconflict = (OnConflictExpr *) node;

		if (OidIsValid(onconflict->constraint))
			add_object_address(OCLASS_CONSTRAINT, onconflict->constraint, 0,
							   context->addrs);
		/* fall through to examine arguments */
	}
	else if (IsA(node, SortGroupClause))
	{
		SortGroupClause *sgc = (SortGroupClause *) node;

		add_object_address(OCLASS_OPERATOR, sgc->eqop, 0,
						   context->addrs);
		if (OidIsValid(sgc->sortop))
			add_object_address(OCLASS_OPERATOR, sgc->sortop, 0,
							   context->addrs);
		return false;
	}
	else if (IsA(node, WindowClause))
	{
		WindowClause *wc = (WindowClause *) node;

		if (OidIsValid(wc->startInRangeFunc))
			add_object_address(OCLASS_PROC, wc->startInRangeFunc, 0,
							   context->addrs);
		if (OidIsValid(wc->endInRangeFunc))
			add_object_address(OCLASS_PROC, wc->endInRangeFunc, 0,
							   context->addrs);
		if (OidIsValid(wc->inRangeColl) &&
			wc->inRangeColl != DEFAULT_COLLATION_OID)
			add_object_address(OCLASS_COLLATION, wc->inRangeColl, 0,
							   context->addrs);
		/* fall through to examine substructure */
	}
	else if (IsA(node, Query))
	{
		/* Recurse into RTE subquery or not-yet-planned sublink subquery */
		Query	   *query = (Query *) node;
		ListCell   *lc;
		bool		result;

		/*
		 * Add whole-relation refs for each plain relation mentioned in the
		 * subquery's rtable.
		 *
		 * Note: query_tree_walker takes care of recursing into RTE_FUNCTION
		 * RTEs, subqueries, etc, so no need to do that here.  But keep it
		 * from looking at join alias lists.
		 *
		 * Note: we don't need to worry about collations mentioned in
		 * RTE_VALUES or RTE_CTE RTEs, because those must just duplicate
		 * collations referenced in other parts of the Query.  We do have to
		 * worry about collations mentioned in RTE_FUNCTION, but we take care
		 * of those when we recurse to the RangeTblFunction node(s).
		 */
		foreach(lc, query->rtable)
		{
			RangeTblEntry *rte = (RangeTblEntry *) lfirst(lc);

			switch (rte->rtekind)
			{
				case RTE_RELATION:
					add_object_address(OCLASS_CLASS, rte->relid, 0,
									   context->addrs);
					break;
				default:
					break;
			}
		}

		/*
		 * If the query is an INSERT or UPDATE, we should create a dependency
		 * on each target column, to prevent the specific target column from
		 * being dropped.  Although we will visit the TargetEntry nodes again
		 * during query_tree_walker, we won't have enough context to do this
		 * conveniently, so do it here.
		 */
		if (query->commandType == CMD_INSERT ||
			query->commandType == CMD_UPDATE)
		{
			RangeTblEntry *rte;

			if (query->resultRelation <= 0 ||
				query->resultRelation > list_length(query->rtable))
				elog(ERROR, "invalid resultRelation %d",
					 query->resultRelation);
			rte = rt_fetch(query->resultRelation, query->rtable);
			if (rte->rtekind == RTE_RELATION)
			{
				foreach(lc, query->targetList)
				{
					TargetEntry *tle = (TargetEntry *) lfirst(lc);

					if (tle->resjunk)
						continue;	/* ignore junk tlist items */
					add_object_address(OCLASS_CLASS, rte->relid, tle->resno,
									   context->addrs);
				}
			}
		}

		/*
		 * Add dependencies on constraints listed in query's constraintDeps
		 */
		foreach(lc, query->constraintDeps)
		{
			add_object_address(OCLASS_CONSTRAINT, lfirst_oid(lc), 0,
							   context->addrs);
		}

		/* query_tree_walker ignores ORDER BY etc, but we need those opers */
		find_expr_references_walker((Node *) query->sortClause, context);
		find_expr_references_walker((Node *) query->groupClause, context);
		find_expr_references_walker((Node *) query->distinctClause, context);

		/* Examine substructure of query */
		context->rtables = lcons(query->rtable, context->rtables);
		result = query_tree_walker(query,
								   find_expr_references_walker,
								   (void *) context,
								   QTW_IGNORE_JOINALIASES);
		context->rtables = list_delete_first(context->rtables);
		return result;
	}
	else if (IsA(node, SetOperationStmt))
	{
		SetOperationStmt *setop = (SetOperationStmt *) node;

		/* we need to look at the groupClauses for operator references */
		find_expr_references_walker((Node *) setop->groupClauses, context);
		/* fall through to examine child nodes */
	}
	else if (IsA(node, RangeTblFunction))
	{
		RangeTblFunction *rtfunc = (RangeTblFunction *) node;
		ListCell   *ct;

		/*
		 * Add refs for any datatypes and collations used in a column
		 * definition list for a RECORD function.  (For other cases, it should
		 * be enough to depend on the function itself.)
		 */
		foreach(ct, rtfunc->funccoltypes)
		{
			add_object_address(OCLASS_TYPE, lfirst_oid(ct), 0,
							   context->addrs);
		}
		foreach(ct, rtfunc->funccolcollations)
		{
			Oid			collid = lfirst_oid(ct);

			if (OidIsValid(collid) && collid != DEFAULT_COLLATION_OID)
				add_object_address(OCLASS_COLLATION, collid, 0,
								   context->addrs);
		}
	}
	else if (IsA(node, TableSampleClause))
	{
		TableSampleClause *tsc = (TableSampleClause *) node;

		add_object_address(OCLASS_PROC, tsc->tsmhandler, 0,
						   context->addrs);
		/* fall through to examine arguments */
	}

	return expression_tree_walker(node, find_expr_references_walker,
								  (void *) context);
}

/*
 * Given an array of dependency references, eliminate any duplicates.
 */
static void
eliminate_duplicate_dependencies(ObjectAddresses *addrs)
{
	ObjectAddress *priorobj;
	int			oldref,
				newrefs;

	/*
	 * We can't sort if the array has "extra" data, because there's no way to
	 * keep it in sync.  Fortunately that combination of features is not
	 * needed.
	 */
	Assert(!addrs->extras);

	if (addrs->numrefs <= 1)
		return;					/* nothing to do */

	/* Sort the refs so that duplicates are adjacent */
	qsort((void *) addrs->refs, addrs->numrefs, sizeof(ObjectAddress),
		  object_address_comparator);

	/* Remove dups */
	priorobj = addrs->refs;
	newrefs = 1;
	for (oldref = 1; oldref < addrs->numrefs; oldref++)
	{
		ObjectAddress *thisobj = addrs->refs + oldref;

		if (priorobj->classId == thisobj->classId &&
			priorobj->objectId == thisobj->objectId)
		{
			if (priorobj->objectSubId == thisobj->objectSubId)
				continue;		/* identical, so drop thisobj */

			/*
			 * If we have a whole-object reference and a reference to a part
			 * of the same object, we don't need the whole-object reference
			 * (for example, we don't need to reference both table foo and
			 * column foo.bar).  The whole-object reference will always appear
			 * first in the sorted list.
			 */
			if (priorobj->objectSubId == 0)
			{
				/* replace whole ref with partial */
				priorobj->objectSubId = thisobj->objectSubId;
				continue;
			}
		}
		/* Not identical, so add thisobj to output set */
		priorobj++;
		*priorobj = *thisobj;
		newrefs++;
	}

	addrs->numrefs = newrefs;
}

/*
 * qsort comparator for ObjectAddress items
 */
static int
object_address_comparator(const void *a, const void *b)
{
	const ObjectAddress *obja = (const ObjectAddress *) a;
	const ObjectAddress *objb = (const ObjectAddress *) b;

	/*
	 * Primary sort key is OID descending.  Most of the time, this will result
	 * in putting newer objects before older ones, which is likely to be the
	 * right order to delete in.
	 */
	if (obja->objectId > objb->objectId)
		return -1;
	if (obja->objectId < objb->objectId)
		return 1;

	/*
	 * Next sort on catalog ID, in case identical OIDs appear in different
	 * catalogs.  Sort direction is pretty arbitrary here.
	 */
	if (obja->classId < objb->classId)
		return -1;
	if (obja->classId > objb->classId)
		return 1;

	/*
	 * Last, sort on object subId.
	 *
	 * We sort the subId as an unsigned int so that 0 (the whole object) will
	 * come first.  This is essential for eliminate_duplicate_dependencies,
	 * and is also the best order for findDependentObjects.
	 */
	if ((unsigned int) obja->objectSubId < (unsigned int) objb->objectSubId)
		return -1;
	if ((unsigned int) obja->objectSubId > (unsigned int) objb->objectSubId)
		return 1;
	return 0;
}

/*
 * Routines for handling an expansible array of ObjectAddress items.
 *
 * new_object_addresses: create a new ObjectAddresses array.
 */
ObjectAddresses *
new_object_addresses(void)
{
	ObjectAddresses *addrs;

	addrs = palloc(sizeof(ObjectAddresses));

	addrs->numrefs = 0;
	addrs->maxrefs = 32;
	addrs->refs = (ObjectAddress *)
		palloc(addrs->maxrefs * sizeof(ObjectAddress));
	addrs->extras = NULL;		/* until/unless needed */

	return addrs;
}

/*
 * Add an entry to an ObjectAddresses array.
 *
 * It is convenient to specify the class by ObjectClass rather than directly
 * by catalog OID.
 */
static void
add_object_address(ObjectClass oclass, Oid objectId, int32 subId,
				   ObjectAddresses *addrs)
{
	ObjectAddress *item;

	/*
	 * Make sure object_classes is kept up to date with the ObjectClass enum.
	 */
	StaticAssertStmt(lengthof(object_classes) == LAST_OCLASS + 1,
					 "object_classes[] must cover all ObjectClasses");

	/* enlarge array if needed */
	if (addrs->numrefs >= addrs->maxrefs)
	{
		addrs->maxrefs *= 2;
		addrs->refs = (ObjectAddress *)
			repalloc(addrs->refs, addrs->maxrefs * sizeof(ObjectAddress));
		Assert(!addrs->extras);
	}
	/* record this item */
	item = addrs->refs + addrs->numrefs;
	item->classId = object_classes[oclass];
	item->objectId = objectId;
	item->objectSubId = subId;
	addrs->numrefs++;
}

/*
 * Add an entry to an ObjectAddresses array.
 *
 * As above, but specify entry exactly.
 */
void
add_exact_object_address(const ObjectAddress *object,
						 ObjectAddresses *addrs)
{
	ObjectAddress *item;

	/* enlarge array if needed */
	if (addrs->numrefs >= addrs->maxrefs)
	{
		addrs->maxrefs *= 2;
		addrs->refs = (ObjectAddress *)
			repalloc(addrs->refs, addrs->maxrefs * sizeof(ObjectAddress));
		Assert(!addrs->extras);
	}
	/* record this item */
	item = addrs->refs + addrs->numrefs;
	*item = *object;
	addrs->numrefs++;
}

/*
 * Add an entry to an ObjectAddresses array.
 *
 * As above, but specify entry exactly and provide some "extra" data too.
 */
static void
add_exact_object_address_extra(const ObjectAddress *object,
							   const ObjectAddressExtra *extra,
							   ObjectAddresses *addrs)
{
	ObjectAddress *item;
	ObjectAddressExtra *itemextra;

	/* allocate extra space if first time */
	if (!addrs->extras)
		addrs->extras = (ObjectAddressExtra *)
			palloc(addrs->maxrefs * sizeof(ObjectAddressExtra));

	/* enlarge array if needed */
	if (addrs->numrefs >= addrs->maxrefs)
	{
		addrs->maxrefs *= 2;
		addrs->refs = (ObjectAddress *)
			repalloc(addrs->refs, addrs->maxrefs * sizeof(ObjectAddress));
		addrs->extras = (ObjectAddressExtra *)
			repalloc(addrs->extras, addrs->maxrefs * sizeof(ObjectAddressExtra));
	}
	/* record this item */
	item = addrs->refs + addrs->numrefs;
	*item = *object;
	itemextra = addrs->extras + addrs->numrefs;
	*itemextra = *extra;
	addrs->numrefs++;
}

/*
 * Test whether an object is present in an ObjectAddresses array.
 *
 * We return "true" if object is a subobject of something in the array, too.
 */
bool
object_address_present(const ObjectAddress *object,
					   const ObjectAddresses *addrs)
{
	int			i;

	for (i = addrs->numrefs - 1; i >= 0; i--)
	{
		const ObjectAddress *thisobj = addrs->refs + i;

		if (object->classId == thisobj->classId &&
			object->objectId == thisobj->objectId)
		{
			if (object->objectSubId == thisobj->objectSubId ||
				thisobj->objectSubId == 0)
				return true;
		}
	}

	return false;
}

/*
 * As above, except that if the object is present then also OR the given
 * flags into its associated extra data (which must exist).
 */
static bool
object_address_present_add_flags(const ObjectAddress *object,
								 int flags,
								 ObjectAddresses *addrs)
{
	bool		result = false;
	int			i;

	for (i = addrs->numrefs - 1; i >= 0; i--)
	{
		ObjectAddress *thisobj = addrs->refs + i;

		if (object->classId == thisobj->classId &&
			object->objectId == thisobj->objectId)
		{
			if (object->objectSubId == thisobj->objectSubId)
			{
				ObjectAddressExtra *thisextra = addrs->extras + i;

				thisextra->flags |= flags;
				result = true;
			}
			else if (thisobj->objectSubId == 0)
			{
				/*
				 * We get here if we find a need to delete a column after
				 * having already decided to drop its whole table.  Obviously
				 * we no longer need to drop the subobject, so report that we
				 * found the subobject in the array.  But don't plaster its
				 * flags on the whole object.
				 */
				result = true;
			}
			else if (object->objectSubId == 0)
			{
				/*
				 * We get here if we find a need to delete a whole table after
				 * having already decided to drop one of its columns.  We
				 * can't report that the whole object is in the array, but we
				 * should mark the subobject with the whole object's flags.
				 *
				 * It might seem attractive to physically delete the column's
				 * array entry, or at least mark it as no longer needing
				 * separate deletion.  But that could lead to, e.g., dropping
				 * the column's datatype before we drop the table, which does
				 * not seem like a good idea.  This is a very rare situation
				 * in practice, so we just take the hit of doing a separate
				 * DROP COLUMN action even though we know we're gonna delete
				 * the table later.
				 *
				 * What we can do, though, is mark this as a subobject so that
				 * we don't report it separately, which is confusing because
				 * it's unpredictable whether it happens or not.  But do so
				 * only if flags != 0 (flags == 0 is a read-only probe).
				 *
				 * Because there could be other subobjects of this object in
				 * the array, this case means we always have to loop through
				 * the whole array; we cannot exit early on a match.
				 */
				ObjectAddressExtra *thisextra = addrs->extras + i;

				if (flags)
					thisextra->flags |= (flags | DEPFLAG_SUBOBJECT);
			}
		}
	}

	return result;
}

/*
 * Similar to above, except we search an ObjectAddressStack.
 */
static bool
stack_address_present_add_flags(const ObjectAddress *object,
								int flags,
								ObjectAddressStack *stack)
{
	bool		result = false;
	ObjectAddressStack *stackptr;

	for (stackptr = stack; stackptr; stackptr = stackptr->next)
	{
		const ObjectAddress *thisobj = stackptr->object;

		if (object->classId == thisobj->classId &&
			object->objectId == thisobj->objectId)
		{
			if (object->objectSubId == thisobj->objectSubId)
			{
				stackptr->flags |= flags;
				result = true;
			}
			else if (thisobj->objectSubId == 0)
			{
				/*
				 * We're visiting a column with whole table already on stack.
				 * As in object_address_present_add_flags(), we can skip
				 * further processing of the subobject, but we don't want to
				 * propagate flags for the subobject to the whole object.
				 */
				result = true;
			}
			else if (object->objectSubId == 0)
			{
				/*
				 * We're visiting a table with column already on stack.  As in
				 * object_address_present_add_flags(), we should propagate
				 * flags for the whole object to each of its subobjects.
				 */
				if (flags)
					stackptr->flags |= (flags | DEPFLAG_SUBOBJECT);
			}
		}
	}

	return result;
}

/*
 * Record multiple dependencies from an ObjectAddresses array, after first
 * removing any duplicates.
 */
void
record_object_address_dependencies(const ObjectAddress *depender,
								   ObjectAddresses *referenced,
								   DependencyType behavior)
{
	eliminate_duplicate_dependencies(referenced);
	recordMultipleDependencies(depender,
							   referenced->refs, referenced->numrefs,
							   behavior);
}

/*
 * Sort the items in an ObjectAddresses array.
 *
 * The major sort key is OID-descending, so that newer objects will be listed
 * first in most cases.  This is primarily useful for ensuring stable outputs
 * from regression tests; it's not recommended if the order of the objects is
 * determined by user input, such as the order of targets in a DROP command.
 */
void
sort_object_addresses(ObjectAddresses *addrs)
{
	if (addrs->numrefs > 1)
		qsort((void *) addrs->refs, addrs->numrefs,
			  sizeof(ObjectAddress),
			  object_address_comparator);
}

/*
 * Clean up when done with an ObjectAddresses array.
 */
void
free_object_addresses(ObjectAddresses *addrs)
{
	pfree(addrs->refs);
	if (addrs->extras)
		pfree(addrs->extras);
	pfree(addrs);
}

/*
 * Determine the class of a given object identified by objectAddress.
 *
 * This function is essentially the reverse mapping for the object_classes[]
 * table.  We implement it as a function because the OIDs aren't consecutive.
 */
ObjectClass
getObjectClass(const ObjectAddress *object)
{
	/* only pg_class entries can have nonzero objectSubId */
	if (object->classId != RelationRelationId &&
		object->objectSubId != 0)
		elog(ERROR, "invalid non-zero objectSubId for object class %u",
			 object->classId);

	switch (object->classId)
	{
		case RelationRelationId:
			/* caller must check objectSubId */
			return OCLASS_CLASS;

		case ProcedureRelationId:
			return OCLASS_PROC;

		case TypeRelationId:
			return OCLASS_TYPE;

		case CastRelationId:
			return OCLASS_CAST;

		case CollationRelationId:
			return OCLASS_COLLATION;

		case ConstraintRelationId:
			return OCLASS_CONSTRAINT;

		case ConversionRelationId:
			return OCLASS_CONVERSION;

		case AttrDefaultRelationId:
			return OCLASS_DEFAULT;

		case LanguageRelationId:
			return OCLASS_LANGUAGE;

		case LargeObjectRelationId:
			return OCLASS_LARGEOBJECT;

		case OperatorRelationId:
			return OCLASS_OPERATOR;

		case OperatorClassRelationId:
			return OCLASS_OPCLASS;

		case OperatorFamilyRelationId:
			return OCLASS_OPFAMILY;

		case AccessMethodRelationId:
			return OCLASS_AM;

		case AccessMethodOperatorRelationId:
			return OCLASS_AMOP;

		case AccessMethodProcedureRelationId:
			return OCLASS_AMPROC;

		case RewriteRelationId:
			return OCLASS_REWRITE;

		case TriggerRelationId:
			return OCLASS_TRIGGER;

		case NamespaceRelationId:
			return OCLASS_SCHEMA;

		case StatisticExtRelationId:
			return OCLASS_STATISTIC_EXT;

		case TSParserRelationId:
			return OCLASS_TSPARSER;

		case TSDictionaryRelationId:
			return OCLASS_TSDICT;

		case TSTemplateRelationId:
			return OCLASS_TSTEMPLATE;

		case TSConfigRelationId:
			return OCLASS_TSCONFIG;

		case AuthIdRelationId:
			return OCLASS_ROLE;

		case DatabaseRelationId:
			return OCLASS_DATABASE;

		case TableSpaceRelationId:
			return OCLASS_TBLSPACE;

		case ForeignDataWrapperRelationId:
			return OCLASS_FDW;

		case ForeignServerRelationId:
			return OCLASS_FOREIGN_SERVER;

		case UserMappingRelationId:
			return OCLASS_USER_MAPPING;

		case DefaultAclRelationId:
			return OCLASS_DEFACL;

		case ExtensionRelationId:
			return OCLASS_EXTENSION;

		case EventTriggerRelationId:
			return OCLASS_EVENT_TRIGGER;

		case ExtprotocolRelationId:
			Assert(object->objectSubId == 0);
			return OCLASS_EXTPROTOCOL;

		case PolicyRelationId:
			return OCLASS_POLICY;

		case PublicationRelationId:
			return OCLASS_PUBLICATION;

		case PublicationRelRelationId:
			return OCLASS_PUBLICATION_REL;

		case SubscriptionRelationId:
			return OCLASS_SUBSCRIPTION;

		case TransformRelationId:
			return OCLASS_TRANSFORM;
	}

	/* shouldn't get here */
	elog(ERROR, "unrecognized object class: %u", object->classId);
	return OCLASS_CLASS;		/* keep compiler quiet */
}

/* check if there are dependencies on the objects provides, error out if exists*/
void
checkDependencies(const ObjectAddresses *objects,
				  const char *msg,
				  const char *hint)
{
	Relation	depRel;
	ObjectAddresses *targetObjects;
	StringInfoData 	clientdetail;
	bool	ok = true;
	int		i;
	int		numReportedClient = 0;

	/*
	 * We save some cycles by opening pg_depend just once and passing the
	 * Relation pointer down to all the recursive deletion steps.
	 */
	depRel = heap_open(DependRelationId, RowExclusiveLock);

	targetObjects = new_object_addresses();

	for (i = 0; i < objects->numrefs; i++)
	{
		const ObjectAddress *thisobj = objects->refs + i;

		/*
		 * Acquire deletion lock on each target object.  (Ideally the caller
		 * has done this already, but many places are sloppy about it.)
		 */
		AcquireDeletionLock(thisobj, 0);

		findDependentObjects(thisobj,
							 DEPFLAG_ORIGINAL,
							 NULL,		/* empty stack */
							 targetObjects,
							 objects,
							 &depRel);
	}

	/*
	 * We limit the number of dependencies reported to the client to
	 * MAX_REPORTED_DEPS, since client software may not deal well with
	 * enormous error strings.  The server log always gets a full report.
	 */
#define MAX_REPORTED_DEPS 100

	initStringInfo(&clientdetail);

	for (i = targetObjects->numrefs - 1; i >= 0; i--)
	{
		const ObjectAddress *obj = &targetObjects->refs[i];
		const ObjectAddressExtra *extra = &targetObjects->extras[i];
		char	*otherDesc;
		char	*objDesc;

		if (extra->flags & (DEPFLAG_ORIGINAL |
							DEPFLAG_AUTO |
							DEPFLAG_INTERNAL |
							DEPFLAG_EXTENSION))
			continue;

		objDesc = getObjectDescription(obj);
		otherDesc = getObjectDescription(&extra->dependee);

		if (numReportedClient < MAX_REPORTED_DEPS)
		{
			/* separate entries with a newline */
			if (clientdetail.len != 0)
				appendStringInfoChar(&clientdetail, '\n');
			appendStringInfo(&clientdetail, _("%s depends on %s"),
							 objDesc, otherDesc);
			numReportedClient++;
		}
		pfree(objDesc);
		pfree(otherDesc);
		ok = false;
	}

	if (!ok)
			ereport(ERROR,
					(errcode(ERRCODE_DEPENDENT_OBJECTS_STILL_EXIST),
					 errmsg("%s", msg),
					 errdetail("%s", clientdetail.data),
					 errhint("%s", hint)));

	pfree(clientdetail.data);

	/* And clean up */
	free_object_addresses(targetObjects);

	heap_close(depRel, RowExclusiveLock);
}

/*
 * delete initial ACL for extension objects
 */
static void
DeleteInitPrivs(const ObjectAddress *object)
{
	Relation	relation;
	ScanKeyData key[3];
	SysScanDesc scan;
	HeapTuple	oldtuple;

	relation = table_open(InitPrivsRelationId, RowExclusiveLock);

	ScanKeyInit(&key[0],
				Anum_pg_init_privs_objoid,
				BTEqualStrategyNumber, F_OIDEQ,
				ObjectIdGetDatum(object->objectId));
	ScanKeyInit(&key[1],
				Anum_pg_init_privs_classoid,
				BTEqualStrategyNumber, F_OIDEQ,
				ObjectIdGetDatum(object->classId));
	ScanKeyInit(&key[2],
				Anum_pg_init_privs_objsubid,
				BTEqualStrategyNumber, F_INT4EQ,
				Int32GetDatum(object->objectSubId));

	scan = systable_beginscan(relation, InitPrivsObjIndexId, true,
							  NULL, 3, key);

	while (HeapTupleIsValid(oldtuple = systable_getnext(scan)))
		CatalogTupleDelete(relation, &oldtuple->t_self);

	systable_endscan(scan);

	table_close(relation, RowExclusiveLock);
}<|MERGE_RESOLUTION|>--- conflicted
+++ resolved
@@ -27,7 +27,6 @@
 #include "catalog/pg_amop.h"
 #include "catalog/pg_amproc.h"
 #include "catalog/pg_attrdef.h"
-#include "catalog/pg_attribute_encoding.h"
 #include "catalog/pg_authid.h"
 #include "catalog/pg_cast.h"
 #include "catalog/pg_collation.h"
@@ -64,7 +63,6 @@
 #include "catalog/pg_type.h"
 #include "catalog/pg_type_encoding.h"
 #include "catalog/pg_user_mapping.h"
-#include "cdb/cdbpartition.h"
 #include "commands/comment.h"
 #include "commands/dbcommands.h"
 #include "commands/defrem.h"
@@ -75,11 +73,7 @@
 #include "commands/publicationcmds.h"
 #include "commands/schemacmds.h"
 #include "commands/seclabel.h"
-<<<<<<< HEAD
-#include "commands/tablespace.h"
-=======
 #include "commands/sequence.h"
->>>>>>> 9e1c9f95
 #include "commands/trigger.h"
 #include "commands/typecmds.h"
 #include "foreign/foreign.h"
@@ -95,7 +89,7 @@
 
 #include "catalog/pg_compression.h"
 #include "catalog/pg_extprotocol.h"
-#include "catalog/pg_partition_encoding.h"
+#include "commands/tablespace.h"
 #include "cdb/cdbvars.h"
 #include "commands/extprotocolcmds.h"
 #include "commands/tablecmds.h"
@@ -199,9 +193,9 @@
 	PublicationRelationId,		/* OCLASS_PUBLICATION */
 	PublicationRelRelationId,	/* OCLASS_PUBLICATION_REL */
 	SubscriptionRelationId,		/* OCLASS_SUBSCRIPTION */
-	TransformRelationId			/* OCLASS_TRANSFORM */
-
-	,
+	TransformRelationId,		/* OCLASS_TRANSFORM */
+
+	/* GPDB additions */
 	ExtprotocolRelationId		/* OCLASS_EXTPROTOCOL */
 };
 
@@ -609,8 +603,6 @@
 			case DEPENDENCY_EXTENSION:
 
 				/*
-<<<<<<< HEAD
-=======
 				 * If told to, ignore EXTENSION dependencies altogether.  This
 				 * flag is normally used to prevent dropping extensions during
 				 * temporary-object cleanup, even if a temp object was created
@@ -620,7 +612,6 @@
 					break;
 
 				/*
->>>>>>> 9e1c9f95
 				 * If the other object is the extension currently being
 				 * created/altered, ignore this dependency and continue with
 				 * the deletion.  This allows dropping of an extension's
@@ -637,29 +628,12 @@
 				/* FALL THRU */
 
 			case DEPENDENCY_INTERNAL:
-<<<<<<< HEAD
-			case DEPENDENCY_INTERNAL_AUTO:
-=======
-
->>>>>>> 9e1c9f95
+
 				/*
 				 * This object is part of the internal implementation of
 				 * another object, or is part of the extension that is the
 				 * other object.  We have three cases:
 				 *
-<<<<<<< HEAD
-				 * 1. At the outermost recursion level, disallow the DROP. (We
-				 * just ereport here, rather than proceeding, since no other
-				 * dependencies are likely to be interesting.)	However, if
-				 * the owning object is listed in pendingObjects, just release
-				 * the caller's lock and return; we'll eventually complete the
-				 * DROP when we reach that entry in the pending list.
-				 */
-				if (stack == NULL)
-				{
-					char	   *otherObjDesc;
-
-=======
 				 * 1. At the outermost recursion level, we must disallow the
 				 * DROP.  However, if the owning object is listed in
 				 * pendingObjects, just release the caller's lock and return;
@@ -674,7 +648,6 @@
 				 */
 				if (stack == NULL)
 				{
->>>>>>> 9e1c9f95
 					if (pendingObjects &&
 						object_address_present(&otherObject, pendingObjects))
 					{
@@ -683,16 +656,6 @@
 						ReleaseDeletionLock(object);
 						return;
 					}
-<<<<<<< HEAD
-					otherObjDesc = getObjectDescription(&otherObject);
-					ereport(ERROR,
-							(errcode(ERRCODE_DEPENDENT_OBJECTS_STILL_EXIST),
-							 errmsg("cannot drop %s because %s requires it",
-									getObjectDescription(object),
-									otherObjDesc),
-							 errhint("You can drop %s instead.",
-									 otherObjDesc)));
-=======
 
 					/*
 					 * We postpone actually issuing the error message until
@@ -708,7 +671,6 @@
 						foundDep->deptype == DEPENDENCY_EXTENSION)
 						owningObject = otherObject;
 					break;
->>>>>>> 9e1c9f95
 				}
 
 				/*
@@ -727,14 +689,6 @@
 				 * transform this deletion request into a delete of this
 				 * owning object.
 				 *
-				 * For INTERNAL_AUTO dependencies, we don't enforce this;
-				 * in other words, we don't follow the links back to the
-				 * owning object.
-				 */
-				if (foundDep->deptype == DEPENDENCY_INTERNAL_AUTO)
-					break;
-
-				/*
 				 * First, release caller's lock on this object and get
 				 * deletion lock on the owning object.  (We must release
 				 * caller's lock to avoid deadlock against a concurrent
@@ -958,7 +912,6 @@
 			case DEPENDENCY_AUTO_EXTENSION:
 				subflags = DEPFLAG_AUTO;
 				break;
-			case DEPENDENCY_INTERNAL_AUTO:
 			case DEPENDENCY_INTERNAL:
 				subflags = DEPFLAG_INTERNAL;
 				break;
@@ -2020,11 +1973,7 @@
 	else if (IsA(node, FieldSelect))
 	{
 		FieldSelect *fselect = (FieldSelect *) node;
-<<<<<<< HEAD
-		Oid			argtype = exprType((Node *) fselect->arg);
-=======
 		Oid			argtype = getBaseType(exprType((Node *) fselect->arg));
->>>>>>> 9e1c9f95
 		Oid			reltype = get_typ_typrelid(argtype);
 
 		/*
@@ -2916,6 +2865,7 @@
 
 		findDependentObjects(thisobj,
 							 DEPFLAG_ORIGINAL,
+							 0, /* GPDB_12_MERGE_FIXME: new 'flags' field. need to pass something? */
 							 NULL,		/* empty stack */
 							 targetObjects,
 							 objects,
