--- conflicted
+++ resolved
@@ -3,13 +3,9 @@
  * index.c
  *	  code to create and destroy POSTGRES index relations
  *
-<<<<<<< HEAD
  * Portions Copyright (c) 2006-2009, Greenplum inc
  * Portions Copyright (c) 2012-Present Pivotal Software, Inc.
- * Portions Copyright (c) 1996-2014, PostgreSQL Global Development Group
-=======
  * Portions Copyright (c) 1996-2015, PostgreSQL Global Development Group
->>>>>>> ab93f90c
  * Portions Copyright (c) 1994, Regents of the University of California
  *
  *
@@ -783,11 +779,8 @@
 			 bool skip_build,
 			 bool concurrent,
 			 bool is_internal,
-<<<<<<< HEAD
+			 bool if_not_exists,
 			 Oid *constraintId)
-=======
-			 bool if_not_exists)
->>>>>>> ab93f90c
 {
 	Oid			heapRelationId = RelationGetRelid(heapRelation);
 	Relation	pg_class;
@@ -901,30 +894,11 @@
 	 */
 	if (!OidIsValid(indexRelationId))
 	{
-<<<<<<< HEAD
 		if (Gp_role == GP_ROLE_EXECUTE || IsBinaryUpgrade)
 			indexRelationId = GetPreassignedOidForRelation(namespaceId, indexRelationName);
 
 		if (!OidIsValid(indexRelationId))
 			indexRelationId = GetNewOid(pg_class);
-=======
-		/* Use binary-upgrade override for pg_class.oid/relfilenode? */
-		if (IsBinaryUpgrade)
-		{
-			if (!OidIsValid(binary_upgrade_next_index_pg_class_oid))
-				ereport(ERROR,
-						(errcode(ERRCODE_INVALID_PARAMETER_VALUE),
-						 errmsg("pg_class index OID value not set when in binary upgrade mode")));
-
-			indexRelationId = binary_upgrade_next_index_pg_class_oid;
-			binary_upgrade_next_index_pg_class_oid = InvalidOid;
-		}
-		else
-		{
-			indexRelationId =
-				GetNewRelFileNode(tableSpaceId, pg_class, relpersistence);
-		}
->>>>>>> ab93f90c
 	}
 
 	/*
@@ -938,7 +912,6 @@
 								indexRelationId,
 								relFileNode,
 								indexTupDesc,
-								accessMethodObjectId,
 								RELKIND_INDEX,
 								relpersistence,
 								RELSTORAGE_HEAP,
@@ -2523,36 +2496,6 @@
 			   IndexBuildCallback callback,
 			   void *callback_state)
 {
-<<<<<<< HEAD
-=======
-	return IndexBuildHeapRangeScan(heapRelation, indexRelation,
-								   indexInfo, allow_sync,
-								   0, InvalidBlockNumber,
-								   callback, callback_state);
-}
-
-/*
- * As above, except that instead of scanning the complete heap, only the given
- * number of blocks are scanned.  Scan to end-of-rel can be signalled by
- * passing InvalidBlockNumber as numblocks.
- */
-double
-IndexBuildHeapRangeScan(Relation heapRelation,
-						Relation indexRelation,
-						IndexInfo *indexInfo,
-						bool allow_sync,
-						BlockNumber start_blockno,
-						BlockNumber numblocks,
-						IndexBuildCallback callback,
-						void *callback_state)
-{
-	bool		is_system_catalog;
-	bool		checking_uniqueness;
-	HeapScanDesc scan;
-	HeapTuple	heapTuple;
-	Datum		values[INDEX_MAX_KEYS];
-	bool		isnull[INDEX_MAX_KEYS];
->>>>>>> ab93f90c
 	double		reltuples;
 	TupleTableSlot *slot;
 	EState	   *estate;
@@ -2678,6 +2621,35 @@
 				   TransactionId OldestXmin,
 				   IndexBuildCallback callback,
 				   void *callback_state)
+{
+	return IndexBuildHeapRangeScan(heapRelation, indexRelation,
+								   indexInfo, allow_sync,
+								   0, InvalidBlockNumber,
+								   callback, callback_state,
+								   estate, snapshot, OldestXmin);
+}
+
+/*
+ * As above, except that instead of scanning the complete heap, only the given
+ * number of blocks are scanned.  Scan to end-of-rel can be signalled by
+ * passing InvalidBlockNumber as numblocks.
+ *
+ * GPDB: In contrast to postgres which constructs its own estate, snapshot, and
+ * OldestXmin here in function IndexBuildHeapRangeScan, in GPDB we pass them
+ * from the generic function IndexBuildScan.
+ */
+double
+IndexBuildHeapRangeScan(Relation heapRelation,
+						Relation indexRelation,
+						IndexInfo *indexInfo,
+						bool allow_sync,
+						BlockNumber start_blockno,
+						BlockNumber numblocks,
+						IndexBuildCallback callback,
+						void *callback_state,
+						EState *estate,
+						Snapshot snapshot,
+						TransactionId OldestXmin)
 {
 	bool		is_system_catalog;
 	bool		checking_uniqueness;
@@ -4043,7 +4015,6 @@
 		heap_close(pg_index, RowExclusiveLock);
 	}
 
-<<<<<<< HEAD
 	{
 		bool	 doIt	= true;
 		char	*subtyp = "REINDEX";
@@ -4081,7 +4052,7 @@
 							   "VACUUM", subtyp
 					);
 	}
-=======
+
 	/* Log what we did */
 	if (options & REINDEXOPT_VERBOSE)
 		ereport(INFO,
@@ -4089,7 +4060,6 @@
 						get_rel_name(indexId)),
 				 errdetail("%s.",
 						   pg_rusage_show(&ru0))));
->>>>>>> ab93f90c
 
 	/* Close rels, but keep locks */
 	index_close(iRel, NoLock);
@@ -4282,21 +4252,21 @@
 	 * still hold the lock on the master table.
 	 */
 	if (OidIsValid(aoseg_relid))
-		result |= reindex_relation(aoseg_relid, 0);
+		result |= reindex_relation(aoseg_relid, 0, options);
 
 	/*
 	 * If an AO rel has a secondary block directory rel, reindex that too while we
 	 * still hold the lock on the master table.
 	 */
 	if (OidIsValid(aoblkdir_relid))
-		result |= reindex_relation(aoblkdir_relid, 0);
+		result |= reindex_relation(aoblkdir_relid, 0, options);
 	
 	/*
 	 * If an AO rel has a secondary visibility map rel, reindex that too while we
 	 * still hold the lock on the master table.
 	 */
 	if (OidIsValid(aovisimap_relid))
-		result |= reindex_relation(aovisimap_relid, 0);
+		result |= reindex_relation(aovisimap_relid, 0, options);
 
 	return result;
 }
