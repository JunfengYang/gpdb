/*
 * SQL Information Schema
 * as defined in ISO/IEC 9075-11:2008
 *
 * Copyright (c) 2003-2012, PostgreSQL Global Development Group
 *
 * src/backend/catalog/information_schema.sql
 */

/*
 * Note: Generally, the definitions in this file should be ordered
 * according to the clause numbers in the SQL standard, which is also the
 * alphabetical order.  In some cases it is convenient or necessary to
 * define one information schema view by using another one; in that case,
 * put the referencing view at the very end and leave a note where it
 * should have been put.
 */


/*
 * 5.1
 * INFORMATION_SCHEMA schema
 */

CREATE SCHEMA information_schema;
GRANT USAGE ON SCHEMA information_schema TO PUBLIC;
SET search_path TO information_schema;


/*
 * A few supporting functions first ...
 */

/* Expand any 1-D array into a set with integers 1..N */
CREATE FUNCTION _pg_expandarray(IN anyarray, OUT x anyelement, OUT n int)
    RETURNS SETOF RECORD
    LANGUAGE sql STRICT IMMUTABLE
    AS 'select $1[s], s - pg_catalog.array_lower($1,1) + 1
        from pg_catalog.generate_series(pg_catalog.array_lower($1,1),
                                        pg_catalog.array_upper($1,1),
                                        1) as g(s)';

CREATE FUNCTION _pg_keysequal(smallint[], smallint[]) RETURNS boolean
    LANGUAGE sql IMMUTABLE  -- intentionally not STRICT, to allow inlining
    AS 'select $1 operator(pg_catalog.<@) $2 and $2 operator(pg_catalog.<@) $1';

/* Given an index's OID and an underlying-table column number, return the
 * column's position in the index (NULL if not there) */
CREATE FUNCTION _pg_index_position(oid, smallint) RETURNS int
    LANGUAGE sql STRICT STABLE
    AS $$
SELECT (ss.a).n FROM
  (SELECT information_schema._pg_expandarray(indkey) AS a
   FROM pg_catalog.pg_index WHERE indexrelid = $1) ss
  WHERE (ss.a).x = $2;
$$;

CREATE FUNCTION _pg_truetypid(pg_attribute, pg_type) RETURNS oid
    LANGUAGE sql
    IMMUTABLE
    RETURNS NULL ON NULL INPUT
    AS
$$SELECT CASE WHEN $2.typtype = 'd' THEN $2.typbasetype ELSE $1.atttypid END$$;

CREATE FUNCTION _pg_truetypmod(pg_attribute, pg_type) RETURNS int4
    LANGUAGE sql
    IMMUTABLE
    RETURNS NULL ON NULL INPUT
    AS
$$SELECT CASE WHEN $2.typtype = 'd' THEN $2.typtypmod ELSE $1.atttypmod END$$;

-- these functions encapsulate knowledge about the encoding of typmod:

CREATE FUNCTION _pg_char_max_length(typid oid, typmod int4) RETURNS integer
    LANGUAGE sql
    IMMUTABLE
    RETURNS NULL ON NULL INPUT
    AS
$$SELECT
  CASE WHEN $2 = -1 /* default typmod */
       THEN null
       WHEN $1 IN (1042, 1043) /* char, varchar */
       THEN $2 - 4
       WHEN $1 IN (1560, 1562) /* bit, varbit */
       THEN $2
       ELSE null
  END$$;

CREATE FUNCTION _pg_char_octet_length(typid oid, typmod int4) RETURNS integer
    LANGUAGE sql
    IMMUTABLE
    RETURNS NULL ON NULL INPUT
    AS
$$SELECT
  CASE WHEN $1 IN (25, 1042, 1043) /* text, char, varchar */
       THEN CASE WHEN $2 = -1 /* default typmod */
                 THEN CAST(2^30 AS integer)
                 ELSE information_schema._pg_char_max_length($1, $2) *
                      pg_catalog.pg_encoding_max_length((SELECT encoding FROM pg_catalog.pg_database WHERE datname = pg_catalog.current_database()))
            END
       ELSE null
  END$$;

CREATE FUNCTION _pg_numeric_precision(typid oid, typmod int4) RETURNS integer
    LANGUAGE sql
    IMMUTABLE
    RETURNS NULL ON NULL INPUT
    AS
$$SELECT
  CASE $1
         WHEN 21 /*int2*/ THEN 16
         WHEN 23 /*int4*/ THEN 32
         WHEN 20 /*int8*/ THEN 64
         WHEN 1700 /*numeric*/ THEN
              CASE WHEN $2 = -1
                   THEN null
                   ELSE (($2 - 4) >> 16) & 65535
                   END
         WHEN 700 /*float4*/ THEN 24 /*FLT_MANT_DIG*/
         WHEN 701 /*float8*/ THEN 53 /*DBL_MANT_DIG*/
         ELSE null
  END$$;

CREATE FUNCTION _pg_numeric_precision_radix(typid oid, typmod int4) RETURNS integer
    LANGUAGE sql
    IMMUTABLE
    RETURNS NULL ON NULL INPUT
    AS
$$SELECT
  CASE WHEN $1 IN (21, 23, 20, 700, 701) THEN 2
       WHEN $1 IN (1700) THEN 10
       ELSE null
  END$$;

CREATE FUNCTION _pg_numeric_scale(typid oid, typmod int4) RETURNS integer
    LANGUAGE sql
    IMMUTABLE
    RETURNS NULL ON NULL INPUT
    AS
$$SELECT
  CASE WHEN $1 IN (21, 23, 20) THEN 0
       WHEN $1 IN (1700) THEN
            CASE WHEN $2 = -1
                 THEN null
                 ELSE ($2 - 4) & 65535
                 END
       ELSE null
  END$$;

CREATE FUNCTION _pg_datetime_precision(typid oid, typmod int4) RETURNS integer
    LANGUAGE sql
    IMMUTABLE
    RETURNS NULL ON NULL INPUT
    AS
$$SELECT
  CASE WHEN $1 IN (1082) /* date */
           THEN 0
       WHEN $1 IN (1083, 1114, 1184, 1266) /* time, timestamp, same + tz */
           THEN CASE WHEN $2 < 0 THEN 6 ELSE $2 END
       WHEN $1 IN (1186) /* interval */
           THEN CASE WHEN $2 < 0 OR $2 & 65535 = 65535 THEN 6 ELSE $2 & 65535 END
       ELSE null
  END$$;

CREATE FUNCTION _pg_interval_type(typid oid, mod int4) RETURNS text
    LANGUAGE sql
    IMMUTABLE
    RETURNS NULL ON NULL INPUT
    AS
$$SELECT
  CASE WHEN $1 IN (1186) /* interval */
           THEN upper(substring(format_type($1, $2) from 'interval[()0-9]* #"%#"' for '#'))
       ELSE null
  END$$;


-- 5.2 INFORMATION_SCHEMA_CATALOG_NAME view appears later.


/*
 * 5.3
 * CARDINAL_NUMBER domain
 */

CREATE DOMAIN cardinal_number AS integer
    CONSTRAINT cardinal_number_domain_check CHECK (value >= 0);


/*
 * 5.4
 * CHARACTER_DATA domain
 */

CREATE DOMAIN character_data AS character varying;


/*
 * 5.5
 * SQL_IDENTIFIER domain
 */

CREATE DOMAIN sql_identifier AS character varying;


/*
 * 5.2
 * INFORMATION_SCHEMA_CATALOG_NAME view
 */

CREATE VIEW information_schema_catalog_name AS
    SELECT CAST(current_database() AS sql_identifier) AS catalog_name;

GRANT SELECT ON information_schema_catalog_name TO PUBLIC;


/*
 * 5.6
 * TIME_STAMP domain
 */

CREATE DOMAIN time_stamp AS timestamp(2) with time zone
    DEFAULT current_timestamp(2);

/*
 * 5.7
 * YES_OR_NO domain
 */

CREATE DOMAIN yes_or_no AS character varying(3)
    CONSTRAINT yes_or_no_check CHECK (value IN ('YES', 'NO'));


-- 5.8 ADMINISTRABLE_ROLE_AUTHORIZATIONS view appears later.


/*
 * 5.9
 * APPLICABLE_ROLES view
 */

CREATE VIEW applicable_roles AS
    SELECT CAST(a.rolname AS sql_identifier) AS grantee,
           CAST(b.rolname AS sql_identifier) AS role_name,
           CAST(CASE WHEN m.admin_option THEN 'YES' ELSE 'NO' END AS yes_or_no) AS is_grantable
    FROM pg_auth_members m
         JOIN pg_authid a ON (m.member = a.oid)
         JOIN pg_authid b ON (m.roleid = b.oid)
    WHERE pg_has_role(a.oid, 'USAGE');

GRANT SELECT ON applicable_roles TO PUBLIC;


/*
 * 5.8
 * ADMINISTRABLE_ROLE_AUTHORIZATIONS view
 */

CREATE VIEW administrable_role_authorizations AS
    SELECT *
    FROM applicable_roles
    WHERE is_grantable = 'YES';

GRANT SELECT ON administrable_role_authorizations TO PUBLIC;


/*
 * 5.10
 * ASSERTIONS view
 */

-- feature not supported


/*
 * 5.11
 * ATTRIBUTES view
 */

CREATE VIEW attributes AS
    SELECT CAST(current_database() AS sql_identifier) AS udt_catalog,
           CAST(nc.nspname AS sql_identifier) AS udt_schema,
           CAST(c.relname AS sql_identifier) AS udt_name,
           CAST(a.attname AS sql_identifier) AS attribute_name,
           CAST(a.attnum AS cardinal_number) AS ordinal_position,
           CAST(pg_get_expr(ad.adbin, ad.adrelid) AS character_data) AS attribute_default,
           CAST(CASE WHEN a.attnotnull OR (t.typtype = 'd' AND t.typnotnull) THEN 'NO' ELSE 'YES' END
             AS yes_or_no)
             AS is_nullable, -- This column was apparently removed between SQL:2003 and SQL:2008.

           CAST(
             CASE WHEN t.typelem <> 0 AND t.typlen = -1 THEN 'ARRAY'
                  WHEN nt.nspname = 'pg_catalog' THEN format_type(a.atttypid, null)
                  ELSE 'USER-DEFINED' END
             AS character_data)
             AS data_type,

           CAST(
             _pg_char_max_length(_pg_truetypid(a, t), _pg_truetypmod(a, t))
             AS cardinal_number)
             AS character_maximum_length,

           CAST(
             _pg_char_octet_length(_pg_truetypid(a, t), _pg_truetypmod(a, t))
             AS cardinal_number)
             AS character_octet_length,

           CAST(null AS sql_identifier) AS character_set_catalog,
           CAST(null AS sql_identifier) AS character_set_schema,
           CAST(null AS sql_identifier) AS character_set_name,

           CAST(CASE WHEN nco.nspname IS NOT NULL THEN current_database() END AS sql_identifier) AS collation_catalog,
           CAST(nco.nspname AS sql_identifier) AS collation_schema,
           CAST(co.collname AS sql_identifier) AS collation_name,

           CAST(
             _pg_numeric_precision(_pg_truetypid(a, t), _pg_truetypmod(a, t))
             AS cardinal_number)
             AS numeric_precision,

           CAST(
             _pg_numeric_precision_radix(_pg_truetypid(a, t), _pg_truetypmod(a, t))
             AS cardinal_number)
             AS numeric_precision_radix,

           CAST(
             _pg_numeric_scale(_pg_truetypid(a, t), _pg_truetypmod(a, t))
             AS cardinal_number)
             AS numeric_scale,

           CAST(
             _pg_datetime_precision(_pg_truetypid(a, t), _pg_truetypmod(a, t))
             AS cardinal_number)
             AS datetime_precision,

           CAST(
             _pg_interval_type(_pg_truetypid(a, t), _pg_truetypmod(a, t))
             AS character_data)
             AS interval_type,
           CAST(null AS cardinal_number) AS interval_precision,

           CAST(current_database() AS sql_identifier) AS attribute_udt_catalog,
           CAST(nt.nspname AS sql_identifier) AS attribute_udt_schema,
           CAST(t.typname AS sql_identifier) AS attribute_udt_name,

           CAST(null AS sql_identifier) AS scope_catalog,
           CAST(null AS sql_identifier) AS scope_schema,
           CAST(null AS sql_identifier) AS scope_name,

           CAST(null AS cardinal_number) AS maximum_cardinality,
           CAST(a.attnum AS sql_identifier) AS dtd_identifier,
           CAST('NO' AS yes_or_no) AS is_derived_reference_attribute

    FROM (pg_attribute a LEFT JOIN pg_attrdef ad ON attrelid = adrelid AND attnum = adnum)
         JOIN (pg_class c JOIN pg_namespace nc ON (c.relnamespace = nc.oid)) ON a.attrelid = c.oid
         JOIN (pg_type t JOIN pg_namespace nt ON (t.typnamespace = nt.oid)) ON a.atttypid = t.oid
         LEFT JOIN (pg_collation co JOIN pg_namespace nco ON (co.collnamespace = nco.oid))
           ON a.attcollation = co.oid AND (nco.nspname, co.collname) <> ('pg_catalog', 'default')

    WHERE a.attnum > 0 AND NOT a.attisdropped
          AND c.relkind in ('c')
          AND (pg_has_role(c.relowner, 'USAGE')
               OR has_type_privilege(c.reltype, 'USAGE'));

GRANT SELECT ON attributes TO PUBLIC;


/*
 * 5.12
 * CHARACTER_SETS view
 */

CREATE VIEW character_sets AS
    SELECT CAST(null AS sql_identifier) AS character_set_catalog,
           CAST(null AS sql_identifier) AS character_set_schema,
           CAST(getdatabaseencoding() AS sql_identifier) AS character_set_name,
           CAST(CASE WHEN getdatabaseencoding() = 'UTF8' THEN 'UCS' ELSE getdatabaseencoding() END AS sql_identifier) AS character_repertoire,
           CAST(getdatabaseencoding() AS sql_identifier) AS form_of_use,
           CAST(current_database() AS sql_identifier) AS default_collate_catalog,
           CAST(nc.nspname AS sql_identifier) AS default_collate_schema,
           CAST(c.collname AS sql_identifier) AS default_collate_name
    FROM pg_database d
         LEFT JOIN (pg_collation c JOIN pg_namespace nc ON (c.collnamespace = nc.oid))
             ON (datcollate = collcollate AND datctype = collctype)
    WHERE d.datname = current_database()
    ORDER BY char_length(c.collname) DESC, c.collname ASC -- prefer full/canonical name
    LIMIT 1;

GRANT SELECT ON character_sets TO PUBLIC;


/*
 * 5.13
 * CHECK_CONSTRAINT_ROUTINE_USAGE view
 */

CREATE VIEW check_constraint_routine_usage AS
    SELECT CAST(current_database() AS sql_identifier) AS constraint_catalog,
           CAST(nc.nspname AS sql_identifier) AS constraint_schema,
           CAST(c.conname AS sql_identifier) AS constraint_name,
           CAST(current_database() AS sql_identifier) AS specific_catalog,
           CAST(np.nspname AS sql_identifier) AS specific_schema,
           CAST(p.proname || '_' || CAST(p.oid AS text) AS sql_identifier) AS specific_name
    FROM pg_namespace nc, pg_constraint c, pg_depend d, pg_proc p, pg_namespace np
    WHERE nc.oid = c.connamespace
      AND c.contype = 'c'
      AND c.oid = d.objid
      AND d.classid = 'pg_catalog.pg_constraint'::regclass
      AND d.refobjid = p.oid
      AND d.refclassid = 'pg_catalog.pg_proc'::regclass
      AND p.pronamespace = np.oid
      AND pg_has_role(p.proowner, 'USAGE');

GRANT SELECT ON check_constraint_routine_usage TO PUBLIC;


/*
 * 5.14
 * CHECK_CONSTRAINTS view
 */

CREATE VIEW check_constraints AS
    SELECT CAST(current_database() AS sql_identifier) AS constraint_catalog,
           CAST(rs.nspname AS sql_identifier) AS constraint_schema,
           CAST(con.conname AS sql_identifier) AS constraint_name,
           CAST(substring(pg_get_constraintdef(con.oid) from 7) AS character_data)
             AS check_clause
    FROM pg_constraint con
           LEFT OUTER JOIN pg_namespace rs ON (rs.oid = con.connamespace)
           LEFT OUTER JOIN pg_class c ON (c.oid = con.conrelid)
           LEFT OUTER JOIN pg_type t ON (t.oid = con.contypid)
    WHERE pg_has_role(coalesce(c.relowner, t.typowner), 'USAGE')
      AND con.contype = 'c'

    UNION
    -- not-null constraints

    SELECT CAST(current_database() AS sql_identifier) AS constraint_catalog,
           CAST(n.nspname AS sql_identifier) AS constraint_schema,
           CAST(CAST(n.oid AS text) || '_' || CAST(r.oid AS text) || '_' || CAST(a.attnum AS text) || '_not_null' AS sql_identifier) AS constraint_name, -- XXX
           CAST(a.attname || ' IS NOT NULL' AS character_data)
             AS check_clause
    FROM pg_namespace n, pg_class r, pg_attribute a
    WHERE n.oid = r.relnamespace
      AND r.oid = a.attrelid
      AND a.attnum > 0
      AND NOT a.attisdropped
      AND a.attnotnull
      AND r.relkind = 'r'
      AND pg_has_role(r.relowner, 'USAGE');

GRANT SELECT ON check_constraints TO PUBLIC;


/*
 * 5.15
 * COLLATIONS view
 */

CREATE VIEW collations AS
    SELECT CAST(current_database() AS sql_identifier) AS collation_catalog,
           CAST(nc.nspname AS sql_identifier) AS collation_schema,
           CAST(c.collname AS sql_identifier) AS collation_name,
           CAST('NO PAD' AS character_data) AS pad_attribute
    FROM pg_collation c, pg_namespace nc
    WHERE c.collnamespace = nc.oid
          AND collencoding IN (-1, (SELECT encoding FROM pg_database WHERE datname = current_database()));

GRANT SELECT ON collations TO PUBLIC;


/*
 * 5.16
 * COLLATION_CHARACTER_SET_APPLICABILITY view
 */

CREATE VIEW collation_character_set_applicability AS
    SELECT CAST(current_database() AS sql_identifier) AS collation_catalog,
           CAST(nc.nspname AS sql_identifier) AS collation_schema,
           CAST(c.collname AS sql_identifier) AS collation_name,
           CAST(null AS sql_identifier) AS character_set_catalog,
           CAST(null AS sql_identifier) AS character_set_schema,
           CAST(getdatabaseencoding() AS sql_identifier) AS character_set_name
    FROM pg_collation c, pg_namespace nc
    WHERE c.collnamespace = nc.oid
          AND collencoding IN (-1, (SELECT encoding FROM pg_database WHERE datname = current_database()));

GRANT SELECT ON collation_character_set_applicability TO PUBLIC;


/*
 * 5.17
 * COLUMN_COLUMN_USAGE view
 */

-- feature not supported


/*
 * 5.18
 * COLUMN_DOMAIN_USAGE view
 */

CREATE VIEW column_domain_usage AS
    SELECT CAST(current_database() AS sql_identifier) AS domain_catalog,
           CAST(nt.nspname AS sql_identifier) AS domain_schema,
           CAST(t.typname AS sql_identifier) AS domain_name,
           CAST(current_database() AS sql_identifier) AS table_catalog,
           CAST(nc.nspname AS sql_identifier) AS table_schema,
           CAST(c.relname AS sql_identifier) AS table_name,
           CAST(a.attname AS sql_identifier) AS column_name

    FROM pg_type t, pg_namespace nt, pg_class c, pg_namespace nc,
         pg_attribute a

    WHERE t.typnamespace = nt.oid
          AND c.relnamespace = nc.oid
          AND a.attrelid = c.oid
          AND a.atttypid = t.oid
          AND t.typtype = 'd'
          AND c.relkind IN ('r', 'v', 'f')
          AND a.attnum > 0
          AND NOT a.attisdropped
          AND pg_has_role(t.typowner, 'USAGE');

GRANT SELECT ON column_domain_usage TO PUBLIC;


/*
 * 5.19
 * COLUMN_PRIVILEGES
 */

CREATE VIEW column_privileges AS
    SELECT CAST(u_grantor.rolname AS sql_identifier) AS grantor,
           CAST(grantee.rolname AS sql_identifier) AS grantee,
           CAST(current_database() AS sql_identifier) AS table_catalog,
           CAST(nc.nspname AS sql_identifier) AS table_schema,
           CAST(x.relname AS sql_identifier) AS table_name,
           CAST(x.attname AS sql_identifier) AS column_name,
           CAST(x.prtype AS character_data) AS privilege_type,
           CAST(
             CASE WHEN
                  -- object owner always has grant options
                  pg_has_role(x.grantee, x.relowner, 'USAGE')
                  OR x.grantable
                  THEN 'YES' ELSE 'NO' END AS yes_or_no) AS is_grantable

    FROM (
           SELECT pr_c.grantor,
                  pr_c.grantee,
                  attname,
                  relname,
                  relnamespace,
                  pr_c.prtype,
                  pr_c.grantable,
                  pr_c.relowner
           FROM (SELECT oid, relname, relnamespace, relowner, (aclexplode(coalesce(relacl, acldefault('r', relowner)))).*
                 FROM pg_class
                 WHERE relkind IN ('r', 'v', 'f')
                ) pr_c (oid, relname, relnamespace, relowner, grantor, grantee, prtype, grantable),
                pg_attribute a
           WHERE a.attrelid = pr_c.oid
                 AND a.attnum > 0
                 AND NOT a.attisdropped
           UNION
           SELECT pr_a.grantor,
                  pr_a.grantee,
                  attname,
                  relname,
                  relnamespace,
                  pr_a.prtype,
                  pr_a.grantable,
                  c.relowner
           FROM (SELECT attrelid, attname, (aclexplode(coalesce(attacl, acldefault('c', relowner)))).*
                 FROM pg_attribute a JOIN pg_class cc ON (a.attrelid = cc.oid)
                 WHERE attnum > 0
                       AND NOT attisdropped
                ) pr_a (attrelid, attname, grantor, grantee, prtype, grantable),
                pg_class c
           WHERE pr_a.attrelid = c.oid
                 AND relkind IN ('r', 'v', 'f')
         ) x,
         pg_namespace nc,
         pg_authid u_grantor,
         (
           SELECT oid, rolname FROM pg_authid
           UNION ALL
           SELECT 0::oid, 'PUBLIC'
         ) AS grantee (oid, rolname)

    WHERE x.relnamespace = nc.oid
          AND x.grantee = grantee.oid
          AND x.grantor = u_grantor.oid
          AND x.prtype IN ('INSERT', 'SELECT', 'UPDATE', 'REFERENCES')
          AND (pg_has_role(u_grantor.oid, 'USAGE')
               OR pg_has_role(grantee.oid, 'USAGE')
               OR grantee.rolname = 'PUBLIC');

GRANT SELECT ON column_privileges TO PUBLIC;


/*
 * 5.20
 * COLUMN_UDT_USAGE view
 */

CREATE VIEW column_udt_usage AS
    SELECT CAST(current_database() AS sql_identifier) AS udt_catalog,
           CAST(coalesce(nbt.nspname, nt.nspname) AS sql_identifier) AS udt_schema,
           CAST(coalesce(bt.typname, t.typname) AS sql_identifier) AS udt_name,
           CAST(current_database() AS sql_identifier) AS table_catalog,
           CAST(nc.nspname AS sql_identifier) AS table_schema,
           CAST(c.relname AS sql_identifier) AS table_name,
           CAST(a.attname AS sql_identifier) AS column_name

    FROM pg_attribute a, pg_class c, pg_namespace nc,
         (pg_type t JOIN pg_namespace nt ON (t.typnamespace = nt.oid))
           LEFT JOIN (pg_type bt JOIN pg_namespace nbt ON (bt.typnamespace = nbt.oid))
           ON (t.typtype = 'd' AND t.typbasetype = bt.oid)

    WHERE a.attrelid = c.oid
          AND a.atttypid = t.oid
          AND nc.oid = c.relnamespace
          AND a.attnum > 0 AND NOT a.attisdropped AND c.relkind in ('r', 'v', 'f')
          AND pg_has_role(coalesce(bt.typowner, t.typowner), 'USAGE');

GRANT SELECT ON column_udt_usage TO PUBLIC;


/*
 * 5.21
 * COLUMNS view
 */

CREATE VIEW columns AS
    SELECT CAST(current_database() AS sql_identifier) AS table_catalog,
           CAST(nc.nspname AS sql_identifier) AS table_schema,
           CAST(c.relname AS sql_identifier) AS table_name,
           CAST(a.attname AS sql_identifier) AS column_name,
           CAST(a.attnum AS cardinal_number) AS ordinal_position,
           CAST(pg_get_expr(ad.adbin, ad.adrelid) AS character_data) AS column_default,
           CAST(CASE WHEN a.attnotnull OR (t.typtype = 'd' AND t.typnotnull) THEN 'NO' ELSE 'YES' END
             AS yes_or_no)
             AS is_nullable,

           CAST(
             CASE WHEN t.typtype = 'd' THEN
               CASE WHEN bt.typelem <> 0 AND bt.typlen = -1 THEN 'ARRAY'
                    WHEN nbt.nspname = 'pg_catalog' THEN format_type(t.typbasetype, null)
                    ELSE 'USER-DEFINED' END
             ELSE
               CASE WHEN t.typelem <> 0 AND t.typlen = -1 THEN 'ARRAY'
                    WHEN nt.nspname = 'pg_catalog' THEN format_type(a.atttypid, null)
                    ELSE 'USER-DEFINED' END
             END
             AS character_data)
             AS data_type,

           CAST(
             _pg_char_max_length(_pg_truetypid(a, t), _pg_truetypmod(a, t))
             AS cardinal_number)
             AS character_maximum_length,

           CAST(
             _pg_char_octet_length(_pg_truetypid(a, t), _pg_truetypmod(a, t))
             AS cardinal_number)
             AS character_octet_length,

           CAST(
             _pg_numeric_precision(_pg_truetypid(a, t), _pg_truetypmod(a, t))
             AS cardinal_number)
             AS numeric_precision,

           CAST(
             _pg_numeric_precision_radix(_pg_truetypid(a, t), _pg_truetypmod(a, t))
             AS cardinal_number)
             AS numeric_precision_radix,

           CAST(
             _pg_numeric_scale(_pg_truetypid(a, t), _pg_truetypmod(a, t))
             AS cardinal_number)
             AS numeric_scale,

           CAST(
             _pg_datetime_precision(_pg_truetypid(a, t), _pg_truetypmod(a, t))
             AS cardinal_number)
             AS datetime_precision,

           CAST(
             _pg_interval_type(_pg_truetypid(a, t), _pg_truetypmod(a, t))
             AS character_data)
             AS interval_type,
           CAST(null AS cardinal_number) AS interval_precision,

           CAST(null AS sql_identifier) AS character_set_catalog,
           CAST(null AS sql_identifier) AS character_set_schema,
           CAST(null AS sql_identifier) AS character_set_name,

           CAST(CASE WHEN nco.nspname IS NOT NULL THEN current_database() END AS sql_identifier) AS collation_catalog,
           CAST(nco.nspname AS sql_identifier) AS collation_schema,
           CAST(co.collname AS sql_identifier) AS collation_name,

           CAST(CASE WHEN t.typtype = 'd' THEN current_database() ELSE null END
             AS sql_identifier) AS domain_catalog,
           CAST(CASE WHEN t.typtype = 'd' THEN nt.nspname ELSE null END
             AS sql_identifier) AS domain_schema,
           CAST(CASE WHEN t.typtype = 'd' THEN t.typname ELSE null END
             AS sql_identifier) AS domain_name,

           CAST(current_database() AS sql_identifier) AS udt_catalog,
           CAST(coalesce(nbt.nspname, nt.nspname) AS sql_identifier) AS udt_schema,
           CAST(coalesce(bt.typname, t.typname) AS sql_identifier) AS udt_name,

           CAST(null AS sql_identifier) AS scope_catalog,
           CAST(null AS sql_identifier) AS scope_schema,
           CAST(null AS sql_identifier) AS scope_name,

           CAST(null AS cardinal_number) AS maximum_cardinality,
           CAST(a.attnum AS sql_identifier) AS dtd_identifier,
           CAST('NO' AS yes_or_no) AS is_self_referencing,

           CAST('NO' AS yes_or_no) AS is_identity,
           CAST(null AS character_data) AS identity_generation,
           CAST(null AS character_data) AS identity_start,
           CAST(null AS character_data) AS identity_increment,
           CAST(null AS character_data) AS identity_maximum,
           CAST(null AS character_data) AS identity_minimum,
           CAST(null AS yes_or_no) AS identity_cycle,

           CAST('NEVER' AS character_data) AS is_generated,
           CAST(null AS character_data) AS generation_expression,

           CAST(CASE WHEN c.relkind = 'r'
                          OR (c.relkind = 'v'
                              AND EXISTS (SELECT 1 FROM pg_rewrite WHERE ev_class = c.oid AND ev_type = '2' AND is_instead)
                              AND EXISTS (SELECT 1 FROM pg_rewrite WHERE ev_class = c.oid AND ev_type = '4' AND is_instead))
                THEN 'YES' ELSE 'NO' END AS yes_or_no) AS is_updatable

    FROM (pg_attribute a LEFT JOIN pg_attrdef ad ON attrelid = adrelid AND attnum = adnum)
         JOIN (pg_class c JOIN pg_namespace nc ON (c.relnamespace = nc.oid)) ON a.attrelid = c.oid
         JOIN (pg_type t JOIN pg_namespace nt ON (t.typnamespace = nt.oid)) ON a.atttypid = t.oid
         LEFT JOIN (pg_type bt JOIN pg_namespace nbt ON (bt.typnamespace = nbt.oid))
           ON (t.typtype = 'd' AND t.typbasetype = bt.oid)
         LEFT JOIN (pg_collation co JOIN pg_namespace nco ON (co.collnamespace = nco.oid))
           ON a.attcollation = co.oid AND (nco.nspname, co.collname) <> ('pg_catalog', 'default')

    WHERE (NOT pg_is_other_temp_schema(nc.oid))

          AND a.attnum > 0 AND NOT a.attisdropped AND c.relkind in ('r', 'v', 'f')

          AND (pg_has_role(c.relowner, 'USAGE')
               OR has_column_privilege(c.oid, a.attnum,
                                       'SELECT, INSERT, UPDATE, REFERENCES'));

GRANT SELECT ON columns TO PUBLIC;


/*
 * 5.22
 * CONSTRAINT_COLUMN_USAGE view
 */

CREATE VIEW constraint_column_usage AS
    SELECT CAST(current_database() AS sql_identifier) AS table_catalog,
           CAST(tblschema AS sql_identifier) AS table_schema,
           CAST(tblname AS sql_identifier) AS table_name,
           CAST(colname AS sql_identifier) AS column_name,
           CAST(current_database() AS sql_identifier) AS constraint_catalog,
           CAST(cstrschema AS sql_identifier) AS constraint_schema,
           CAST(cstrname AS sql_identifier) AS constraint_name

    FROM (
        /* check constraints */
        SELECT DISTINCT nr.nspname, r.relname, r.relowner, a.attname, nc.nspname, c.conname
          FROM pg_namespace nr, pg_class r, pg_attribute a, pg_depend d, pg_namespace nc, pg_constraint c
          WHERE nr.oid = r.relnamespace
            AND r.oid = a.attrelid
            AND d.refclassid = 'pg_catalog.pg_class'::regclass
            AND d.refobjid = r.oid
            AND d.refobjsubid = a.attnum
            AND d.classid = 'pg_catalog.pg_constraint'::regclass
            AND d.objid = c.oid
            AND c.connamespace = nc.oid
            AND c.contype = 'c'
            AND r.relkind = 'r'
            AND NOT a.attisdropped

        UNION ALL

        /* unique/primary key/foreign key constraints */
        SELECT nr.nspname, r.relname, r.relowner, a.attname, nc.nspname, c.conname
          FROM pg_namespace nr, pg_class r, pg_attribute a, pg_namespace nc,
               pg_constraint c
          WHERE nr.oid = r.relnamespace
            AND r.oid = a.attrelid
            AND nc.oid = c.connamespace
            AND (CASE WHEN c.contype = 'f' THEN r.oid = c.confrelid AND a.attnum = ANY (c.confkey)
                      ELSE r.oid = c.conrelid AND a.attnum = ANY (c.conkey) END)
            AND NOT a.attisdropped
            AND c.contype IN ('p', 'u', 'f')
            AND r.relkind = 'r'

      ) AS x (tblschema, tblname, tblowner, colname, cstrschema, cstrname)

    WHERE pg_has_role(x.tblowner, 'USAGE');

GRANT SELECT ON constraint_column_usage TO PUBLIC;


/*
 * 5.23
 * CONSTRAINT_TABLE_USAGE view
 */

CREATE VIEW constraint_table_usage AS
    SELECT CAST(current_database() AS sql_identifier) AS table_catalog,
           CAST(nr.nspname AS sql_identifier) AS table_schema,
           CAST(r.relname AS sql_identifier) AS table_name,
           CAST(current_database() AS sql_identifier) AS constraint_catalog,
           CAST(nc.nspname AS sql_identifier) AS constraint_schema,
           CAST(c.conname AS sql_identifier) AS constraint_name

    FROM pg_constraint c, pg_namespace nc,
         pg_class r, pg_namespace nr

    WHERE c.connamespace = nc.oid AND r.relnamespace = nr.oid
          AND ( (c.contype = 'f' AND c.confrelid = r.oid)
             OR (c.contype IN ('p', 'u') AND c.conrelid = r.oid) )
          AND r.relkind = 'r'
          AND pg_has_role(r.relowner, 'USAGE');

GRANT SELECT ON constraint_table_usage TO PUBLIC;


-- 5.24 DATA_TYPE_PRIVILEGES view appears later.


/*
 * 5.25
 * DIRECT_SUPERTABLES view
 */

-- feature not supported


/*
 * 5.26
 * DIRECT_SUPERTYPES view
 */

-- feature not supported


/*
 * 5.27
 * DOMAIN_CONSTRAINTS view
 */

CREATE VIEW domain_constraints AS
    SELECT CAST(current_database() AS sql_identifier) AS constraint_catalog,
           CAST(rs.nspname AS sql_identifier) AS constraint_schema,
           CAST(con.conname AS sql_identifier) AS constraint_name,
           CAST(current_database() AS sql_identifier) AS domain_catalog,
           CAST(n.nspname AS sql_identifier) AS domain_schema,
           CAST(t.typname AS sql_identifier) AS domain_name,
           CAST(CASE WHEN condeferrable THEN 'YES' ELSE 'NO' END
             AS yes_or_no) AS is_deferrable,
           CAST(CASE WHEN condeferred THEN 'YES' ELSE 'NO' END
             AS yes_or_no) AS initially_deferred
    FROM pg_namespace rs, pg_namespace n, pg_constraint con, pg_type t
    WHERE rs.oid = con.connamespace
          AND n.oid = t.typnamespace
          AND t.oid = con.contypid
          AND (pg_has_role(t.typowner, 'USAGE')
               OR has_type_privilege(t.oid, 'USAGE'));

GRANT SELECT ON domain_constraints TO PUBLIC;


/*
 * DOMAIN_UDT_USAGE view
 * apparently removed in SQL:2003
 */

CREATE VIEW domain_udt_usage AS
    SELECT CAST(current_database() AS sql_identifier) AS udt_catalog,
           CAST(nbt.nspname AS sql_identifier) AS udt_schema,
           CAST(bt.typname AS sql_identifier) AS udt_name,
           CAST(current_database() AS sql_identifier) AS domain_catalog,
           CAST(nt.nspname AS sql_identifier) AS domain_schema,
           CAST(t.typname AS sql_identifier) AS domain_name

    FROM pg_type t, pg_namespace nt,
         pg_type bt, pg_namespace nbt

    WHERE t.typnamespace = nt.oid
          AND t.typbasetype = bt.oid
          AND bt.typnamespace = nbt.oid
          AND t.typtype = 'd'
          AND pg_has_role(bt.typowner, 'USAGE');

GRANT SELECT ON domain_udt_usage TO PUBLIC;


/*
 * 5.28
 * DOMAINS view
 */

CREATE VIEW domains AS
    SELECT CAST(current_database() AS sql_identifier) AS domain_catalog,
           CAST(nt.nspname AS sql_identifier) AS domain_schema,
           CAST(t.typname AS sql_identifier) AS domain_name,

           CAST(
             CASE WHEN t.typelem <> 0 AND t.typlen = -1 THEN 'ARRAY'
                  WHEN nbt.nspname = 'pg_catalog' THEN format_type(t.typbasetype, null)
                  ELSE 'USER-DEFINED' END
             AS character_data)
             AS data_type,

           CAST(
             _pg_char_max_length(t.typbasetype, t.typtypmod)
             AS cardinal_number)
             AS character_maximum_length,

           CAST(
             _pg_char_octet_length(t.typbasetype, t.typtypmod)
             AS cardinal_number)
             AS character_octet_length,

           CAST(null AS sql_identifier) AS character_set_catalog,
           CAST(null AS sql_identifier) AS character_set_schema,
           CAST(null AS sql_identifier) AS character_set_name,

           CAST(CASE WHEN nco.nspname IS NOT NULL THEN current_database() END AS sql_identifier) AS collation_catalog,
           CAST(nco.nspname AS sql_identifier) AS collation_schema,
           CAST(co.collname AS sql_identifier) AS collation_name,

           CAST(
             _pg_numeric_precision(t.typbasetype, t.typtypmod)
             AS cardinal_number)
             AS numeric_precision,

           CAST(
             _pg_numeric_precision_radix(t.typbasetype, t.typtypmod)
             AS cardinal_number)
             AS numeric_precision_radix,

           CAST(
             _pg_numeric_scale(t.typbasetype, t.typtypmod)
             AS cardinal_number)
             AS numeric_scale,

           CAST(
             _pg_datetime_precision(t.typbasetype, t.typtypmod)
             AS cardinal_number)
             AS datetime_precision,

           CAST(
             _pg_interval_type(t.typbasetype, t.typtypmod)
             AS character_data)
             AS interval_type,
           CAST(null AS cardinal_number) AS interval_precision,

           CAST(t.typdefault AS character_data) AS domain_default,

           CAST(current_database() AS sql_identifier) AS udt_catalog,
           CAST(nbt.nspname AS sql_identifier) AS udt_schema,
           CAST(bt.typname AS sql_identifier) AS udt_name,

           CAST(null AS sql_identifier) AS scope_catalog,
           CAST(null AS sql_identifier) AS scope_schema,
           CAST(null AS sql_identifier) AS scope_name,

           CAST(null AS cardinal_number) AS maximum_cardinality,
           CAST(1 AS sql_identifier) AS dtd_identifier

    FROM (pg_type t JOIN pg_namespace nt ON t.typnamespace = nt.oid)
         JOIN (pg_type bt JOIN pg_namespace nbt ON bt.typnamespace = nbt.oid)
           ON (t.typbasetype = bt.oid AND t.typtype = 'd')
         LEFT JOIN (pg_collation co JOIN pg_namespace nco ON (co.collnamespace = nco.oid))
           ON t.typcollation = co.oid AND (nco.nspname, co.collname) <> ('pg_catalog', 'default')

    WHERE (pg_has_role(t.typowner, 'USAGE')
           OR has_type_privilege(t.oid, 'USAGE'));

GRANT SELECT ON domains TO PUBLIC;


-- 5.29 ELEMENT_TYPES view appears later.


/*
 * 5.30
 * ENABLED_ROLES view
 */

CREATE VIEW enabled_roles AS
    SELECT CAST(a.rolname AS sql_identifier) AS role_name
    FROM pg_authid a
    WHERE pg_has_role(a.oid, 'USAGE');

GRANT SELECT ON enabled_roles TO PUBLIC;


/*
 * 5.31
 * FIELDS view
 */

-- feature not supported


/*
 * 5.32
 * KEY_COLUMN_USAGE view
 */

CREATE VIEW key_column_usage AS
    SELECT CAST(current_database() AS sql_identifier) AS constraint_catalog,
           CAST(nc_nspname AS sql_identifier) AS constraint_schema,
           CAST(conname AS sql_identifier) AS constraint_name,
           CAST(current_database() AS sql_identifier) AS table_catalog,
           CAST(nr_nspname AS sql_identifier) AS table_schema,
           CAST(relname AS sql_identifier) AS table_name,
           CAST(a.attname AS sql_identifier) AS column_name,
           CAST((ss.x).n AS cardinal_number) AS ordinal_position,
           CAST(CASE WHEN contype = 'f' THEN
                       _pg_index_position(ss.conindid, ss.confkey[(ss.x).n])
                     ELSE NULL
                END AS cardinal_number)
             AS position_in_unique_constraint
    FROM pg_attribute a,
         (SELECT r.oid AS roid, r.relname, r.relowner,
                 nc.nspname AS nc_nspname, nr.nspname AS nr_nspname,
                 c.oid AS coid, c.conname, c.contype, c.conindid,
                 c.confkey, c.confrelid,
                 _pg_expandarray(c.conkey) AS x
          FROM pg_namespace nr, pg_class r, pg_namespace nc,
               pg_constraint c
          WHERE nr.oid = r.relnamespace
                AND r.oid = c.conrelid
                AND nc.oid = c.connamespace
                AND c.contype IN ('p', 'u', 'f')
                AND r.relkind = 'r'
                AND (NOT pg_is_other_temp_schema(nr.oid)) ) AS ss
    WHERE ss.roid = a.attrelid
          AND a.attnum = (ss.x).x
          AND NOT a.attisdropped
          AND (pg_has_role(relowner, 'USAGE')
               OR has_column_privilege(roid, a.attnum,
                                       'SELECT, INSERT, UPDATE, REFERENCES'));

GRANT SELECT ON key_column_usage TO PUBLIC;


/*
 * 5.33
 * METHOD_SPECIFICATION_PARAMETERS view
 */

-- feature not supported


/*
 * 5.34
 * METHOD_SPECIFICATIONS view
 */

-- feature not supported


/*
 * 5.35
 * PARAMETERS view
 */

CREATE VIEW parameters AS
    SELECT CAST(current_database() AS sql_identifier) AS specific_catalog,
           CAST(n_nspname AS sql_identifier) AS specific_schema,
           CAST(proname || '_' || CAST(p_oid AS text) AS sql_identifier) AS specific_name,
           CAST((ss.x).n AS cardinal_number) AS ordinal_position,
           CAST(
             CASE WHEN proargmodes IS NULL THEN 'IN'
                WHEN proargmodes[(ss.x).n] = 'i' THEN 'IN'
                WHEN proargmodes[(ss.x).n] = 'o' THEN 'OUT'
                WHEN proargmodes[(ss.x).n] = 'b' THEN 'INOUT'
                WHEN proargmodes[(ss.x).n] = 'v' THEN 'IN'
                WHEN proargmodes[(ss.x).n] = 't' THEN 'OUT'
             END AS character_data) AS parameter_mode,
           CAST('NO' AS yes_or_no) AS is_result,
           CAST('NO' AS yes_or_no) AS as_locator,
           CAST(NULLIF(proargnames[(ss.x).n], '') AS sql_identifier) AS parameter_name,
           CAST(
             CASE WHEN t.typelem <> 0 AND t.typlen = -1 THEN 'ARRAY'
                  WHEN nt.nspname = 'pg_catalog' THEN format_type(t.oid, null)
                  ELSE 'USER-DEFINED' END AS character_data)
             AS data_type,
           CAST(null AS cardinal_number) AS character_maximum_length,
           CAST(null AS cardinal_number) AS character_octet_length,
           CAST(null AS sql_identifier) AS character_set_catalog,
           CAST(null AS sql_identifier) AS character_set_schema,
           CAST(null AS sql_identifier) AS character_set_name,
           CAST(null AS sql_identifier) AS collation_catalog,
           CAST(null AS sql_identifier) AS collation_schema,
           CAST(null AS sql_identifier) AS collation_name,
           CAST(null AS cardinal_number) AS numeric_precision,
           CAST(null AS cardinal_number) AS numeric_precision_radix,
           CAST(null AS cardinal_number) AS numeric_scale,
           CAST(null AS cardinal_number) AS datetime_precision,
           CAST(null AS character_data) AS interval_type,
           CAST(null AS cardinal_number) AS interval_precision,
           CAST(current_database() AS sql_identifier) AS udt_catalog,
           CAST(nt.nspname AS sql_identifier) AS udt_schema,
           CAST(t.typname AS sql_identifier) AS udt_name,
           CAST(null AS sql_identifier) AS scope_catalog,
           CAST(null AS sql_identifier) AS scope_schema,
           CAST(null AS sql_identifier) AS scope_name,
           CAST(null AS cardinal_number) AS maximum_cardinality,
           CAST((ss.x).n AS sql_identifier) AS dtd_identifier

    FROM pg_type t, pg_namespace nt,
         (SELECT n.nspname AS n_nspname, p.proname, p.oid AS p_oid,
                 p.proargnames, p.proargmodes,
                 _pg_expandarray(coalesce(p.proallargtypes, p.proargtypes::oid[])) AS x
          FROM pg_namespace n, pg_proc p
          WHERE n.oid = p.pronamespace
                AND (pg_has_role(p.proowner, 'USAGE') OR
                     has_function_privilege(p.oid, 'EXECUTE'))) AS ss
    WHERE t.oid = (ss.x).x AND t.typnamespace = nt.oid;

GRANT SELECT ON parameters TO PUBLIC;


/*
 * 5.36
 * REFERENCED_TYPES view
 */

-- feature not supported


/*
 * 5.37
 * REFERENTIAL_CONSTRAINTS view
 */

CREATE VIEW referential_constraints AS
    SELECT CAST(current_database() AS sql_identifier) AS constraint_catalog,
           CAST(ncon.nspname AS sql_identifier) AS constraint_schema,
           CAST(con.conname AS sql_identifier) AS constraint_name,
           CAST(
             CASE WHEN npkc.nspname IS NULL THEN NULL
                  ELSE current_database() END
             AS sql_identifier) AS unique_constraint_catalog,
           CAST(npkc.nspname AS sql_identifier) AS unique_constraint_schema,
           CAST(pkc.conname AS sql_identifier) AS unique_constraint_name,

           CAST(
             CASE con.confmatchtype WHEN 'f' THEN 'FULL'
                                    WHEN 'p' THEN 'PARTIAL'
                                    WHEN 'u' THEN 'NONE' END
             AS character_data) AS match_option,

           CAST(
             CASE con.confupdtype WHEN 'c' THEN 'CASCADE'
                                  WHEN 'n' THEN 'SET NULL'
                                  WHEN 'd' THEN 'SET DEFAULT'
                                  WHEN 'r' THEN 'RESTRICT'
                                  WHEN 'a' THEN 'NO ACTION' END
             AS character_data) AS update_rule,

           CAST(
             CASE con.confdeltype WHEN 'c' THEN 'CASCADE'
                                  WHEN 'n' THEN 'SET NULL'
                                  WHEN 'd' THEN 'SET DEFAULT'
                                  WHEN 'r' THEN 'RESTRICT'
                                  WHEN 'a' THEN 'NO ACTION' END
             AS character_data) AS delete_rule

    FROM (pg_namespace ncon
          INNER JOIN pg_constraint con ON ncon.oid = con.connamespace
          INNER JOIN pg_class c ON con.conrelid = c.oid AND con.contype = 'f')
         LEFT JOIN pg_depend d1  -- find constraint's dependency on an index
          ON d1.objid = con.oid AND d1.classid = 'pg_constraint'::regclass
             AND d1.refclassid = 'pg_class'::regclass AND d1.refobjsubid = 0
         LEFT JOIN pg_depend d2  -- find pkey/unique constraint for that index
          ON d2.refclassid = 'pg_constraint'::regclass
             AND d2.classid = 'pg_class'::regclass
             AND d2.objid = d1.refobjid AND d2.objsubid = 0
             AND d2.deptype = 'i'
         LEFT JOIN pg_constraint pkc ON pkc.oid = d2.refobjid
            AND pkc.contype IN ('p', 'u')
            AND pkc.conrelid = con.confrelid
         LEFT JOIN pg_namespace npkc ON pkc.connamespace = npkc.oid

<<<<<<< HEAD
    WHERE c.relkind = 'r'
          AND con.contype = 'f'
          AND (pkc.contype IN ('p', 'u') OR pkc.contype IS NULL)
          AND (pg_has_role(c.relowner, 'USAGE')
               -- SELECT privilege omitted, per SQL standard
               OR has_table_privilege(c.oid, 'INSERT, UPDATE, DELETE, TRUNCATE, REFERENCES, TRIGGER')
               OR has_any_column_privilege(c.oid, 'INSERT, UPDATE, REFERENCES') );
=======
    WHERE pg_has_role(c.relowner, 'USAGE')
          -- SELECT privilege omitted, per SQL standard
          OR has_table_privilege(c.oid, 'INSERT, UPDATE, DELETE, TRUNCATE, REFERENCES, TRIGGER')
          OR has_any_column_privilege(c.oid, 'INSERT, UPDATE, REFERENCES') ;
>>>>>>> 80edfd76

GRANT SELECT ON referential_constraints TO PUBLIC;


/*
 * 5.38
 * ROLE_COLUMN_GRANTS view
 */

CREATE VIEW role_column_grants AS
    SELECT grantor,
           grantee,
           table_catalog,
           table_schema,
           table_name,
           column_name,
           privilege_type,
           is_grantable
    FROM column_privileges
    WHERE grantor IN (SELECT role_name FROM enabled_roles)
          OR grantee IN (SELECT role_name FROM enabled_roles);

GRANT SELECT ON role_column_grants TO PUBLIC;


-- 5.39 ROLE_ROUTINE_GRANTS view is based on 5.45 ROUTINE_PRIVILEGES and is defined there instead.


-- 5.40 ROLE_TABLE_GRANTS view is based on 5.60 TABLE_PRIVILEGES and is defined there instead.


/*
 * 5.41
 * ROLE_TABLE_METHOD_GRANTS view
 */

-- feature not supported



-- 5.42 ROLE_USAGE_GRANTS view is based on 5.71 USAGE_PRIVILEGES and is defined there instead.


-- 5.43 ROLE_UDT_GRANTS view is based on 5.70 UDT_PRIVILEGES and is defined there instead.


/*
 * 5.44
 * ROUTINE_COLUMN_USAGE view
 */

-- not tracked by PostgreSQL


/*
 * 5.45
 * ROUTINE_PRIVILEGES view
 */

CREATE VIEW routine_privileges AS
    SELECT CAST(u_grantor.rolname AS sql_identifier) AS grantor,
           CAST(grantee.rolname AS sql_identifier) AS grantee,
           CAST(current_database() AS sql_identifier) AS specific_catalog,
           CAST(n.nspname AS sql_identifier) AS specific_schema,
           CAST(p.proname || '_' || CAST(p.oid AS text) AS sql_identifier) AS specific_name,
           CAST(current_database() AS sql_identifier) AS routine_catalog,
           CAST(n.nspname AS sql_identifier) AS routine_schema,
           CAST(p.proname AS sql_identifier) AS routine_name,
           CAST('EXECUTE' AS character_data) AS privilege_type,
           CAST(
             CASE WHEN
                  -- object owner always has grant options
                  pg_has_role(grantee.oid, p.proowner, 'USAGE')
                  OR p.grantable
                  THEN 'YES' ELSE 'NO' END AS yes_or_no) AS is_grantable

    FROM (
            SELECT oid, proname, proowner, pronamespace, (aclexplode(coalesce(proacl, acldefault('f', proowner)))).* FROM pg_proc
         ) p (oid, proname, proowner, pronamespace, grantor, grantee, prtype, grantable),
         pg_namespace n,
         pg_authid u_grantor,
         (
           SELECT oid, rolname FROM pg_authid
           UNION ALL
           SELECT 0::oid, 'PUBLIC'
         ) AS grantee (oid, rolname)

    WHERE p.pronamespace = n.oid
          AND grantee.oid = p.grantee
          AND u_grantor.oid = p.grantor
          AND p.prtype IN ('EXECUTE')
          AND (pg_has_role(u_grantor.oid, 'USAGE')
               OR pg_has_role(grantee.oid, 'USAGE')
               OR grantee.rolname = 'PUBLIC');

GRANT SELECT ON routine_privileges TO PUBLIC;


/*
 * 5.39
 * ROLE_ROUTINE_GRANTS view
 */

CREATE VIEW role_routine_grants AS
    SELECT grantor,
           grantee,
           specific_catalog,
           specific_schema,
           specific_name,
           routine_catalog,
           routine_schema,
           routine_name,
           privilege_type,
           is_grantable
    FROM routine_privileges
    WHERE grantor IN (SELECT role_name FROM enabled_roles)
          OR grantee IN (SELECT role_name FROM enabled_roles);

GRANT SELECT ON role_routine_grants TO PUBLIC;


/*
 * 5.46
 * ROUTINE_ROUTINE_USAGE view
 */

-- not tracked by PostgreSQL


/*
 * 5.47
 * ROUTINE_SEQUENCE_USAGE view
 */

-- not tracked by PostgreSQL


/*
 * 5.48
 * ROUTINE_TABLE_USAGE view
 */

-- not tracked by PostgreSQL


/*
 * 5.49
 * ROUTINES view
 */

CREATE VIEW routines AS
    SELECT CAST(current_database() AS sql_identifier) AS specific_catalog,
           CAST(n.nspname AS sql_identifier) AS specific_schema,
           CAST(p.proname || '_' || CAST(p.oid AS text) AS sql_identifier) AS specific_name,
           CAST(current_database() AS sql_identifier) AS routine_catalog,
           CAST(n.nspname AS sql_identifier) AS routine_schema,
           CAST(p.proname AS sql_identifier) AS routine_name,
           CAST('FUNCTION' AS character_data) AS routine_type,
           CAST(null AS sql_identifier) AS module_catalog,
           CAST(null AS sql_identifier) AS module_schema,
           CAST(null AS sql_identifier) AS module_name,
           CAST(null AS sql_identifier) AS udt_catalog,
           CAST(null AS sql_identifier) AS udt_schema,
           CAST(null AS sql_identifier) AS udt_name,

           CAST(
             CASE WHEN t.typelem <> 0 AND t.typlen = -1 THEN 'ARRAY'
                  WHEN nt.nspname = 'pg_catalog' THEN format_type(t.oid, null)
                  ELSE 'USER-DEFINED' END AS character_data)
             AS data_type,
           CAST(null AS cardinal_number) AS character_maximum_length,
           CAST(null AS cardinal_number) AS character_octet_length,
           CAST(null AS sql_identifier) AS character_set_catalog,
           CAST(null AS sql_identifier) AS character_set_schema,
           CAST(null AS sql_identifier) AS character_set_name,
           CAST(null AS sql_identifier) AS collation_catalog,
           CAST(null AS sql_identifier) AS collation_schema,
           CAST(null AS sql_identifier) AS collation_name,
           CAST(null AS cardinal_number) AS numeric_precision,
           CAST(null AS cardinal_number) AS numeric_precision_radix,
           CAST(null AS cardinal_number) AS numeric_scale,
           CAST(null AS cardinal_number) AS datetime_precision,
           CAST(null AS character_data) AS interval_type,
           CAST(null AS cardinal_number) AS interval_precision,
           CAST(current_database() AS sql_identifier) AS type_udt_catalog,
           CAST(nt.nspname AS sql_identifier) AS type_udt_schema,
           CAST(t.typname AS sql_identifier) AS type_udt_name,
           CAST(null AS sql_identifier) AS scope_catalog,
           CAST(null AS sql_identifier) AS scope_schema,
           CAST(null AS sql_identifier) AS scope_name,
           CAST(null AS cardinal_number) AS maximum_cardinality,
           CAST(0 AS sql_identifier) AS dtd_identifier,

           CAST(CASE WHEN l.lanname = 'sql' THEN 'SQL' ELSE 'EXTERNAL' END AS character_data)
             AS routine_body,
           CAST(
             CASE WHEN pg_has_role(p.proowner, 'USAGE') THEN p.prosrc ELSE null END
             AS character_data) AS routine_definition,
           CAST(
             CASE WHEN l.lanname = 'c' THEN p.prosrc ELSE null END
             AS character_data) AS external_name,
           CAST(upper(l.lanname) AS character_data) AS external_language,

           CAST('GENERAL' AS character_data) AS parameter_style,
           CAST(CASE WHEN p.provolatile = 'i' THEN 'YES' ELSE 'NO' END AS yes_or_no) AS is_deterministic,
           CAST('MODIFIES' AS character_data) AS sql_data_access,
           CAST(CASE WHEN p.proisstrict THEN 'YES' ELSE 'NO' END AS yes_or_no) AS is_null_call,
           CAST(null AS character_data) AS sql_path,
           CAST('YES' AS yes_or_no) AS schema_level_routine,
           CAST(0 AS cardinal_number) AS max_dynamic_result_sets,
           CAST(null AS yes_or_no) AS is_user_defined_cast,
           CAST(null AS yes_or_no) AS is_implicitly_invocable,
           CAST(CASE WHEN p.prosecdef THEN 'DEFINER' ELSE 'INVOKER' END AS character_data) AS security_type,
           CAST(null AS sql_identifier) AS to_sql_specific_catalog,
           CAST(null AS sql_identifier) AS to_sql_specific_schema,
           CAST(null AS sql_identifier) AS to_sql_specific_name,
           CAST('NO' AS yes_or_no) AS as_locator,
           CAST(null AS time_stamp) AS created,
           CAST(null AS time_stamp) AS last_altered,
           CAST(null AS yes_or_no) AS new_savepoint_level,
           CAST('NO' AS yes_or_no) AS is_udt_dependent,

           CAST(null AS character_data) AS result_cast_from_data_type,
           CAST(null AS yes_or_no) AS result_cast_as_locator,
           CAST(null AS cardinal_number) AS result_cast_char_max_length,
           CAST(null AS cardinal_number) AS result_cast_char_octet_length,
           CAST(null AS sql_identifier) AS result_cast_char_set_catalog,
           CAST(null AS sql_identifier) AS result_cast_char_set_schema,
           CAST(null AS sql_identifier) AS result_cast_character_set_name,
           CAST(null AS sql_identifier) AS result_cast_collation_catalog,
           CAST(null AS sql_identifier) AS result_cast_collation_schema,
           CAST(null AS sql_identifier) AS result_cast_collation_name,
           CAST(null AS cardinal_number) AS result_cast_numeric_precision,
           CAST(null AS cardinal_number) AS result_cast_numeric_precision_radix,
           CAST(null AS cardinal_number) AS result_cast_numeric_scale,
           CAST(null AS cardinal_number) AS result_cast_datetime_precision,
           CAST(null AS character_data) AS result_cast_interval_type,
           CAST(null AS cardinal_number) AS result_cast_interval_precision,
           CAST(null AS sql_identifier) AS result_cast_type_udt_catalog,
           CAST(null AS sql_identifier) AS result_cast_type_udt_schema,
           CAST(null AS sql_identifier) AS result_cast_type_udt_name,
           CAST(null AS sql_identifier) AS result_cast_scope_catalog,
           CAST(null AS sql_identifier) AS result_cast_scope_schema,
           CAST(null AS sql_identifier) AS result_cast_scope_name,
           CAST(null AS cardinal_number) AS result_cast_maximum_cardinality,
           CAST(null AS sql_identifier) AS result_cast_dtd_identifier

    FROM pg_namespace n, pg_proc p, pg_language l,
         pg_type t, pg_namespace nt

    WHERE n.oid = p.pronamespace AND p.prolang = l.oid
          AND p.prorettype = t.oid AND t.typnamespace = nt.oid
          AND (pg_has_role(p.proowner, 'USAGE')
               OR has_function_privilege(p.oid, 'EXECUTE'));

GRANT SELECT ON routines TO PUBLIC;


/*
 * 5.50
 * SCHEMATA view
 */

CREATE VIEW schemata AS
    SELECT CAST(current_database() AS sql_identifier) AS catalog_name,
           CAST(n.nspname AS sql_identifier) AS schema_name,
           CAST(u.rolname AS sql_identifier) AS schema_owner,
           CAST(null AS sql_identifier) AS default_character_set_catalog,
           CAST(null AS sql_identifier) AS default_character_set_schema,
           CAST(null AS sql_identifier) AS default_character_set_name,
           CAST(null AS character_data) AS sql_path
    FROM pg_namespace n, pg_authid u
    WHERE n.nspowner = u.oid AND pg_has_role(n.nspowner, 'USAGE');

GRANT SELECT ON schemata TO PUBLIC;


/*
 * 5.51
 * SEQUENCES view
 */

CREATE VIEW sequences AS
    SELECT CAST(current_database() AS sql_identifier) AS sequence_catalog,
           CAST(nc.nspname AS sql_identifier) AS sequence_schema,
           CAST(c.relname AS sql_identifier) AS sequence_name,
           CAST('bigint' AS character_data) AS data_type,
           CAST(64 AS cardinal_number) AS numeric_precision,
           CAST(2 AS cardinal_number) AS numeric_precision_radix,
           CAST(0 AS cardinal_number) AS numeric_scale,
           -- XXX: The following could be improved if we had LATERAL.
           CAST((pg_sequence_parameters(c.oid)).start_value AS character_data) AS start_value,
           CAST((pg_sequence_parameters(c.oid)).minimum_value AS character_data) AS minimum_value,
           CAST((pg_sequence_parameters(c.oid)).maximum_value AS character_data) AS maximum_value,
           CAST((pg_sequence_parameters(c.oid)).increment AS character_data) AS increment,
           CAST(CASE WHEN (pg_sequence_parameters(c.oid)).cycle_option THEN 'YES' ELSE 'NO' END AS yes_or_no) AS cycle_option
    FROM pg_namespace nc, pg_class c
    WHERE c.relnamespace = nc.oid
          AND c.relkind = 'S'
          AND (NOT pg_is_other_temp_schema(nc.oid))
          AND (pg_has_role(c.relowner, 'USAGE')
               OR has_sequence_privilege(c.oid, 'SELECT, UPDATE, USAGE') );

GRANT SELECT ON sequences TO PUBLIC;


/*
 * 5.52
 * SQL_FEATURES table
 */

CREATE TABLE sql_features (
    feature_id          character_data,
    feature_name        character_data,
    sub_feature_id      character_data,
    sub_feature_name    character_data,
    is_supported        yes_or_no,
    is_verified_by      character_data,
    comments            character_data
) WITHOUT OIDS;

-- Will be filled with external data by initdb.

GRANT SELECT ON sql_features TO PUBLIC;


/*
 * 5.53
 * SQL_IMPLEMENTATION_INFO table
 */

-- Note: Implementation information items are defined in ISO/IEC 9075-3:2008,
-- clause 9.1.

CREATE TABLE sql_implementation_info (
    implementation_info_id      character_data,
    implementation_info_name    character_data,
    integer_value               cardinal_number,
    character_value             character_data,
    comments                    character_data
) WITHOUT OIDS;

INSERT INTO sql_implementation_info VALUES ('10003', 'CATALOG NAME', NULL, 'Y', NULL);
INSERT INTO sql_implementation_info VALUES ('10004', 'COLLATING SEQUENCE', NULL, (SELECT default_collate_name FROM character_sets), NULL);
INSERT INTO sql_implementation_info VALUES ('23',    'CURSOR COMMIT BEHAVIOR', 1, NULL, 'close cursors and retain prepared statements');
INSERT INTO sql_implementation_info VALUES ('2',     'DATA SOURCE NAME', NULL, '', NULL);
INSERT INTO sql_implementation_info VALUES ('17',    'DBMS NAME', NULL, (select trim(trailing ' ' from substring(version() from '^[^0-9]*'))), NULL);
INSERT INTO sql_implementation_info VALUES ('18',    'DBMS VERSION', NULL, '???', NULL); -- filled by initdb
INSERT INTO sql_implementation_info VALUES ('26',    'DEFAULT TRANSACTION ISOLATION', 2, NULL, 'READ COMMITTED; user-settable');
INSERT INTO sql_implementation_info VALUES ('28',    'IDENTIFIER CASE', 3, NULL, 'stored in mixed case - case sensitive');
INSERT INTO sql_implementation_info VALUES ('85',    'NULL COLLATION', 0, NULL, 'nulls higher than non-nulls');
INSERT INTO sql_implementation_info VALUES ('13',    'SERVER NAME', NULL, '', NULL);
INSERT INTO sql_implementation_info VALUES ('94',    'SPECIAL CHARACTERS', NULL, '', 'all non-ASCII characters allowed');
INSERT INTO sql_implementation_info VALUES ('46',    'TRANSACTION CAPABLE', 2, NULL, 'both DML and DDL');

GRANT SELECT ON sql_implementation_info TO PUBLIC;


/*
 * SQL_LANGUAGES table
 * apparently removed in SQL:2008
 */

CREATE TABLE sql_languages (
    sql_language_source         character_data,
    sql_language_year           character_data,
    sql_language_conformance    character_data,
    sql_language_integrity      character_data,
    sql_language_implementation character_data,
    sql_language_binding_style  character_data,
    sql_language_programming_language character_data
) WITHOUT OIDS;

INSERT INTO sql_languages VALUES ('ISO 9075', '1999', 'CORE', NULL, NULL, 'DIRECT', NULL);
INSERT INTO sql_languages VALUES ('ISO 9075', '1999', 'CORE', NULL, NULL, 'EMBEDDED', 'C');
INSERT INTO sql_languages VALUES ('ISO 9075', '2003', 'CORE', NULL, NULL, 'DIRECT', NULL);
INSERT INTO sql_languages VALUES ('ISO 9075', '2003', 'CORE', NULL, NULL, 'EMBEDDED', 'C');

GRANT SELECT ON sql_languages TO PUBLIC;


/*
 * 5.54
 * SQL_PACKAGES table
 */

CREATE TABLE sql_packages (
    feature_id      character_data,
    feature_name    character_data,
    is_supported    yes_or_no,
    is_verified_by  character_data,
    comments        character_data
) WITHOUT OIDS;

INSERT INTO sql_packages VALUES ('PKG000', 'Core', 'NO', NULL, '');
INSERT INTO sql_packages VALUES ('PKG001', 'Enhanced datetime facilities', 'YES', NULL, '');
INSERT INTO sql_packages VALUES ('PKG002', 'Enhanced integrity management', 'NO', NULL, '');
INSERT INTO sql_packages VALUES ('PKG003', 'OLAP facilities', 'NO', NULL, '');
INSERT INTO sql_packages VALUES ('PKG004', 'PSM', 'NO', NULL, 'PL/pgSQL is similar.');
INSERT INTO sql_packages VALUES ('PKG005', 'CLI', 'NO', NULL, 'ODBC is similar.');
INSERT INTO sql_packages VALUES ('PKG006', 'Basic object support', 'NO', NULL, '');
INSERT INTO sql_packages VALUES ('PKG007', 'Enhanced object support', 'NO', NULL, '');
INSERT INTO sql_packages VALUES ('PKG008', 'Active database', 'NO', NULL, '');
INSERT INTO sql_packages VALUES ('PKG010', 'OLAP', 'NO', NULL, 'NO');

GRANT SELECT ON sql_packages TO PUBLIC;


/*
 * 5.55
 * SQL_PARTS table
 */

CREATE TABLE sql_parts (
    feature_id      character_data,
    feature_name    character_data,
    is_supported    yes_or_no,
    is_verified_by  character_data,
    comments        character_data
) WITHOUT OIDS;

INSERT INTO sql_parts VALUES ('1', 'Framework (SQL/Framework)', 'NO', NULL, '');
INSERT INTO sql_parts VALUES ('2', 'Foundation (SQL/Foundation)', 'NO', NULL, '');
INSERT INTO sql_parts VALUES ('3', 'Call-Level Interface (SQL/CLI)', 'NO', NULL, '');
INSERT INTO sql_parts VALUES ('4', 'Persistent Stored Modules (SQL/PSM)', 'NO', NULL, '');
INSERT INTO sql_parts VALUES ('9', 'Management of External Data (SQL/MED)', 'NO', NULL, '');
INSERT INTO sql_parts VALUES ('10', 'Object Language Bindings (SQL/OLB)', 'NO', NULL, '');
INSERT INTO sql_parts VALUES ('11', 'Information and Definition Schema (SQL/Schemata)', 'NO', NULL, '');
INSERT INTO sql_parts VALUES ('13', 'Routines and Types Using the Java Programming Language (SQL/JRT)', 'NO', NULL, '');
INSERT INTO sql_parts VALUES ('14', 'XML-Related Specifications (SQL/XML)', 'YES', NULL, '');


/*
 * 5.56
 * SQL_SIZING table
 */

-- Note: Sizing items are defined in ISO/IEC 9075-3:2008, clause 9.2.

CREATE TABLE sql_sizing (
    sizing_id       cardinal_number,
    sizing_name     character_data,
    supported_value cardinal_number,
    comments        character_data
) WITHOUT OIDS;

INSERT INTO sql_sizing VALUES (34,    'MAXIMUM CATALOG NAME LENGTH', 63, NULL);
INSERT INTO sql_sizing VALUES (30,    'MAXIMUM COLUMN NAME LENGTH', 63, NULL);
INSERT INTO sql_sizing VALUES (97,    'MAXIMUM COLUMNS IN GROUP BY', 0, NULL);
INSERT INTO sql_sizing VALUES (99,    'MAXIMUM COLUMNS IN ORDER BY', 0, NULL);
INSERT INTO sql_sizing VALUES (100,   'MAXIMUM COLUMNS IN SELECT', 1664, NULL); -- match MaxTupleAttributeNumber
INSERT INTO sql_sizing VALUES (101,   'MAXIMUM COLUMNS IN TABLE', 1600, NULL); -- match MaxHeapAttributeNumber
INSERT INTO sql_sizing VALUES (1,     'MAXIMUM CONCURRENT ACTIVITIES', 0, NULL);
INSERT INTO sql_sizing VALUES (31,    'MAXIMUM CURSOR NAME LENGTH', 63, NULL);
INSERT INTO sql_sizing VALUES (0,     'MAXIMUM DRIVER CONNECTIONS', NULL, NULL);
INSERT INTO sql_sizing VALUES (10005, 'MAXIMUM IDENTIFIER LENGTH', 63, NULL);
INSERT INTO sql_sizing VALUES (32,    'MAXIMUM SCHEMA NAME LENGTH', 63, NULL);
INSERT INTO sql_sizing VALUES (20000, 'MAXIMUM STATEMENT OCTETS', 0, NULL);
INSERT INTO sql_sizing VALUES (20001, 'MAXIMUM STATEMENT OCTETS DATA', 0, NULL);
INSERT INTO sql_sizing VALUES (20002, 'MAXIMUM STATEMENT OCTETS SCHEMA', 0, NULL);
INSERT INTO sql_sizing VALUES (35,    'MAXIMUM TABLE NAME LENGTH', 63, NULL);
INSERT INTO sql_sizing VALUES (106,   'MAXIMUM TABLES IN SELECT', 0, NULL);
INSERT INTO sql_sizing VALUES (107,   'MAXIMUM USER NAME LENGTH', 63, NULL);
INSERT INTO sql_sizing VALUES (25000, 'MAXIMUM CURRENT DEFAULT TRANSFORM GROUP LENGTH', NULL, NULL);
INSERT INTO sql_sizing VALUES (25001, 'MAXIMUM CURRENT TRANSFORM GROUP LENGTH', NULL, NULL);
INSERT INTO sql_sizing VALUES (25002, 'MAXIMUM CURRENT PATH LENGTH', 0, NULL);
INSERT INTO sql_sizing VALUES (25003, 'MAXIMUM CURRENT ROLE LENGTH', NULL, NULL);
INSERT INTO sql_sizing VALUES (25004, 'MAXIMUM SESSION USER LENGTH', 63, NULL);
INSERT INTO sql_sizing VALUES (25005, 'MAXIMUM SYSTEM USER LENGTH', 63, NULL);

UPDATE sql_sizing
    SET supported_value = (SELECT typlen-1 FROM pg_catalog.pg_type WHERE typname = 'name'),
        comments = 'Might be less, depending on character set.'
    WHERE supported_value = 63;

GRANT SELECT ON sql_sizing TO PUBLIC;


/*
 * 5.57
 * SQL_SIZING_PROFILES table
 */

-- The data in this table are defined by various profiles of SQL.
-- Since we don't have any information about such profiles, we provide
-- an empty table.

CREATE TABLE sql_sizing_profiles (
    sizing_id       cardinal_number,
    sizing_name     character_data,
    profile_id      character_data,
    required_value  cardinal_number,
    comments        character_data
) WITHOUT OIDS;

GRANT SELECT ON sql_sizing_profiles TO PUBLIC;


/*
 * 5.58
 * TABLE_CONSTRAINTS view
 */

CREATE VIEW table_constraints AS
    SELECT CAST(current_database() AS sql_identifier) AS constraint_catalog,
           CAST(nc.nspname AS sql_identifier) AS constraint_schema,
           CAST(c.conname AS sql_identifier) AS constraint_name,
           CAST(current_database() AS sql_identifier) AS table_catalog,
           CAST(nr.nspname AS sql_identifier) AS table_schema,
           CAST(r.relname AS sql_identifier) AS table_name,
           CAST(
             CASE c.contype WHEN 'c' THEN 'CHECK'
                            WHEN 'f' THEN 'FOREIGN KEY'
                            WHEN 'p' THEN 'PRIMARY KEY'
                            WHEN 'u' THEN 'UNIQUE' END
             AS character_data) AS constraint_type,
           CAST(CASE WHEN c.condeferrable THEN 'YES' ELSE 'NO' END AS yes_or_no)
             AS is_deferrable,
           CAST(CASE WHEN c.condeferred THEN 'YES' ELSE 'NO' END AS yes_or_no)
             AS initially_deferred

    FROM pg_namespace nc,
         pg_namespace nr,
         pg_constraint c,
         pg_class r

    WHERE nc.oid = c.connamespace AND nr.oid = r.relnamespace
          AND c.conrelid = r.oid
          AND c.contype NOT IN ('t', 'x')  -- ignore nonstandard constraints
          AND r.relkind = 'r'
          AND (NOT pg_is_other_temp_schema(nr.oid))
          AND (pg_has_role(r.relowner, 'USAGE')
               -- SELECT privilege omitted, per SQL standard
               OR has_table_privilege(r.oid, 'INSERT, UPDATE, DELETE, TRUNCATE, REFERENCES, TRIGGER')
               OR has_any_column_privilege(r.oid, 'INSERT, UPDATE, REFERENCES') )

    UNION ALL

    -- not-null constraints

    SELECT CAST(current_database() AS sql_identifier) AS constraint_catalog,
           CAST(nr.nspname AS sql_identifier) AS constraint_schema,
           CAST(CAST(nr.oid AS text) || '_' || CAST(r.oid AS text) || '_' || CAST(a.attnum AS text) || '_not_null' AS sql_identifier) AS constraint_name, -- XXX
           CAST(current_database() AS sql_identifier) AS table_catalog,
           CAST(nr.nspname AS sql_identifier) AS table_schema,
           CAST(r.relname AS sql_identifier) AS table_name,
           CAST('CHECK' AS character_data) AS constraint_type,
           CAST('NO' AS yes_or_no) AS is_deferrable,
           CAST('NO' AS yes_or_no) AS initially_deferred

    FROM pg_namespace nr,
         pg_class r,
         pg_attribute a

    WHERE nr.oid = r.relnamespace
          AND r.oid = a.attrelid
          AND a.attnotnull
          AND a.attnum > 0
          AND NOT a.attisdropped
          AND r.relkind = 'r'
          AND (NOT pg_is_other_temp_schema(nr.oid))
          AND (pg_has_role(r.relowner, 'USAGE')
               -- SELECT privilege omitted, per SQL standard
               OR has_table_privilege(r.oid, 'INSERT, UPDATE, DELETE, TRUNCATE, REFERENCES, TRIGGER')
               OR has_any_column_privilege(r.oid, 'INSERT, UPDATE, REFERENCES') );

GRANT SELECT ON table_constraints TO PUBLIC;


/*
 * 5.59
 * TABLE_METHOD_PRIVILEGES view
 */

-- feature not supported


/*
 * 5.60
 * TABLE_PRIVILEGES view
 */

CREATE VIEW table_privileges AS
    SELECT CAST(u_grantor.rolname AS sql_identifier) AS grantor,
           CAST(grantee.rolname AS sql_identifier) AS grantee,
           CAST(current_database() AS sql_identifier) AS table_catalog,
           CAST(nc.nspname AS sql_identifier) AS table_schema,
           CAST(c.relname AS sql_identifier) AS table_name,
           CAST(c.prtype AS character_data) AS privilege_type,
           CAST(
             CASE WHEN
                  -- object owner always has grant options
                  pg_has_role(grantee.oid, c.relowner, 'USAGE')
                  OR c.grantable
                  THEN 'YES' ELSE 'NO' END AS yes_or_no) AS is_grantable,
           CAST(CASE WHEN c.prtype = 'SELECT' THEN 'YES' ELSE 'NO' END AS yes_or_no) AS with_hierarchy

    FROM (
            SELECT oid, relname, relnamespace, relkind, relowner, (aclexplode(coalesce(relacl, acldefault('r', relowner)))).* FROM pg_class
         ) AS c (oid, relname, relnamespace, relkind, relowner, grantor, grantee, prtype, grantable),
         pg_namespace nc,
         pg_authid u_grantor,
         (
           SELECT oid, rolname FROM pg_authid
           UNION ALL
           SELECT 0::oid, 'PUBLIC'
         ) AS grantee (oid, rolname)

    WHERE c.relnamespace = nc.oid
          AND c.relkind IN ('r', 'v')
          AND c.grantee = grantee.oid
          AND c.grantor = u_grantor.oid
          AND c.prtype IN ('INSERT', 'SELECT', 'UPDATE', 'DELETE', 'TRUNCATE', 'REFERENCES', 'TRIGGER')
          AND (pg_has_role(u_grantor.oid, 'USAGE')
               OR pg_has_role(grantee.oid, 'USAGE')
               OR grantee.rolname = 'PUBLIC');

GRANT SELECT ON table_privileges TO PUBLIC;


/*
 * 5.40
 * ROLE_TABLE_GRANTS view
 */

CREATE VIEW role_table_grants AS
    SELECT grantor,
           grantee,
           table_catalog,
           table_schema,
           table_name,
           privilege_type,
           is_grantable,
           with_hierarchy
    FROM table_privileges
    WHERE grantor IN (SELECT role_name FROM enabled_roles)
          OR grantee IN (SELECT role_name FROM enabled_roles);

GRANT SELECT ON role_table_grants TO PUBLIC;


/*
 * 5.61
 * TABLES view
 */

CREATE VIEW tables AS
    SELECT CAST(current_database() AS sql_identifier) AS table_catalog,
           CAST(nc.nspname AS sql_identifier) AS table_schema,
           CAST(c.relname AS sql_identifier) AS table_name,

           CAST(
             CASE WHEN nc.oid = pg_my_temp_schema() THEN 'LOCAL TEMPORARY'
                  WHEN c.relkind = 'r' THEN 'BASE TABLE'
                  WHEN c.relkind = 'v' THEN 'VIEW'
                  WHEN c.relkind = 'f' THEN 'FOREIGN TABLE'
                  ELSE null END
             AS character_data) AS table_type,

           CAST(null AS sql_identifier) AS self_referencing_column_name,
           CAST(null AS character_data) AS reference_generation,

           CAST(CASE WHEN t.typname IS NOT NULL THEN current_database() ELSE null END AS sql_identifier) AS user_defined_type_catalog,
           CAST(nt.nspname AS sql_identifier) AS user_defined_type_schema,
           CAST(t.typname AS sql_identifier) AS user_defined_type_name,

           CAST(CASE WHEN (c.relkind != 'r' 
           				   OR c.relstorage = 'f'
           				   OR (c.relstorage = 'x'
           				       AND x.writable = 'f'))
                          OR (c.relkind = 'v'
                              AND EXISTS (SELECT 1 FROM pg_rewrite WHERE ev_class = c.oid AND ev_type = '3' AND is_instead))
                THEN 'YES' ELSE 'NO' END AS yes_or_no) AS is_insertable_into,

           CAST(CASE WHEN t.typname IS NOT NULL THEN 'YES' ELSE 'NO' END AS yes_or_no) AS is_typed,
           CAST(null AS character_data) AS commit_action

    FROM pg_namespace nc JOIN pg_class c ON (nc.oid = c.relnamespace)
           LEFT JOIN (pg_type t JOIN pg_namespace nt ON (t.typnamespace = nt.oid)) ON (c.reloftype = t.oid)
           LEFT JOIN pg_exttable x ON c.oid = x.reloid

    WHERE c.relkind IN ('r', 'v', 'f')
          AND (NOT pg_is_other_temp_schema(nc.oid))
          AND (pg_has_role(c.relowner, 'USAGE')
               OR has_table_privilege(c.oid, 'SELECT, INSERT, UPDATE, DELETE, TRUNCATE, REFERENCES, TRIGGER')
               OR has_any_column_privilege(c.oid, 'SELECT, INSERT, UPDATE, REFERENCES') );

GRANT SELECT ON tables TO PUBLIC;


/*
 * 5.62
 * TRANSFORMS view
 */

-- feature not supported


/*
 * 5.63
 * TRANSLATIONS view
 */

-- feature not supported


/*
 * 5.64
 * TRIGGERED_UPDATE_COLUMNS view
 */

CREATE VIEW triggered_update_columns AS
    SELECT CAST(current_database() AS sql_identifier) AS trigger_catalog,
           CAST(n.nspname AS sql_identifier) AS trigger_schema,
           CAST(t.tgname AS sql_identifier) AS trigger_name,
           CAST(current_database() AS sql_identifier) AS event_object_catalog,
           CAST(n.nspname AS sql_identifier) AS event_object_schema,
           CAST(c.relname AS sql_identifier) AS event_object_table,
           CAST(a.attname AS sql_identifier) AS event_object_column

    FROM pg_namespace n, pg_class c, pg_trigger t,
         (SELECT tgoid, (ta0.tgat).x AS tgattnum, (ta0.tgat).n AS tgattpos
          FROM (SELECT oid AS tgoid, information_schema._pg_expandarray(tgattr) AS tgat FROM pg_trigger) AS ta0) AS ta,
         pg_attribute a

    WHERE n.oid = c.relnamespace
          AND c.oid = t.tgrelid
          AND t.oid = ta.tgoid
          AND (a.attrelid, a.attnum) = (t.tgrelid, ta.tgattnum)
          AND NOT t.tgisinternal
          AND (NOT pg_is_other_temp_schema(n.oid))
          AND (pg_has_role(c.relowner, 'USAGE')
               -- SELECT privilege omitted, per SQL standard
               OR has_column_privilege(c.oid, a.attnum, 'INSERT, UPDATE, REFERENCES') );

GRANT SELECT ON triggered_update_columns TO PUBLIC;


/*
 * 5.65
 * TRIGGER_COLUMN_USAGE view
 */

-- not tracked by PostgreSQL


/*
 * 5.66
 * TRIGGER_ROUTINE_USAGE view
 */

-- not tracked by PostgreSQL


/*
 * 5.67
 * TRIGGER_SEQUENCE_USAGE view
 */

-- not tracked by PostgreSQL


/*
 * 5.68
 * TRIGGER_TABLE_USAGE view
 */

-- not tracked by PostgreSQL


/*
 * 5.69
 * TRIGGERS view
 */

CREATE VIEW triggers AS
    SELECT CAST(current_database() AS sql_identifier) AS trigger_catalog,
           CAST(n.nspname AS sql_identifier) AS trigger_schema,
           CAST(t.tgname AS sql_identifier) AS trigger_name,
           CAST(em.text AS character_data) AS event_manipulation,
           CAST(current_database() AS sql_identifier) AS event_object_catalog,
           CAST(n.nspname AS sql_identifier) AS event_object_schema,
           CAST(c.relname AS sql_identifier) AS event_object_table,
           CAST(null AS cardinal_number) AS action_order,
           -- XXX strange hacks follow
           CAST(
             CASE WHEN pg_has_role(c.relowner, 'USAGE')
               THEN (SELECT m[1] FROM regexp_matches(pg_get_triggerdef(t.oid), E'.{35,} WHEN \\((.+)\\) EXECUTE PROCEDURE') AS rm(m) LIMIT 1)
               ELSE null END
             AS character_data) AS action_condition,
           CAST(
             substring(pg_get_triggerdef(t.oid) from
                       position('EXECUTE PROCEDURE' in substring(pg_get_triggerdef(t.oid) from 48)) + 47)
             AS character_data) AS action_statement,
           CAST(
             -- hard-wired reference to TRIGGER_TYPE_ROW
             CASE t.tgtype & 1 WHEN 1 THEN 'ROW' ELSE 'STATEMENT' END
             AS character_data) AS action_orientation,
           CAST(
             -- hard-wired refs to TRIGGER_TYPE_BEFORE, TRIGGER_TYPE_INSTEAD
             CASE t.tgtype & 66 WHEN 2 THEN 'BEFORE' WHEN 64 THEN 'INSTEAD OF' ELSE 'AFTER' END
             AS character_data) AS action_timing,
           CAST(null AS sql_identifier) AS action_reference_old_table,
           CAST(null AS sql_identifier) AS action_reference_new_table,
           CAST(null AS sql_identifier) AS action_reference_old_row,
           CAST(null AS sql_identifier) AS action_reference_new_row,
           CAST(null AS time_stamp) AS created

    FROM pg_namespace n, pg_class c, pg_trigger t,
         -- hard-wired refs to TRIGGER_TYPE_INSERT, TRIGGER_TYPE_DELETE,
         -- TRIGGER_TYPE_UPDATE; we intentionally omit TRIGGER_TYPE_TRUNCATE
         (VALUES (4, 'INSERT'),
                 (8, 'DELETE'),
                 (16, 'UPDATE')) AS em (num, text)

    WHERE n.oid = c.relnamespace
          AND c.oid = t.tgrelid
          AND t.tgtype & em.num <> 0
          AND NOT t.tgisinternal
          AND (NOT pg_is_other_temp_schema(n.oid))
          AND (pg_has_role(c.relowner, 'USAGE')
               -- SELECT privilege omitted, per SQL standard
               OR has_table_privilege(c.oid, 'INSERT, UPDATE, DELETE, TRUNCATE, REFERENCES, TRIGGER')
               OR has_any_column_privilege(c.oid, 'INSERT, UPDATE, REFERENCES') );

GRANT SELECT ON triggers TO PUBLIC;


/*
 * 5.70
 * UDT_PRIVILEGES view
 */

CREATE VIEW udt_privileges AS
    SELECT CAST(u_grantor.rolname AS sql_identifier) AS grantor,
           CAST(grantee.rolname AS sql_identifier) AS grantee,
           CAST(current_database() AS sql_identifier) AS udt_catalog,
           CAST(n.nspname AS sql_identifier) AS udt_schema,
           CAST(t.typname AS sql_identifier) AS udt_name,
           CAST('TYPE USAGE' AS character_data) AS privilege_type, -- sic
           CAST(
             CASE WHEN
                  -- object owner always has grant options
                  pg_has_role(grantee.oid, t.typowner, 'USAGE')
                  OR t.grantable
                  THEN 'YES' ELSE 'NO' END AS yes_or_no) AS is_grantable

    FROM (
            SELECT oid, typname, typnamespace, typtype, typowner, (aclexplode(coalesce(typacl, acldefault('T', typowner)))).* FROM pg_type
         ) AS t (oid, typname, typnamespace, typtype, typowner, grantor, grantee, prtype, grantable),
         pg_namespace n,
         pg_authid u_grantor,
         (
           SELECT oid, rolname FROM pg_authid
           UNION ALL
           SELECT 0::oid, 'PUBLIC'
         ) AS grantee (oid, rolname)

    WHERE t.typnamespace = n.oid
          AND t.typtype = 'c'
          AND t.grantee = grantee.oid
          AND t.grantor = u_grantor.oid
          AND t.prtype IN ('USAGE')
          AND (pg_has_role(u_grantor.oid, 'USAGE')
               OR pg_has_role(grantee.oid, 'USAGE')
               OR grantee.rolname = 'PUBLIC');

GRANT SELECT ON udt_privileges TO PUBLIC;


/*
 * 5.43
 * ROLE_UDT_GRANTS view
 */

CREATE VIEW role_udt_grants AS
    SELECT grantor,
           grantee,
           udt_catalog,
           udt_schema,
           udt_name,
           privilege_type,
           is_grantable
    FROM udt_privileges
    WHERE grantor IN (SELECT role_name FROM enabled_roles)
          OR grantee IN (SELECT role_name FROM enabled_roles);

GRANT SELECT ON role_udt_grants TO PUBLIC;


/*
 * 5.71
 * USAGE_PRIVILEGES view
 */

CREATE VIEW usage_privileges AS

    /* collations */
    -- Collations have no real privileges, so we represent all collations with implicit usage privilege here.
    SELECT CAST(u.rolname AS sql_identifier) AS grantor,
           CAST('PUBLIC' AS sql_identifier) AS grantee,
           CAST(current_database() AS sql_identifier) AS object_catalog,
           CAST(n.nspname AS sql_identifier) AS object_schema,
           CAST(c.collname AS sql_identifier) AS object_name,
           CAST('COLLATION' AS character_data) AS object_type,
           CAST('USAGE' AS character_data) AS privilege_type,
           CAST('NO' AS yes_or_no) AS is_grantable

    FROM pg_authid u,
         pg_namespace n,
         pg_collation c

    WHERE u.oid = c.collowner
          AND c.collnamespace = n.oid
          AND collencoding IN (-1, (SELECT encoding FROM pg_database WHERE datname = current_database()))

    UNION ALL

    /* domains */
    SELECT CAST(u_grantor.rolname AS sql_identifier) AS grantor,
           CAST(grantee.rolname AS sql_identifier) AS grantee,
           CAST(current_database() AS sql_identifier) AS object_catalog,
           CAST(n.nspname AS sql_identifier) AS object_schema,
           CAST(t.typname AS sql_identifier) AS object_name,
           CAST('DOMAIN' AS character_data) AS object_type,
           CAST('USAGE' AS character_data) AS privilege_type,
           CAST(
             CASE WHEN
                  -- object owner always has grant options
                  pg_has_role(grantee.oid, t.typowner, 'USAGE')
                  OR t.grantable
                  THEN 'YES' ELSE 'NO' END AS yes_or_no) AS is_grantable

    FROM (
            SELECT oid, typname, typnamespace, typtype, typowner, (aclexplode(coalesce(typacl, acldefault('T', typowner)))).* FROM pg_type
         ) AS t (oid, typname, typnamespace, typtype, typowner, grantor, grantee, prtype, grantable),
         pg_namespace n,
         pg_authid u_grantor,
         (
           SELECT oid, rolname FROM pg_authid
           UNION ALL
           SELECT 0::oid, 'PUBLIC'
         ) AS grantee (oid, rolname)

    WHERE t.typnamespace = n.oid
          AND t.typtype = 'd'
          AND t.grantee = grantee.oid
          AND t.grantor = u_grantor.oid
          AND t.prtype IN ('USAGE')
          AND (pg_has_role(u_grantor.oid, 'USAGE')
               OR pg_has_role(grantee.oid, 'USAGE')
               OR grantee.rolname = 'PUBLIC')

    UNION ALL

    /* foreign-data wrappers */
    SELECT CAST(u_grantor.rolname AS sql_identifier) AS grantor,
           CAST(grantee.rolname AS sql_identifier) AS grantee,
           CAST(current_database() AS sql_identifier) AS object_catalog,
           CAST('' AS sql_identifier) AS object_schema,
           CAST(fdw.fdwname AS sql_identifier) AS object_name,
           CAST('FOREIGN DATA WRAPPER' AS character_data) AS object_type,
           CAST('USAGE' AS character_data) AS privilege_type,
           CAST(
             CASE WHEN
                  -- object owner always has grant options
                  pg_has_role(grantee.oid, fdw.fdwowner, 'USAGE')
                  OR fdw.grantable
                  THEN 'YES' ELSE 'NO' END AS yes_or_no) AS is_grantable

    FROM (
            SELECT fdwname, fdwowner, (aclexplode(coalesce(fdwacl, acldefault('F', fdwowner)))).* FROM pg_foreign_data_wrapper
         ) AS fdw (fdwname, fdwowner, grantor, grantee, prtype, grantable),
         pg_authid u_grantor,
         (
           SELECT oid, rolname FROM pg_authid
           UNION ALL
           SELECT 0::oid, 'PUBLIC'
         ) AS grantee (oid, rolname)

    WHERE u_grantor.oid = fdw.grantor
          AND grantee.oid = fdw.grantee
          AND fdw.prtype IN ('USAGE')
          AND (pg_has_role(u_grantor.oid, 'USAGE')
               OR pg_has_role(grantee.oid, 'USAGE')
               OR grantee.rolname = 'PUBLIC')

    UNION ALL

    /* foreign servers */
    SELECT CAST(u_grantor.rolname AS sql_identifier) AS grantor,
           CAST(grantee.rolname AS sql_identifier) AS grantee,
           CAST(current_database() AS sql_identifier) AS object_catalog,
           CAST('' AS sql_identifier) AS object_schema,
           CAST(srv.srvname AS sql_identifier) AS object_name,
           CAST('FOREIGN SERVER' AS character_data) AS object_type,
           CAST('USAGE' AS character_data) AS privilege_type,
           CAST(
             CASE WHEN
                  -- object owner always has grant options
                  pg_has_role(grantee.oid, srv.srvowner, 'USAGE')
                  OR srv.grantable
                  THEN 'YES' ELSE 'NO' END AS yes_or_no) AS is_grantable

    FROM (
            SELECT srvname, srvowner, (aclexplode(coalesce(srvacl, acldefault('S', srvowner)))).* FROM pg_foreign_server
         ) AS srv (srvname, srvowner, grantor, grantee, prtype, grantable),
         pg_authid u_grantor,
         (
           SELECT oid, rolname FROM pg_authid
           UNION ALL
           SELECT 0::oid, 'PUBLIC'
         ) AS grantee (oid, rolname)

    WHERE u_grantor.oid = srv.grantor
          AND grantee.oid = srv.grantee
          AND srv.prtype IN ('USAGE')
          AND (pg_has_role(u_grantor.oid, 'USAGE')
               OR pg_has_role(grantee.oid, 'USAGE')
               OR grantee.rolname = 'PUBLIC')

    UNION ALL

    /* sequences */
    SELECT CAST(u_grantor.rolname AS sql_identifier) AS grantor,
           CAST(grantee.rolname AS sql_identifier) AS grantee,
           CAST(current_database() AS sql_identifier) AS object_catalog,
           CAST(n.nspname AS sql_identifier) AS object_schema,
           CAST(c.relname AS sql_identifier) AS object_name,
           CAST('SEQUENCE' AS character_data) AS object_type,
           CAST('USAGE' AS character_data) AS privilege_type,
           CAST(
             CASE WHEN
                  -- object owner always has grant options
                  pg_has_role(grantee.oid, c.relowner, 'USAGE')
                  OR c.grantable
                  THEN 'YES' ELSE 'NO' END AS yes_or_no) AS is_grantable

    FROM (
            SELECT oid, relname, relnamespace, relkind, relowner, (aclexplode(coalesce(relacl, acldefault('r', relowner)))).* FROM pg_class
         ) AS c (oid, relname, relnamespace, relkind, relowner, grantor, grantee, prtype, grantable),
         pg_namespace n,
         pg_authid u_grantor,
         (
           SELECT oid, rolname FROM pg_authid
           UNION ALL
           SELECT 0::oid, 'PUBLIC'
         ) AS grantee (oid, rolname)

    WHERE c.relnamespace = n.oid
          AND c.relkind = 'S'
          AND c.grantee = grantee.oid
          AND c.grantor = u_grantor.oid
          AND c.prtype IN ('USAGE')
          AND (pg_has_role(u_grantor.oid, 'USAGE')
               OR pg_has_role(grantee.oid, 'USAGE')
               OR grantee.rolname = 'PUBLIC');

GRANT SELECT ON usage_privileges TO PUBLIC;


/*
 * 5.42
 * ROLE_USAGE_GRANTS view
 */

CREATE VIEW role_usage_grants AS
    SELECT grantor,
           grantee,
           object_catalog,
           object_schema,
           object_name,
           object_type,
           privilege_type,
           is_grantable
    FROM usage_privileges
    WHERE grantor IN (SELECT role_name FROM enabled_roles)
          OR grantee IN (SELECT role_name FROM enabled_roles);

GRANT SELECT ON role_usage_grants TO PUBLIC;


/*
 * 5.72
 * USER_DEFINED_TYPES view
 */

CREATE VIEW user_defined_types AS
    SELECT CAST(current_database() AS sql_identifier) AS user_defined_type_catalog,
           CAST(n.nspname AS sql_identifier) AS user_defined_type_schema,
           CAST(c.relname AS sql_identifier) AS user_defined_type_name,
           CAST('STRUCTURED' AS character_data) AS user_defined_type_category,
           CAST('YES' AS yes_or_no) AS is_instantiable,
           CAST(null AS yes_or_no) AS is_final,
           CAST(null AS character_data) AS ordering_form,
           CAST(null AS character_data) AS ordering_category,
           CAST(null AS sql_identifier) AS ordering_routine_catalog,
           CAST(null AS sql_identifier) AS ordering_routine_schema,
           CAST(null AS sql_identifier) AS ordering_routine_name,
           CAST(null AS character_data) AS reference_type,
           CAST(null AS character_data) AS data_type,
           CAST(null AS cardinal_number) AS character_maximum_length,
           CAST(null AS cardinal_number) AS character_octet_length,
           CAST(null AS sql_identifier) AS character_set_catalog,
           CAST(null AS sql_identifier) AS character_set_schema,
           CAST(null AS sql_identifier) AS character_set_name,
           CAST(null AS sql_identifier) AS collation_catalog,
           CAST(null AS sql_identifier) AS collation_schema,
           CAST(null AS sql_identifier) AS collation_name,
           CAST(null AS cardinal_number) AS numeric_precision,
           CAST(null AS cardinal_number) AS numeric_precision_radix,
           CAST(null AS cardinal_number) AS numeric_scale,
           CAST(null AS cardinal_number) AS datetime_precision,
           CAST(null AS character_data) AS interval_type,
           CAST(null AS cardinal_number) AS interval_precision,
           CAST(null AS sql_identifier) AS source_dtd_identifier,
           CAST(null AS sql_identifier) AS ref_dtd_identifier

    FROM pg_namespace n, pg_class c, pg_type t

    WHERE n.oid = c.relnamespace
          AND t.typrelid = c.oid
          AND c.relkind = 'c'
          AND (pg_has_role(t.typowner, 'USAGE')
               OR has_type_privilege(t.oid, 'USAGE'));

GRANT SELECT ON user_defined_types TO PUBLIC;


/*
 * 5.73
 * VIEW_COLUMN_USAGE
 */

CREATE VIEW view_column_usage AS
    SELECT DISTINCT
           CAST(current_database() AS sql_identifier) AS view_catalog,
           CAST(nv.nspname AS sql_identifier) AS view_schema,
           CAST(v.relname AS sql_identifier) AS view_name,
           CAST(current_database() AS sql_identifier) AS table_catalog,
           CAST(nt.nspname AS sql_identifier) AS table_schema,
           CAST(t.relname AS sql_identifier) AS table_name,
           CAST(a.attname AS sql_identifier) AS column_name

    FROM pg_namespace nv, pg_class v, pg_depend dv,
         pg_depend dt, pg_class t, pg_namespace nt,
         pg_attribute a

    WHERE nv.oid = v.relnamespace
          AND v.relkind = 'v'
          AND v.oid = dv.refobjid
          AND dv.refclassid = 'pg_catalog.pg_class'::regclass
          AND dv.classid = 'pg_catalog.pg_rewrite'::regclass
          AND dv.deptype = 'i'
          AND dv.objid = dt.objid
          AND dv.refobjid <> dt.refobjid
          AND dt.classid = 'pg_catalog.pg_rewrite'::regclass
          AND dt.refclassid = 'pg_catalog.pg_class'::regclass
          AND dt.refobjid = t.oid
          AND t.relnamespace = nt.oid
          AND t.relkind IN ('r', 'v', 'f')
          AND t.oid = a.attrelid
          AND dt.refobjsubid = a.attnum
          AND pg_has_role(t.relowner, 'USAGE');

GRANT SELECT ON view_column_usage TO PUBLIC;


/*
 * 5.74
 * VIEW_ROUTINE_USAGE
 */

CREATE VIEW view_routine_usage AS
    SELECT DISTINCT
           CAST(current_database() AS sql_identifier) AS table_catalog,
           CAST(nv.nspname AS sql_identifier) AS table_schema,
           CAST(v.relname AS sql_identifier) AS table_name,
           CAST(current_database() AS sql_identifier) AS specific_catalog,
           CAST(np.nspname AS sql_identifier) AS specific_schema,
           CAST(p.proname || '_' || CAST(p.oid AS text)  AS sql_identifier) AS specific_name

    FROM pg_namespace nv, pg_class v, pg_depend dv,
         pg_depend dp, pg_proc p, pg_namespace np

    WHERE nv.oid = v.relnamespace
          AND v.relkind = 'v'
          AND v.oid = dv.refobjid
          AND dv.refclassid = 'pg_catalog.pg_class'::regclass
          AND dv.classid = 'pg_catalog.pg_rewrite'::regclass
          AND dv.deptype = 'i'
          AND dv.objid = dp.objid
          AND dp.classid = 'pg_catalog.pg_rewrite'::regclass
          AND dp.refclassid = 'pg_catalog.pg_proc'::regclass
          AND dp.refobjid = p.oid
          AND p.pronamespace = np.oid
          AND pg_has_role(p.proowner, 'USAGE');

GRANT SELECT ON view_routine_usage TO PUBLIC;


/*
 * 5.75
 * VIEW_TABLE_USAGE
 */

CREATE VIEW view_table_usage AS
    SELECT DISTINCT
           CAST(current_database() AS sql_identifier) AS view_catalog,
           CAST(nv.nspname AS sql_identifier) AS view_schema,
           CAST(v.relname AS sql_identifier) AS view_name,
           CAST(current_database() AS sql_identifier) AS table_catalog,
           CAST(nt.nspname AS sql_identifier) AS table_schema,
           CAST(t.relname AS sql_identifier) AS table_name

    FROM pg_namespace nv, pg_class v, pg_depend dv,
         pg_depend dt, pg_class t, pg_namespace nt

    WHERE nv.oid = v.relnamespace
          AND v.relkind = 'v'
          AND v.oid = dv.refobjid
          AND dv.refclassid = 'pg_catalog.pg_class'::regclass
          AND dv.classid = 'pg_catalog.pg_rewrite'::regclass
          AND dv.deptype = 'i'
          AND dv.objid = dt.objid
          AND dv.refobjid <> dt.refobjid
          AND dt.classid = 'pg_catalog.pg_rewrite'::regclass
          AND dt.refclassid = 'pg_catalog.pg_class'::regclass
          AND dt.refobjid = t.oid
          AND t.relnamespace = nt.oid
          AND t.relkind IN ('r', 'v', 'f')
          AND pg_has_role(t.relowner, 'USAGE');

GRANT SELECT ON view_table_usage TO PUBLIC;


/*
 * 5.76
 * VIEWS view
 */

CREATE VIEW views AS
    SELECT CAST(current_database() AS sql_identifier) AS table_catalog,
           CAST(nc.nspname AS sql_identifier) AS table_schema,
           CAST(c.relname AS sql_identifier) AS table_name,

           CAST(
             CASE WHEN pg_has_role(c.relowner, 'USAGE')
                  THEN pg_get_viewdef(c.oid)
                  ELSE null END
             AS character_data) AS view_definition,

           CAST('NONE' AS character_data) AS check_option,

           CAST(
             CASE WHEN EXISTS (SELECT 1 FROM pg_rewrite WHERE ev_class = c.oid AND ev_type = '2' AND is_instead)
                   AND EXISTS (SELECT 1 FROM pg_rewrite WHERE ev_class = c.oid AND ev_type = '4' AND is_instead)
                  THEN 'YES' ELSE 'NO' END
             AS yes_or_no) AS is_updatable,

           CAST(
             CASE WHEN EXISTS (SELECT 1 FROM pg_rewrite WHERE ev_class = c.oid AND ev_type = '3' AND is_instead)
                  THEN 'YES' ELSE 'NO' END
             AS yes_or_no) AS is_insertable_into,

           CAST(
             -- TRIGGER_TYPE_ROW + TRIGGER_TYPE_INSTEAD + TRIGGER_TYPE_UPDATE
             CASE WHEN EXISTS (SELECT 1 FROM pg_trigger WHERE tgrelid = c.oid AND tgtype & 81 = 81)
                  THEN 'YES' ELSE 'NO' END
           AS yes_or_no) AS is_trigger_updatable,

           CAST(
             -- TRIGGER_TYPE_ROW + TRIGGER_TYPE_INSTEAD + TRIGGER_TYPE_DELETE
             CASE WHEN EXISTS (SELECT 1 FROM pg_trigger WHERE tgrelid = c.oid AND tgtype & 73 = 73)
                  THEN 'YES' ELSE 'NO' END
           AS yes_or_no) AS is_trigger_deletable,

           CAST(
             -- TRIGGER_TYPE_ROW + TRIGGER_TYPE_INSTEAD + TRIGGER_TYPE_INSERT
             CASE WHEN EXISTS (SELECT 1 FROM pg_trigger WHERE tgrelid = c.oid AND tgtype & 69 = 69)
                  THEN 'YES' ELSE 'NO' END
           AS yes_or_no) AS is_trigger_insertable_into

    FROM pg_namespace nc, pg_class c

    WHERE c.relnamespace = nc.oid
          AND c.relkind = 'v'
          AND (NOT pg_is_other_temp_schema(nc.oid))
          AND (pg_has_role(c.relowner, 'USAGE')
               OR has_table_privilege(c.oid, 'SELECT, INSERT, UPDATE, DELETE, TRUNCATE, REFERENCES, TRIGGER')
               OR has_any_column_privilege(c.oid, 'SELECT, INSERT, UPDATE, REFERENCES') );

GRANT SELECT ON views TO PUBLIC;


-- The following views have dependencies that force them to appear out of order.

/*
 * 5.24
 * DATA_TYPE_PRIVILEGES view
 */

CREATE VIEW data_type_privileges AS
    SELECT CAST(current_database() AS sql_identifier) AS object_catalog,
           CAST(x.objschema AS sql_identifier) AS object_schema,
           CAST(x.objname AS sql_identifier) AS object_name,
           CAST(x.objtype AS character_data) AS object_type,
           CAST(x.objdtdid AS sql_identifier) AS dtd_identifier

    FROM
      (
        SELECT udt_schema, udt_name, 'USER-DEFINED TYPE'::text, dtd_identifier FROM attributes
        UNION ALL
        SELECT table_schema, table_name, 'TABLE'::text, dtd_identifier FROM columns
        UNION ALL
        SELECT domain_schema, domain_name, 'DOMAIN'::text, dtd_identifier FROM domains
        UNION ALL
        SELECT specific_schema, specific_name, 'ROUTINE'::text, dtd_identifier FROM parameters
        UNION ALL
        SELECT specific_schema, specific_name, 'ROUTINE'::text, dtd_identifier FROM routines
      ) AS x (objschema, objname, objtype, objdtdid);

GRANT SELECT ON data_type_privileges TO PUBLIC;


/*
 * 5.29
 * ELEMENT_TYPES view
 */

CREATE VIEW element_types AS
    SELECT CAST(current_database() AS sql_identifier) AS object_catalog,
           CAST(n.nspname AS sql_identifier) AS object_schema,
           CAST(x.objname AS sql_identifier) AS object_name,
           CAST(x.objtype AS character_data) AS object_type,
           CAST(x.objdtdid AS sql_identifier) AS collection_type_identifier,
           CAST(
             CASE WHEN nbt.nspname = 'pg_catalog' THEN format_type(bt.oid, null)
                  ELSE 'USER-DEFINED' END AS character_data) AS data_type,

           CAST(null AS cardinal_number) AS character_maximum_length,
           CAST(null AS cardinal_number) AS character_octet_length,
           CAST(null AS sql_identifier) AS character_set_catalog,
           CAST(null AS sql_identifier) AS character_set_schema,
           CAST(null AS sql_identifier) AS character_set_name,
           CAST(CASE WHEN nco.nspname IS NOT NULL THEN current_database() END AS sql_identifier) AS collation_catalog,
           CAST(nco.nspname AS sql_identifier) AS collation_schema,
           CAST(co.collname AS sql_identifier) AS collation_name,
           CAST(null AS cardinal_number) AS numeric_precision,
           CAST(null AS cardinal_number) AS numeric_precision_radix,
           CAST(null AS cardinal_number) AS numeric_scale,
           CAST(null AS cardinal_number) AS datetime_precision,
           CAST(null AS character_data) AS interval_type,
           CAST(null AS cardinal_number) AS interval_precision,

           CAST(null AS character_data) AS domain_default, -- XXX maybe a bug in the standard

           CAST(current_database() AS sql_identifier) AS udt_catalog,
           CAST(nbt.nspname AS sql_identifier) AS udt_schema,
           CAST(bt.typname AS sql_identifier) AS udt_name,

           CAST(null AS sql_identifier) AS scope_catalog,
           CAST(null AS sql_identifier) AS scope_schema,
           CAST(null AS sql_identifier) AS scope_name,

           CAST(null AS cardinal_number) AS maximum_cardinality,
           CAST('a' || CAST(x.objdtdid AS text) AS sql_identifier) AS dtd_identifier

    FROM pg_namespace n, pg_type at, pg_namespace nbt, pg_type bt,
         (
           /* columns, attributes */
           SELECT c.relnamespace, CAST(c.relname AS sql_identifier),
                  CASE WHEN c.relkind = 'c' THEN 'USER-DEFINED TYPE'::text ELSE 'TABLE'::text END,
                  a.attnum, a.atttypid, a.attcollation
           FROM pg_class c, pg_attribute a
           WHERE c.oid = a.attrelid
                 AND c.relkind IN ('r', 'v', 'f', 'c')
                 AND attnum > 0 AND NOT attisdropped

           UNION ALL

           /* domains */
           SELECT t.typnamespace, CAST(t.typname AS sql_identifier),
                  'DOMAIN'::text, 1, t.typbasetype, t.typcollation
           FROM pg_type t
           WHERE t.typtype = 'd'

           UNION ALL

           /* parameters */
           SELECT pronamespace, CAST(proname || '_' || CAST(oid AS text) AS sql_identifier),
                  'ROUTINE'::text, (ss.x).n, (ss.x).x, 0
           FROM (SELECT p.pronamespace, p.proname, p.oid,
                        _pg_expandarray(coalesce(p.proallargtypes, p.proargtypes::oid[])) AS x
                 FROM pg_proc p) AS ss

           UNION ALL

           /* result types */
           SELECT p.pronamespace, CAST(p.proname || '_' || CAST(p.oid AS text) AS sql_identifier),
                  'ROUTINE'::text, 0, p.prorettype, 0
           FROM pg_proc p

         ) AS x (objschema, objname, objtype, objdtdid, objtypeid, objcollation)
         LEFT JOIN (pg_collation co JOIN pg_namespace nco ON (co.collnamespace = nco.oid))
           ON x.objcollation = co.oid AND (nco.nspname, co.collname) <> ('pg_catalog', 'default')

    WHERE n.oid = x.objschema
          AND at.oid = x.objtypeid
          AND (at.typelem <> 0 AND at.typlen = -1)
          AND at.typelem = bt.oid
          AND nbt.oid = bt.typnamespace

          AND (n.nspname, x.objname, x.objtype, CAST(x.objdtdid AS sql_identifier)) IN
              ( SELECT object_schema, object_name, object_type, dtd_identifier
                    FROM data_type_privileges );

GRANT SELECT ON element_types TO PUBLIC;


-- SQL/MED views; these use section numbers from part 9 of the standard.

/* Base view for foreign table columns */
CREATE VIEW _pg_foreign_table_columns AS
    SELECT n.nspname,
           c.relname,
           a.attname,
           a.attfdwoptions
    FROM pg_foreign_table t, pg_authid u, pg_namespace n, pg_class c,
         pg_attribute a
    WHERE u.oid = c.relowner
          AND (pg_has_role(c.relowner, 'USAGE')
               OR has_column_privilege(c.oid, a.attnum, 'SELECT, INSERT, UPDATE, REFERENCES'))
          AND n.oid = c.relnamespace
          AND c.oid = t.ftrelid
          AND c.relkind = 'f'
          AND a.attrelid = c.oid
          AND a.attnum > 0;

/*
 * 24.2
 * COLUMN_OPTIONS view
 */
CREATE VIEW column_options AS
    SELECT CAST(current_database() AS sql_identifier) AS table_catalog,
           c.nspname AS table_schema,
           c.relname AS table_name,
           c.attname AS column_name,
           CAST((pg_options_to_table(c.attfdwoptions)).option_name AS sql_identifier) AS option_name,
           CAST((pg_options_to_table(c.attfdwoptions)).option_value AS character_data) AS option_value
    FROM _pg_foreign_table_columns c;

GRANT SELECT ON column_options TO PUBLIC;


/* Base view for foreign-data wrappers */
CREATE VIEW _pg_foreign_data_wrappers AS
    SELECT w.oid,
           w.fdwowner,
           w.fdwoptions,
           CAST(current_database() AS sql_identifier) AS foreign_data_wrapper_catalog,
           CAST(fdwname AS sql_identifier) AS foreign_data_wrapper_name,
           CAST(u.rolname AS sql_identifier) AS authorization_identifier,
           CAST('c' AS character_data) AS foreign_data_wrapper_language
    FROM pg_foreign_data_wrapper w, pg_authid u
    WHERE u.oid = w.fdwowner
          AND (pg_has_role(fdwowner, 'USAGE')
               OR has_foreign_data_wrapper_privilege(w.oid, 'USAGE'));


/*
 * 24.4
 * FOREIGN_DATA_WRAPPER_OPTIONS view
 */
CREATE VIEW foreign_data_wrapper_options AS
    SELECT foreign_data_wrapper_catalog,
           foreign_data_wrapper_name,
           CAST((pg_options_to_table(w.fdwoptions)).option_name AS sql_identifier) AS option_name,
           CAST((pg_options_to_table(w.fdwoptions)).option_value AS character_data) AS option_value
    FROM _pg_foreign_data_wrappers w;

GRANT SELECT ON foreign_data_wrapper_options TO PUBLIC;


/*
 * 24.5
 * FOREIGN_DATA_WRAPPERS view
 */
CREATE VIEW foreign_data_wrappers AS
    SELECT foreign_data_wrapper_catalog,
           foreign_data_wrapper_name,
           authorization_identifier,
           CAST(NULL AS character_data) AS library_name,
           foreign_data_wrapper_language
    FROM _pg_foreign_data_wrappers w;

GRANT SELECT ON foreign_data_wrappers TO PUBLIC;


/* Base view for foreign servers */
CREATE VIEW _pg_foreign_servers AS
    SELECT s.oid,
           s.srvoptions,
           CAST(current_database() AS sql_identifier) AS foreign_server_catalog,
           CAST(srvname AS sql_identifier) AS foreign_server_name,
           CAST(current_database() AS sql_identifier) AS foreign_data_wrapper_catalog,
           CAST(w.fdwname AS sql_identifier) AS foreign_data_wrapper_name,
           CAST(srvtype AS character_data) AS foreign_server_type,
           CAST(srvversion AS character_data) AS foreign_server_version,
           CAST(u.rolname AS sql_identifier) AS authorization_identifier
    FROM pg_foreign_server s, pg_foreign_data_wrapper w, pg_authid u
    WHERE w.oid = s.srvfdw
          AND u.oid = s.srvowner
          AND (pg_has_role(s.srvowner, 'USAGE')
               OR has_server_privilege(s.oid, 'USAGE'));


/*
 * 24.6
 * FOREIGN_SERVER_OPTIONS view
 */
CREATE VIEW foreign_server_options AS
    SELECT foreign_server_catalog,
           foreign_server_name,
           CAST((pg_options_to_table(s.srvoptions)).option_name AS sql_identifier) AS option_name,
           CAST((pg_options_to_table(s.srvoptions)).option_value AS character_data) AS option_value
    FROM _pg_foreign_servers s;

GRANT SELECT ON TABLE foreign_server_options TO PUBLIC;


/*
 * 24.7
 * FOREIGN_SERVERS view
 */
CREATE VIEW foreign_servers AS
    SELECT foreign_server_catalog,
           foreign_server_name,
           foreign_data_wrapper_catalog,
           foreign_data_wrapper_name,
           foreign_server_type,
           foreign_server_version,
           authorization_identifier
    FROM _pg_foreign_servers;

GRANT SELECT ON foreign_servers TO PUBLIC;


/* Base view for foreign tables */
CREATE VIEW _pg_foreign_tables AS
    SELECT
           CAST(current_database() AS sql_identifier) AS foreign_table_catalog,
           n.nspname AS foreign_table_schema,
           c.relname AS foreign_table_name,
           t.ftoptions AS ftoptions,
           CAST(current_database() AS sql_identifier) AS foreign_server_catalog,
           CAST(srvname AS sql_identifier) AS foreign_server_name,
           CAST(u.rolname AS sql_identifier) AS authorization_identifier
    FROM pg_foreign_table t, pg_foreign_server s, pg_foreign_data_wrapper w,
         pg_authid u, pg_namespace n, pg_class c
    WHERE w.oid = s.srvfdw
          AND u.oid = c.relowner
          AND (pg_has_role(c.relowner, 'USAGE')
               OR has_table_privilege(c.oid, 'SELECT, INSERT, UPDATE, DELETE, TRUNCATE, REFERENCES, TRIGGER')
               OR has_any_column_privilege(c.oid, 'SELECT, INSERT, UPDATE, REFERENCES'))
          AND n.oid = c.relnamespace
          AND c.oid = t.ftrelid
          AND c.relkind = 'f'
          AND s.oid = t.ftserver;


/*
 * 24.8
 * FOREIGN_TABLE_OPTIONS view
 */
CREATE VIEW foreign_table_options AS
    SELECT foreign_table_catalog,
           foreign_table_schema,
           foreign_table_name,
           CAST((pg_options_to_table(t.ftoptions)).option_name AS sql_identifier) AS option_name,
           CAST((pg_options_to_table(t.ftoptions)).option_value AS character_data) AS option_value
    FROM _pg_foreign_tables t;

GRANT SELECT ON TABLE foreign_table_options TO PUBLIC;


/*
 * 24.9
 * FOREIGN_TABLES view
 */
CREATE VIEW foreign_tables AS
    SELECT foreign_table_catalog,
           foreign_table_schema,
           foreign_table_name,
           foreign_server_catalog,
           foreign_server_name
    FROM _pg_foreign_tables;

GRANT SELECT ON foreign_tables TO PUBLIC;



/* Base view for user mappings */
CREATE VIEW _pg_user_mappings AS
    SELECT um.oid,
           um.umoptions,
           um.umuser,
           CAST(COALESCE(u.rolname,'PUBLIC') AS sql_identifier ) AS authorization_identifier,
           s.foreign_server_catalog,
           s.foreign_server_name,
           s.authorization_identifier AS srvowner
    FROM pg_user_mapping um LEFT JOIN pg_authid u ON (u.oid = um.umuser),
         _pg_foreign_servers s
    WHERE s.oid = um.umserver;


/*
 * 24.12
 * USER_MAPPING_OPTIONS view
 */
CREATE VIEW user_mapping_options AS
    SELECT authorization_identifier,
           foreign_server_catalog,
           foreign_server_name,
           CAST((pg_options_to_table(um.umoptions)).option_name AS sql_identifier) AS option_name,
           CAST(CASE WHEN (umuser <> 0 AND authorization_identifier = current_user)
                       OR (umuser = 0 AND pg_has_role(srvowner, 'USAGE'))
                       OR (SELECT rolsuper FROM pg_authid WHERE rolname = current_user) THEN (pg_options_to_table(um.umoptions)).option_value
                     ELSE NULL END AS character_data) AS option_value
    FROM _pg_user_mappings um;

GRANT SELECT ON user_mapping_options TO PUBLIC;


/*
 * 24.13
 * USER_MAPPINGS view
 */
CREATE VIEW user_mappings AS
    SELECT authorization_identifier,
           foreign_server_catalog,
           foreign_server_name
    FROM _pg_user_mappings;

GRANT SELECT ON user_mappings TO PUBLIC;<|MERGE_RESOLUTION|>--- conflicted
+++ resolved
@@ -1195,20 +1195,10 @@
             AND pkc.conrelid = con.confrelid
          LEFT JOIN pg_namespace npkc ON pkc.connamespace = npkc.oid
 
-<<<<<<< HEAD
-    WHERE c.relkind = 'r'
-          AND con.contype = 'f'
-          AND (pkc.contype IN ('p', 'u') OR pkc.contype IS NULL)
-          AND (pg_has_role(c.relowner, 'USAGE')
-               -- SELECT privilege omitted, per SQL standard
-               OR has_table_privilege(c.oid, 'INSERT, UPDATE, DELETE, TRUNCATE, REFERENCES, TRIGGER')
-               OR has_any_column_privilege(c.oid, 'INSERT, UPDATE, REFERENCES') );
-=======
     WHERE pg_has_role(c.relowner, 'USAGE')
           -- SELECT privilege omitted, per SQL standard
           OR has_table_privilege(c.oid, 'INSERT, UPDATE, DELETE, TRUNCATE, REFERENCES, TRIGGER')
           OR has_any_column_privilege(c.oid, 'INSERT, UPDATE, REFERENCES') ;
->>>>>>> 80edfd76
 
 GRANT SELECT ON referential_constraints TO PUBLIC;
 
