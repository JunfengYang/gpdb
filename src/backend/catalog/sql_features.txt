B011	Embedded Ada			NO	
B012	Embedded C			YES	
B013	Embedded COBOL			NO	
B014	Embedded Fortran			NO	
B015	Embedded MUMPS			NO	
B016	Embedded Pascal			NO	
B017	Embedded PL/I			NO	
B021	Direct SQL			YES	
B031	Basic dynamic SQL			NO	
B032	Extended dynamic SQL			NO	
B032	Extended dynamic SQL	01	<describe input statement>	NO	
B033	Untyped SQL-invoked function arguments			NO	
B034	Dynamic specification of cursor attributes			NO	
B035	Non-extended descriptor names			NO	
B041	Extensions to embedded SQL exception declarations			NO	
B051	Enhanced execution rights			NO	
B111	Module language Ada			NO	
B112	Module language C			NO	
B113	Module language COBOL			NO	
B114	Module language Fortran			NO	
B115	Module language MUMPS			NO	
B116	Module language Pascal			NO	
B117	Module language PL/I			NO	
B121	Routine language Ada			NO	
B122	Routine language C			NO	
B123	Routine language COBOL			NO	
B124	Routine language Fortran			NO	
B125	Routine language MUMPS			NO	
B126	Routine language Pascal			NO	
B127	Routine language PL/I			NO	
B128	Routine language SQL			NO	
B211	Module language Ada: VARCHAR and NUMERIC support			NO	
B221	Routine language Ada: VARCHAR and NUMERIC support			NO	
E011	Numeric data types			YES	
E011	Numeric data types	01	INTEGER and SMALLINT data types	YES	
E011	Numeric data types	02	REAL, DOUBLE PRECISION, and FLOAT data types	YES	
E011	Numeric data types	03	DECIMAL and NUMERIC data types	YES	
E011	Numeric data types	04	Arithmetic operators	YES	
E011	Numeric data types	05	Numeric comparison	YES	
E011	Numeric data types	06	Implicit casting among the numeric data types	YES	
E021	Character data types			YES	
E021	Character string types	01	CHARACTER data type	YES	
E021	Character string types	02	CHARACTER VARYING data type	YES	
E021	Character string types	03	Character literals	YES	
E021	Character string types	04	CHARACTER_LENGTH function	YES	trims trailing spaces from CHARACTER values before counting
E021	Character string types	05	OCTET_LENGTH function	YES	
E021	Character string types	06	SUBSTRING function	YES	
E021	Character string types	07	Character concatenation	YES	
E021	Character string types	08	UPPER and LOWER functions	YES	
E021	Character string types	09	TRIM function	YES	
E021	Character string types	10	Implicit casting among the character string types	YES	
E021	Character string types	11	POSITION function	YES	
E021	Character string types	12	Character comparison	YES	
E031	Identifiers			YES	
E031	Identifiers	01	Delimited identifiers	YES	
E031	Identifiers	02	Lower case identifiers	YES	
E031	Identifiers	03	Trailing underscore	YES	
E051	Basic query specification			YES	
E051	Basic query specification	01	SELECT DISTINCT	YES	
E051	Basic query specification	02	GROUP BY clause	YES	
E051	Basic query specification	04	GROUP BY can contain columns not in <select list>	YES	
E051	Basic query specification	05	Select list items can be renamed	YES	
E051	Basic query specification	06	HAVING clause	YES	
E051	Basic query specification	07	Qualified * in select list	YES	
E051	Basic query specification	08	Correlation names in the FROM clause	YES	
E051	Basic query specification	09	Rename columns in the FROM clause	YES	
E061	Basic predicates and search conditions			YES	
E061	Basic predicates and search conditions	01	Comparison predicate	YES	
E061	Basic predicates and search conditions	02	BETWEEN predicate	YES	
E061	Basic predicates and search conditions	03	IN predicate with list of values	YES	
E061	Basic predicates and search conditions	04	LIKE predicate	YES	
E061	Basic predicates and search conditions	05	LIKE predicate ESCAPE clause	YES	
E061	Basic predicates and search conditions	06	NULL predicate	YES	
E061	Basic predicates and search conditions	07	Quantified comparison predicate	YES	
E061	Basic predicates and search conditions	08	EXISTS predicate	YES	not all uses work
E061	Basic predicates and search conditions	09	Subqueries in comparison predicate	YES	
E061	Basic predicates and search conditions	11	Subqueries in IN predicate	YES	
E061	Basic predicates and search conditions	12	Subqueries in quantified comparison predicate	YES	
E061	Basic predicates and search conditions	13	Correlated subqueries	NO	
E061	Basic predicates and search conditions	14	Search condition	YES	
E071	Basic query expressions			YES	
E071	Basic query expressions	01	UNION DISTINCT table operator	YES	
E071	Basic query expressions	02	UNION ALL table operator	YES	
E071	Basic query expressions	03	EXCEPT DISTINCT table operator	YES	
E071	Basic query expressions	05	Columns combined via table operators need not have exactly the same data type	YES	
E071	Basic query expressions	06	Table operators in subqueries	YES	
E081	Basic Privileges			YES	
E081	Basic Privileges	01	SELECT privilege	YES	
E081	Basic Privileges	02	DELETE privilege	YES	
E081	Basic Privileges	03	INSERT privilege at the table level	YES	
E081	Basic Privileges	04	UPDATE privilege at the table level	YES	
E081	Basic Privileges	05	UPDATE privilege at the column level	YES	
E081	Basic Privileges	06	REFERENCES privilege at the table level	YES	
E081	Basic Privileges	07	REFERENCES privilege at the column level	YES	
E081	Basic Privileges	08	WITH GRANT OPTION	YES	
E081	Basic Privileges	09	USAGE privilege	YES	
E081	Basic Privileges	10	EXECUTE privilege	YES	
E091	Set functions			YES	
E091	Set functions	01	AVG	YES	
E091	Set functions	02	COUNT	YES	
E091	Set functions	03	MAX	YES	
E091	Set functions	04	MIN	YES	
E091	Set functions	05	SUM	YES	
E091	Set functions	06	ALL quantifier	YES	
E091	Set functions	07	DISTINCT quantifier	YES	
E101	Basic data manipulation			YES	
E101	Basic data manipulation	01	INSERT statement	YES	
E101	Basic data manipulation	03	Searched UPDATE statement	YES	
E101	Basic data manipulation	04	Searched DELETE statement	YES	
E111	Single row SELECT statement			YES	
E121	Basic cursor support			YES	
E121	Basic cursor support	01	DECLARE CURSOR	YES	
E121	Basic cursor support	02	ORDER BY columns need not be in select list	YES	
E121	Basic cursor support	03	Value expressions in ORDER BY clause	YES	
E121	Basic cursor support	04	OPEN statement	YES	
E121	Basic cursor support	06	Positioned UPDATE statement	YES	
E121	Basic cursor support	07	Positioned DELETE statement	YES	
E121	Basic cursor support	08	CLOSE statement	YES	
E121	Basic cursor support	10	FETCH statement implicit NEXT	YES	
E121	Basic cursor support	17	WITH HOLD cursors	YES	
E131	Null value support (nulls in lieu of values)			YES	
E141	Basic integrity constraints			YES	
E141	Basic integrity constraints	01	NOT NULL constraints	YES	
E141	Basic integrity constraints	02	UNIQUE constraints of NOT NULL columns	YES	
E141	Basic integrity constraints	03	PRIMARY KEY constraints	YES	
E141	Basic integrity constraints	04	Basic FOREIGN KEY constraint with the NO ACTION default for both referential delete action and referential update action	NO	
E141	Basic integrity constraints	06	CHECK constraints	YES	
E141	Basic integrity constraints	07	Column defaults	YES	
E141	Basic integrity constraints	08	NOT NULL inferred on PRIMARY KEY	YES	
E141	Basic integrity constraints	10	Names in a foreign key can be specified in any order	YES	
E151	Transaction support			YES	
E151	Transaction support	01	COMMIT statement	YES	
E151	Transaction support	02	ROLLBACK statement	YES	
E152	Basic SET TRANSACTION statement			YES	
E152	Basic SET TRANSACTION statement	01	SET TRANSACTION statement: ISOLATION LEVEL SERIALIZABLE clause	YES	
E152	Basic SET TRANSACTION statement	02	SET TRANSACTION statement: READ ONLY and READ WRITE clauses	YES	
E153	Updatable queries with subqueries			NO	
E161	SQL comments using leading double minus			YES	
E171	SQLSTATE support			YES	
E182	Module language			NO	
F021	Basic information schema			YES	
F021	Basic information schema	01	COLUMNS view	YES	
F021	Basic information schema	02	TABLES view	YES	
F021	Basic information schema	03	VIEWS view	YES	
F021	Basic information schema	04	TABLE_CONSTRAINTS view	YES	
F021	Basic information schema	05	REFERENTIAL_CONSTRAINTS view	YES	
F021	Basic information schema	06	CHECK_CONSTRAINTS view	YES	
F031	Basic schema manipulation			YES	
F031	Basic schema manipulation	01	CREATE TABLE statement to create persistent base tables	YES	
F031	Basic schema manipulation	02	CREATE VIEW statement	YES	
F031	Basic schema manipulation	03	GRANT statement	YES	
F031	Basic schema manipulation	04	ALTER TABLE statement: ADD COLUMN clause	YES	
F031	Basic schema manipulation	13	DROP TABLE statement: RESTRICT clause	YES	
F031	Basic schema manipulation	16	DROP VIEW statement: RESTRICT clause	YES	
F031	Basic schema manipulation	19	REVOKE statement: RESTRICT clause	YES	
F032	CASCADE drop behavior			YES	
F033	ALTER TABLE statement: DROP COLUMN clause			YES	
F034	Extended REVOKE statement			YES	
F034	Extended REVOKE statement	01	REVOKE statement performed by other than the owner of a schema object	YES	
F034	Extended REVOKE statement	02	REVOKE statement: GRANT OPTION FOR clause	YES	
F034	Extended REVOKE statement	03	REVOKE statement to revoke a privilege that the grantee has WITH GRANT OPTION	YES	
F041	Basic joined table			YES	
F041	Basic joined table	01	Inner join (but not necessarily the INNER keyword)	YES	
F041	Basic joined table	02	INNER keyword	YES	
F041	Basic joined table	03	LEFT OUTER JOIN	YES	
F041	Basic joined table	04	RIGHT OUTER JOIN	YES	
F041	Basic joined table	05	Outer joins can be nested	YES	
F041	Basic joined table	07	The inner table in a left or right outer join can also be used in an inner join	YES	
F041	Basic joined table	08	All comparison operators are supported (rather than just =)	YES	
F051	Basic date and time			YES	
F051	Basic date and time	01	DATE data type (including support of DATE literal)	YES	
F051	Basic date and time	02	TIME data type (including support of TIME literal) with fractional seconds precision of at least 0	YES	
F051	Basic date and time	03	TIMESTAMP data type (including support of TIMESTAMP literal) with fractional seconds precision of at least 0 and 6	YES	
F051	Basic date and time	04	Comparison predicate on DATE, TIME, and TIMESTAMP data types	YES	
F051	Basic date and time	05	Explicit CAST between datetime types and character string types	YES	
F051	Basic date and time	06	CURRENT_DATE	YES	
F051	Basic date and time	07	LOCALTIME	YES	
F051	Basic date and time	08	LOCALTIMESTAMP	YES	
F052	Intervals and datetime arithmetic			YES	
F053	OVERLAPS predicate			YES	
F054	TIMESTAMP in DATE type precedence list			NO	
F081	UNION and EXCEPT in views			YES	
F111	Isolation levels other than SERIALIZABLE			YES	
F111	Isolation levels other than SERIALIZABLE	01	READ UNCOMMITTED isolation level	NO	
F111	Isolation levels other than SERIALIZABLE	02	READ COMMITTED isolation level	YES	
F111	Isolation levels other than SERIALIZABLE	03	REPEATABLE READ isolation level	NO	
F121	Basic diagnostics management			NO	
F121	Basic diagnostics management	01	GET DIAGNOSTICS statement	NO	
F121	Basic diagnostics management	02	SET TRANSACTION statement: DIAGNOSTICS SIZE clause	NO	
F122	Enhanced diagnostics management			NO	
F123	All diagnostics			NO	
F131	Grouped operations			YES	
F131	Grouped operations	01	WHERE, GROUP BY, and HAVING clauses supported in queries with grouped views	YES	
F131	Grouped operations	02	Multiple tables supported in queries with grouped views	YES	
F131	Grouped operations	03	Set functions supported in queries with grouped views	YES	
F131	Grouped operations	04	Subqueries with GROUP BY and HAVING clauses and grouped views	YES	
F131	Grouped operations	05	Single row SELECT with GROUP BY and HAVING clauses and grouped views	YES	
F171	Multiple schemas per user			YES	
F181	Multiple module support			NO	
F191	Referential delete actions			NO	
F200	TRUNCATE TABLE statement			YES	
F201	CAST function			YES	
F202	TRUNCATE TABLE: identity column restart option			NO	
F221	Explicit defaults			YES	
F222	INSERT statement: DEFAULT VALUES clause			YES	
F231	Privilege tables			YES	
F231	Privilege tables	01	TABLE_PRIVILEGES view	YES	
F231	Privilege tables	02	COLUMN_PRIVILEGES view	YES	
F231	Privilege tables	03	USAGE_PRIVILEGES view	YES	
F251	Domain support			YES	
F261	CASE expression			YES	
F261	CASE expression	01	Simple CASE	YES	
F261	CASE expression	02	Searched CASE	YES	
F261	CASE expression	03	NULLIF	YES	
F261	CASE expression	04	COALESCE	YES	
F262	Extended CASE expression			YES	
F263	Comma-separated predicates in simple CASE expression			NO	
F271	Compound character literals			YES	
F281	LIKE enhancements			YES	
F291	UNIQUE predicate			NO	
F301	CORRESPONDING in query expressions			NO	
F302	INTERSECT table operator			YES	
F302	INTERSECT table operator	01	INTERSECT DISTINCT table operator	YES	
F302	INTERSECT table operator	02	INTERSECT ALL table operator	YES	
F304	EXCEPT ALL table operator			YES	
F311	Schema definition statement			NO	
F311	Schema definition statement	01	CREATE SCHEMA	YES	
F311	Schema definition statement	02	CREATE TABLE for persistent base tables	YES	
F311	Schema definition statement	03	CREATE VIEW	YES	
F311	Schema definition statement	04	CREATE VIEW: WITH CHECK OPTION	NO	
F311	Schema definition statement	05	GRANT statement	YES	
F312	MERGE statement			NO	
F313	Enhanced MERGE statement			NO	
F314	MERGE statement with DELETE branch			NO	
F321	User authorization			YES	
F341	Usage tables			NO	no ROUTINE_*_USAGE tables
F361	Subprogram support			YES	
F381	Extended schema manipulation			YES	
F381	Extended schema manipulation	01	ALTER TABLE statement: ALTER COLUMN clause	YES	
F381	Extended schema manipulation	02	ALTER TABLE statement: ADD CONSTRAINT clause	YES	
F381	Extended schema manipulation	03	ALTER TABLE statement: DROP CONSTRAINT clause	YES	
F382	Alter column data type			YES	
F383	Set column not null clause			YES	
F384	Drop identity property clause			NO	
F385	Drop column generation expression clause			NO	
F386	Set identity column generation clause			NO	
F391	Long identifiers			YES	
F392	Unicode escapes in identifiers			YES	
F393	Unicode escapes in literals			YES	
F394	Optional normal form specification			NO	
F401	Extended joined table			YES	
F401	Extended joined table	01	NATURAL JOIN	YES	
F401	Extended joined table	02	FULL OUTER JOIN	YES	
F401	Extended joined table	04	CROSS JOIN	YES	
F402	Named column joins for LOBs, arrays, and multisets			YES	
F403	Partitioned joined tables			NO	
F411	Time zone specification			YES	differences regarding literal interpretation
F421	National character			YES	
F431	Read-only scrollable cursors			YES	forward scroll only
F431	Read-only scrollable cursors	01	FETCH with explicit NEXT	YES	
F431	Read-only scrollable cursors	02	FETCH FIRST	NO	
F431	Read-only scrollable cursors	03	FETCH LAST	YES	
F431	Read-only scrollable cursors	04	FETCH PRIOR	NO	
F431	Read-only scrollable cursors	05	FETCH ABSOLUTE	NO	
F431	Read-only scrollable cursors	06	FETCH RELATIVE	NO	
F441	Extended set function support			YES	
F442	Mixed column references in set functions			YES	
F451	Character set definition			NO	
F461	Named character sets			NO	
F471	Scalar subquery values			YES	
F481	Expanded NULL predicate			YES	
F491	Constraint management			YES	
F492	Optional table constraint enforcement			NO	
F501	Features and conformance views			YES	
F501	Features and conformance views	01	SQL_FEATURES view	YES	
F501	Features and conformance views	02	SQL_SIZING view	YES	
F501	Features and conformance views	03	SQL_LANGUAGES view	YES	
F502	Enhanced documentation tables			YES	
F502	Enhanced documentation tables	01	SQL_SIZING_PROFILES view	YES	
F502	Enhanced documentation tables	02	SQL_IMPLEMENTATION_INFO view	YES	
F502	Enhanced documentation tables	03	SQL_PACKAGES view	YES	
F521	Assertions			NO	
F531	Temporary tables			YES	non-standard form
F555	Enhanced seconds precision			YES	
F561	Full value expressions			YES	
F571	Truth value tests			YES	
F591	Derived tables			YES	
F611	Indicator data types			YES	
F641	Row and table constructors			YES	
F651	Catalog name qualifiers			YES	
F661	Simple tables			YES	
F671	Subqueries in CHECK			NO	intentionally omitted
F672	Retrospective check constraints			YES	
F690	Collation support			YES	but no character set support
F692	Extended collation support			YES	
F693	SQL-session and client module collations			NO	
F695	Translation support			NO	
F696	Additional translation documentation			NO	
F701	Referential update actions			NO	
F711	ALTER domain			YES	
F721	Deferrable constraints			NO	
F731	INSERT column privileges			YES	
F741	Referential MATCH types			NO	no partial match yet
F751	View CHECK enhancements			NO	
F761	Session management			YES	
F762	CURRENT_CATALOG			YES	
F763	CURRENT_SCHEMA			YES	
F771	Connection management			YES	
F781	Self-referencing operations			YES	
F791	Insensitive cursors			YES	
F801	Full set function			YES	
F812	Basic flagging			NO	
F813	Extended flagging			NO	
F821	Local table references			NO	
F831	Full cursor update			NO	
F831	Full cursor update	01	Updatable scrollable cursors	NO	
F831	Full cursor update	02	Updatable ordered cursors	NO	
F841	LIKE_REGEX predicate			NO	
F842	OCCURENCES_REGEX function			NO	
F843	POSITION_REGEX function			NO	
F844	SUBSTRING_REGEX function			NO	
F845	TRANSLATE_REGEX function			NO	
F846	Octet support in regular expression operators			NO	
F847	Nonconstant regular expressions			NO	
F850	Top-level <order by clause> in <query expression>			YES	
F851	<order by clause> in subqueries			YES	
F852	Top-level <order by clause> in views			YES	
F855	Nested <order by clause> in <query expression>			YES	
F856	Nested <fetch first clause> in <query expression>			YES	
F857	Top-level <fetch first clause> in <query expression>			YES	
F858	<fetch first clause> in subqueries			YES	
F859	Top-level <fetch first clause> in views			YES	
F860	<fetch first row count> in <fetch first clause>			YES	
F861	Top-level <result offset clause> in <query expression>			YES	
F862	<result offset clause> in subqueries			YES	
F863	Nested <result offset clause> in <query expression>			YES	
F864	Top-level <result offset clause> in views			YES	
F865	<offset row count> in <result offset clause>			YES	
F866	FETCH FIRST clause: PERCENT option			NO	
F867	FETCH FIRST clause: WITH TIES option			NO	
S011	Distinct data types			NO	
S011	Distinct data types	01	USER_DEFINED_TYPES view	NO	
S023	Basic structured types			NO	
S024	Enhanced structured types			NO	
S025	Final structured types			NO	
S026	Self-referencing structured types			NO	
S027	Create method by specific method name			NO	
S028	Permutable UDT options list			NO	
S041	Basic reference types			NO	
S043	Enhanced reference types			NO	
S051	Create table of type			NO	partially supported
S071	SQL paths in function and type name resolution			YES	
S081	Subtables			NO	
S091	Basic array support			NO	partially supported
S091	Basic array support	01	Arrays of built-in data types	NO	
S091	Basic array support	02	Arrays of distinct types	NO	
S091	Basic array support	03	Array expressions	NO	
S092	Arrays of user-defined types			YES	
S094	Arrays of reference types			NO	
S095	Array constructors by query			YES	
S096	Optional array bounds			YES	
S097	Array element assignment			NO	
S098	ARRAY_AGG			YES	
S111	ONLY in query expressions			YES	
S151	Type predicate			NO	
S161	Subtype treatment			NO	
S162	Subtype treatment for references			NO	
S201	SQL-invoked routines on arrays			YES	
S201	SQL-invoked routines on arrays	01	Array parameters	YES	
S201	SQL-invoked routines on arrays	02	Array as result type of functions	YES	
S202	SQL-invoked routines on multisets			NO	
S211	User-defined cast functions			YES	
S231	Structured type locators			NO	
S232	Array locators			NO	
S233	Multiset locators			NO	
S241	Transform functions			NO	
S242	Alter transform statement			NO	
S251	User-defined orderings			NO	
S261	Specific type method			NO	
S271	Basic multiset support			NO	
S272	Multisets of user-defined types			NO	
S274	Multisets of reference types			NO	
S275	Advanced multiset support			NO	
S281	Nested collection types			NO	
S291	Unique constraint on entire row			NO	
S301	Enhanced UNNEST			NO	
S401	Distinct types based on array types			NO	
S402	Distinct types based on distinct types			NO	
S403	MAX_CARDINALITY			NO	
S404	TRIM_ARRAY			NO	
T011	Timestamp in Information Schema			NO	
T021	BINARY and VARBINARY data types			NO	
T022	Advanced support for BINARY and VARBINARY data types			NO	
T023	Compound binary literal			NO	
T024	Spaces in binary literals			NO	
T031	BOOLEAN data type			YES	
T041	Basic LOB data type support			NO	
T041	Basic LOB data type support	01	BLOB data type	NO	
T041	Basic LOB data type support	02	CLOB data type	NO	
T041	Basic LOB data type support	03	POSITION, LENGTH, LOWER, TRIM, UPPER, and SUBSTRING functions for LOB data types	NO	
T041	Basic LOB data type support	04	Concatenation of LOB data types	NO	
T041	Basic LOB data type support	05	LOB locator: non-holdable	NO	
T042	Extended LOB data type support			NO	
T043	Multiplier T			NO	
T044	Multiplier P			NO	
T051	Row types			NO	
T052	MAX and MIN for row types			NO	
T053	Explicit aliases for all-fields reference			NO	
T061	UCS support			NO	
T071	BIGINT data type			YES	
T101	Enhanced nullability determination			NO	
T111	Updatable joins, unions, and columns			NO	
T121	WITH (excluding RECURSIVE) in query expression			YES	
T122	WITH (excluding RECURSIVE) in subquery			YES	
T131	Recursive query			YES	
T132	Recursive query in subquery			YES	
T141	SIMILAR predicate			YES	
T151	DISTINCT predicate			YES	
T152	DISTINCT predicate with negation			YES	
T171	LIKE clause in table definition			YES	
T172	AS subquery clause in table definition			YES	
T173	Extended LIKE clause in table definition			YES	
T174	Identity columns			NO	
T175	Generated columns			NO	
T176	Sequence generator support			NO	
T177	Sequence generator support: simple restart option			NO	
T178	Identity columns:  simple restart option			NO	
<<<<<<< HEAD
T191	Referential action RESTRICT			NO	
T201	Comparable data types for referential constraints			NO	
=======
T180	System-versioned tables			NO	
T181	Application-time period tables			NO	
T191	Referential action RESTRICT			YES	
T201	Comparable data types for referential constraints			YES	
>>>>>>> 80edfd76
T211	Basic trigger capability			NO	
T211	Basic trigger capability	01	Triggers activated on UPDATE, INSERT, or DELETE of one base table	NO	
T211	Basic trigger capability	02	BEFORE triggers	NO	
T211	Basic trigger capability	03	AFTER triggers	NO	
T211	Basic trigger capability	04	FOR EACH ROW triggers	NO	
T211	Basic trigger capability	05	Ability to specify a search condition that must be true before the trigger is invoked	NO	
T211	Basic trigger capability	06	Support for run-time rules for the interaction of triggers and constraints	NO	
T211	Basic trigger capability	07	TRIGGER privilege	YES	
T211	Basic trigger capability	08	Multiple triggers for the same event are executed in the order in which they were created in the catalog	NO	intentionally omitted
T212	Enhanced trigger capability			NO	
T213	INSTEAD OF triggers			NO	
T231	Sensitive cursors			YES	
T241	START TRANSACTION statement			YES	
T251	SET TRANSACTION statement: LOCAL option			NO	
T261	Chained transactions			NO	
T271	Savepoints			YES	
T272	Enhanced savepoint management			NO	
T281	SELECT privilege with column granularity			YES	
T285	Enhanced derived column names			NO	
T301	Functional dependencies			NO	partially supported
T312	OVERLAY function			YES	
T321	Basic SQL-invoked routines			NO	
T321	Basic SQL-invoked routines	01	User-defined functions with no overloading	YES	
T321	Basic SQL-invoked routines	02	User-defined stored procedures with no overloading	NO	
T321	Basic SQL-invoked routines	03	Function invocation	YES	
T321	Basic SQL-invoked routines	04	CALL statement	NO	
T321	Basic SQL-invoked routines	05	RETURN statement	NO	
T321	Basic SQL-invoked routines	06	ROUTINES view	YES	
T321	Basic SQL-invoked routines	07	PARAMETERS view	YES	
T322	Declared data type attributes			NO	
T323	Explicit security for external routines			YES	
T324	Explicit security for SQL routines			NO	
T325	Qualified SQL parameter references			NO	
T326	Table functions			NO	
T331	Basic roles			YES	
T332	Extended roles			NO	mostly supported
T341	Overloading of SQL-invoked functions and procedures			YES	
T351	Bracketed SQL comments (/*...*/ comments)			YES	
T431	Extended grouping capabilities			NO	
T432	Nested and concatenated GROUPING SETS			NO	
T433	Multiargument GROUPING function			NO	
T434	GROUP BY DISTINCT			NO	
T441	ABS and MOD functions			YES	
T461	Symmetric BETWEEN predicate			YES	
T471	Result sets return value			NO	
T472	DESCRIBE CURSOR			NO	
T491	LATERAL derived table			NO	
<<<<<<< HEAD
T501	Enhanced EXISTS predicate			NO	
=======
T495	Combined data change and retrieval			NO	different syntax
T501	Enhanced EXISTS predicate			YES	
T502	Period predicates			NO	
>>>>>>> 80edfd76
T511	Transaction counts			NO	
T521	Named arguments in CALL statement			NO	
T522	Default values for IN parameters of SQL-invoked procedures			NO	
T541	Updatable table references			NO	
T551	Optional key words for default syntax			YES	
T561	Holdable locators			NO	
T571	Array-returning external SQL-invoked functions			NO	
T572	Multiset-returning external SQL-invoked functions			NO	
T581	Regular expression substring function			YES	
T591	UNIQUE constraints of possibly null columns			YES	
T601	Local cursor references			NO	
T611	Elementary OLAP operations			YES	
T612	Advanced OLAP operations			NO	some forms supported
T613	Sampling			NO	
T614	NTILE function			YES	
T615	LEAD and LAG functions			YES	
T616	Null treatment option for LEAD and LAG functions			NO	
T617	FIRST_VALUE and LAST_VALUE function			YES	
T618	NTH_VALUE function			NO	function exists, but some options missing
T619	Nested window functions			NO	
T620	WINDOW clause: GROUPS option			NO	
T621	Enhanced numeric functions			YES	
T631	IN predicate with one list element			YES	
T641	Multiple column assignment			NO	only some syntax variants supported
T651	SQL-schema statements in SQL routines			YES	
T652	SQL-dynamic statements in SQL routines			NO	
T653	SQL-schema statements in external routines			NO	
T654	SQL-dynamic statements in external routines			NO	
T655	Cyclically dependent routines			YES	
M001	Datalinks			NO	
M002	Datalinks via SQL/CLI			NO	
M003	Datalinks via Embedded SQL			NO	
M004	Foreign data support			NO	partially supported
M005	Foreign schema support			NO	
M006	GetSQLString routine			NO	
M007	TransmitRequest			NO	
M009	GetOpts and GetStatistics routines			NO	
M010	Foreign data wrapper support			NO	
M011	Datalinks via Ada			NO	
M012	Datalinks via C			NO	
M013	Datalinks via COBOL			NO	
M014	Datalinks via Fortran			NO	
M015	Datalinks via M			NO	
M016	Datalinks via Pascal			NO	
M017	Datalinks via PL/I			NO	
M018	Foreign data wrapper interface routines in Ada			NO	
M019	Foreign data wrapper interface routines in C			NO	
M020	Foreign data wrapper interface routines in COBOL			NO	
M021	Foreign data wrapper interface routines in Fortran			NO	
M022	Foreign data wrapper interface routines in MUMPS			NO	
M023	Foreign data wrapper interface routines in Pascal			NO	
M024	Foreign data wrapper interface routines in PL/I			NO	
M030	SQL-server foreign data support			NO	
M031	Foreign data wrapper general routines			NO	
X010	XML type			YES	
X011	Arrays of XML type			YES	
X012	Multisets of XML type			NO	
X013	Distinct types of XML type			NO	
X014	Attributes of XML type			NO	
X015	Fields of XML type			NO	
X016	Persistent XML values			YES	
X020	XMLConcat			YES	
X025	XMLCast			NO	
X030	XMLDocument			NO	
X031	XMLElement			YES	
X032	XMLForest			YES	
X034	XMLAgg			YES	
X035	XMLAgg: ORDER BY option			YES	
X036	XMLComment			YES	
X037	XMLPI			YES	
X038	XMLText			NO	
X040	Basic table mapping			YES	
X041	Basic table mapping: nulls absent			YES	
X042	Basic table mapping: null as nil			YES	
X043	Basic table mapping: table as forest			YES	
X044	Basic table mapping: table as element			YES	
X045	Basic table mapping: with target namespace			YES	
X046	Basic table mapping: data mapping			YES	
X047	Basic table mapping: metadata mapping			YES	
X048	Basic table mapping: base64 encoding of binary strings			YES	
X049	Basic table mapping: hex encoding of binary strings			YES	
X050	Advanced table mapping			YES	
X051	Advanced table mapping: nulls absent			YES	
X052	Advanced table mapping: null as nil			YES	
X053	Advanced table mapping: table as forest			YES	
X054	Advanced table mapping: table as element			YES	
X055	Advanced table mapping: target namespace			YES	
X056	Advanced table mapping: data mapping			YES	
X057	Advanced table mapping: metadata mapping			YES	
X058	Advanced table mapping: base64 encoding of binary strings			YES	
X059	Advanced table mapping: hex encoding of binary strings			YES	
X060	XMLParse: Character string input and CONTENT option			YES	
X061	XMLParse: Character string input and DOCUMENT option			YES	
X062	XMLParse: explicit WHITESPACE option			YES	
X065	XMLParse: BLOB input and CONTENT option			NO	
X066	XMLParse: BLOB input and DOCUMENT option			NO	
X068	XMLSerialize: BOM			NO	
X069	XMLSerialize: INDENT			NO	
X070	XMLSerialize: Character string serialization and CONTENT option			YES	
X071	XMLSerialize: Character string serialization and DOCUMENT option			YES	
X072	XMLSerialize: Character string serialization			YES	
X073	XMLSerialize: BLOB serialization and CONTENT option			NO	
X074	XMLSerialize: BLOB serialization and DOCUMENT option			NO	
X075	XMLSerialize: BLOB serialization			NO	
X076	XMLSerialize: VERSION			NO	
X077	XMLSerialize: explicit ENCODING option			NO	
X078	XMLSerialize: explicit XML declaration			NO	
X080	Namespaces in XML publishing			NO	
X081	Query-level XML namespace declarations			NO	
X082	XML namespace declarations in DML			NO	
X083	XML namespace declarations in DDL			NO	
X084	XML namespace declarations in compound statements			NO	
X085	Predefined namespace prefixes			NO	
X086	XML namespace declarations in XMLTable			NO	
X090	XML document predicate			YES	
X091	XML content predicate			NO	
X096	XMLExists			NO	
X100	Host language support for XML: CONTENT option			NO	
X101	Host language support for XML: DOCUMENT option			NO	
X110	Host language support for XML: VARCHAR mapping			NO	
X111	Host language support for XML: CLOB mapping			NO	
X112	Host language support for XML: BLOB mapping			NO	
X113	Host language support for XML: STRIP WHITESPACE option			NO	
X114	Host language support for XML: PRESERVE WHITESPACE option			NO	
X120	XML parameters in SQL routines			YES	
X121	XML parameters in external routines			YES	
X131	Query-level XMLBINARY clause			NO	
X132	XMLBINARY clause in DML			NO	
X133	XMLBINARY clause in DDL			NO	
X134	XMLBINARY clause in compound statements			NO	
X135	XMLBINARY clause in subqueries			NO	
X141	IS VALID predicate: data-driven case			NO	
X142	IS VALID predicate: ACCORDING TO clause			NO	
X143	IS VALID predicate: ELEMENT clause			NO	
X144	IS VALID predicate: schema location			NO	
X145	IS VALID predicate outside check constraints			NO	
X151	IS VALID predicate with DOCUMENT option			NO	
X152	IS VALID predicate with CONTENT option			NO	
X153	IS VALID predicate with SEQUENCE option			NO	
X155	IS VALID predicate: NAMESPACE without ELEMENT clause			NO	
X157	IS VALID predicate: NO NAMESPACE with ELEMENT clause			NO	
X160	Basic Information Schema for registered XML Schemas			NO	
X161	Advanced Information Schema for registered XML Schemas			NO	
X170	XML null handling options			NO	
X171	NIL ON NO CONTENT option			NO	
X181	XML(DOCUMENT(UNTYPED)) type			NO	
X182	XML(DOCUMENT(ANY)) type			NO	
X190	XML(SEQUENCE) type			NO	
X191	XML(DOCUMENT(XMLSCHEMA)) type			NO	
X192	XML(CONTENT(XMLSCHEMA)) type			NO	
X200	XMLQuery			NO	
X201	XMLQuery: RETURNING CONTENT			NO	
X202	XMLQuery: RETURNING SEQUENCE			NO	
X203	XMLQuery: passing a context item			NO	
X204	XMLQuery: initializing an XQuery variable			NO	
X205	XMLQuery: EMPTY ON EMPTY option			NO	
X206	XMLQuery: NULL ON EMPTY option			NO	
X211	XML 1.1 support			NO	
X221	XML passing mechanism BY VALUE			NO	
X222	XML passing mechanism BY REF			NO	
X231	XML(CONTENT(UNTYPED)) type			NO	
X232	XML(CONTENT(ANY)) type			NO	
X241	RETURNING CONTENT in XML publishing			NO	
X242	RETURNING SEQUENCE in XML publishing			NO	
X251	Persistent XML values of XML(DOCUMENT(UNTYPED)) type			NO	
X252	Persistent XML values of XML(DOCUMENT(ANY)) type			NO	
X253	Persistent XML values of XML(CONTENT(UNTYPED)) type			NO	
X254	Persistent XML values of XML(CONTENT(ANY)) type			NO	
X255	Persistent XML values of XML(SEQUENCE) type			NO	
X256	Persistent XML values of XML(DOCUMENT(XMLSCHEMA)) type			NO	
X257	Persistent XML values of XML(CONTENT(XMLSCHEMA)) type			NO	
X260	XML type: ELEMENT clause			NO	
X261	XML type: NAMESPACE without ELEMENT clause			NO	
X263	XML type: NO NAMESPACE with ELEMENT clause			NO	
X264	XML type: schema location			NO	
X271	XMLValidate: data-driven case			NO	
X272	XMLValidate: ACCORDING TO clause			NO	
X273	XMLValidate: ELEMENT clause			NO	
X274	XMLValidate: schema location			NO	
X281	XMLValidate: with DOCUMENT option			NO	
X282	XMLValidate with CONTENT option			NO	
X283	XMLValidate with SEQUENCE option			NO	
X284	XMLValidate NAMESPACE without ELEMENT clause			NO	
X286	XMLValidate: NO NAMESPACE with ELEMENT clause			NO	
X300	XMLTable			NO	
X301	XMLTable: derived column list option			NO	
X302	XMLTable: ordinality column option			NO	
X303	XMLTable: column default option			NO	
X304	XMLTable: passing a context item			NO	
X305	XMLTable: initializing an XQuery variable			NO	
X400	Name and identifier mapping			YES	
X410	Alter column data type: XML type			YES	<|MERGE_RESOLUTION|>--- conflicted
+++ resolved
@@ -425,15 +425,10 @@
 T176	Sequence generator support			NO	
 T177	Sequence generator support: simple restart option			NO	
 T178	Identity columns:  simple restart option			NO	
-<<<<<<< HEAD
+T180	System-versioned tables			NO	
+T181	Application-time period tables			NO	
 T191	Referential action RESTRICT			NO	
 T201	Comparable data types for referential constraints			NO	
-=======
-T180	System-versioned tables			NO	
-T181	Application-time period tables			NO	
-T191	Referential action RESTRICT			YES	
-T201	Comparable data types for referential constraints			YES	
->>>>>>> 80edfd76
 T211	Basic trigger capability			NO	
 T211	Basic trigger capability	01	Triggers activated on UPDATE, INSERT, or DELETE of one base table	NO	
 T211	Basic trigger capability	02	BEFORE triggers	NO	
@@ -481,13 +476,9 @@
 T471	Result sets return value			NO	
 T472	DESCRIBE CURSOR			NO	
 T491	LATERAL derived table			NO	
-<<<<<<< HEAD
+T495	Combined data change and retrieval			NO	different syntax
 T501	Enhanced EXISTS predicate			NO	
-=======
-T495	Combined data change and retrieval			NO	different syntax
-T501	Enhanced EXISTS predicate			YES	
 T502	Period predicates			NO	
->>>>>>> 80edfd76
 T511	Transaction counts			NO	
 T521	Named arguments in CALL statement			NO	
 T522	Default values for IN parameters of SQL-invoked procedures			NO	
