B011	Embedded Ada			NO	
B012	Embedded C			YES	
B013	Embedded COBOL			NO	
B014	Embedded Fortran			NO	
B015	Embedded MUMPS			NO	
B016	Embedded Pascal			NO	
B017	Embedded PL/I			NO	
B021	Direct SQL			YES	
B031	Basic dynamic SQL			NO	
B032	Extended dynamic SQL			NO	
B032	Extended dynamic SQL	01	<describe input statement>	NO	
B033	Untyped SQL-invoked function arguments			NO	
B034	Dynamic specification of cursor attributes			NO	
B035	Non-extended descriptor names			NO	
B041	Extensions to embedded SQL exception declarations			NO	
B051	Enhanced execution rights			NO	
B111	Module language Ada			NO	
B112	Module language C			NO	
B113	Module language COBOL			NO	
B114	Module language Fortran			NO	
B115	Module language MUMPS			NO	
B116	Module language Pascal			NO	
B117	Module language PL/I			NO	
B121	Routine language Ada			NO	
B122	Routine language C			NO	
B123	Routine language COBOL			NO	
B124	Routine language Fortran			NO	
B125	Routine language MUMPS			NO	
B126	Routine language Pascal			NO	
B127	Routine language PL/I			NO	
B128	Routine language SQL			NO	
E011	Numeric data types			YES	
E011	Numeric data types	01	INTEGER and SMALLINT data types	YES	
E011	Numeric data types	02	REAL, DOUBLE PRECISION, and FLOAT data types	YES	
E011	Numeric data types	03	DECIMAL and NUMERIC data types	YES	
E011	Numeric data types	04	Arithmetic operators	YES	
E011	Numeric data types	05	Numeric comparison	YES	
E011	Numeric data types	06	Implicit casting among the numeric data types	YES	
E021	Character data types			YES	
E021	Character string types	01	CHARACTER data type	YES	
E021	Character string types	02	CHARACTER VARYING data type	YES	
E021	Character string types	03	Character literals	YES	
E021	Character string types	04	CHARACTER_LENGTH function	YES	trims trailing spaces from CHARACTER values before counting
E021	Character string types	05	OCTET_LENGTH function	YES	
E021	Character string types	06	SUBSTRING function	YES	
E021	Character string types	07	Character concatenation	YES	
E021	Character string types	08	UPPER and LOWER functions	YES	
E021	Character string types	09	TRIM function	YES	
E021	Character string types	10	Implicit casting among the character string types	YES	
E021	Character string types	11	POSITION function	YES	
E021	Character string types	12	Character comparison	YES	
E031	Identifiers			YES	
E031	Identifiers	01	Delimited identifiers	YES	
E031	Identifiers	02	Lower case identifiers	YES	
E031	Identifiers	03	Trailing underscore	YES	
E051	Basic query specification			YES	
E051	Basic query specification	01	SELECT DISTINCT	YES	
E051	Basic query specification	02	GROUP BY clause	YES	
E051	Basic query specification	04	GROUP BY can contain columns not in <select list>	YES	
E051	Basic query specification	05	Select list items can be renamed	YES	
E051	Basic query specification	06	HAVING clause	YES	
E051	Basic query specification	07	Qualified * in select list	YES	
E051	Basic query specification	08	Correlation names in the FROM clause	YES	
E051	Basic query specification	09	Rename columns in the FROM clause	YES	
E061	Basic predicates and search conditions			YES	
E061	Basic predicates and search conditions	01	Comparison predicate	YES	
E061	Basic predicates and search conditions	02	BETWEEN predicate	YES	
E061	Basic predicates and search conditions	03	IN predicate with list of values	YES	
E061	Basic predicates and search conditions	04	LIKE predicate	YES	
E061	Basic predicates and search conditions	05	LIKE predicate ESCAPE clause	YES	
E061	Basic predicates and search conditions	06	NULL predicate	YES	
E061	Basic predicates and search conditions	07	Quantified comparison predicate	YES	
E061	Basic predicates and search conditions	08	EXISTS predicate	YES	not all uses work
E061	Basic predicates and search conditions	09	Subqueries in comparison predicate	YES	
E061	Basic predicates and search conditions	11	Subqueries in IN predicate	YES	
E061	Basic predicates and search conditions	12	Subqueries in quantified comparison predicate	YES	
E061	Basic predicates and search conditions	13	Correlated subqueries	NO	
E061	Basic predicates and search conditions	14	Search condition	YES	
E071	Basic query expressions			YES	
E071	Basic query expressions	01	UNION DISTINCT table operator	YES	
E071	Basic query expressions	02	UNION ALL table operator	YES	
E071	Basic query expressions	03	EXCEPT DISTINCT table operator	YES	
E071	Basic query expressions	05	Columns combined via table operators need not have exactly the same data type	YES	
E071	Basic query expressions	06	Table operators in subqueries	YES	
E081	Basic Privileges			NO	
E081	Basic Privileges	01	SELECT privilege	YES	
E081	Basic Privileges	02	DELETE privilege	YES	
E081	Basic Privileges	03	INSERT privilege at the table level	YES	
E081	Basic Privileges	04	UPDATE privilege at the table level	YES	
E081	Basic Privileges	05	UPDATE privilege at the column level	NO	
E081	Basic Privileges	06	REFERENCES privilege at the table level	YES	
E081	Basic Privileges	07	REFERENCES privilege at the column level	NO	
E081	Basic Privileges	08	WITH GRANT OPTION	YES	
E081	Basic Privileges	09	USAGE privilege	NO	
E081	Basic Privileges	10	EXECUTE privilege	YES	
E091	Set functions			YES	
E091	Set functions	01	AVG	YES	
E091	Set functions	02	COUNT	YES	
E091	Set functions	03	MAX	YES	
E091	Set functions	04	MIN	YES	
E091	Set functions	05	SUM	YES	
E091	Set functions	06	ALL quantifier	YES	
E091	Set functions	07	DISTINCT quantifier	YES	
E101	Basic data manipulation			YES	
E101	Basic data manipulation	01	INSERT statement	YES	
E101	Basic data manipulation	03	Searched UPDATE statement	YES	
E101	Basic data manipulation	04	Searched DELETE statement	YES	
E111	Single row SELECT statement			YES	
E121	Basic cursor support			YES	
E121	Basic cursor support	01	DECLARE CURSOR	YES	
E121	Basic cursor support	02	ORDER BY columns need not be in select list	YES	
E121	Basic cursor support	03	Value expressions in ORDER BY clause	YES	
E121	Basic cursor support	04	OPEN statement	YES	
E121	Basic cursor support	06	Positioned UPDATE statement	NO	
E121	Basic cursor support	07	Positioned DELETE statement	NO	
E121	Basic cursor support	08	CLOSE statement	YES	
E121	Basic cursor support	10	FETCH statement implicit NEXT	YES	
E121	Basic cursor support	17	WITH HOLD cursors	YES	
E131	Null value support (nulls in lieu of values)			YES	
E141	Basic integrity constraints			YES	
E141	Basic integrity constraints	01	NOT NULL constraints	YES	
E141	Basic integrity constraints	02	UNIQUE constraints of NOT NULL columns	YES	
E141	Basic integrity constraints	03	PRIMARY KEY constraints	YES	
E141	Basic integrity constraints	04	Basic FOREIGN KEY constraint with the NO ACTION default for both referential delete action and referential update action	NO	
E141	Basic integrity constraints	06	CHECK constraints	YES	
E141	Basic integrity constraints	07	Column defaults	YES	
E141	Basic integrity constraints	08	NOT NULL inferred on PRIMARY KEY	YES	
E141	Basic integrity constraints	10	Names in a foreign key can be specified in any order	YES	
E151	Transaction support			YES	
E151	Transaction support	01	COMMIT statement	YES	
E151	Transaction support	02	ROLLBACK statement	YES	
E152	Basic SET TRANSACTION statement			YES	
E152	Basic SET TRANSACTION statement	01	SET TRANSACTION statement: ISOLATION LEVEL SERIALIZABLE clause	YES	
E152	Basic SET TRANSACTION statement	02	SET TRANSACTION statement: READ ONLY and READ WRITE clauses	YES	
E153	Updatable queries with subqueries			NO	
E161	SQL comments using leading double minus			YES	
E171	SQLSTATE support			YES	
E182	Module language			NO	
F021	Basic information schema			YES	
F021	Basic information schema	01	COLUMNS view	YES	
F021	Basic information schema	02	TABLES view	YES	
F021	Basic information schema	03	VIEWS view	YES	
F021	Basic information schema	04	TABLE_CONSTRAINTS view	YES	
F021	Basic information schema	05	REFERENTIAL_CONSTRAINTS view	YES	
F021	Basic information schema	06	CHECK_CONSTRAINTS view	YES	
F031	Basic schema manipulation			YES	
F031	Basic schema manipulation	01	CREATE TABLE statement to create persistent base tables	YES	
F031	Basic schema manipulation	02	CREATE VIEW statement	YES	
F031	Basic schema manipulation	03	GRANT statement	YES	
F031	Basic schema manipulation	04	ALTER TABLE statement: ADD COLUMN clause	YES	
F031	Basic schema manipulation	13	DROP TABLE statement: RESTRICT clause	YES	
F031	Basic schema manipulation	16	DROP VIEW statement: RESTRICT clause	YES	
F031	Basic schema manipulation	19	REVOKE statement: RESTRICT clause	YES	
F032	CASCADE drop behavior			YES	
F033	ALTER TABLE statement: DROP COLUMN clause			YES	
F034	Extended REVOKE statement			YES	
F034	Extended REVOKE statement	01	REVOKE statement performed by other than the owner of a schema object	YES	
F034	Extended REVOKE statement	02	REVOKE statement: GRANT OPTION FOR clause	YES	
F034	Extended REVOKE statement	03	REVOKE statement to revoke a privilege that the grantee has WITH GRANT OPTION	YES	
F041	Basic joined table			YES	
F041	Basic joined table	01	Inner join (but not necessarily the INNER keyword)	YES	
F041	Basic joined table	02	INNER keyword	YES	
F041	Basic joined table	03	LEFT OUTER JOIN	YES	
F041	Basic joined table	04	RIGHT OUTER JOIN	YES	
F041	Basic joined table	05	Outer joins can be nested	YES	
F041	Basic joined table	07	The inner table in a left or right outer join can also be used in an inner join	YES	
F041	Basic joined table	08	All comparison operators are supported (rather than just =)	YES	
F051	Basic date and time			YES	
F051	Basic date and time	01	DATE data type (including support of DATE literal)	YES	
F051	Basic date and time	02	TIME data type (including support of TIME literal) with fractional seconds precision of at least 0	YES	
F051	Basic date and time	03	TIMESTAMP data type (including support of TIMESTAMP literal) with fractional seconds precision of at least 0 and 6	YES	
F051	Basic date and time	04	Comparison predicate on DATE, TIME, and TIMESTAMP data types	YES	
F051	Basic date and time	05	Explicit CAST between datetime types and character string types	YES	
F051	Basic date and time	06	CURRENT_DATE	YES	
F051	Basic date and time	07	LOCALTIME	YES	
F051	Basic date and time	08	LOCALTIMESTAMP	YES	
F052	Intervals and datetime arithmetic			YES	
F053	OVERLAPS predicate			YES	
F081	UNION and EXCEPT in views			YES	
F111	Isolation levels other than SERIALIZABLE			YES	
F111	Isolation levels other than SERIALIZABLE	01	READ UNCOMMITTED isolation level	NO	
F111	Isolation levels other than SERIALIZABLE	02	READ COMMITTED isolation level	YES	
F111	Isolation levels other than SERIALIZABLE	03	REPEATABLE READ isolation level	NO	
F121	Basic diagnostics management			NO	
F121	Basic diagnostics management	01	GET DIAGNOSTICS statement	NO	
F121	Basic diagnostics management	02	SET TRANSACTION statement: DIAGNOSTICS SIZE clause	NO	
F122	Enhanced diagnostics management			NO	
F123	All diagnostics			NO	
F131	Grouped operations			YES	
F131	Grouped operations	01	WHERE, GROUP BY, and HAVING clauses supported in queries with grouped views	YES	
F131	Grouped operations	02	Multiple tables supported in queries with grouped views	YES	
F131	Grouped operations	03	Set functions supported in queries with grouped views	YES	
F131	Grouped operations	04	Subqueries with GROUP BY and HAVING clauses and grouped views	YES	
F131	Grouped operations	05	Single row SELECT with GROUP BY and HAVING clauses and grouped views	YES	
F171	Multiple schemas per user			YES	
F181	Multiple module support			NO	
F191	Referential delete actions			NO	
F200	TRUNCATE TABLE statement			YES	
F201	CAST function			YES	
F202	TRUNCATE TABLE: identity column restart option			NO	
F221	Explicit defaults			YES	
F222	INSERT statement: DEFAULT VALUES clause			YES	
F231	Privilege tables			YES	
F231	Privilege tables	01	TABLE_PRIVILEGES view	YES	
F231	Privilege tables	02	COLUMN_PRIVILEGES view	YES	
F231	Privilege tables	03	USAGE_PRIVILEGES view	YES	
F251	Domain support			YES	
F261	CASE expression			YES	
F261	CASE expression	01	Simple CASE	YES	
F261	CASE expression	02	Searched CASE	YES	
F261	CASE expression	03	NULLIF	YES	
F261	CASE expression	04	COALESCE	YES	
F262	Extended CASE expression			NO	
F263	Comma-separated predicates in simple CASE expression			NO	
F271	Compound character literals			YES	
F281	LIKE enhancements			YES	
F291	UNIQUE predicate			NO	
F301	CORRESPONDING in query expressions			NO	
F302	INTERSECT table operator			YES	
F302	INTERSECT table operator	01	INTERSECT DISTINCT table operator	YES	
F302	INTERSECT table operator	02	INTERSECT ALL table operator	YES	
F304	EXCEPT ALL table operator			YES	
F311	Schema definition statement			NO	
F311	Schema definition statement	01	CREATE SCHEMA	YES	
F311	Schema definition statement	02	CREATE TABLE for persistent base tables	YES	
F311	Schema definition statement	03	CREATE VIEW	YES	
F311	Schema definition statement	04	CREATE VIEW: WITH CHECK OPTION	NO	
F311	Schema definition statement	05	GRANT statement	YES	
F312	MERGE statement			NO	
F313	Enhanced MERGE statement			NO	
F321	User authorization			YES	
F341	Usage tables			NO	
F361	Subprogram support			YES	
F381	Extended schema manipulation			YES	
F381	Extended schema manipulation	01	ALTER TABLE statement: ALTER COLUMN clause	YES	
F381	Extended schema manipulation	02	ALTER TABLE statement: ADD CONSTRAINT clause	YES	
F381	Extended schema manipulation	03	ALTER TABLE statement: DROP CONSTRAINT clause	YES	
F382	Alter column data type			YES	
F391	Long identifiers			YES	
F392	Unicode escapes in identifiers			NO	
F393	Unicode escapes in literals			NO	
F394	Optional normal form specification			NO	
F401	Extended joined table			YES	
F401	Extended joined table	01	NATURAL JOIN	YES	
F401	Extended joined table	02	FULL OUTER JOIN	YES	
F401	Extended joined table	04	CROSS JOIN	YES	
F402	Named column joins for LOBs, arrays, and multisets			NO	
F403	Partitioned joined tables			NO	
F411	Time zone specification			YES	differences regarding literal interpretation
F421	National character			YES	
F431	Read-only scrollable cursors			YES	forward scroll only
F431	Read-only scrollable cursors	01	FETCH with explicit NEXT	YES	
F431	Read-only scrollable cursors	02	FETCH FIRST	NO	
F431	Read-only scrollable cursors	03	FETCH LAST	YES	
F431	Read-only scrollable cursors	04	FETCH PRIOR	NO	
F431	Read-only scrollable cursors	05	FETCH ABSOLUTE	NO	
F431	Read-only scrollable cursors	06	FETCH RELATIVE	NO	
F441	Extended set function support			YES	
F442	Mixed column references in set functions			YES	
F451	Character set definition			NO	
F461	Named character sets			NO	
F471	Scalar subquery values			YES	
F481	Expanded NULL predicate			YES	
F491	Constraint management			YES	
F501	Features and conformance views			YES	
F501	Features and conformance views	01	SQL_FEATURES view	YES	
F501	Features and conformance views	02	SQL_SIZING view	YES	
F501	Features and conformance views	03	SQL_LANGUAGES view	YES	
F502	Enhanced documentation tables			YES	
F502	Enhanced documentation tables	01	SQL_SIZING_PROFILES view	YES	
F502	Enhanced documentation tables	02	SQL_IMPLEMENTATION_INFO view	YES	
F502	Enhanced documentation tables	03	SQL_PACKAGES view	YES	
F521	Assertions			NO	
F531	Temporary tables			YES	non-standard form
F555	Enhanced seconds precision			YES	
F561	Full value expressions			YES	
F571	Truth value tests			YES	
F591	Derived tables			YES	
F611	Indicator data types			YES	
F641	Row and table constructors			NO	
F651	Catalog name qualifiers			YES	
F661	Simple tables			NO	
F671	Subqueries in CHECK			NO	intentionally omitted
F672	Retrospective check constraints			YES	
F690	Collation support			NO	
F692	Enhanced collation support			NO	
F693	SQL-session and client module collations			NO	
F695	Translation support			NO	
F696	Additional translation documentation			NO	
F701	Referential update actions			NO	
F711	ALTER domain			YES	
F721	Deferrable constraints			NO	
F731	INSERT column privileges			NO	
F741	Referential MATCH types			NO	no partial match yet
F751	View CHECK enhancements			NO	
F761	Session management			YES	
F762	CURRENT_CATALOG			NO	
F763	CURRENT_SCHEMA			NO	
F771	Connection management			YES	
F781	Self-referencing operations			YES	
F791	Insensitive cursors			YES	
F801	Full set function			YES	
F812	Basic flagging			NO	
F813	Extended flagging			NO	
F821	Local table references			NO	
F831	Full cursor update			NO	
F831	Full cursor update	01	Updatable scrollable cursors	NO	
F831	Full cursor update	02	Updatable ordered cursors	NO	
F841	LIKE_REGEX predicate			NO	
F842	OCCURENCES_REGEX function			NO	
F843	POSITION_REGEX function			NO	
F844	SUBSTRING_REGEX function			NO	
F845	TRANSLATE_REGEX function			NO	
F846	Octet support in regular expression operators			NO	
F847	Nonconstant regular expressions			NO	
F850	Top-level <order by clause> in <query expression>			YES	
F851	<order by clause> in subqueries			NO	
F852	Top-level <order by clause> in views			NO	
F855	Nested <order by clause> in <query expression>			NO	
F856	Nested <fetch first clause> in <query expression>			NO	
F857	Top-level <fetch first clause> in <query expression>			NO	
F858	<fetch first clause> in subqueries			NO	
F859	Top-level <fetch first clause> in views			NO	
F860	<fetch first row count> in <fetch first clause>			NO	
F861	Top-level <result offset clause> in <query expression>			NO	
F862	<result offset clause> in subqueries			NO	
F863	Nested <result offset clause> in <query expression>			NO	
F864	Top-level <result offset clause> in views			NO	
F865	<offset row count> in <result offset clause>			NO	
S011	Distinct data types			NO	
S011	Distinct data types	01	USER_DEFINED_TYPES view	NO	
S023	Basic structured types			NO	
S024	Enhanced structured types			NO	
S025	Final structured types			NO	
S026	Self-referencing structured types			NO	
S027	Create method by specific method name			NO	
S028	Permutable UDT options list			NO	
S041	Basic reference types			NO	
S043	Enhanced reference types			NO	
S051	Create table of type			NO	
S071	SQL paths in function and type name resolution			YES	
S081	Subtables			NO	
S091	Basic array support			NO	
S091	Basic array support	01	Arrays of built-in data types	NO	
S091	Basic array support	02	Arrays of distinct types	NO	
S091	Basic array support	03	Array expressions	NO	
S092	Arrays of user-defined types			NO	
S094	Arrays of reference types			NO	
S095	Array constructors by query			NO	
S096	Optional array bounds			NO	
S097	Array element assignment			NO	
S098	ARRAY_AGG			NO	ORDER BY clause not supported
S111	ONLY in query expressions			YES	
S151	Type predicate			NO	
S161	Subtype treatment			NO	
S162	Subtype treatment for references			NO	
S201	SQL-invoked routines on arrays			NO	
S201	SQL-invoked routines on arrays	01	Array parameters	NO	
S201	SQL-invoked routines on arrays	02	Array as result type of functions	NO	
S202	SQL-invoked routines on multisets			NO	
S211	User-defined cast functions			YES	
S231	Structured type locators			NO	
S232	Array locators			NO	
S233	Multiset locators			NO	
S241	Transform functions			NO	
S242	Alter transform statement			NO	
S251	User-defined orderings			NO	
S261	Specific type method			NO	
S271	Basic multiset support			NO	
S272	Multisets of user-defined types			NO	
S274	Multisets of reference types			NO	
S275	Advanced multiset support			NO	
S281	Nested collection types			NO	
S291	Unique constraint on entire row			NO	
S301	Enhanced UNNEST			NO	
S401	Distinct types based on array types			NO	
S402	Distinct types based on distinct types			NO	
S403	MAX_CARDINALITY			NO	
S404	TRIM_ARRAY			NO	
T011	Timestamp in Information Schema			NO	
T021	BINARY and VARBINARY data types			NO	
T022	Advanced support for BINARY and VARBINARY data types			NO	
T023	Compound binary literal			NO	
T024	Spaces in binary literals			NO	
T031	BOOLEAN data type			YES	
T041	Basic LOB data type support			NO	
T041	Basic LOB data type support	01	BLOB data type	NO	
T041	Basic LOB data type support	02	CLOB data type	NO	
T041	Basic LOB data type support	03	POSITION, LENGTH, LOWER, TRIM, UPPER, and SUBSTRING functions for LOB data types	NO	
T041	Basic LOB data type support	04	Concatenation of LOB data types	NO	
T041	Basic LOB data type support	05	LOB locator: non-holdable	NO	
T042	Extended LOB data type support			NO	
T043	Multiplier T			NO	
T044	Multiplier P			NO	
T051	Row types			NO	
T052	MAX and MIN for row types			NO	
T053	Explicit aliases for all-fields reference			NO	
T061	UCS support			NO	
T071	BIGINT data type			YES	
T101	Enhanced nullability determiniation			NO	
T111	Updatable joins, unions, and columns			NO	
T121	WITH (excluding RECURSIVE) in query expression			NO	
T122	WITH (excluding RECURSIVE) in subquery			NO	
T131	Recursive query			NO	
T132	Recursive query in subquery			NO	
T141	SIMILAR predicate			YES	
T151	DISTINCT predicate			YES	
T152	DISTINCT predicate with negation			NO	
T171	LIKE clause in table definition			YES	
T172	AS subquery clause in table definition			YES	
T173	Extended LIKE clause in table definition			YES	
T174	Identity columns			NO	
T175	Generated columns			NO	
T176	Sequence generator support			NO	
T177	Sequence generator support: simple restart option			NO	
T178	Identity columns:  simple restart option			NO	
T191	Referential action RESTRICT			NO	
T201	Comparable data types for referential constraints			NO	
T211	Basic trigger capability			NO	
T211	Basic trigger capability	01	Triggers activated on UPDATE, INSERT, or DELETE of one base table	NO	
T211	Basic trigger capability	02	BEFORE triggers	NO	
T211	Basic trigger capability	03	AFTER triggers	NO	
T211	Basic trigger capability	04	FOR EACH ROW triggers	NO	
T211	Basic trigger capability	05	Ability to specify a search condition that must be true before the trigger is invoked	NO	
T211	Basic trigger capability	06	Support for run-time rules for the interaction of triggers and constraints	NO	
T211	Basic trigger capability	07	TRIGGER privilege	YES	
T211	Basic trigger capability	08	Multiple triggers for the same event are executed in the order in which they were created in the catalog	NO	intentionally omitted
T212	Enhanced trigger capability			NO	
T213	INSTEAD OF triggers			NO	
T231	Sensitive cursors			YES	
T241	START TRANSACTION statement			YES	
T251	SET TRANSACTION statement: LOCAL option			NO	
T261	Chained transactions			NO	
T271	Savepoints			YES	
T272	Enhanced savepoint management			NO	
T281	SELECT privilege with column granularity			NO	
T285	Enhanced derived column names			NO	
T301	Functional dependencies			NO	
T312	OVERLAY function			YES	
T321	Basic SQL-invoked routines			NO	
T321	Basic SQL-invoked routines	01	User-defined functions with no overloading	YES	
T321	Basic SQL-invoked routines	02	User-defined stored procedures with no overloading	NO	
T321	Basic SQL-invoked routines	03	Function invocation	YES	
T321	Basic SQL-invoked routines	04	CALL statement	NO	
T321	Basic SQL-invoked routines	05	RETURN statement	NO	
T321	Basic SQL-invoked routines	06	ROUTINES view	YES	
T321	Basic SQL-invoked routines	07	PARAMETERS view	YES	
T322	Overloading of SQL-invoked functions and procedures			YES	
T323	Explicit security for external routines			YES	
T324	Explicit security for SQL routines			NO	
T325	Qualified SQL parameter references			NO	
T326	Table functions			NO	
T331	Basic roles			NO	
T332	Extended roles			NO	
T351	Bracketed SQL comments (/*...*/ comments)			YES	
T431	Extended grouping capabilities			NO	
T432	Nested and concatenated GROUPING SETS			NO	
T433	Multiargument GROUPING function			NO	
T434	GROUP BY DISTINCT			NO	
T441	ABS and MOD functions			YES	
T461	Symmetric BETWEEN predicate			YES	
T471	Result sets return value			NO	
T491	LATERAL derived table			NO	
T501	Enhanced EXISTS predicate			NO	
T511	Transaction counts			NO	
T541	Updatable table references			NO	
T551	Optional key words for default syntax			YES	
T561	Holdable locators			NO	
T571	Array-returning external SQL-invoked functions			NO	
T572	Multiset-returning external SQL-invoked functions			NO	
T581	Regular expression substring function			YES	
T591	UNIQUE constraints of possibly null columns			YES	
T601	Local cursor references			NO	
T611	Elementary OLAP operations			YES	
T612	Advanced OLAP operations			NO	some forms supported
T613	Sampling			NO	
T614	NTILE function			YES	
T615	LEAD and LAG functions			YES	
T616	Null treatment option for LEAD and LAG functions			NO	
T617	FIRST_VALUE and LAST_VALUE function			YES	
T618	NTH_VALUE function			NO	function exists, but some options missing
T621	Enhanced numeric functions			YES	
T631	IN predicate with one list element			NO	
T641	Multiple column assignment			NO	only some syntax variants supported
T651	SQL-schema statements in SQL routines			NO	
T652	SQL-dynamic statements in SQL routines			NO	
T653	SQL-schema statements in external routines			NO	
T654	SQL-dynamic statements in external routines			NO	
T655	Cyclically dependent routines			NO	
<<<<<<< HEAD
M001	Datalinks			NO	
M002	Datalinks via SQL/CLI			NO	
M003	Datalinks via Embedded SQL			NO	
M004	Foreign data support			NO	
M005	Foreign schema support			NO	
M006	GetSQLString routine			NO	
M007	TransmitRequest			NO	
M009	GetOpts and GetStatistics routines			NO	
M010	Foreign data wrapper support			NO	
M011	Datalinks via Ada			NO	
M012	Datalinks via C			NO	
M013	Datalinks via COBOL			NO	
M014	Datalinks via Fortran			NO	
M015	Datalinks via M			NO	
M016	Datalinks via Pascal			NO	
M017	Datalinks via PL/I			NO	
M018	Foreign data wrapper interface routines in Ada			NO	
M019	Foreign data wrapper interface routines in C			NO	
M020	Foreign data wrapper interface routines in COBOL			NO	
M021	Foreign data wrapper interface routines in Fortran			NO	
M022	Foreign data wrapper interface routines in MUMPS			NO	
M023	Foreign data wrapper interface routines in Pascal			NO	
M024	Foreign data wrapper interface routines in PL/I			NO	
M030	SQL-server foreign data support			NO	
M031	Foreign data wrapper general routines			NO	
X010	XML type			NO	
X011	Arrays of XML type			NO	
=======
X010	XML type			YES	
X011	Arrays of XML type			YES	
>>>>>>> 03d442ca
X012	Multisets of XML type			NO	
X013	Distinct types of XML type			NO	
X014	Attributes of XML type			NO	
X015	Fields of XML type			NO	
<<<<<<< HEAD
X016	Persistent XML values			NO	
X020	XMLConcat			NO	
X025	XMLCast			NO	
X030	XMLDocument			NO	
X031	XMLElement			NO	
X032	XMLForest			NO	
X034	XMLAgg			NO	
X035	XMLAgg: ORDER BY option			NO	
X036	XMLComment			NO	
X037	XMLPI			NO	
X038	XMLText			NO	
X040	Basic table mapping			NO	
=======
X016	Persistent XML values			YES	
X020	XML concatenation			YES	
X031	XMLElement			YES	
X032	XMLForest			YES	
X033	XMLRoot			YES	
X034	XMLAgg			YES	
X035	XMLAgg: ORDER BY option			NO	
X036	XMLComment			YES	
X037	XMLPI			YES	
>>>>>>> 03d442ca
X041	Basic table mapping: nulls absent			NO	
X042	Basic table mapping: null as nil			NO	
X043	Basic table mapping: table as forest			NO	
X044	Basic table mapping: table as element			NO	
X045	Basic table mapping: with target namespace			NO	
X046	Basic table mapping: data mapping			NO	
X047	Basic table mapping: metadata mapping			NO	
X048	Basic table mapping: base64 encoding of binary strings			NO	
X049	Basic table mapping: hex encoding of binary strings			NO	
X051	Advanced table mapping: nulls absent			NO	
X052	Advanced table mapping: null as nil			NO	
X053	Advanced table mapping: table as forest			NO	
X054	Advanced table mapping: table as element			NO	
X055	Advanced table mapping: target namespace			NO	
X056	Advanced table mapping: data mapping			NO	
X057	Advanced table mapping: metadata mapping			NO	
X058	Advanced table mapping: base64 encoding of binary strings			NO	
X059	Advanced table mapping: hex encoding of binary strings			NO	
<<<<<<< HEAD
X060	XMLParse: Character string input and CONTENT option			NO	
X061	XMLParse: Character string input and DOCUMENT option			NO	
X065	XMLParse: BLOB input and CONTENT option			NO	
X066	XMLParse: BLOB input and DOCUMENT option			NO	
X068	XMLSerialize: BOM			NO	
X069	XMLSerialize: INDENT			NO	
X070	XMLSerialize: Character string serialization and CONTENT option			NO	
X071	XMLSerialize: Character string serialization and DOCUMENT option			NO	
X072	XMLSerialize: Character string serialization			NO	
X073	XMLSerialize: BLOB serialization and CONTENT option			NO	
X074	XMLSerialize: BLOB serialization and DOCUMENT option			NO	
X075	XMLSerialize: BLOB serialization			NO	
X076	XMLSerialize: VERSION			NO	
X077	XMLSerialize: explicit ENCODING option			NO	
X078	XMLSerialize: explicit XML declaration			NO	
=======
X060	XMLParse: CONTENT option			YES	
X061	XMLParse: DOCUMENT option			YES	
X062	XMLParse: explicit WHITESPACE option			YES	
X070	XMLSerialize: CONTENT option			YES	
X071	XMLSerialize: DOCUMENT option			YES	
>>>>>>> 03d442ca
X080	Namespaces in XML publishing			NO	
X081	Query-level XML namespace declarations			NO	
X082	XML namespace declarations in DML			NO	
X083	XML namespace declarations in DDL			NO	
X084	XML namespace declarations in compound statements			NO	
<<<<<<< HEAD
X085	Predefined namespace prefixes			NO	
X086	XML namespace declarations in XMLTable			NO	
X090	XML document predicate			NO	
X091	XML content predicate			NO	
X096	XMLExists			NO	
=======
X090	XML document predicate			YES	
>>>>>>> 03d442ca
X100	Host language support for XML: CONTENT option			NO	
X101	Host language support for XML: DOCUMENT option			NO	
X110	Host language support for XML: VARCHAR mapping			NO	
X111	Host language support for XML: CLOB mapping			NO	
<<<<<<< HEAD
X112	Host language support for XML: BLOB mapping			NO	
X113	Host language support for XML: STRIP WHITESPACE option			NO	
X114	Host language support for XML: PRESERVE WHITESPACE option			NO	
X120	XML parameters in SQL routines			NO	
X121	XML parameters in external routines			NO	
=======
X120	XML parameters in SQL routines			YES	
X121	XML parameters in external routines			YES	
>>>>>>> 03d442ca
X131	Query-level XMLBINARY clause			NO	
X132	XMLBINARY clause in DML			NO	
X133	XMLBINARY clause in DDL			NO	
X134	XMLBINARY clause in compound statements			NO	
<<<<<<< HEAD
X135	XMLBINARY clause in subqueries			NO	
X141	IS VALID predicate: data-driven case			NO	
X142	IS VALID predicate: ACCORDING TO clause			NO	
X143	IS VALID predicate: ELEMENT clause			NO	
X144	IS VALID predicate: schema location			NO	
X145	IS VALID predicate outside check constraints			NO	
X151	IS VALID predicate with DOCUMENT option			NO	
X152	IS VALID predicate with CONTENT option			NO	
X153	IS VALID predicate with SEQUENCE option			NO	
X155	IS VALID predicate: NAMESPACE without ELEMENT clause			NO	
X157	IS VALID predicate: NO NAMESPACE with ELEMENT clause			NO	
X160	Basic Information Schema for registered XML Schemas			NO	
X161	Advanced Information Schema for registered XML Schemas			NO	
X170	XML null handling options			NO	
X171	NIL ON NO CONTENT option			NO	
X181	XML(DOCUMENT(UNTYPED)) type			NO	
X182	XML(DOCUMENT(ANY)) type			NO	
X190	XML(SEQUENCE) type			NO	
X191	XML(DOCUMENT(XMLSCHEMA)) type			NO	
X192	XML(CONTENT(XMLSCHEMA)) type			NO	
X200	XMLQuery			NO	
X201	XMLQuery: RETURNING CONTENT			NO	
X202	XMLQuery: RETURNING SEQUENCE			NO	
X203	XMLQuery: passing a context item			NO	
X204	XMLQuery: initializing an XQuery variable			NO	
X205	XMLQuery: EMPTY ON EMPTY option			NO	
X206	XMLQuery: NULL ON EMPTY option			NO	
X211	XML 1.1 support			NO	
X221	XML passing mechanism BY VALUE			NO	
X222	XML passing mechanism BY REF			NO	
X231	XML(CONTENT(UNTYPED)) type			NO	
X232	XML(CONTENT(ANY)) type			NO	
X241	RETURNING CONTENT in XML publishing			NO	
X242	RETURNING SEQUENCE in XML publishing			NO	
X251	Persistent XML values of XML(DOCUMENT(UNTYPED)) type			NO	
X252	Persistent XML values of XML(DOCUMENT(ANY)) type			NO	
X253	Persistent XML values of XML(CONTENT(UNTYPED)) type			NO	
X254	Persistent XML values of XML(CONTENT(ANY)) type			NO	
X255	Persistent XML values of XML(SEQUENCE) type			NO	
X256	Persistent XML values of XML(DOCUMENT(XMLSCHEMA)) type			NO	
X257	Persistent XML values of XML(CONTENT(XMLSCHEMA)) type			NO	
X260	XML type: ELEMENT clause			NO	
X261	XML type: NAMESPACE without ELEMENT clause			NO	
X263	XML type: NO NAMESPACE with ELEMENT clause			NO	
X264	XML type: schema location			NO	
X271	XMLValidate: data-driven case			NO	
X272	XMLValidate: ACCORDING TO clause			NO	
X273	XMLValidate: ELEMENT clause			NO	
X274	XMLValidate: schema location			NO	
X281	XMLValidate: with DOCUMENT option			NO	
X282	XMLValidate with CONTENT option			NO	
X283	XMLValidate with SEQUENCE option			NO	
X284	XMLValidate NAMESPACE without ELEMENT clause			NO	
X286	XMLValidate: NO NAMESPACE with ELEMENT clause			NO	
X300	XMLTable			NO	
X301	XMLTable: derived column list option			NO	
X302	XMLTable: ordinality column option			NO	
X303	XMLTable: column default option			NO	
X304	XMLTable: passing a context item			NO	
X305	XMLTable: initializing an XQuery variable			NO	
X400	Name and identifier mapping			NO	
=======
X135	XMLBINARY clause in subqueries			NO	
>>>>>>> 03d442ca
<|MERGE_RESOLUTION|>--- conflicted
+++ resolved
@@ -487,7 +487,6 @@
 T653	SQL-schema statements in external routines			NO	
 T654	SQL-dynamic statements in external routines			NO	
 T655	Cyclically dependent routines			NO	
-<<<<<<< HEAD
 M001	Datalinks			NO	
 M002	Datalinks via SQL/CLI			NO	
 M003	Datalinks via Embedded SQL			NO	
@@ -513,30 +512,12 @@
 M024	Foreign data wrapper interface routines in PL/I			NO	
 M030	SQL-server foreign data support			NO	
 M031	Foreign data wrapper general routines			NO	
-X010	XML type			NO	
-X011	Arrays of XML type			NO	
-=======
 X010	XML type			YES	
 X011	Arrays of XML type			YES	
->>>>>>> 03d442ca
 X012	Multisets of XML type			NO	
 X013	Distinct types of XML type			NO	
 X014	Attributes of XML type			NO	
 X015	Fields of XML type			NO	
-<<<<<<< HEAD
-X016	Persistent XML values			NO	
-X020	XMLConcat			NO	
-X025	XMLCast			NO	
-X030	XMLDocument			NO	
-X031	XMLElement			NO	
-X032	XMLForest			NO	
-X034	XMLAgg			NO	
-X035	XMLAgg: ORDER BY option			NO	
-X036	XMLComment			NO	
-X037	XMLPI			NO	
-X038	XMLText			NO	
-X040	Basic table mapping			NO	
-=======
 X016	Persistent XML values			YES	
 X020	XML concatenation			YES	
 X031	XMLElement			YES	
@@ -546,7 +527,8 @@
 X035	XMLAgg: ORDER BY option			NO	
 X036	XMLComment			YES	
 X037	XMLPI			YES	
->>>>>>> 03d442ca
+X038	XMLText			NO	
+X040	Basic table mapping			NO	
 X041	Basic table mapping: nulls absent			NO	
 X042	Basic table mapping: null as nil			NO	
 X043	Basic table mapping: table as forest			NO	
@@ -565,15 +547,15 @@
 X057	Advanced table mapping: metadata mapping			NO	
 X058	Advanced table mapping: base64 encoding of binary strings			NO	
 X059	Advanced table mapping: hex encoding of binary strings			NO	
-<<<<<<< HEAD
-X060	XMLParse: Character string input and CONTENT option			NO	
-X061	XMLParse: Character string input and DOCUMENT option			NO	
+X060	XMLParse: Character string input and CONTENT option			YES	
+X061	XMLParse: Character string input and DOCUMENT option			YES	
+X062	XMLParse: explicit WHITESPACE option			YES	
 X065	XMLParse: BLOB input and CONTENT option			NO	
 X066	XMLParse: BLOB input and DOCUMENT option			NO	
 X068	XMLSerialize: BOM			NO	
 X069	XMLSerialize: INDENT			NO	
-X070	XMLSerialize: Character string serialization and CONTENT option			NO	
-X071	XMLSerialize: Character string serialization and DOCUMENT option			NO	
+X070	XMLSerialize: Character string serialization and CONTENT option			YES	
+X071	XMLSerialize: Character string serialization and DOCUMENT option			YES	
 X072	XMLSerialize: Character string serialization			NO	
 X073	XMLSerialize: BLOB serialization and CONTENT option			NO	
 X074	XMLSerialize: BLOB serialization and DOCUMENT option			NO	
@@ -581,46 +563,29 @@
 X076	XMLSerialize: VERSION			NO	
 X077	XMLSerialize: explicit ENCODING option			NO	
 X078	XMLSerialize: explicit XML declaration			NO	
-=======
-X060	XMLParse: CONTENT option			YES	
-X061	XMLParse: DOCUMENT option			YES	
-X062	XMLParse: explicit WHITESPACE option			YES	
-X070	XMLSerialize: CONTENT option			YES	
-X071	XMLSerialize: DOCUMENT option			YES	
->>>>>>> 03d442ca
 X080	Namespaces in XML publishing			NO	
 X081	Query-level XML namespace declarations			NO	
 X082	XML namespace declarations in DML			NO	
 X083	XML namespace declarations in DDL			NO	
 X084	XML namespace declarations in compound statements			NO	
-<<<<<<< HEAD
 X085	Predefined namespace prefixes			NO	
 X086	XML namespace declarations in XMLTable			NO	
-X090	XML document predicate			NO	
+X090	XML document predicate			YES	
 X091	XML content predicate			NO	
 X096	XMLExists			NO	
-=======
-X090	XML document predicate			YES	
->>>>>>> 03d442ca
 X100	Host language support for XML: CONTENT option			NO	
 X101	Host language support for XML: DOCUMENT option			NO	
 X110	Host language support for XML: VARCHAR mapping			NO	
 X111	Host language support for XML: CLOB mapping			NO	
-<<<<<<< HEAD
 X112	Host language support for XML: BLOB mapping			NO	
 X113	Host language support for XML: STRIP WHITESPACE option			NO	
 X114	Host language support for XML: PRESERVE WHITESPACE option			NO	
-X120	XML parameters in SQL routines			NO	
-X121	XML parameters in external routines			NO	
-=======
 X120	XML parameters in SQL routines			YES	
 X121	XML parameters in external routines			YES	
->>>>>>> 03d442ca
 X131	Query-level XMLBINARY clause			NO	
 X132	XMLBINARY clause in DML			NO	
 X133	XMLBINARY clause in DDL			NO	
 X134	XMLBINARY clause in compound statements			NO	
-<<<<<<< HEAD
 X135	XMLBINARY clause in subqueries			NO	
 X141	IS VALID predicate: data-driven case			NO	
 X142	IS VALID predicate: ACCORDING TO clause			NO	
@@ -681,7 +646,4 @@
 X303	XMLTable: column default option			NO	
 X304	XMLTable: passing a context item			NO	
 X305	XMLTable: initializing an XQuery variable			NO	
-X400	Name and identifier mapping			NO	
-=======
-X135	XMLBINARY clause in subqueries			NO	
->>>>>>> 03d442ca
+X400	Name and identifier mapping			NO	