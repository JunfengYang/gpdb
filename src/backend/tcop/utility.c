--- conflicted
+++ resolved
@@ -25,9 +25,6 @@
 #include "catalog/namespace.h"
 #include "catalog/pg_inherits.h"
 #include "catalog/toasting.h"
-#include "catalog/aoseg.h"
-#include "catalog/aoblkdir.h"
-#include "catalog/aovisimap.h"
 #include "commands/alter.h"
 #include "commands/async.h"
 #include "commands/cluster.h"
@@ -50,11 +47,8 @@
 #include "commands/prepare.h"
 #include "commands/queue.h"
 #include "commands/proclang.h"
-<<<<<<< HEAD
+#include "commands/publicationcmds.h"
 #include "commands/resgroupcmds.h"
-=======
-#include "commands/publicationcmds.h"
->>>>>>> 9e1c9f95
 #include "commands/schemacmds.h"
 #include "commands/seclabel.h"
 #include "commands/sequence.h"
@@ -80,10 +74,9 @@
 #include "utils/syscache.h"
 #include "utils/rel.h"
 
+#include "access/table.h"
 #include "catalog/oid_dispatch.h"
-#include "catalog/pg_attribute_encoding.h"
 #include "cdb/cdbdisp_query.h"
-#include "cdb/cdbpartition.h"
 #include "cdb/cdbvars.h"
 
 
@@ -418,9 +411,6 @@
 	/* This can recurse, so check for excessive recursion */
 	check_stack_depth();
 
-	/* This can recurse, so check for excessive recursion */
-	check_stack_depth();
-
 	check_xact_readonly(parsetree);
 
 	if (completionTag)
@@ -501,31 +491,23 @@
 						break;
 
 					case TRANS_STMT_COMMIT_PREPARED:
-<<<<<<< HEAD
 						if (Gp_role == GP_ROLE_DISPATCH)
 						{
 							ereport(ERROR, (errcode(ERRCODE_GP_COMMAND_ERROR),
 									errmsg("COMMIT PREPARED is not yet supported in Greenplum Database")));
 						}
-						PreventTransactionChain(isTopLevel, "COMMIT PREPARED");
-=======
 						PreventInTransactionBlock(isTopLevel, "COMMIT PREPARED");
->>>>>>> 9e1c9f95
 						PreventCommandDuringRecovery("COMMIT PREPARED");
 						FinishPreparedTransaction(stmt->gid, /* isCommit */ true, /* raiseErrorIfNotFound */ true);
 						break;
 
 					case TRANS_STMT_ROLLBACK_PREPARED:
-<<<<<<< HEAD
 						if (Gp_role == GP_ROLE_DISPATCH)
 						{
 							ereport(ERROR, (errcode(ERRCODE_GP_COMMAND_ERROR),
 									errmsg("ROLLBACK PREPARED is not yet supported in Greenplum Database")));
 						}
-						PreventTransactionChain(isTopLevel, "ROLLBACK PREPARED");
-=======
 						PreventInTransactionBlock(isTopLevel, "ROLLBACK PREPARED");
->>>>>>> 9e1c9f95
 						PreventCommandDuringRecovery("ROLLBACK PREPARED");
 						FinishPreparedTransaction(stmt->gid, /* isCommit */ false, /* raiseErrorIfNotFound */ true);
 						break;
@@ -535,37 +517,15 @@
 						break;
 
 					case TRANS_STMT_SAVEPOINT:
-<<<<<<< HEAD
-						{
-							ListCell   *cell;
-							char	   *name = NULL;
-
-							RequireTransactionChain(isTopLevel, "SAVEPOINT");
-
-							foreach(cell, stmt->options)
-							{
-								DefElem    *elem = lfirst(cell);
-
-								if (strcmp(elem->defname, "savepoint_name") == 0)
-									name = strVal(elem->arg);
-							}
-
-							Assert(PointerIsValid(name));
-
-							/* We already checked that we're in a
-							 * transaction; need to make certain
-							 * that the BEGIN has been dispatched
-							 * before we start dispatching our savepoint.
-							 */
-							sendDtxExplicitBegin();
-
-							DefineDispatchSavepoint(
-									name);
-						}
-=======
 						RequireTransactionBlock(isTopLevel, "SAVEPOINT");
-						DefineSavepoint(stmt->savepoint_name);
->>>>>>> 9e1c9f95
+						/* We already checked that we're in a
+						 * transaction; need to make certain
+						 * that the BEGIN has been dispatched
+						 * before we start dispatching our savepoint.
+						 */
+						sendDtxExplicitBegin();
+
+						DefineDispatchSavepoint(stmt->savepoint_name);
 						break;
 
 					case TRANS_STMT_RELEASE:
@@ -614,35 +574,27 @@
 
 		case T_CreateTableSpaceStmt:
 			/* no event triggers for global objects */
-<<<<<<< HEAD
 			if (Gp_role != GP_ROLE_EXECUTE)
 			{
 				/*
 				 * Don't allow master to call this in a transaction block. Segments
 				 * are ok as distributed transaction participants.
 				 */
-				PreventTransactionChain(isTopLevel, "CREATE TABLESPACE");
-			}
-=======
-			PreventInTransactionBlock(isTopLevel, "CREATE TABLESPACE");
->>>>>>> 9e1c9f95
+				PreventInTransactionBlock(isTopLevel, "CREATE TABLESPACE");
+			}
 			CreateTableSpace((CreateTableSpaceStmt *) parsetree);
 			break;
 
 		case T_DropTableSpaceStmt:
 			/* no event triggers for global objects */
-<<<<<<< HEAD
 			if (Gp_role != GP_ROLE_EXECUTE)
 			{
 				/*
 				 * Don't allow master to call this in a transaction block.  Segments are ok as
 				 * distributed transaction participants.
 				 */
-				PreventTransactionChain(isTopLevel, "DROP TABLESPACE");
-			}
-=======
-			PreventInTransactionBlock(isTopLevel, "DROP TABLESPACE");
->>>>>>> 9e1c9f95
+				PreventInTransactionBlock(isTopLevel, "DROP TABLESPACE");
+			}
 			DropTableSpace((DropTableSpaceStmt *) parsetree);
 			break;
 
@@ -692,20 +644,15 @@
 
 		case T_CreatedbStmt:
 			/* no event triggers for global objects */
-<<<<<<< HEAD
 			if (Gp_role != GP_ROLE_EXECUTE)
 			{
 				/*
 				 * Don't allow master to call this in a transaction block. Segments
 				 * are ok as distributed transaction participants.
 				 */
-				PreventTransactionChain(isTopLevel, "CREATE DATABASE");
-			}
-			createdb((CreatedbStmt *) parsetree);
-=======
-			PreventInTransactionBlock(isTopLevel, "CREATE DATABASE");
+				PreventInTransactionBlock(isTopLevel, "CREATE DATABASE");
+			}
 			createdb(pstate, (CreatedbStmt *) parsetree);
->>>>>>> 9e1c9f95
 			break;
 
 		case T_AlterDatabaseStmt:
@@ -723,18 +670,14 @@
 				DropdbStmt *stmt = (DropdbStmt *) parsetree;
 
 				/* no event triggers for global objects */
-<<<<<<< HEAD
 				if (Gp_role != GP_ROLE_EXECUTE)
 				{
 					/*
 					 * Don't allow master to call this in a transaction block.  Segments are ok as
 					 * distributed transaction participants. 
 					 */
-					PreventTransactionChain(isTopLevel, "DROP DATABASE");
+					PreventInTransactionBlock(isTopLevel, "DROP DATABASE");
 				}
-=======
-				PreventInTransactionBlock(isTopLevel, "DROP DATABASE");
->>>>>>> 9e1c9f95
 				dropdb(stmt->dbname, stmt->missing_ok);
 			}
 			break;
@@ -771,15 +714,11 @@
 			{
 				UnlistenStmt *stmt = (UnlistenStmt *) parsetree;
 
-<<<<<<< HEAD
 				if (Gp_role == GP_ROLE_EXECUTE)
 					ereport(ERROR, (errcode(ERRCODE_GP_COMMAND_ERROR),
 							errmsg("unlisten command cannot run in a function running on a segDB")));
 
-				PreventCommandDuringRecovery("UNLISTEN");
-=======
 				/* we allow UNLISTEN during recovery, as it's a noop */
->>>>>>> 9e1c9f95
 				CheckRestrictedOperation("UNLISTEN");
 				if (stmt->conditionname)
 					Async_Unlisten(stmt->conditionname);
@@ -885,7 +824,7 @@
 			 */
 
 			if (Gp_role == GP_ROLE_DISPATCH)
-				PreventTransactionChain(isTopLevel, "CREATE RESOURCE QUEUE");
+				PreventInTransactionBlock(isTopLevel, "CREATE RESOURCE QUEUE");
 
 			CreateQueue((CreateQueueStmt *) parsetree);
 			break;
@@ -903,21 +842,21 @@
 			 */
 		case T_CreateResourceGroupStmt:
 			if (Gp_role == GP_ROLE_DISPATCH)
-				PreventTransactionChain(isTopLevel, "CREATE RESOURCE GROUP");
+				PreventInTransactionBlock(isTopLevel, "CREATE RESOURCE GROUP");
 
 			CreateResourceGroup((CreateResourceGroupStmt *) parsetree);
 			break;
 
 		case T_AlterResourceGroupStmt:
 			if (Gp_role == GP_ROLE_DISPATCH)
-				PreventTransactionChain(isTopLevel, "ALTER RESOURCE GROUP");
+				PreventInTransactionBlock(isTopLevel, "ALTER RESOURCE GROUP");
 
 			AlterResourceGroup((AlterResourceGroupStmt *) parsetree);
 			break;
 
 		case T_DropResourceGroupStmt:
 			if (Gp_role == GP_ROLE_DISPATCH)
-				PreventTransactionChain(isTopLevel, "DROP RESOURCE GROUP");
+				PreventInTransactionBlock(isTopLevel, "DROP RESOURCE GROUP");
 
 			DropResourceGroup((DropResourceGroupStmt *) parsetree);
 			break;
@@ -1001,17 +940,10 @@
 				switch (stmt->kind)
 				{
 					case REINDEX_OBJECT_INDEX:
-<<<<<<< HEAD
 						ReindexIndex(stmt);
 						break;
 					case REINDEX_OBJECT_TABLE:
 						ReindexTable(stmt);
-=======
-						ReindexIndex(stmt->relation, stmt->options, stmt->concurrent);
-						break;
-					case REINDEX_OBJECT_TABLE:
-						ReindexTable(stmt->relation, stmt->options, stmt->concurrent);
->>>>>>> 9e1c9f95
 						break;
 					case REINDEX_OBJECT_SCHEMA:
 					case REINDEX_OBJECT_SYSTEM:
@@ -1023,20 +955,12 @@
 						 * start-transaction-command calls would not have the
 						 * intended effect!
 						 */
-<<<<<<< HEAD
 						if (Gp_role == GP_ROLE_DISPATCH)
-							PreventTransactionChain(isTopLevel,
-													(stmt->kind == REINDEX_OBJECT_SCHEMA) ? "REINDEX SCHEMA" :
-													(stmt->kind == REINDEX_OBJECT_SYSTEM) ? "REINDEX SYSTEM" :
-													"REINDEX DATABASE");
-						ReindexMultipleTables(stmt->name, stmt->kind, stmt->options);
-=======
-						PreventInTransactionBlock(isTopLevel,
+							PreventInTransactionBlock(isTopLevel,
 												  (stmt->kind == REINDEX_OBJECT_SCHEMA) ? "REINDEX SCHEMA" :
 												  (stmt->kind == REINDEX_OBJECT_SYSTEM) ? "REINDEX SYSTEM" :
 												  "REINDEX DATABASE");
 						ReindexMultipleTables(stmt->name, stmt->kind, stmt->options, stmt->concurrent);
->>>>>>> 9e1c9f95
 						break;
 					default:
 						elog(ERROR, "unrecognized object type: %d",
@@ -1228,6 +1152,7 @@
 				{
 					List	   *stmts;
 					ListCell   *l;
+					List	   *more_stmts = NIL;
 
 					/* Run parse analysis ... */
 					/*
@@ -1237,17 +1162,15 @@
 					 * or other such statements that would be created from the main
 					 * CreateStmt by parse analysis. The QD will dispatch those other statements
 					 * separately.
-					 *
-					 * Also, when processing an ALTER TABLE ADD PARTITION, atpxPartAddList()
-					 * passes us an already-transformed statement.
 					 */
-					if (Gp_role == GP_ROLE_EXECUTE || ((CreateStmt *) parsetree)->is_add_part)
+					if (Gp_role == GP_ROLE_EXECUTE)
 						stmts = list_make1(parsetree);
 					else
 						stmts = transformCreateStmt((CreateStmt *) parsetree,
-													queryString, false);
+													queryString);
 
 					/* ... and do it */
+			process_more_stmts:
 					foreach(l, stmts)
 					{
 						Node	   *stmt = (Node *) lfirst(l);
@@ -1256,9 +1179,10 @@
 						{
 							CreateStmt *cstmt = (CreateStmt *) stmt;
 							char		relKind = RELKIND_RELATION;
-							char		relStorage = RELSTORAGE_HEAP;
 							Datum		toast_options;
 							static char *validnsps[] = HEAP_RELOPT_NAMESPACES;
+							List *options = NIL;
+							char *accessmethod = NULL;
 
 							/*
 							 * If this T_CreateStmt was dispatched and we're a QE
@@ -1269,22 +1193,28 @@
 							{
 								if (cstmt->relKind != 0)
 									relKind = cstmt->relKind;
-
-								if (cstmt->relStorage != 0)
-									relStorage = cstmt->relStorage;
-
-								/* sanity check */
-								switch(relKind)
-								{
-									case RELKIND_VIEW:
-									case RELKIND_COMPOSITE_TYPE:
-										Assert(relStorage == RELSTORAGE_VIRTUAL);
-										break;
-									default:
-										Assert(relStorage == RELSTORAGE_HEAP ||
-											   relStorage == RELSTORAGE_AOROWS ||
-											   relStorage == RELSTORAGE_AOCOLS);
-								}
+							}
+							else
+								cstmt->relKind = relKind;
+
+							/*
+							 * Upstream postgres does not support user specified
+							 * RelOptions and TableAM for a parent partitioned
+							 * table. The legacy Greenplum behavior is to have
+							 * the RelOptions and TableAM specified for the
+							 * parent table to be inherited by the child
+							 * partitions. Hence we need to remove these from
+							 * the parent table's CreateStmt and store them to
+							 * pass down to create the child partition's
+							 * CreateStmt. This is only done when creating
+							 * partitions with Greenplum legacy syntax.
+							 */
+							if (cstmt->partspec && cstmt->partspec->gpPartDef)
+							{
+								options = cstmt->options;
+								cstmt->options = NIL;
+								accessmethod = cstmt->accessMethod;
+								cstmt->accessMethod = NULL;
 							}
 
 							/*
@@ -1294,15 +1224,23 @@
 							 */
 							/* Create the table itself */
 							address = DefineRelation((CreateStmt *) stmt,
-<<<<<<< HEAD
 													 relKind,
 													 ((CreateStmt *) stmt)->ownerid, NULL,
-													 relStorage, false, true, NULL);
-=======
-													 RELKIND_RELATION,
-													 InvalidOid, NULL,
-													 queryString);
->>>>>>> 9e1c9f95
+													 queryString, false, true, NULL);
+
+							if (cstmt->partspec && cstmt->partspec->gpPartDef)
+							{
+								List *parts;
+
+								parts = generatePartitions(address.objectId,
+														   cstmt->partspec->gpPartDef,
+														   cstmt->partspec->subPartSpec,
+														   queryString, options,
+														   accessmethod,
+														   cstmt->attr_encodings, false);
+								more_stmts = list_concat(more_stmts, parts);
+							}
+
 							EventTriggerCollectSimpleCommand(address,
 															 secondaryObject,
 															 stmt);
@@ -1330,31 +1268,7 @@
 													   true);
 
 								NewRelationCreateToastTable(address.objectId,
-														   toast_options,
-														   cstmt->is_part_child,
-														   cstmt->is_part_parent);
-
-								/*
-								 * If the master relation is a non-leaf relation in
-								 * a partition hierarchy, then this auxiliary
-								 * relation, like its master relation, will not
-								 * contain any data.  Therefore, like the master
-								 * relation, exclude this auxiliary table from
-								 * database age calculation, by passing master
-								 * relation's is_part_parent flag.
-								 */
-								AlterTableCreateAoSegTable(address.objectId,
-															cstmt->is_part_child,
-															cstmt->is_part_parent);
-
-								if (cstmt->buildAoBlkdir)
-									AlterTableCreateAoBlkdirTable(address.objectId,
-																   cstmt->is_part_child,
-																   cstmt->is_part_parent);
-
-								AlterTableCreateAoVisimapTable(address.objectId,
-																cstmt->is_part_child,
-																cstmt->is_part_parent);
+															toast_options);
 							}
 							if (Gp_role == GP_ROLE_DISPATCH)
 								CdbDispatchUtilityStatement((Node *) stmt,
@@ -1363,29 +1277,6 @@
 															DF_WITH_SNAPSHOT,
 															GetAssignedOidsForDispatch(),
 															NULL);
-							CommandCounterIncrement();
-							/*
-							 * Deferred statements should be evaluated *after* AO tables
-							 * are updated correctly.  Otherwise, they may not have
-							 * segment information yet and operations like create_index
-							 * in the deferred statements cannot see the relfile.
-							 */
-<<<<<<< HEAD
-							EvaluateDeferredStatements(cstmt->deferredStmts);
-=======
-							toast_options = transformRelOptions((Datum) 0,
-																((CreateStmt *) stmt)->options,
-																"toast",
-																validnsps,
-																true,
-																false);
-							(void) heap_reloptions(RELKIND_TOASTVALUE,
-												   toast_options,
-												   true);
-
-							NewRelationCreateToastTable(address.objectId,
-														toast_options);
->>>>>>> 9e1c9f95
 						}
 						else if (IsA(stmt, CreateForeignTableStmt))
 						{
@@ -1393,14 +1284,10 @@
 							address = DefineRelation((CreateStmt *) stmt,
 													 RELKIND_FOREIGN_TABLE,
 													 InvalidOid, NULL,
-<<<<<<< HEAD
-													 RELSTORAGE_FOREIGN,
+													 queryString,
 													 true,
 													 true,
 													 NULL);
-=======
-													 queryString);
->>>>>>> 9e1c9f95
 							CreateForeignTable((CreateForeignTableStmt *) stmt,
 											   address.objectId,
 											   false /* skip_permission_checks */);
@@ -1437,6 +1324,12 @@
 						if (lnext(l) != NULL)
 							CommandCounterIncrement();
 					}
+					if (more_stmts)
+					{
+						stmts = more_stmts;
+						more_stmts = NIL;
+						goto process_more_stmts;
+					}
 
 					/*
 					 * The multiple commands generated here are stashed
@@ -1460,7 +1353,10 @@
 					 * lock on (for example) a relation on which we have no
 					 * permissions.
 					 */
-					lockmode = AlterTableGetLockLevel(atstmt->cmds);
+					if (Gp_role == GP_ROLE_EXECUTE)
+						lockmode = atstmt->lockmode;
+					else
+						lockmode = AlterTableGetLockLevel(atstmt->cmds);
 					relid = AlterTableLookupRelation(atstmt, lockmode);
 
 					if (OidIsValid(relid))
@@ -1530,7 +1426,8 @@
 						EventTriggerAlterTableEnd();
 					}
 					else
-						ereport(NOTICE,
+						ereport((Gp_role == GP_ROLE_EXECUTE) ? DEBUG1 : NOTICE,
+
 								(errmsg("relation \"%s\" does not exist, skipping",
 										atstmt->relation->relname)));
 				}
@@ -1655,16 +1552,10 @@
 							break;
 						case OBJECT_COLLATION:
 							Assert(stmt->args == NIL);
-<<<<<<< HEAD
-							address = DefineCollation(stmt->defnames,
-													  stmt->definition,
-													  false);
-=======
 							address = DefineCollation(pstate,
 													  stmt->defnames,
 													  stmt->definition,
 													  stmt->if_not_exists);
->>>>>>> 9e1c9f95
 							break;
 						case OBJECT_EXTPROTOCOL:
 							Assert(stmt->args == NIL);
@@ -1706,11 +1597,21 @@
 							DefineExternalRelation((CreateExternalStmt *) stmt);
 						else
 						{
+							PlannedStmt *wrapper;
+
+							wrapper = makeNode(PlannedStmt);
+							wrapper->commandType = CMD_UTILITY;
+							wrapper->canSetTag = false;
+							wrapper->utilityStmt = stmt;
+							wrapper->stmt_location = pstmt->stmt_location;
+							wrapper->stmt_len = pstmt->stmt_len;
+
 							/* Recurse for anything else */
-							ProcessUtility(stmt,
+							ProcessUtility(wrapper,
 										   queryString,
 										   PROCESS_UTILITY_SUBCOMMAND,
 										   params,
+										   NULL,
 										   None_Receiver,
 										   NULL);
 						}
@@ -1739,7 +1640,6 @@
 					 */
 					lockmode = stmt->concurrent ? ShareUpdateExclusiveLock
 						: ShareLock;
-<<<<<<< HEAD
 
 					/*
 					 * The QD might have looked up the OID of the base table
@@ -1750,12 +1650,7 @@
 					else
 						relid =
 							RangeVarGetRelidExtended(stmt->relation, lockmode,
-												 false, false,
-=======
-					relid =
-						RangeVarGetRelidExtended(stmt->relation, lockmode,
 												 0,
->>>>>>> 9e1c9f95
 												 RangeVarCallbackOwnsRelation,
 												 NULL);
 
@@ -1807,20 +1702,14 @@
 						DefineIndex(relid,	/* OID of heap relation */
 									stmt,
 									InvalidOid, /* no predefined OID */
-<<<<<<< HEAD
-									false,		/* is_alter_table */
-									true,		/* check_rights */
-									false,		/* skip_build */
-									stmt->is_split_part);		/* quiet */
-=======
 									InvalidOid, /* no parent index */
 									InvalidOid, /* no parent constraint */
 									false,	/* is_alter_table */
 									true,	/* check_rights */
 									true,	/* check_not_in_use */
 									false,	/* skip_build */
-									false); /* quiet */
->>>>>>> 9e1c9f95
+									false,	/* quiet */
+									false	/* is_new_table */);
 
 					/*
 					 * Add the CREATE INDEX node itself to stash right away;
@@ -1965,28 +1854,19 @@
 				break;
 
 			case T_CreateTrigStmt:
-<<<<<<< HEAD
-				{
-					address = CreateTrigger((CreateTrigStmt *) parsetree, queryString,
-											InvalidOid, InvalidOid, InvalidOid,
-											InvalidOid, false);
-					if (Gp_role == GP_ROLE_DISPATCH)
-					{
-						((CreateTrigStmt *) parsetree)->trigOid = address.objectId;
-						CdbDispatchUtilityStatement((Node *) parsetree,
-													DF_CANCEL_ON_ERROR|
-													DF_WITH_SNAPSHOT|
-													DF_NEED_TWO_PHASE,
-													GetAssignedOidsForDispatch(),
-													NULL);
-					}
-				}
-=======
 				address = CreateTrigger((CreateTrigStmt *) parsetree,
 										queryString, InvalidOid, InvalidOid,
 										InvalidOid, InvalidOid, InvalidOid,
 										InvalidOid, NULL, false, false);
->>>>>>> 9e1c9f95
+				if (Gp_role == GP_ROLE_DISPATCH)
+				{
+					CdbDispatchUtilityStatement((Node *) parsetree,
+												DF_CANCEL_ON_ERROR|
+												DF_WITH_SNAPSHOT|
+												DF_NEED_TWO_PHASE,
+												GetAssignedOidsForDispatch(),
+												NULL);
+				}
 				break;
 
 			case T_CreatePLangStmt:
@@ -2204,15 +2084,9 @@
 	switch (stmt->removeType)
 	{
 		case OBJECT_INDEX:
-<<<<<<< HEAD
 			if (stmt->concurrent && Gp_role != GP_ROLE_EXECUTE)
-				PreventTransactionChain(isTopLevel,
-										"DROP INDEX CONCURRENTLY");
-=======
-			if (stmt->concurrent)
 				PreventInTransactionBlock(isTopLevel,
 										  "DROP INDEX CONCURRENTLY");
->>>>>>> 9e1c9f95
 			/* fall through */
 
 		case OBJECT_TABLE:
@@ -2232,7 +2106,7 @@
 	 *
 	 * Event triggers are not stored in QE nodes, so skip those.
 	 */
-	if (Gp_role == GP_ROLE_DISPATCH && stmt->removeType != OBJECT_EVENT_TRIGGER)
+	if (Gp_role == GP_ROLE_DISPATCH && shouldDispatchForObject(stmt->removeType))
 	{
 		int			flags;
 
@@ -2578,23 +2452,18 @@
 		case OBJECT_MATVIEW:
 			tag = "ALTER MATERIALIZED VIEW";
 			break;
-<<<<<<< HEAD
-
+		case OBJECT_PUBLICATION:
+			tag = "ALTER PUBLICATION";
+			break;
+		case OBJECT_SUBSCRIPTION:
+			tag = "ALTER SUBSCRIPTION";
+			break;
+		case OBJECT_STATISTIC_EXT:
+			tag = "ALTER STATISTICS";
+			break;
 		case OBJECT_EXTPROTOCOL:
 			tag = "ALTER PROTOCOL";
 			break;
-
-=======
-		case OBJECT_PUBLICATION:
-			tag = "ALTER PUBLICATION";
-			break;
-		case OBJECT_SUBSCRIPTION:
-			tag = "ALTER SUBSCRIPTION";
-			break;
-		case OBJECT_STATISTIC_EXT:
-			tag = "ALTER STATISTICS";
-			break;
->>>>>>> 9e1c9f95
 		default:
 			tag = "???";
 			break;
