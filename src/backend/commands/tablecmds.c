--- conflicted
+++ resolved
@@ -3,13 +3,9 @@
  * tablecmds.c
  *	  Commands for creating and altering table structures and settings
  *
-<<<<<<< HEAD
  * Portions Copyright (c) 2005-2010, Greenplum inc
  * Portions Copyright (c) 2012-Present Pivotal Software, Inc.
- * Portions Copyright (c) 1996-2009, PostgreSQL Global Development Group
-=======
  * Portions Copyright (c) 1996-2010, PostgreSQL Global Development Group
->>>>>>> 1084f317
  * Portions Copyright (c) 1994, Regents of the University of California
  *
  *
@@ -595,16 +591,11 @@
 	reloptions = transformRelOptions((Datum) 0, stmt->options, NULL, validnsps,
 									 true, false);
 
-<<<<<<< HEAD
-=======
-	(void) heap_reloptions(relkind, reloptions, true);
-
 	if (stmt->ofTypename)
 		ofTypeId = typenameTypeId(NULL, stmt->ofTypename, NULL);
 	else
 		ofTypeId = InvalidOid;
 
->>>>>>> 1084f317
 	/*
 	 * Look up inheritance ancestors and generate relation schema, including
 	 * inherited attributes. Update the offsets of the distribution attributes
@@ -738,12 +729,14 @@
 	}
 
 	/* MPP-8405: disallow OIDS on partitioned tables */
-	if ((stmt->partitionBy || stmt->is_part_child) &&
-		descriptor->tdhasoid && IsNormalProcessingMode() && Gp_role == GP_ROLE_DISPATCH)
+	if (descriptor->tdhasoid && IsNormalProcessingMode() && Gp_role == GP_ROLE_DISPATCH)
+	{
+		if (stmt->partitionBy || stmt->is_part_child)
 			ereport(ERROR,
 					(errcode(ERRCODE_INVALID_PARAMETER_VALUE),
 					 errmsg("OIDS=TRUE is not allowed on partitioned tables"),
 					 errhint("Use OIDS=FALSE.")));
+	}
 
 	bool valid_opts = (relstorage == RELSTORAGE_EXTERNAL);
 
@@ -757,23 +750,15 @@
 										  tablespaceId,
 										  InvalidOid,
 										  InvalidOid,
-<<<<<<< HEAD
+										  ofTypeId,
 										  stmt->ownerid,
-=======
-										  ofTypeId,
-										  GetUserId(),
->>>>>>> 1084f317
 										  descriptor,
 										  cooked_constraints,
 										  /* relam */ InvalidOid,
 										  relkind,
-<<<<<<< HEAD
 										  relstorage,
 										  tablespaceId==GLOBALTABLESPACE_OID,
-=======
 										  false,
-										  false,
->>>>>>> 1084f317
 										  localHasOids,
 										  stmt->parentOidCount,
 										  stmt->oncommit,
@@ -782,6 +767,18 @@
 										  true,
 										  allowSystemTableModsDDL,
 										  valid_opts);
+
+	/*
+	 * Give a warning if you use OIDS=TRUE on user tables. We do this after calling
+	 * heap_create_with_catalog, because heap_create_with_catalog performs some extra
+	 * checks, and e.g. if you try to use OIDS=TRUE on an AOCS table, you will get
+	 * an error. We don't want to emit the NOTICE first, in that case.
+	 */
+	if (descriptor->tdhasoid && IsNormalProcessingMode() && Gp_role == GP_ROLE_DISPATCH)
+	{
+		ereport(NOTICE,
+				(errmsg("OIDS=TRUE is not recommended for user-created tables. Use OIDS=FALSE to prevent wrap-around of the OID counter")));
+	}
 
 	StoreCatalogInheritance(relationId, stmt->inhOids);
 
@@ -1158,16 +1155,7 @@
 			}
 		}
 
-<<<<<<< HEAD
-		tuple = SearchSysCache(RELOID,
-							   ObjectIdGetDatum(relOid),
-							   0, 0, 0);
-=======
-		/* Get the lock before trying to fetch the syscache entry */
-		LockRelationOid(relOid, AccessExclusiveLock);
-
 		tuple = SearchSysCache1(RELOID, ObjectIdGetDatum(relOid));
->>>>>>> 1084f317
 		if (!HeapTupleIsValid(tuple))
 		{
 			if (Gp_role == GP_ROLE_DISPATCH)
@@ -1361,12 +1349,11 @@
 								  &aovisimap_relid, NULL);
 
 	/*
-	 * Normally, we need a transaction-safe truncation here.  However,
-	 * if the table was either created in the current (sub)transaction
-	 * or has a new relfilenode in the current (sub)transaction, then
-	 * we can just truncate it in-place, because a rollback would
-	 * cause the whole table or the current physical file to be
-	 * thrown away anyway.
+	 * Normally, we need a transaction-safe truncation here.  However, if
+	 * the table was either created in the current (sub)transaction or has
+	 * a new relfilenode in the current (sub)transaction, then we can just
+	 * truncate it in-place, because a rollback would cause the whole
+	 * table or the current physical file to be thrown away anyway.
 	 */
 	if (rel->rd_createSubid == mySubid ||
 		rel->rd_newRelfilenodeSubid == mySubid)
@@ -1385,7 +1372,7 @@
 		 * as the relfilenode value. The old storage file is scheduled for
 		 * deletion at commit.
 		 */
-		setNewRelfilenode(rel, RecentXmin);
+		RelationSetNewRelfilenode(rel, RecentXmin);
 
 		toast_relid = rel->rd_rel->reltoastrelid;
 
@@ -1395,7 +1382,7 @@
 		if (OidIsValid(toast_relid))
 		{
 			rel = relation_open(toast_relid, AccessExclusiveLock);
-			setNewRelfilenode(rel, RecentXmin);
+			RelationSetNewRelfilenode(rel, RecentXmin);
 			heap_close(rel, NoLock);
 		}
 	}
@@ -1406,21 +1393,21 @@
 	if (OidIsValid(aoseg_relid))
 	{
 		rel = relation_open(aoseg_relid, AccessExclusiveLock);
-		setNewRelfilenode(rel, RecentXmin);
+		RelationSetNewRelfilenode(rel, RecentXmin);
 		heap_close(rel, NoLock);
 	}
 
 	if (OidIsValid(aoblkdir_relid))
 	{
 		rel = relation_open(aoblkdir_relid, AccessExclusiveLock);
-		setNewRelfilenode(rel, RecentXmin);
+		RelationSetNewRelfilenode(rel, RecentXmin);
 		heap_close(rel, NoLock);
 	}
 
 	if (OidIsValid(aovisimap_relid))
 	{
 		rel = relation_open(aovisimap_relid, AccessExclusiveLock);
-		setNewRelfilenode(rel, RecentXmin);
+		RelationSetNewRelfilenode(rel, RecentXmin);
 		heap_close(rel, NoLock);
 	}
 }
@@ -1669,33 +1656,14 @@
 		TruncateRelfiles(rel, mySubid);
 
 		/*
-<<<<<<< HEAD
 		 * Reconstruct the indexes to match, and we're done.
-=======
-		 * Normally, we need a transaction-safe truncation here.  However, if
-		 * the table was either created in the current (sub)transaction or has
-		 * a new relfilenode in the current (sub)transaction, then we can just
-		 * truncate it in-place, because a rollback would cause the whole
-		 * table or the current physical file to be thrown away anyway.
->>>>>>> 1084f317
 		 */
-		reindex_relation(RelationGetRelid(rel), true);
-	}
-
-<<<<<<< HEAD
+		reindex_relation(RelationGetRelid(rel), true, false);
+	}
+
 	if (Gp_role == GP_ROLE_DISPATCH)
 	{
 		ListCell	*lc;
-=======
-			/*
-			 * Need the full transaction-safe pushups.
-			 *
-			 * Create a new empty storage file for the relation, and assign it
-			 * as the relfilenode value. The old storage file is scheduled for
-			 * deletion at commit.
-			 */
-			RelationSetNewRelfilenode(rel, RecentXmin);
->>>>>>> 1084f317
 
 		CdbDispatchUtilityStatement((Node *) stmt,
 									DF_CANCEL_ON_ERROR |
@@ -1704,7 +1672,6 @@
 									GetAssignedOidsForDispatch(),
 									NULL);
 
-<<<<<<< HEAD
 		/* MPP-6929: metadata tracking */
 		foreach(lc, meta_relids)
 		{
@@ -1719,22 +1686,6 @@
 							   a_relid,
 							   GetUserId(),
 							   "TRUNCATE", "");
-=======
-			/*
-			 * The same for the toast table, if any.
-			 */
-			if (OidIsValid(toast_relid))
-			{
-				rel = relation_open(toast_relid, AccessExclusiveLock);
-				RelationSetNewRelfilenode(rel, RecentXmin);
-				heap_close(rel, NoLock);
-			}
-
-			/*
-			 * Reconstruct the indexes to match, and we're done.
-			 */
-			reindex_relation(heap_relid, true, false);
->>>>>>> 1084f317
 		}
 	}
 
@@ -3418,6 +3369,16 @@
 
 		if (cmd->subtype == AT_PartAddInternal)
 			is_partition = true;
+		else if (cmd->subtype == AT_AddOids && Gp_role == GP_ROLE_DISPATCH)
+		{
+			if (RelationIsAoCols(rel))
+				ereport(ERROR,
+						(errcode(ERRCODE_INVALID_PARAMETER_VALUE),
+						 errmsg("OIDS=TRUE is not allowed on tables that use column-oriented storage. Use OIDS=FALSE")));
+			else
+				ereport(NOTICE,
+						(errmsg("OIDS=TRUE is not recommended for user-created tables. Use OIDS=FALSE to prevent wrap-around of the OID counter")));
+		}
 
 		ATPrepCmd(&wqueue, rel, cmd, recurse, false);
 	}
@@ -4051,22 +4012,12 @@
 
 				todo = (List *)pc->arg1;
 
-<<<<<<< HEAD
 				pc->arg1 = (Node *)NIL;
 				foreach(l, todo)
 				{
 					List *l1;
 					ListCell *lc;
 					Node *t = lfirst(l);
-=======
-		if (tab->relkind == RELKIND_RELATION &&
-			(tab->subcmds[AT_PASS_ADD_COL] ||
-			 tab->subcmds[AT_PASS_ALTER_TYPE] ||
-			 tab->subcmds[AT_PASS_COL_ATTRS]))
-			AlterTableCreateToastTable(tab->relid, (Datum) 0);
-	}
-}
->>>>>>> 1084f317
 
 					if (!t)
 					{
@@ -4637,8 +4588,7 @@
 		{
 			bool is_part = !rel_needs_long_lock(tab->relid);
 
-			AlterTableCreateToastTable(tab->relid, InvalidOid,
-									   (Datum) 0, false, is_part);
+			AlterTableCreateToastTable(tab->relid, (Datum) 0, is_part);
 		}
 	}
 }
@@ -4886,7 +4836,6 @@
 		OldHeap = relation_open(tab->relid, NoLock);
 		if (RelationIsExternal(OldHeap))
 		{
-<<<<<<< HEAD
 			heap_close(OldHeap, NoLock);
 			continue;
 		}
@@ -4896,12 +4845,6 @@
 		relstorage    = OldHeap->rd_rel->relstorage;
 		{
 			List	   *indexIds;
-=======
-			/* Build a temporary relation and copy data */
-			Relation	OldHeap;
-			Oid			OIDNewHeap;
-			Oid			NewTableSpace;
->>>>>>> 1084f317
 
 			indexIds = RelationGetIndexList(OldHeap);
 			hasIndexes = (indexIds != NIL);
@@ -4958,28 +4901,10 @@
 		if (tab->newvals != NIL || tab->new_changeoids)
 		{
 			/* Build a temporary relation and copy data */
-			char		NewHeapName[NAMEDATALEN];
 			Oid         OIDNewHeap;
-			ObjectAddress object;
-
-<<<<<<< HEAD
-			/*
-			 * Create the new heap, using a temporary name in the same
-			 * namespace as the existing table.  NOTE: there is some risk of
-			 * collision with user relnames.  Working around this seems more
-			 * trouble than it's worth; in particular, we can't create the new
-			 * heap in a different namespace from the old, or we will have
-			 * problems with the TEMP status of temp tables.
-			 */
-			snprintf(NewHeapName, sizeof(NewHeapName),
-					 "pg_temp_%u", tab->relid);
-
-            OIDNewHeap = make_new_heap(tab->relid, NewHeapName, newTableSpace,
-									   hasIndexes);
-=======
+
 			/* Create transient table that will receive the modified data */
-			OIDNewHeap = make_new_heap(tab->relid, NewTableSpace);
->>>>>>> 1084f317
+            OIDNewHeap = make_new_heap(tab->relid, newTableSpace, hasIndexes);
 
 			/*
 			 * Copy the heap data into the new table with the desired
@@ -4989,51 +4914,22 @@
 			ATRewriteTable(tab, OIDNewHeap);
 
 			/*
-<<<<<<< HEAD
-			 * Swap the physical files of the old and new heaps.  Since we are
-			 * generating a new heap, we can use RecentXmin for the table's
-			 * new relfrozenxid because we rewrote all the tuples on
-			 * ATRewriteTable, so no older Xid remains on the table.
-			 *
-			 * MPP-17516 - The fourth argument to swap_relation_files is 
-			 * "swap_stats", and it dictates whether the relpages and 
-			 * reltuples of the fake relfile should be copied over to our 
-			 * original pg_class tuple. We do not want to do this in the case 
-			 * of ALTER TABLE rewrites as the temp relfile will not have correct 
-			 * stats.
-			 */
-			swap_relation_files(tab->relid, OIDNewHeap, RecentXmin, false);
-
-			CommandCounterIncrement();
-
-			/* Destroy new heap with old filenode */
-			object.classId = RelationRelationId;
-			object.objectId = OIDNewHeap;
-			object.objectSubId = 0;
-
-			/*
-			 * The new relation is local to our transaction and we know
-			 * nothing depends on it, so DROP_RESTRICT should be OK.
-			 */
-			performDeletion(&object, DROP_RESTRICT);
-			/* performDeletion does CommandCounterIncrement at end */
-
-			/*
-			 * Rebuild each index on the relation (but not the toast table,
-			 * which is all-new anyway).  We do not need
-			 * CommandCounterIncrement() because reindex_relation does it.
-			 */
-			reindex_relation(tab->relid, false);
-=======
 			 * Swap the physical files of the old and new heaps, then rebuild
 			 * indexes and discard the new heap.  We can use RecentXmin for
 			 * the table's new relfrozenxid because we rewrote all the tuples
 			 * in ATRewriteTable, so no older Xid remains in the table.  Also,
 			 * we never try to swap toast tables by content, since we have no
 			 * interest in letting this code work on system catalogs.
+			 *
+			 * MPP-17516 - The 'swap_stats' argument dictates whether the
+			 * relpages and reltuples of the fake relfile should be copied
+			 * over to our original pg_class tuple. We do not want to do this
+			 * in the case of ALTER TABLE rewrites as the temp relfile will
+			 * not have correct stats.
 			 */
-			finish_heap_swap(tab->relid, OIDNewHeap, false, false, RecentXmin);
->>>>>>> 1084f317
+			finish_heap_swap(tab->relid, OIDNewHeap, false, false,
+							 false /* swap_stats */,
+							 RecentXmin);
 		}
 		else
 		{
@@ -6566,22 +6462,13 @@
 	 * this test is deliberately not attisdropped-aware, since if one tries to
 	 * add a column matching a dropped column name, it's gonna fail anyway.
 	 */
-<<<<<<< HEAD
-	if (SearchSysCacheExists(ATTNAME,
-							 ObjectIdGetDatum(myrelid),
-							 PointerGetDatum(colDef->colname),
-							 0, 0))
-	{
-=======
 	if (SearchSysCacheExists2(ATTNAME,
 							  ObjectIdGetDatum(myrelid),
 							  PointerGetDatum(colDef->colname)))
->>>>>>> 1084f317
 		ereport(ERROR,
 				(errcode(ERRCODE_DUPLICATE_COLUMN),
 				 errmsg("column \"%s\" of relation \"%s\" already exists",
 						colDef->colname, RelationGetRelationName(rel))));
-	}
 
 	/* Determine the new attribute's number */
 	if (isOid)
@@ -6601,12 +6488,9 @@
 	typeOid = HeapTupleGetOid(typeTuple);
 
 	/* make sure datatype is legal for a column */
-<<<<<<< HEAD
 	CheckAttributeType(colDef->colname, typeOid,
-					   list_make1_oid(rel->rd_rel->reltype));
-=======
-	CheckAttributeType(colDef->colname, typeOid, false);
->>>>>>> 1084f317
+					   list_make1_oid(rel->rd_rel->reltype),
+					   false);
 
 	/* construct new attribute's pg_attribute entry */
 	attribute.attrelid = myrelid;
@@ -7725,7 +7609,7 @@
 	if (Gp_role == GP_ROLE_DISPATCH &&
 		rel_is_partitioned(RelationGetRelid(rel)))
 	{
-		List *children = find_all_inheritors(RelationGetRelid(rel), NoLock);
+		List *children = find_all_inheritors(RelationGetRelid(rel), NoLock, NULL);
 		ListCell *lc;
 		bool prefix_match = false;
 		char *pname = RelationGetRelationName(rel);
@@ -8712,12 +8596,7 @@
 	fk_trigger->constrrel = fkconstraint->pktable;
 	fk_trigger->args = NIL;
 
-<<<<<<< HEAD
-	trigobj = CreateTrigger(fk_trigger, NULL, constraintOid, indexOid,
-						 "RI_ConstraintTrigger", false);
-=======
-	(void) CreateTrigger(fk_trigger, NULL, constraintOid, indexOid, true);
->>>>>>> 1084f317
+	trigobj = CreateTrigger(fk_trigger, NULL, constraintOid, indexOid, true);
 
 	if (on_insert)
 		fkconstraint->trig1Oid = trigobj;
@@ -8818,12 +8697,7 @@
 	fk_trigger->args = NIL;
 	fk_trigger->trigOid = fkconstraint->trig3Oid;
 
-<<<<<<< HEAD
-	fkconstraint->trig3Oid = CreateTrigger(fk_trigger, NULL, constraintOid, indexOid,
-						 "RI_ConstraintTrigger", false);
-=======
-	(void) CreateTrigger(fk_trigger, NULL, constraintOid, indexOid, true);
->>>>>>> 1084f317
+	fkconstraint->trig3Oid = CreateTrigger(fk_trigger, NULL, constraintOid, indexOid, true);
 
 	/* Make changes-so-far visible */
 	CommandCounterIncrement();
@@ -8896,14 +8770,9 @@
 	}
 	fk_trigger->args = NIL;
 
-<<<<<<< HEAD
 	fk_trigger->trigOid = fkconstraint->trig4Oid;
 
-	fkconstraint->trig4Oid = CreateTrigger(fk_trigger, NULL, constraintOid, indexOid,
-						 "RI_ConstraintTrigger", false);
-=======
-	(void) CreateTrigger(fk_trigger, NULL, constraintOid, indexOid, true);
->>>>>>> 1084f317
+	fkconstraint->trig4Oid = CreateTrigger(fk_trigger, NULL, constraintOid, indexOid, true);
 }
 
 /*
@@ -9162,12 +9031,9 @@
 	targettype = typenameTypeId(NULL, typeName, &targettypmod);
 
 	/* make sure datatype is legal for a column */
-<<<<<<< HEAD
 	CheckAttributeType(colName, targettype,
-					   list_make1_oid(rel->rd_rel->reltype));
-=======
-	CheckAttributeType(colName, targettype, false);
->>>>>>> 1084f317
+					   list_make1_oid(rel->rd_rel->reltype),
+					   false);
 
 	/*
 	 * Set up an expression to transform the old data value to the new type.
@@ -10640,12 +10506,7 @@
 	 * Relfilenodes are not unique across tablespaces, so we need to allocate
 	 * a new one in the new tablespace.
 	 */
-<<<<<<< HEAD
-	newrelfilenode = GetNewRelFileNode(newTableSpace,
-									   rel->rd_rel->relisshared);
-=======
 	newrelfilenode = GetNewRelFileNode(newTableSpace, NULL);
->>>>>>> 1084f317
 
 	/* Open old and new relation */
 	newrnode = rel->rd_node;
@@ -10758,7 +10619,6 @@
 	BlockNumber blkno;
 
 	/*
-<<<<<<< HEAD
 	 * palloc the buffer so that it's MAXALIGN'd.  If it were just a local
 	 * char[] array, the compiler might align it on any byte boundary, which
 	 * can seriously hurt transfer speed to and from the kernel; not to
@@ -10771,11 +10631,6 @@
 	 * We need to log the copied data in WAL iff WAL archiving/streaming is
 	 * enabled AND it's not a temp rel.
 	 */
-=======
-	 * We need to log the copied data in WAL iff WAL archiving/streaming is
-	 * enabled AND it's not a temp rel.
-	 */
->>>>>>> 1084f317
 	use_wal = XLogIsNeeded() && !istemp;
 
 	nblocks = smgrnblocks(src, forkNum);
@@ -12789,7 +12644,18 @@
 	heap_close(rel, NoLock);
 	rel = NULL;
 	tmprelid = RangeVarGetRelid(tmprv, false);
-	swap_relation_files(tarrelid, tmprelid, RecentXmin, false);
+	swap_relation_files(tarrelid, tmprelid,
+						false, /* target_is_pg_class */
+						false, /* swap_toast_by_content */
+						false, /* swap_stats */
+						RecentXmin,
+						NULL);
+
+	/*
+	 * Make changes from swapping relation files visible before updating
+	 * options below or else we get an already updated tuple error.
+	 */
+	CommandCounterIncrement();
 
 	if (DatumGetPointer(newOptions))
 	{
@@ -12848,7 +12714,7 @@
 	}
 
 	/* now, reindex */
-	reindex_relation(tarrelid, false);
+	reindex_relation(tarrelid, false, false);
 
 	/* Step (g) */
 	if (Gp_role == GP_ROLE_DISPATCH)
@@ -14595,7 +14461,7 @@
 		if (targetRelInfo->ri_NumIndices > 0)
 		{
 			estate->es_result_relation_info = targetRelInfo;
-			ExecInsertIndexTuples(targetSlot, tid, estate, false);
+			ExecInsertIndexTuples(targetSlot, tid, estate);
 			estate->es_result_relation_info = NULL;
 		}
 
@@ -16537,7 +16403,8 @@
 			break;
 			
 		case AT_SetStatistics: /* alter column set statistics */
-		case AT_SetDistinct: /* alter column set statistics distinct */
+		case AT_SetOptions: /* alter column set (<reloptions>) */
+		case AT_ResetOptions: /* alter column reset (<reloptions>) */
 		case AT_SetStorage: /* alter column set storage */
 			break;
 			
