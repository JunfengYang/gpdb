--- conflicted
+++ resolved
@@ -132,71 +132,6 @@
 }
 
 /*
-<<<<<<< HEAD
- * DROP CONVERSION
- */
-void
-DropConversionsCommand(DropStmt *drop)
-{
-	ObjectAddresses *objects;
-	ListCell   *cell;
-
-	/*
-	 * First we identify all the conversions, then we delete them in a single
-	 * performMultipleDeletions() call.  This is to avoid unwanted DROP
-	 * RESTRICT errors if one of the conversions depends on another. (Not that
-	 * that is very likely, but we may as well do this consistently.)
-	 */
-	objects = new_object_addresses();
-
-	foreach(cell, drop->objects)
-	{
-		List	   *name = (List *) lfirst(cell);
-		Oid			conversionOid;
-		HeapTuple	tuple;
-		Form_pg_conversion con;
-		ObjectAddress object;
-
-		conversionOid = get_conversion_oid(name, drop->missing_ok);
-
-		if (!OidIsValid(conversionOid))
-		{
-			if (Gp_role != GP_ROLE_EXECUTE)
-				ereport(NOTICE,
-					(errmsg("conversion \"%s\" does not exist, skipping",
-							NameListToString(name))));
-			continue;
-		}
-
-		tuple = SearchSysCache1(CONVOID, ObjectIdGetDatum(conversionOid));
-		if (!HeapTupleIsValid(tuple))
-			elog(ERROR, "cache lookup failed for conversion %u",
-				 conversionOid);
-		con = (Form_pg_conversion) GETSTRUCT(tuple);
-
-		/* Permission check: must own conversion or its namespace */
-		if (!pg_conversion_ownercheck(conversionOid, GetUserId()) &&
-			!pg_namespace_ownercheck(con->connamespace, GetUserId()))
-			aclcheck_error(ACLCHECK_NOT_OWNER, ACL_KIND_CONVERSION,
-						   NameStr(con->conname));
-
-		object.classId = ConversionRelationId;
-		object.objectId = conversionOid;
-		object.objectSubId = 0;
-
-		add_exact_object_address(&object, objects);
-
-		ReleaseSysCache(tuple);
-	}
-
-	performMultipleDeletions(objects, drop->behavior);
-
-	free_object_addresses(objects);
-}
-
-/*
-=======
->>>>>>> 80edfd76
  * Rename conversion
  */
 void
