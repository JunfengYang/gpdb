--- conflicted
+++ resolved
@@ -15,11 +15,7 @@
  *
  *
  * IDENTIFICATION
-<<<<<<< HEAD
- *	  $PostgreSQL: pgsql/src/backend/commands/vacuum.c,v 1.364.2.4 2009/12/09 21:58:16 tgl Exp $
-=======
  *	  $PostgreSQL: pgsql/src/backend/commands/vacuum.c,v 1.365 2008/02/20 14:31:35 alvherre Exp $
->>>>>>> 0f855d62
  *
  *-------------------------------------------------------------------------
  */
@@ -44,11 +40,8 @@
 #include "catalog/namespace.h"
 #include "catalog/pg_appendonly_fn.h"
 #include "catalog/pg_database.h"
-<<<<<<< HEAD
 #include "catalog/pg_index.h"
 #include "catalog/indexing.h"
-=======
->>>>>>> 0f855d62
 #include "catalog/pg_namespace.h"
 #include "commands/dbcommands.h"
 #include "commands/tablecmds.h"
@@ -2450,29 +2443,7 @@
 	 * tuples, so temporarily turn off 'gp_disable_tuple_hints', i.e. allow
 	 * hint bits to be set, if we're running in FULL mode.
 	 */
-<<<<<<< HEAD
 	vacuum_pages.num_pages = fraged_pages.num_pages = 0;
-=======
-	if (!(pg_class_ownercheck(RelationGetRelid(onerel), GetUserId()) ||
-		  (pg_database_ownercheck(MyDatabaseId, GetUserId()) && !onerel->rd_rel->relisshared)))
-	{
-		if (onerel->rd_rel->relisshared)
-			ereport(WARNING,
-					(errmsg("skipping \"%s\" --- only superuser can vacuum it",
-							RelationGetRelationName(onerel))));
-		else if (onerel->rd_rel->relnamespace == PG_CATALOG_NAMESPACE)
-			ereport(WARNING,
-					(errmsg("skipping \"%s\" --- only superuser or database owner can vacuum it",
-							RelationGetRelationName(onerel))));
-		else
-			ereport(WARNING,
-					(errmsg("skipping \"%s\" --- only table or database owner can vacuum it",
-							RelationGetRelationName(onerel))));
-		relation_close(onerel, lmode);
-		CommitTransactionCommand();
-		return;
-	}
->>>>>>> 0f855d62
 
 	save_disable_tuple_hints = gp_disable_tuple_hints;
 	PG_TRY();
@@ -5500,9 +5471,20 @@
 		  (pg_database_ownercheck(MyDatabaseId, GetUserId()) && !onerel->rd_rel->relisshared)))
 	{
 		if (Gp_role != GP_ROLE_EXECUTE)
-			ereport(WARNING,
-					(errmsg("skipping \"%s\" --- only table or database owner can vacuum it",
-							RelationGetRelationName(onerel))));
+		{
+			if (onerel->rd_rel->relisshared)
+				ereport(WARNING,
+						(errmsg("skipping \"%s\" --- only superuser can vacuum it",
+								RelationGetRelationName(onerel))));
+			else if (onerel->rd_rel->relnamespace == PG_CATALOG_NAMESPACE)
+				ereport(WARNING,
+						(errmsg("skipping \"%s\" --- only superuser or database owner can vacuum it",
+								RelationGetRelationName(onerel))));
+			else
+				ereport(WARNING,
+						(errmsg("skipping \"%s\" --- only table or database owner can vacuum it",
+								RelationGetRelationName(onerel))));
+		}
 		relation_close(onerel, lmode);
 		return NULL;
 	}
