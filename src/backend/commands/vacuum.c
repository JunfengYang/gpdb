/*-------------------------------------------------------------------------
 *
 * vacuum.c
 *	  The postgres vacuum cleaner.
 *
 * This file now includes only control and dispatch code for VACUUM and
 * ANALYZE commands.  Regular VACUUM is implemented in vacuumlazy.c,
 * ANALYZE in analyze.c, and VACUUM FULL is a variant of CLUSTER, handled
 * in cluster.c.
 *
 *
<<<<<<< HEAD
 * Portions Copyright (c) 2005-2010, Greenplum inc
 * Portions Copyright (c) 2012-Present Pivotal Software, Inc.
 * Portions Copyright (c) 1996-2009, PostgreSQL Global Development Group
=======
 * Portions Copyright (c) 1996-2010, PostgreSQL Global Development Group
>>>>>>> 1084f317
 * Portions Copyright (c) 1994, Regents of the University of California
 *
 *
 * IDENTIFICATION
 *	  $PostgreSQL: pgsql/src/backend/commands/vacuum.c,v 1.410 2010/02/26 02:00:40 momjian Exp $
 *
 *-------------------------------------------------------------------------
 */
#include "postgres.h"

<<<<<<< HEAD
#include <sys/time.h>
#include <unistd.h>

#include <math.h>

=======
>>>>>>> 1084f317
#include "access/clog.h"
#include "access/genam.h"
#include "access/heapam.h"
#include "access/appendonlywriter.h"
#include "access/appendonlytid.h"
#include "catalog/heap.h"
#include "access/transam.h"
#include "access/xact.h"
<<<<<<< HEAD
#include "access/xlog.h"
#include "access/appendonly_compaction.h"
#include "access/appendonly_visimap.h"
#include "access/aocs_compaction.h"
#include "catalog/catalog.h"
=======
>>>>>>> 1084f317
#include "catalog/namespace.h"
#include "catalog/pg_appendonly_fn.h"
#include "catalog/pg_database.h"
#include "catalog/pg_index.h"
#include "catalog/indexing.h"
#include "catalog/pg_namespace.h"
<<<<<<< HEAD
#include "catalog/storage.h"
#include "commands/dbcommands.h"
#include "commands/tablecmds.h"
#include "commands/vacuum.h"
#include "cdb/cdbdisp_query.h"
#include "cdb/cdbpartition.h"
#include "cdb/cdbvars.h"
#include "cdb/cdbsrlz.h"
#include "cdb/cdbdispatchresult.h"      /* CdbDispatchResults */
#include "cdb/cdbappendonlyblockdirectory.h"
#include "executor/executor.h"
#include "lib/stringinfo.h"
#include "libpq/pqformat.h"             /* pq_beginmessage() etc. */
=======
#include "commands/cluster.h"
#include "commands/vacuum.h"
>>>>>>> 1084f317
#include "miscadmin.h"
#include "pgstat.h"
#include "postmaster/autovacuum.h"
#include "storage/bufmgr.h"
#include "storage/lmgr.h"
#include "storage/proc.h"
#include "storage/procarray.h"
#include "utils/acl.h"
<<<<<<< HEAD
#include "utils/builtins.h"
#include "utils/faultinjector.h"
=======
>>>>>>> 1084f317
#include "utils/fmgroids.h"
#include "utils/guc.h"
#include "utils/memutils.h"
#include "utils/snapmgr.h"
#include "utils/syscache.h"
#include "utils/tqual.h"

#include "access/distributedlog.h"
#include "catalog/pg_inherits_fn.h"
#include "libpq-fe.h"
#include "libpq-int.h"
#include "nodes/makefuncs.h"     /* makeRangeVar */
#include "pgstat.h"


/*
 * GUC parameters
 */
int			vacuum_freeze_min_age;
int			vacuum_freeze_table_age;

<<<<<<< HEAD
/*
 * VacPage structures keep track of each page on which we find useful
 * amounts of free space.
 */
typedef struct VacPageData
{
	BlockNumber blkno;			/* BlockNumber of this Page */
	Size		free;			/* FreeSpace on this Page */
	uint16		offsets_used;	/* Number of OffNums used by vacuum */
	uint16		offsets_free;	/* Number of OffNums free or to be free */
	OffsetNumber offsets[1];	/* Array of free OffNums */
} VacPageData;

typedef VacPageData *VacPage;

typedef struct VacPageListData
{
	BlockNumber empty_end_pages;	/* Number of "empty" end-pages */
	int			num_pages;		/* Number of pages in pagedesc */
	int			num_allocated_pages;	/* Number of allocated pages in
										 * pagedesc */
	VacPage    *pagedesc;		/* Descriptions of pages */
} VacPageListData;

typedef VacPageListData *VacPageList;

/*
 * The "vtlinks" array keeps information about each recently-updated tuple
 * ("recent" meaning its XMAX is too new to let us recycle the tuple).
 * We store the tuple's own TID as well as its t_ctid (its link to the next
 * newer tuple version).  Searching in this array allows us to follow update
 * chains backwards from newer to older tuples.  When we move a member of an
 * update chain, we must move *all* the live members of the chain, so that we
 * can maintain their t_ctid link relationships (we must not just overwrite
 * t_ctid in an existing tuple).
 *
 * Note: because t_ctid links can be stale (this would only occur if a prior
 * VACUUM crashed partway through), it is possible that new_tid points to an
 * empty slot or unrelated tuple.  We have to check the linkage as we follow
 * it, just as is done in EvalPlanQualFetch.
 */
typedef struct VTupleLinkData
{
	ItemPointerData new_tid;	/* t_ctid of an updated tuple */
	ItemPointerData this_tid;	/* t_self of the tuple */
} VTupleLinkData;

typedef VTupleLinkData *VTupleLink;

/*
 * We use an array of VTupleMoveData to plan a chain tuple move fully
 * before we do it.
 */
typedef struct VTupleMoveData
{
	ItemPointerData tid;		/* tuple ID */
	VacPage		vacpage;		/* where to move it to */
	bool		cleanVpd;		/* clean vacpage before using? */
} VTupleMoveData;

typedef VTupleMoveData *VTupleMove;

/*
 * VRelStats contains the data acquired by scan_heap for use later
 */
typedef struct VRelStats
{
	/* miscellaneous statistics */
	BlockNumber rel_pages;		/* pages in relation */
	double		rel_tuples;		/* tuples that remain after vacuuming */
	double		rel_indexed_tuples;		/* indexed tuples that remain */
	Size		min_tlen;		/* min surviving tuple size */
	Size		max_tlen;		/* max surviving tuple size */
	bool		hasindex;
	/* vtlinks array for tuple chain following - sorted by new_tid */
	int			num_vtlinks;
	VTupleLink	vtlinks;
} VRelStats;

/*----------------------------------------------------------------------
 * ExecContext:
 *
 * As these variables always appear together, we put them into one struct
 * and pull initialization and cleanup into separate routines.
 * ExecContext is used by repair_frag() and move_xxx_tuple().  More
 * accurately:	It is *used* only in move_xxx_tuple(), but because this
 * routine is called many times, we initialize the struct just once in
 * repair_frag() and pass it on to move_xxx_tuple().
 */
typedef struct ExecContextData
{
	ResultRelInfo *resultRelInfo;
	EState	   *estate;
	TupleTableSlot *slot;
} ExecContextData;

typedef ExecContextData *ExecContext;

typedef struct VacuumStatsContext
{
	List	   *updated_stats;
} VacuumStatsContext;

/*
 * State information used during the (full)
 * vacuum of indexes on append-only tables
 */
typedef struct AppendOnlyIndexVacuumState
{
	AppendOnlyVisimap visiMap;
	AppendOnlyBlockDirectory blockDirectory;
	AppendOnlyBlockDirectoryEntry blockDirectoryEntry;
} AppendOnlyIndexVacuumState;

static void
ExecContext_Init(ExecContext ec, Relation rel)
{
	TupleDesc	tupdesc = RelationGetDescr(rel);

	/*
	 * We need a ResultRelInfo and an EState so we can use the regular
	 * executor's index-entry-making machinery.
	 */
	ec->estate = CreateExecutorState();

	ec->resultRelInfo = makeNode(ResultRelInfo);
	ec->resultRelInfo->ri_RangeTableIndex = 1;	/* dummy */
	ec->resultRelInfo->ri_RelationDesc = rel;
	ec->resultRelInfo->ri_TrigDesc = NULL;		/* we don't fire triggers */

	ExecOpenIndices(ec->resultRelInfo);

	ec->estate->es_result_relations = ec->resultRelInfo;
	ec->estate->es_num_result_relations = 1;
	ec->estate->es_result_relation_info = ec->resultRelInfo;

	/* Set up a tuple slot too */
	ec->slot = MakeSingleTupleTableSlot(tupdesc);
}

static void
ExecContext_Finish(ExecContext ec)
{
	ExecDropSingleTupleTableSlot(ec->slot);
	ExecCloseIndices(ec->resultRelInfo);
	FreeExecutorState(ec->estate);
}

/*
 * End of ExecContext Implementation
 *----------------------------------------------------------------------
 */

/* A few variables that don't seem worth passing around as parameters */
static MemoryContext vac_context = NULL;

static int	elevel = -1;

static TransactionId OldestXmin;
static TransactionId FreezeLimit;

/*
 * For two-step full vacuum, we optimize the second scan by remembering
 * relation stats figured by the first scan.  Since QE runs in a different
 * mpp command/transaction, there is no place to keep this information
 * than global variable.  It is very ugly, but as far as QD runs the
 * right order of operation, it should be ok.
 */
/* we need the max number of aux relation for one base rel. */
#define MaxVacFullInitialStatsSize 8
static VPgClassStats VacFullInitialStats[MaxVacFullInitialStatsSize];
static int VacFullInitialStatsSize = 0;
=======

/* A few variables that don't seem worth passing around as parameters */
static MemoryContext vac_context = NULL;
static BufferAccessStrategy vac_strategy;
>>>>>>> 1084f317

static BufferAccessStrategy vac_strategy;

/* non-export function prototypes */
static List *get_rel_oids(Oid relid, VacuumStmt *vacstmt,
			 const char *stmttype);
static void vac_truncate_clog(TransactionId frozenXID);
<<<<<<< HEAD
static void vacuum_rel(Relation onerel, VacuumStmt *vacstmt, LOCKMODE lmode, List *updated_stats,
		   bool for_wraparound);
static bool full_vacuum_rel(Relation onerel, VacuumStmt *vacstmt, List *updated_stats);
static void scan_heap_for_truncate(VRelStats *vacrelstats, Relation onerel,
		  VacPageList vacuum_pages);
static void scan_heap(VRelStats *vacrelstats, Relation onerel,
		  VacPageList vacuum_pages, VacPageList fraged_pages);
static bool repair_frag(VRelStats *vacrelstats, Relation onerel,
			VacPageList vacuum_pages, VacPageList fraged_pages,
						int nindexes, Relation *Irel, List *updated_stats,
						int reindex_count);
static void move_chain_tuple(Relation rel,
				 Buffer old_buf, Page old_page, HeapTuple old_tup,
				 Buffer dst_buf, Page dst_page, VacPage dst_vacpage,
				 ExecContext ec, ItemPointer ctid, bool cleanVpd);
static void move_plain_tuple(Relation rel,
				 Buffer old_buf, Page old_page, HeapTuple old_tup,
				 Buffer dst_buf, Page dst_page, VacPage dst_vacpage,
				 ExecContext ec);
static void vacuum_heap(VRelStats *vacrelstats, Relation onerel,
			VacPageList vacpagelist);
static void vacuum_page(Relation onerel, Buffer buffer, VacPage vacpage);
static void vacuum_index(VacPageList vacpagelist, Relation indrel,
						 double num_tuples, int keep_tuples, List *updated_stats,
						 bool check_stats);
static void scan_index(Relation indrel, double num_tuples, List *updated_stats, bool isfull,
			bool check_stats);
static bool tid_reaped(ItemPointer itemptr, void *state);
static bool appendonly_tid_reaped(ItemPointer itemptr, void *state);
static void vac_update_fsm(Relation onerel, VacPageList fraged_pages,
			   BlockNumber rel_pages);
static VacPage copy_vac_page(VacPage vacpage);
static void vpage_insert(VacPageList vacpagelist, VacPage vpnew);
static void *vac_bsearch(const void *key, const void *base,
			size_t nelem, size_t size,
			int (*compar) (const void *, const void *));
static int	vac_cmp_blk(const void *left, const void *right);
static int	vac_cmp_offno(const void *left, const void *right);
static int	vac_cmp_vtlinks(const void *left, const void *right);
static bool enough_space(VacPage vacpage, Size len);
static Size PageGetFreeSpaceWithFillFactor(Relation relation, Page page);
static void dispatchVacuum(VacuumStmt *vacstmt, VacuumStatsContext *ctx);
static Relation open_relation_and_check_permission(VacuumStmt *vacstmt,
												   Oid relid,
												   char expected_relkind,
												   bool forceAccessExclusiveLock);
static void vacuumStatement_Relation(VacuumStmt *vacstmt, Oid relid,
						 List *relations, BufferAccessStrategy bstrategy,
						 bool do_toast,
						 bool for_wraparound, bool isTopLevel);

static void
vacuum_combine_stats(VacuumStatsContext *stats_context,
					CdbPgResults* cdb_pgresults);

static void vacuum_appendonly_index(Relation indexRelation,
		AppendOnlyIndexVacuumState *vacuumIndexState,
		List* updated_stats, double rel_tuple_count, bool isfull);

/****************************************************************************
 *																			*
 *			Code common to all flavors of VACUUM and ANALYZE				*
 *																			*
 ****************************************************************************
 */
=======
static void vacuum_rel(Oid relid, VacuumStmt *vacstmt, bool do_toast,
		   bool for_wraparound, bool *scanned_all);
>>>>>>> 1084f317

/*
 * Primary entry point for VACUUM and ANALYZE commands.
 *
 * relid is normally InvalidOid; if it is not, then it provides the relation
 * OID to be processed, and vacstmt->relation is ignored.  (The non-invalid
 * case is currently only used by autovacuum.)
 *
 * do_toast is passed as FALSE by autovacuum, because it processes TOAST
 * tables separately.
 *
 * for_wraparound is used by autovacuum to let us know when it's forcing
 * a vacuum for wraparound, which should not be auto-cancelled.
 *
 * bstrategy is normally given as NULL, but in autovacuum it can be passed
 * in to use the same buffer strategy object across multiple vacuum() calls.
 *
 * isTopLevel should be passed down from ProcessUtility.
 *
 * It is the caller's responsibility that vacstmt and bstrategy
 * (if given) be allocated in a memory context that won't disappear
 * at transaction commit.
 */
void
vacuum(VacuumStmt *vacstmt, Oid relid, bool do_toast,
	   BufferAccessStrategy bstrategy, bool for_wraparound, bool isTopLevel)
{
	const char *stmttype;
	volatile bool all_rels,
				in_outer_xact,
				use_own_xacts;
	List	   *vacuum_relations = NIL;
	List	   *analyze_relations = NIL;

	if ((vacstmt->options & VACOPT_VACUUM) &&
		(vacstmt->options & VACOPT_ROOTONLY))
		ereport(ERROR,
				(errcode(ERRCODE_SYNTAX_ERROR),
				 errmsg("ROOTPARTITION option cannot be used together with VACUUM, try ANALYZE ROOTPARTITION")));

	/* sanity checks on options */
	Assert(vacstmt->options & (VACOPT_VACUUM | VACOPT_ANALYZE));
	Assert((vacstmt->options & VACOPT_VACUUM) ||
		   !(vacstmt->options & (VACOPT_FULL | VACOPT_FREEZE)));
	Assert((vacstmt->options & VACOPT_ANALYZE) || vacstmt->va_cols == NIL);

	stmttype = (vacstmt->options & VACOPT_VACUUM) ? "VACUUM" : "ANALYZE";

<<<<<<< HEAD
	if (vacstmt->options & VACOPT_VERBOSE)
		elevel = INFO;
	else
		elevel = DEBUG2;

	if (Gp_role == GP_ROLE_DISPATCH)
		elevel = DEBUG2; /* vacuum messages aren't interesting from the QD */

=======
>>>>>>> 1084f317
	/*
	 * We cannot run VACUUM inside a user transaction block; if we were inside
	 * a transaction, then our commit- and start-transaction-command calls
	 * would not have the intended effect!	There are numerous other subtle
	 * dependencies on this, too.
	 *
	 * ANALYZE (without VACUUM) can run either way.
	 */
	if (vacstmt->options & VACOPT_VACUUM)
	{
		if (Gp_role == GP_ROLE_DISPATCH)
			PreventTransactionChain(isTopLevel, stmttype);
		in_outer_xact = false;
	}
	else
		in_outer_xact = IsInTransactionChain(isTopLevel);

	/*
	 * Send info about dead objects to the statistics collector, unless we are
	 * in autovacuum --- autovacuum.c does this for itself.
	 */
	if ((vacstmt->options & VACOPT_VACUUM) && !IsAutoVacuumWorkerProcess())
		pgstat_vacuum_stat();

	/*
	 * Create special memory context for cross-transaction storage.
	 *
	 * Since it is a child of PortalContext, it will go away eventually even
	 * if we suffer an error; there's no need for special abort cleanup logic.
	 */
	vac_context = AllocSetContextCreate(PortalContext,
										"Vacuum",
										ALLOCSET_DEFAULT_MINSIZE,
										ALLOCSET_DEFAULT_INITSIZE,
										ALLOCSET_DEFAULT_MAXSIZE);

	/*
	 * If caller didn't give us a buffer strategy object, make one in the
	 * cross-transaction memory context.
	 */
	if (bstrategy == NULL)
	{
		MemoryContext old_context = MemoryContextSwitchTo(vac_context);

		bstrategy = GetAccessStrategy(BAS_VACUUM);
		MemoryContextSwitchTo(old_context);
	}
	vac_strategy = bstrategy;

	/* Remember whether we are processing everything in the DB */
	all_rels = (!OidIsValid(relid) && vacstmt->relation == NULL);

	/*
	 * Build list of relations to process, unless caller gave us one. (If we
	 * build one, we put it in vac_context for safekeeping.)
	 */

	/*
	 * Analyze on midlevel partition is not allowed directly so
	 * vacuum_relations and analyze_relations may be different.  In case of
	 * partitioned tables, vacuum_relation will contain all OIDs of the
	 * partitions of a partitioned table. However, analyze_relation will
	 * contain all the OIDs of partition of a partitioned table except midlevel
	 * partition unless GUC optimizer_analyze_midlevel_partition is set to on.
	 */
	if (vacstmt->options & VACOPT_VACUUM)
		vacuum_relations = get_rel_oids(relid, vacstmt, stmttype);
	if (vacstmt->options & VACOPT_ANALYZE)
		analyze_relations = get_rel_oids(relid, vacstmt, stmttype);

	/*
	 * Decide whether we need to start/commit our own transactions.
	 *
	 * For VACUUM (with or without ANALYZE): always do so, so that we can
	 * release locks as soon as possible.  (We could possibly use the outer
	 * transaction for a one-table VACUUM, but handling TOAST tables would be
	 * problematic.)
	 *
	 * For ANALYZE (no VACUUM): if inside a transaction block, we cannot
	 * start/commit our own transactions.  Also, there's no need to do so if
	 * only processing one relation.  For multiple relations when not within a
	 * transaction block, and also in an autovacuum worker, use own
	 * transactions so we can release locks sooner.
	 */
	if (vacstmt->options & VACOPT_VACUUM)
		use_own_xacts = true;
	else
	{
		Assert(vacstmt->options & VACOPT_ANALYZE);
		if (IsAutoVacuumWorkerProcess())
			use_own_xacts = true;
		else if (in_outer_xact)
			use_own_xacts = false;
		else if (list_length(analyze_relations) > 1)
			use_own_xacts = true;
		else
			use_own_xacts = false;
	}

	/*
	 * vacuum_rel expects to be entered with no transaction active; it will
	 * start and commit its own transaction.  But we are called by an SQL
	 * command, and so we are executing inside a transaction already. We
	 * commit the transaction started in PostgresMain() here, and start
	 * another one before exiting to match the commit waiting for us back in
	 * PostgresMain().
	 */
	if (use_own_xacts)
	{
		/* ActiveSnapshot is not set by autovacuum */
		if (ActiveSnapshotSet())
			PopActiveSnapshot();

		/* matches the StartTransaction in PostgresMain() */
		if (Gp_role != GP_ROLE_EXECUTE)
			CommitTransactionCommand();
	}

	/* Turn vacuum cost accounting on or off */
	PG_TRY();
	{
		ListCell   *cur;

		VacuumCostActive = (VacuumCostDelay > 0);
		VacuumCostBalance = 0;

		if (Gp_role == GP_ROLE_DISPATCH)
		{
			vacstmt->appendonly_compaction_segno = NIL;
			vacstmt->appendonly_compaction_insert_segno = NIL;
			vacstmt->appendonly_compaction_vacuum_cleanup = false;
			vacstmt->appendonly_relation_empty = false;
		}

		if (vacstmt->options & VACOPT_VACUUM)
		{
			/*
			 * Loop to process each selected relation which needs to be
			 * vacuumed.
			 */
			foreach(cur, vacuum_relations)
			{
				Oid			relid = lfirst_oid(cur);

				vacuumStatement_Relation(vacstmt, relid, vacuum_relations, bstrategy, do_toast, for_wraparound, isTopLevel);
			}
		}

		if (vacstmt->options & VACOPT_ANALYZE)
		{
			/*
			 * If there are no partition tables in the database and ANALYZE
			 * ROOTPARTITION ALL is executed, report a WARNING as no root
			 * partitions are there to be analyzed
			 */
			if ((vacstmt->options & VACOPT_ROOTONLY) && NIL == analyze_relations && !vacstmt->relation)
			{
				ereport(NOTICE,
						(errmsg("there are no partitioned tables in database to ANALYZE ROOTPARTITION")));
			}

			/*
			 * Loop to process each selected relation which needs to be analyzed.
			 */
			foreach(cur, analyze_relations)
			{
<<<<<<< HEAD
				Oid			relid = lfirst_oid(cur);
				MemoryContext old_context = NULL;

=======
>>>>>>> 1084f317
				/*
				 * If using separate xacts, start one for analyze. Otherwise,
				 * we can use the outer transaction.
				 */
				if (use_own_xacts)
				{
					StartTransactionCommand();
					/* functions in indexes may want a snapshot set */
					PushActiveSnapshot(GetTransactionSnapshot());
				}

				analyze_rel(relid, vacstmt, vac_strategy);

				if (use_own_xacts)
				{
					PopActiveSnapshot();
					CommitTransactionCommand();
				}
			}
		}
	}
	PG_CATCH();
	{
		/* Make sure cost accounting is turned off after error */
		VacuumCostActive = false;
		PG_RE_THROW();
	}
	PG_END_TRY();

	/* Turn off vacuum cost accounting */
	VacuumCostActive = false;

	/*
	 * Finish up processing.
	 */
	if (use_own_xacts)
	{
		/* here, we are not in a transaction */

		StartTransactionCommand();
	}

	if ((vacstmt->options & VACOPT_VACUUM) && !IsAutoVacuumWorkerProcess())
	{
		/*
		 * Update pg_database.datfrozenxid, and truncate pg_clog if possible.
		 * (autovacuum.c does this for itself.)
		 */
		vac_update_datfrozenxid();
	}

	/*
	 * Clean up working storage --- note we must do this after
	 * StartTransactionCommand, else we might be trying to delete the active
	 * context!
	 */
	MemoryContextDelete(vac_context);
	vac_context = NULL;
}

/*
 * Assigns the compaction segment information.
 *
 * The vacuum statement will be modified.
 *
 */
static bool vacuum_assign_compaction_segno(
		Relation onerel,
		List *compactedSegmentFileList,
		List *insertedSegmentFileList,
		VacuumStmt *vacstmt)
{
	List *new_compaction_list;
	List *insert_segno;
	bool is_drop;

	Assert(Gp_role != GP_ROLE_EXECUTE);
	Assert(vacstmt->appendonly_compaction_segno == NIL);
	Assert(vacstmt->appendonly_compaction_insert_segno == NIL);
	Assert (RelationIsValid(onerel));

	/*
	 * Assign a compaction segment num and insert segment num
	 * on master or on segment if in utility mode
	 */
	if (!(RelationIsAoRows(onerel) || RelationIsAoCols(onerel)) || !gp_appendonly_compaction)
	{
		return true;
	}

	if (HasSerializableBackends(false))
	{
		elog(LOG, "Skip compaction because of concurrent serializable transactions");
		return false;
	}

	new_compaction_list = SetSegnoForCompaction(onerel,
			compactedSegmentFileList, insertedSegmentFileList, &is_drop);
	if (new_compaction_list)
	{
		if (!is_drop)
		{
			insert_segno = lappend_int(NIL, SetSegnoForCompactionInsert(onerel,
				new_compaction_list, compactedSegmentFileList, insertedSegmentFileList));
		}
		else
		{
			/*
			 * If we continue an aborted drop phase, we do not assign a real
			 * insert segment file.
			 */
			insert_segno = list_make1_int(APPENDONLY_COMPACTION_SEGNO_INVALID);
		}

		elogif(Debug_appendonly_print_compaction, LOG,
				"Schedule compaction on AO table: "
				"compact segno list length %d, insert segno length %d",
				list_length(new_compaction_list), list_length(insert_segno));
	}

	if (!new_compaction_list)
	{
		elog(DEBUG3, "No valid compact segno for releation %s (%d)",
				RelationGetRelationName(onerel),
				RelationGetRelid(onerel));
		return false;
	}
	else
	{
		vacstmt->appendonly_compaction_insert_segno = insert_segno;
		vacstmt->appendonly_compaction_segno = new_compaction_list;
		return true;
	}
}

bool
vacuumStatement_IsTemporary(Relation onerel)
{
	bool bTemp = false;
	/* MPP-7576: don't track internal namespace tables */
	switch (RelationGetNamespace(onerel))
	{
		case PG_CATALOG_NAMESPACE:
			/* MPP-7773: don't track objects in system namespace
			 * if modifying system tables (eg during upgrade)
			 */
			if (allowSystemTableModsDDL)
				bTemp = true;
			break;

		case PG_TOAST_NAMESPACE:
		case PG_BITMAPINDEX_NAMESPACE:
		case PG_AOSEGMENT_NAMESPACE:
			bTemp = true;
			break;
		default:
			break;
	}

	/* MPP-7572: Don't track metadata if table in any
	 * temporary namespace
	 */
	if (!bTemp)
		bTemp = isAnyTempNamespace(RelationGetNamespace(onerel));
	return bTemp;
}

/*
 * Modify the Vacuum statement to vacuum an individual
 * relation. This ensures that only one relation will be
 * locked for vacuum, when the user issues a "vacuum <db>"
 * command, or a "vacuum <parent_partition_table>"
 * command.
 */
static void
vacuumStatement_AssignRelation(VacuumStmt *vacstmt, Oid relid, List *relations)
{
	if (list_length(relations) > 1 || vacstmt->relation == NULL)
	{
		char	*relname		= get_rel_name(relid);
		char	*namespace_name =
			get_namespace_name(get_rel_namespace(relid));

		if (relname == NULL)
		{
			elog(ERROR, "Relation name does not exist for relation with oid %d", relid);
			return;
		}

		if (namespace_name == NULL)
		{
			elog(ERROR, "Namespace does not exist for relation with oid %d", relid);
			return;
		}

		/* XXX: dispatch OID than name */
		vacstmt->relation = makeRangeVar(namespace_name, relname, -1);
	}
}

/*
 * Chose a source and destination segfile for compaction.  It assumes that we
 * are in the vacuum memory context, and executing in DISPATCH or UTILITY mode.
 * Return false if we are done with all segfiles.
 */
static bool
vacuumStatement_AssignAppendOnlyCompactionInfo(VacuumStmt *vacstmt,
		Relation onerel,
		List *compactedSegmentFileList,
		List *insertedSegmentFileList,
		bool *getnextrelation)
{
	Assert(Gp_role != GP_ROLE_EXECUTE);
	Assert(vacstmt);
	Assert(getnextrelation);
	Assert(RelationIsAoRows(onerel) || RelationIsAoCols(onerel));

	if (!vacuum_assign_compaction_segno(onerel,
				compactedSegmentFileList,
				insertedSegmentFileList,
				vacstmt))
	{
		/* There is nothing left to do for this relation */
		if (list_length(compactedSegmentFileList) > 0)
		{
			/*
			 * We now need to vacuum the auxility relations of the
			 * append-only relation
			 */
			vacstmt->appendonly_compaction_vacuum_cleanup = true;

			/* Provide the list of all compacted segment numbers with it */
			list_free(vacstmt->appendonly_compaction_segno);
			vacstmt->appendonly_compaction_segno = list_copy(compactedSegmentFileList);
			list_free(vacstmt->appendonly_compaction_insert_segno);
			vacstmt->appendonly_compaction_insert_segno = list_copy(insertedSegmentFileList);
		}
		else
		{
			return false;
		}
	}

	if (vacstmt->appendonly_compaction_segno &&
			vacstmt->appendonly_compaction_insert_segno &&
			!vacstmt->appendonly_compaction_vacuum_cleanup)
	{
		/*
		 * as long as there are real segno to compact, we
		 * keep processing this relation.
		 */
		*getnextrelation = false;
	}
	return true;
}

bool
vacuumStatement_IsInAppendOnlyDropPhase(VacuumStmt *vacstmt)
{
	Assert(vacstmt);
	return (vacstmt->appendonly_compaction_segno &&
			!vacstmt->appendonly_compaction_insert_segno &&
			!vacstmt->appendonly_compaction_vacuum_prepare &&
			!vacstmt->appendonly_compaction_vacuum_cleanup);
}

bool
vacuumStatement_IsInAppendOnlyCompactionPhase(VacuumStmt *vacstmt)
{
	Assert(vacstmt);
	return (vacstmt->appendonly_compaction_segno &&
			vacstmt->appendonly_compaction_insert_segno &&
			!vacstmt->appendonly_compaction_vacuum_prepare &&
			!vacstmt->appendonly_compaction_vacuum_cleanup);
}

bool
vacuumStatement_IsInAppendOnlyPseudoCompactionPhase(VacuumStmt *vacstmt)
{
	Assert(vacstmt);
	return (vacstmt->appendonly_compaction_segno &&
			vacstmt->appendonly_compaction_insert_segno &&
			linitial_int(vacstmt->appendonly_compaction_insert_segno)
				== APPENDONLY_COMPACTION_SEGNO_INVALID &&
			!vacstmt->appendonly_compaction_vacuum_prepare &&
			!vacstmt->appendonly_compaction_vacuum_cleanup);
}

bool
vacuumStatement_IsInAppendOnlyPreparePhase(VacuumStmt* vacstmt)
{
	Assert(vacstmt);
	return (vacstmt->appendonly_compaction_vacuum_prepare);
}

bool
vacummStatement_IsInAppendOnlyCleanupPhase(VacuumStmt *vacstmt)
{
	Assert(vacstmt);
	return (vacstmt->appendonly_compaction_vacuum_cleanup);
}

/*
 * Processing of the vacuumStatement for given relid.
 *
 * The function is called by vacuumStatement once for each relation to vacuum.
 * In order to connect QD and QE work for vacuum, we employ a little
 * complicated mechanism here; we separate one relation vacuum process
 * to a separate steps, depending on the type of storage (heap/AO),
 * and perform each step in separate transactions, so that QD can open
 * a distributed transaction and embrace QE work inside it.  As opposed to
 * old postgres code, where one transaction is opened and closed for each
 * auxiliary relation, here a transaction processes them as a set starting
 * from the base relation.  This is the entry point of one base relation,
 * and QD makes some decision what kind of stage we perform, and tells it
 * to QE with vacstmt fields through dispatch.
 *
 * For heap VACUUM FULL, we need two transactions.  One is to move tuples
 * from a page to another, to empty out last pages, which typically goes
 * into repair_frag.  We used to perform truncate operation there, but
 * it required to record transaction commit locally, which is not pleasant
 * if QD decides to cancel the whoe distributed transaction.  So the truncate
 * step is separated to a second transaction.  This two step operation is
 * performed on both base relation and toast relation at the same time.
 *
 * Lazy vacuum to heap is one step operation.
 *
 * AO compaction is rather complicated.  There are four phases.
 *   - prepare phase
 *   - compaction phase
 *   - drop phase
 *   - cleanup phase
 * Out of these, compaction and drop phase might repeat multiple times.
 * We go through the list of available segment files by looking up catalog,
 * and perform a compaction operation, which appends the whole segfile
 * to another available one, if the source segfile looks to be dirty enough.
 * If we find such one and perform compaction, the next step is drop. In
 * order to allow concurrent read it is required for the drop phase to
 * be a separate transaction.  We mark the segfile as an awaiting-drop
 * in the catalog, and the drop phase actually drops the segfile from the
 * disk.  There are some cases where we cannot drop the segfile immediately,
 * in which case we just skip it and leave the catalog to have awaiting-drop
 * state for this segfile.  Aside from the compaction and drop phases, the
 * rest is much simpler.  The prepare phase is to truncate unnecessary
 * blocks after the logical EOF, and the cleanup phase does normal heap
 * vacuum on auxiliary relations (toast, aoseg, block directory, visimap,)
 * as well as updating stats info in catalog.  Keep in mind that if the
 * vacuum is full, we need the same two steps as the heap base relation
 * case.  So cleanup phase in AO may consume two transactions.
 *
 * While executing these multiple transactions, we acquire a session
 * lock across transactions, in order to keep concurrent work on the
 * same relation away.  It doesn't look intuitive, though, if you look
 * at QE work, because from its perspective it is always one step, therefore
 * there is no session lock technically (we actually acquire and release
 * it as it's harmless.)  Session lock doesn't work here, because QE
 * is under a distributed transaction and we haven't supported session
 * lock recording in transaction prepare.  This should be ok as far as
 * we are dealing with user table, because other MPP work also tries
 * to take a relation lock, which would conflict with this vacuum work
 * on master.  Be careful with catalog tables, because we take locks on
 * them and release soon much before the end of transaction.  That means
 * QE still needs to deal with concurrent work well.
 */
static void
vacuumStatement_Relation(VacuumStmt *vacstmt, Oid relid,
						 List *relations, BufferAccessStrategy bstrategy,
						 bool do_toast, bool for_wraparound, bool isTopLevel)
{
	LOCKMODE			lmode = NoLock;
	Relation			onerel;
	LockRelId			onerelid;
	MemoryContext		oldctx;
	VacuumStatsContext stats_context;

<<<<<<< HEAD
	vacstmt = copyObject(vacstmt);
	/* VACUUM, without ANALYZE */
	vacstmt->options &= ~VACOPT_ANALYZE;
	vacstmt->options |= VACOPT_VACUUM;
	vacstmt->va_cols = NIL;		/* A plain VACUUM cannot list columns */
=======
	/*
	 * We can always ignore processes running lazy vacuum.	This is because we
	 * use these values only for deciding which tuples we must keep in the
	 * tables.	Since lazy vacuum doesn't write its XID anywhere, it's safe to
	 * ignore it.  In theory it could be problematic to ignore lazy vacuums in
	 * a full vacuum, but keep in mind that only one vacuum process can be
	 * working on a particular table at any time, and that each vacuum is
	 * always an independent transaction.
	 */
	*oldestXmin = GetOldestXmin(sharedRel, true);
>>>>>>> 1084f317

	stats_context.updated_stats = NIL;

	/*
	 * We compact segment file by segment file.
	 * Therefore in some cases, we have multiple vacuum dispatches
	 * per relation.
	 */
	bool getnextrelation = false;

	/* Number of rounds performed on this relation */
	int relationRound = 0;

	List* compactedSegmentFileList = NIL;
	List* insertedSegmentFileList = NIL;

	bool dropPhase = false;
	bool truncatePhase = false;

	Assert(vacstmt);

	if (Gp_role != GP_ROLE_EXECUTE)
	{
		/* First call on a relation is the prepare phase */
		vacstmt->appendonly_compaction_vacuum_prepare = true;

		/*
		 * Reset truncate flag always as we may iterate more than one relation.
		 */
		vacstmt->heap_truncate = false;
	}

	while (!getnextrelation)
	{
		getnextrelation = true;

		/*
		 * The following block of code is relevant only for AO tables.  The
		 * only phases relevant are prepare phase, compaction phase and the
		 * first phase of cleanup for VACUUM FULL (truncatePhase set to true
		 * refers to this phase). 
		 */
		if (Gp_role != GP_ROLE_EXECUTE && (!dropPhase || truncatePhase))
		{
			 /* Reset the compaction segno if new relation or segment file is
			  * started
			  */
			list_free(vacstmt->appendonly_compaction_segno);
			list_free(vacstmt->appendonly_compaction_insert_segno);
			vacstmt->appendonly_compaction_segno = NIL;
			vacstmt->appendonly_compaction_insert_segno = NIL;
			/*
			 * We should not reset the cleanup flag for truncate phase because
			 * it is a sub part of the cleanup phase for VACUUM FULL case 
			 */ 
			if (!truncatePhase)
				vacstmt->appendonly_compaction_vacuum_cleanup = false;
		}

		/*
		 * For each iteration we start/commit our own transactions,
		 * so that we can release resources such as locks and memories,
		 * and we can also safely perform non-transactional work
		 * along with transactional work.
		 */
		StartTransactionCommand();

		/*
		 * Functions in indexes may want a snapshot set. Also, setting
		 * a snapshot ensures that RecentGlobalXmin is kept truly recent.
		 */
		PushActiveSnapshot(GetTransactionSnapshot());

		if (!(vacstmt->options & VACOPT_FULL))
		{
			/*
			 * PostgreSQL does this:
			 * During a lazy VACUUM we can set the PROC_IN_VACUUM flag, which lets other
			 * concurrent VACUUMs know that they can ignore this one while
			 * determining their OldestXmin.  (The reason we don't set it during a
			 * full VACUUM is exactly that we may have to run user- defined
			 * functions for functional indexes, and we want to make sure that if
			 * they use the snapshot set above, any tuples it requires can't get
			 * removed from other tables.  An index function that depends on the
			 * contents of other tables is arguably broken, but we won't break it
			 * here by violating transaction semantics.)
			 *
			 * GPDB doesn't use PROC_IN_VACUUM, as lazy vacuum for bitmap
			 * indexed tables performs reindex causing updates to pg_class
			 * tuples for index entries.
			 *
			 * We also set the VACUUM_FOR_WRAPAROUND flag, which is passed down
			 * by autovacuum; it's used to avoid cancelling a vacuum that was
			 * invoked in an emergency.
			 *
			 * Note: this flag remains set until CommitTransaction or
			 * AbortTransaction.  We don't want to clear it until we reset
			 * MyProc->xid/xmin, else OldestXmin might appear to go backwards,
			 * which is probably Not Good.
			 */
			LWLockAcquire(ProcArrayLock, LW_EXCLUSIVE);
#if 0 /* Upstream code not applicable to GPDB */
			MyProc->vacuumFlags |= PROC_IN_VACUUM;
#endif
			if (for_wraparound)
				MyProc->vacuumFlags |= PROC_VACUUM_FOR_WRAPAROUND;
			LWLockRelease(ProcArrayLock);
		}

		/*
		 * AO only: QE can tell drop phase here with dispatched vacstmt.
		 */
		if (Gp_role == GP_ROLE_EXECUTE)
			dropPhase = vacuumStatement_IsInAppendOnlyDropPhase(vacstmt);

		/*
		 * Open the relation with an appropriate lock, and check the permission.
		 */
		onerel = open_relation_and_check_permission(vacstmt, relid, RELKIND_RELATION, dropPhase);

		/*
		 * onerel can be NULL for the following cases:
		 * 1. If the user does not have the permissions to vacuum the table
		 * 2. For AO tables if the drop phase cannot be performed and should be skipped 
		 */
		if (onerel == NULL)
		{
			if ((Gp_role != GP_ROLE_EXECUTE) && dropPhase)
			{
				/*
				 * To ensure that vacuum decreases the age for appendonly
				 * tables even if drop phase is getting skipped, perform
				 * cleanup phase so that the relfrozenxid value is updated
				 * correctly in pg_class
				 */
				vacstmt->appendonly_compaction_vacuum_cleanup = true;
				dropPhase = false;
				/*
				 * Since the drop phase needs to be skipped, we need to
				 * deregister the segnos which were marked for drop in the
				 * compaction phase
				 */
				DeregisterSegnoForCompactionDrop(relid,
								vacstmt->appendonly_compaction_segno);
				onerel = open_relation_and_check_permission(vacstmt, relid, RELKIND_RELATION, false);
			}		

			if (onerel == NULL)
			{
				PopActiveSnapshot();
				CommitTransactionCommand();
				continue;
			}
		}

		vacuumStatement_AssignRelation(vacstmt, relid, relations);

		if (Gp_role != GP_ROLE_EXECUTE)
		{
			/*
			 * Keep things generated by this QD decision beyond a transaction.
			 */
			oldctx = MemoryContextSwitchTo(vac_context);
			if (RelationIsHeap(onerel))
			{
				/*
				 * We perform truncate in the second transaction, to avoid making
				 * it necessary to record transaction commit in the middle of
				 * vacuum operation in case we move tuples across pages.  It may
				 * not need to do so if the relation is clean, but the decision
				 * to perform truncate is segment-local and QD cannot tell if
				 * everyone can skip it.
				 */
				if (vacstmt->options & VACOPT_FULL)
				{
					Assert(relationRound == 0 || relationRound == 1);
					if (relationRound == 0)
						getnextrelation = false;
					else if (relationRound == 1)
						vacstmt->heap_truncate = true;
				}
			}
			else
			{
				/* the rest is about AO tables */
				if (vacstmt->appendonly_compaction_vacuum_prepare)
				{
					getnextrelation = false;
					dropPhase = false;
				}
				else if (dropPhase)
				{
					if (HasSerializableBackends(false))
					{
						/*
						 * Checking at this point is safe because
						 * any serializable transaction that could start afterwards
						 * will already see the state with AWAITING_DROP. We
						 * have only to deal with transactions that started before
						 * our transaction.
						 *
						 * We immediatelly get the next relation. There is no
						 * reason to stay in this relation. Actually, all
						 * other ao relation will skip the compaction step.
						 */
						elogif(Debug_appendonly_print_compaction, LOG,
								"Skipping freeing compacted append-only segment file "
								"because of concurrent serializable transaction");

						DeregisterSegnoForCompactionDrop(relid, vacstmt->appendonly_compaction_segno);
						vacstmt->appendonly_compaction_vacuum_cleanup = true;
						dropPhase = false;
						getnextrelation = false;
					}
					else
					{
						elogif(Debug_appendonly_print_compaction, LOG,
								"Dispatch drop transaction on append-only relation %s",
								RelationGetRelationName(onerel));

						RegisterSegnoForCompactionDrop(relid, vacstmt->appendonly_compaction_segno);
						list_free(vacstmt->appendonly_compaction_insert_segno);
						vacstmt->appendonly_compaction_insert_segno = NIL;
						dropPhase = false;
						getnextrelation = false;
					}
				}
				else
				{
					/* Either we are in cleanup or in compaction phase */
					if (!vacstmt->appendonly_compaction_vacuum_cleanup)
					{
						/* This block is only relevant for compaction */
						if (!vacuumStatement_AssignAppendOnlyCompactionInfo(vacstmt,
									onerel, compactedSegmentFileList,
									insertedSegmentFileList, &getnextrelation))
						{
							MemoryContextSwitchTo(oldctx);
							/* Nothing left to do for this relation */
							relation_close(onerel, NoLock);
							PopActiveSnapshot();
							CommitTransactionCommand();
							/* don't dispatch this iteration */
							continue;
						}

						compactedSegmentFileList =
							list_union_int(compactedSegmentFileList,
								vacstmt->appendonly_compaction_segno);
						insertedSegmentFileList =
							list_union_int(insertedSegmentFileList,
								vacstmt->appendonly_compaction_insert_segno);

						dropPhase = !getnextrelation;
					}
				}
				MemoryContextSwitchTo(oldctx);

				/*
				 * If VACUUM FULL and in cleanup phase, perform two-step for
				 * aux relations.
				 */
				if ((vacstmt->options & VACOPT_FULL) &&
					vacstmt->appendonly_compaction_vacuum_cleanup)
				{
					if (truncatePhase)
					{
						truncatePhase = false;
						vacstmt->heap_truncate = true;
					}
					else
					{
						truncatePhase = true;
						getnextrelation = false;
					}
				}
			}
		}

		/*
		 * Reset the global array if this step is not for heap truncate.
		 * We use this array only when trancating.
		 */
		if (!vacstmt->heap_truncate)
			VacFullInitialStatsSize = 0;

		/*
		 * If we are in the dispatch mode, dispatch this modified
		 * vacuum statement to QEs, and wait for them to finish.
		 */
		if (Gp_role == GP_ROLE_DISPATCH)
		{
			int 		i, nindexes;
			bool 		has_bitmap = false;
			Relation   *i_rel = NULL;

			vac_open_indexes(onerel, AccessShareLock, &nindexes, &i_rel);
			if (i_rel != NULL)
			{
				for (i = 0; i < nindexes; i++)
				{
					if (RelationIsBitmapIndex(i_rel[i]))
					{
						has_bitmap = true;
						break;
					}
				}
			}
			vac_close_indexes(nindexes, i_rel, AccessShareLock);

			/*
			 * We have to acquire a ShareLock for the relation which has bitmap
			 * indexes, since reindex is used later. Otherwise, concurrent
			 * vacuum and inserts may cause deadlock. MPP-5960
			 */
			if (has_bitmap)
				LockRelation(onerel, ShareLock);

			dispatchVacuum(vacstmt, &stats_context);
		}

		if (vacstmt->options & VACOPT_FULL)
			lmode = AccessExclusiveLock;
		else if (RelationIsAoRows(onerel) || RelationIsAoCols(onerel))
			lmode = AccessShareLock;
		else
			lmode = ShareUpdateExclusiveLock;

		if (relationRound == 0)
		{
			onerelid = onerel->rd_lockInfo.lockRelId;

			/*
			 * Get a session-level lock too. This will protect our
			 * access to the relation across multiple transactions, so
			 * that we can vacuum the relation's TOAST table (if any)
			 * secure in the knowledge that no one is deleting the
			 * parent relation.
			 *
			 * NOTE: this cannot block, even if someone else is
			 * waiting for access, because the lock manager knows that
			 * both lock requests are from the same process.
			 */
			LockRelationIdForSession(&onerelid, lmode);
		}
		vacuum_rel(onerel, vacstmt, lmode, stats_context.updated_stats,
				   for_wraparound);

		if (Gp_role == GP_ROLE_DISPATCH)
		{
			list_free_deep(stats_context.updated_stats);
			stats_context.updated_stats = NIL;

			/*
			 * Update ao master tupcount the hard way after the compaction and
			 * after the drop.
			 */
			if (vacstmt->appendonly_compaction_segno)
			{
				Assert(RelationIsAoRows(onerel) || RelationIsAoCols(onerel));

				if (vacuumStatement_IsInAppendOnlyCompactionPhase(vacstmt) &&
						!vacuumStatement_IsInAppendOnlyPseudoCompactionPhase(vacstmt))
				{
					/* In the compact phase, we need to update the information of the segment file we inserted into */
					UpdateMasterAosegTotalsFromSegments(onerel, SnapshotNow, vacstmt->appendonly_compaction_insert_segno, 0);
				}
				else if (vacuumStatement_IsInAppendOnlyDropPhase(vacstmt))
				{
					/* In the drop phase, we need to update the information of the compacted segment file(s) */
					UpdateMasterAosegTotalsFromSegments(onerel, SnapshotNow, vacstmt->appendonly_compaction_segno, 0);
				}
			}

			/*
			 * We need some transaction to update the catalog.  We could do
			 * it on the outer vacuumStatement, but it is useful to track
			 * relation by relation.
			 */
			if (relationRound == 0 && !vacuumStatement_IsTemporary(onerel))
			{
				char *vsubtype = ""; /* NOFULL */

				if (IsAutoVacuumWorkerProcess())
					vsubtype = "AUTO";
				else
				{
					if ((vacstmt->options & VACOPT_FULL) &&
						(0 == vacstmt->freeze_min_age))
						vsubtype = "FULL FREEZE";
					else if ((vacstmt->options & VACOPT_FULL))
						vsubtype = "FULL";
					else if (0 == vacstmt->freeze_min_age)
						vsubtype = "FREEZE";
				}
				MetaTrackUpdObject(RelationRelationId,
								   relid,
								   GetUserId(),
								   "VACUUM",
								   vsubtype);
			}
		}

		/*
		 * Close source relation now, but keep lock so that no one
		 * deletes it before we commit.  (If someone did, they'd
		 * fail to clean up the entries we made in pg_statistic.
		 * Also, releasing the lock before commit would expose us
		 * to concurrent-update failures in update_attstats.)
		 */
		relation_close(onerel, NoLock);


		if (list_length(relations) > 1)
		{
			pfree(vacstmt->relation->schemaname);
			pfree(vacstmt->relation->relname);
			pfree(vacstmt->relation);
			vacstmt->relation = NULL;
		}
		vacstmt->appendonly_compaction_vacuum_prepare = false;

		PopActiveSnapshot();

		/*
		 * Transaction commit is always executed on QD.
		 */
		if (Gp_role != GP_ROLE_EXECUTE)
			CommitTransactionCommand();

		if (relationRound == 0)
		{
			SIMPLE_FAULT_INJECTOR(VacuumRelationEndOfFirstRound);
		}

		relationRound++;
	}

	if (lmode != NoLock)
	{
		UnlockRelationIdForSession(&onerelid, lmode);
	}

	if (compactedSegmentFileList)
	{
		list_free(compactedSegmentFileList);
		compactedSegmentFileList = NIL;
	}
	if (insertedSegmentFileList)
	{
		list_free(insertedSegmentFileList);
		insertedSegmentFileList = NIL;
	}
	if (vacstmt->appendonly_compaction_segno)
	{
		list_free(vacstmt->appendonly_compaction_segno);
		vacstmt->appendonly_compaction_segno = NIL;
	}
	if (vacstmt->appendonly_compaction_insert_segno)
	{
		list_free(vacstmt->appendonly_compaction_insert_segno);
		vacstmt->appendonly_compaction_insert_segno = NIL;
	}
}

/*
 * Build a list of Oids for each relation to be processed
 *
 * The list is built in vac_context so that it will survive across our
 * per-relation transactions.
 */
static List *
get_rel_oids(Oid relid, VacuumStmt *vacstmt, const char *stmttype)
{
	List	   *oid_list = NIL;
	MemoryContext oldcontext;

	/* OID supplied by VACUUM's caller? */
	if (OidIsValid(relid))
	{
		oldcontext = MemoryContextSwitchTo(vac_context);
		oid_list = lappend_oid(oid_list, relid);
		MemoryContextSwitchTo(oldcontext);
	}
	else if (vacstmt->relation)
	{
		if (strcmp(stmttype, "VACUUM") == 0)
		{
			/* Process a specific relation */
			Oid			relid;
			List	   *prels = NIL;

			relid = RangeVarGetRelid(vacstmt->relation, false);

			if (rel_is_partitioned(relid))
			{
				PartitionNode *pn;

				pn = get_parts(relid, 0, 0, false, true /*includesubparts*/);

				prels = all_partition_relids(pn);
			}
			else if (rel_is_child_partition(relid))
			{
				/* get my children */
				prels = find_all_inheritors(relid, NoLock);
			}

			/* Make a relation list entry for this relation */
			oldcontext = MemoryContextSwitchTo(vac_context);
			oid_list = lappend_oid(oid_list, relid);
			oid_list = list_concat_unique_oid(oid_list, prels);
			MemoryContextSwitchTo(oldcontext);
		}
		else
		{
			oldcontext = MemoryContextSwitchTo(vac_context);
			/**
			 * ANALYZE one relation (optionally, a list of columns).
			 */
			Oid relationOid = InvalidOid;

			relationOid = RangeVarGetRelid(vacstmt->relation, false);
			PartStatus ps = rel_part_status(relationOid);

			if (ps != PART_STATUS_ROOT && (vacstmt->options & VACOPT_ROOTONLY))
			{
				ereport(WARNING,
						(errmsg("skipping \"%s\" --- cannot analyze a non-root partition using ANALYZE ROOTPARTITION",
								get_rel_name(relationOid))));
			}
			else if (ps == PART_STATUS_ROOT)
			{
				PartitionNode *pn = get_parts(relationOid, 0 /*level*/ ,
											  0 /*parent*/, false /* inctemplate */, true /*includesubparts*/);
				Assert(pn);
				if (!(vacstmt->options & VACOPT_ROOTONLY))
				{
					oid_list = all_leaf_partition_relids(pn); /* all leaves */

					if (optimizer_analyze_midlevel_partition)
					{
						oid_list = list_concat(oid_list, all_interior_partition_relids(pn)); /* interior partitions */
					}
				}
				oid_list = lappend_oid(oid_list, relationOid); /* root partition */
			}
			else if (ps == PART_STATUS_INTERIOR) /* analyze an interior partition directly */
			{
				/* disable analyzing mid-level partitions directly since the users are encouraged
				 * to work with the root partition only. To gather stats on mid-level partitions
				 * (for Orca's use), the user should run ANALYZE or ANALYZE ROOTPARTITION on the
				 * root level with optimizer_analyze_midlevel_partition GUC set to ON.
				 * Planner uses the stats on leaf partitions, so its unnecesary to collect stats on
				 * midlevel partitions.
				 */
				ereport(WARNING,
						(errmsg("skipping \"%s\" --- cannot analyze a mid-level partition. "
								"Please run ANALYZE on the root partition table.",
								get_rel_name(relationOid))));
			}
			else
			{
				oid_list = list_make1_oid(relationOid);
			}
			MemoryContextSwitchTo(oldcontext);
		}
	}
	else
	{
		/* Process all plain relations listed in pg_class */
		Relation	pgclass;
		HeapScanDesc scan;
		HeapTuple	tuple;
		ScanKeyData key;
		Oid candidateOid;

		ScanKeyInit(&key,
					Anum_pg_class_relkind,
					BTEqualStrategyNumber, F_CHAREQ,
					CharGetDatum(RELKIND_RELATION));

		pgclass = heap_open(RelationRelationId, AccessShareLock);

		scan = heap_beginscan(pgclass, SnapshotNow, 1, &key);

		while ((tuple = heap_getnext(scan, ForwardScanDirection)) != NULL)
		{
			Form_pg_class classForm = (Form_pg_class) GETSTRUCT(tuple);

			/*
			 * Don't include non-vacuum-able relations:
			 *   - External tables
			 *   - Foreign tables
			 *   - etc.
			 */
			if (classForm->relkind == RELKIND_RELATION && (
					classForm->relstorage == RELSTORAGE_EXTERNAL ||
					classForm->relstorage == RELSTORAGE_FOREIGN  ||
					classForm->relstorage == RELSTORAGE_VIRTUAL))
				continue;

			/* Make a relation list entry for this guy */
			candidateOid = HeapTupleGetOid(tuple);

			/* Skip non root partition tables if ANALYZE ROOTPARTITION ALL is executed */
			if ((vacstmt->options & VACOPT_ROOTONLY) && !rel_is_partitioned(candidateOid))
			{
				continue;
			}

			// skip mid-level partition tables if we have disabled collecting statistics for them
			PartStatus ps = rel_part_status(candidateOid);
			if (!optimizer_analyze_midlevel_partition && ps == PART_STATUS_INTERIOR)
			{
				continue;
			}

			oldcontext = MemoryContextSwitchTo(vac_context);
			oid_list = lappend_oid(oid_list, candidateOid);
			MemoryContextSwitchTo(oldcontext);
		}

		heap_endscan(scan);
		heap_close(pgclass, AccessShareLock);
	}

	return oid_list;
}

/*
 * vacuum_set_xid_limits() -- compute oldest-Xmin and freeze cutoff points
 */
void
vacuum_set_xid_limits(int freeze_min_age,
					  int freeze_table_age,
					  bool sharedRel,
					  TransactionId *oldestXmin,
					  TransactionId *freezeLimit,
					  TransactionId *freezeTableLimit)
{
	int			freezemin;
	TransactionId limit;
	TransactionId safeLimit;

	/*
	 * We can always ignore processes running lazy vacuum.	This is because we
	 * use these values only for deciding which tuples we must keep in the
	 * tables.	Since lazy vacuum doesn't write its XID anywhere, it's safe to
	 * ignore it.  In theory it could be problematic to ignore lazy vacuums on
	 * a full vacuum, but keep in mind that only one vacuum process can be
	 * working on a particular table at any time, and that each vacuum is
	 * always an independent transaction.
	 */
	*oldestXmin = GetOldestXmin(sharedRel, true);

	Assert(TransactionIdIsNormal(*oldestXmin));

	/*
	 * Determine the minimum freeze age to use: as specified by the caller, or
	 * vacuum_freeze_min_age, but in any case not more than half
	 * autovacuum_freeze_max_age, so that autovacuums to prevent XID
	 * wraparound won't occur too frequently.
	 */
	freezemin = freeze_min_age;
	if (freezemin < 0)
		freezemin = vacuum_freeze_min_age;
	freezemin = Min(freezemin, autovacuum_freeze_max_age / 2);
	Assert(freezemin >= 0);

	/*
	 * Compute the cutoff XID, being careful not to generate a "permanent" XID
	 */
	limit = *oldestXmin - freezemin;
	if (!TransactionIdIsNormal(limit))
		limit = FirstNormalTransactionId;

	/*
	 * If oldestXmin is very far back (in practice, more than
	 * autovacuum_freeze_max_age / 2 XIDs old), complain and force a minimum
	 * freeze age of zero.
	 */
	safeLimit = ReadNewTransactionId() - autovacuum_freeze_max_age;
	if (!TransactionIdIsNormal(safeLimit))
		safeLimit = FirstNormalTransactionId;

	if (TransactionIdPrecedes(limit, safeLimit))
	{
		ereport(WARNING,
				(errmsg("oldest xmin is far in the past"),
				 errhint("Close open transactions soon to avoid wraparound problems.")));
		limit = *oldestXmin;
	}

	*freezeLimit = limit;

	if (freezeTableLimit != NULL)
	{
		int			freezetable;

		/*
		 * Determine the table freeze age to use: as specified by the caller,
		 * or vacuum_freeze_table_age, but in any case not more than
		 * autovacuum_freeze_max_age * 0.95, so that if you have e.g nightly
		 * VACUUM schedule, the nightly VACUUM gets a chance to freeze tuples
		 * before anti-wraparound autovacuum is launched.
		 */
		freezetable = freeze_min_age;
		if (freezetable < 0)
			freezetable = vacuum_freeze_table_age;
		freezetable = Min(freezetable, autovacuum_freeze_max_age * 0.95);
		Assert(freezetable >= 0);

		/*
		 * Compute the cutoff XID, being careful not to generate a "permanent"
		 * XID.
		 */
		limit = ReadNewTransactionId() - freezetable;
		if (!TransactionIdIsNormal(limit))
			limit = FirstNormalTransactionId;

		*freezeTableLimit = limit;
	}
}


/*
 * vac_estimate_reltuples() -- estimate the new value for pg_class.reltuples
 *
 *		If we scanned the whole relation then we should just use the count of
 *		live tuples seen; but if we did not, we should not trust the count
 *		unreservedly, especially not in VACUUM, which may have scanned a quite
 *		nonrandom subset of the table.  When we have only partial information,
 *		we take the old value of pg_class.reltuples as a measurement of the
 *		tuple density in the unscanned pages.
 *
 *		This routine is shared by VACUUM and ANALYZE.
 */
double
vac_estimate_reltuples(Relation relation, bool is_analyze,
					   BlockNumber total_pages,
					   BlockNumber scanned_pages,
					   double scanned_tuples)
{
	BlockNumber	old_rel_pages = relation->rd_rel->relpages;
	double		old_rel_tuples = relation->rd_rel->reltuples;
	double		old_density;
	double		new_density;
	double		multiplier;
	double		updated_density;

	/* If we did scan the whole table, just use the count as-is */
	if (scanned_pages >= total_pages)
		return scanned_tuples;

	/*
	 * If scanned_pages is zero but total_pages isn't, keep the existing value
	 * of reltuples.  (Note: callers should avoid updating the pg_class
	 * statistics in this situation, since no new information has been
	 * provided.)
	 */
	if (scanned_pages == 0)
		return old_rel_tuples;

	/*
	 * If old value of relpages is zero, old density is indeterminate; we
	 * can't do much except scale up scanned_tuples to match total_pages.
	 */
	if (old_rel_pages == 0)
		return floor((scanned_tuples / scanned_pages) * total_pages + 0.5);

	/*
	 * Okay, we've covered the corner cases.  The normal calculation is to
	 * convert the old measurement to a density (tuples per page), then
	 * update the density using an exponential-moving-average approach,
	 * and finally compute reltuples as updated_density * total_pages.
	 *
	 * For ANALYZE, the moving average multiplier is just the fraction of
	 * the table's pages we scanned.  This is equivalent to assuming
	 * that the tuple density in the unscanned pages didn't change.  Of
	 * course, it probably did, if the new density measurement is different.
	 * But over repeated cycles, the value of reltuples will converge towards
	 * the correct value, if repeated measurements show the same new density.
	 *
	 * For VACUUM, the situation is a bit different: we have looked at a
	 * nonrandom sample of pages, but we know for certain that the pages we
	 * didn't look at are precisely the ones that haven't changed lately.
	 * Thus, there is a reasonable argument for doing exactly the same thing
	 * as for the ANALYZE case, that is use the old density measurement as
	 * the value for the unscanned pages.
	 *
	 * This logic could probably use further refinement.
	 */
	old_density = old_rel_tuples / old_rel_pages;
	new_density = scanned_tuples / scanned_pages;
	multiplier = (double) scanned_pages / (double) total_pages;
	updated_density = old_density + (new_density - old_density) * multiplier;
	return floor(updated_density * total_pages + 0.5);
}


void
vac_update_relstats_from_list(Relation rel,
							  BlockNumber num_pages, double num_tuples,
							  bool hasindex, TransactionId frozenxid,
							  List *updated_stats)
{
	/*
	 * If this is QD, use the stats collected in updated_stats instead of
	 * the one provided through 'num_pages' and 'num_tuples'.  It doesn't
	 * seem worth doing so for system tables, though (it'd better say
	 * "non-distributed" tables than system relations here, but for now
	 * it's effectively the same.)
	 */
	if (Gp_role == GP_ROLE_DISPATCH && !IsSystemRelation(rel))
	{
		ListCell *lc;
		num_pages = 0;
		num_tuples = 0.0;
		foreach (lc, updated_stats)
		{
			VPgClassStats *stats = (VPgClassStats *) lfirst(lc);
			if (stats->relid == RelationGetRelid(rel))
			{
				num_pages += stats->rel_pages;
				num_tuples += stats->rel_tuples;
				break;
			}
		}
	}

	vac_update_relstats(rel, num_pages, num_tuples,
						hasindex, frozenxid);
}

/*
 *	vac_update_relstats() -- update statistics for one relation
 *
 *		Update the whole-relation statistics that are kept in its pg_class
 *		row.  There are additional stats that will be updated if we are
 *		doing ANALYZE, but we always update these stats.  This routine works
 *		for both index and heap relation entries in pg_class.
 *
 *		We violate transaction semantics here by overwriting the rel's
 *		existing pg_class tuple with the new values.  This is reasonably
 *		safe since the new values are correct whether or not this transaction
 *		commits.  The reason for this is that if we updated these tuples in
 *		the usual way, vacuuming pg_class itself wouldn't work very well ---
 *		by the time we got done with a vacuum cycle, most of the tuples in
 *		pg_class would've been obsoleted.  Of course, this only works for
 *		fixed-size never-null columns, but these are.
 *
 *		Note another assumption: that two VACUUMs/ANALYZEs on a table can't
 *		run in parallel, nor can VACUUM/ANALYZE run in parallel with a
 *		schema alteration such as adding an index, rule, or trigger.  Otherwise
 *		our updates of relhasindex etc might overwrite uncommitted updates.
 *
<<<<<<< HEAD
 *		This routine is shared by full VACUUM, lazy VACUUM, and stand-alone
 *		ANALYZE.
=======
 *		Another reason for doing it this way is that when we are in a lazy
 *		VACUUM and have PROC_IN_VACUUM set, we mustn't do any updates ---
 *		somebody vacuuming pg_class might think they could delete a tuple
 *		marked with xmin = our xid.
 *
 *		This routine is shared by VACUUM and stand-alone ANALYZE.
>>>>>>> 1084f317
 */
void
vac_update_relstats(Relation relation,
					BlockNumber num_pages, double num_tuples,
					bool hasindex, TransactionId frozenxid)
{
	Oid			relid = RelationGetRelid(relation);
	Relation	rd;
	HeapTuple	ctup;
	Form_pg_class pgcform;
	bool		dirty;

	Assert(relid != InvalidOid);

	/*
	 * CDB: send the number of tuples and the number of pages in pg_class located
	 * at QEs through the dispatcher.
	 */
	if (Gp_role == GP_ROLE_EXECUTE)
	{
		/* cdbanalyze_get_relstats(rel, &num_pages, &num_tuples);*/
		StringInfoData buf;
		VPgClassStats stats;

		pq_beginmessage(&buf, 'y');
		pq_sendstring(&buf, "VACUUM");
		stats.relid = relid;
		stats.rel_pages = num_pages;
		stats.rel_tuples = num_tuples;
		stats.empty_end_pages = 0;
		pq_sendint(&buf, sizeof(VPgClassStats), sizeof(int));
		pq_sendbytes(&buf, (char *) &stats, sizeof(VPgClassStats));
		pq_endmessage(&buf);
	}

	/*
	 * We need a way to distinguish these 2 cases:
	 * a) ANALYZEd/VACUUMed table is empty
	 * b) Table has never been ANALYZEd/VACUUMed
	 * To do this, in case (a), we set relPages = 1. For case (b), relPages = 0.
	 */
	if (num_pages < 1.0)
	{
		Assert(num_tuples < 1.0);
		num_pages = 1.0;
	}

	/*
	 * update number of tuples and number of pages in pg_class
	 */
	rd = heap_open(RelationRelationId, RowExclusiveLock);

	/* Fetch a copy of the tuple to scribble on */
	ctup = SearchSysCacheCopy1(RELOID, ObjectIdGetDatum(relid));
	if (!HeapTupleIsValid(ctup))
		elog(ERROR, "pg_class entry for relid %u vanished during vacuuming",
			 relid);
	pgcform = (Form_pg_class) GETSTRUCT(ctup);

	/* Apply required updates, if any, to copied tuple */

	dirty = false;
	if (pgcform->relpages != (int32) num_pages)
	{
		pgcform->relpages = (int32) num_pages;
		dirty = true;
	}
	if (pgcform->reltuples != (float4) num_tuples)
	{
		pgcform->reltuples = (float4) num_tuples;
		dirty = true;
	}
	if (pgcform->relhasindex != hasindex)
	{
		pgcform->relhasindex = hasindex;
		dirty = true;
	}

	elog(DEBUG2, "Vacuum oid=%u pages=%d tuples=%f",
		 relid, pgcform->relpages, pgcform->reltuples);
	/*
	 * If we have discovered that there are no indexes, then there's no
	 * primary key either, nor any exclusion constraints.  This could be done
	 * more thoroughly...
	 */
	if (!hasindex)
	{
		if (pgcform->relhaspkey)
		{
			pgcform->relhaspkey = false;
			dirty = true;
		}
		if (pgcform->relhasexclusion && pgcform->relkind != RELKIND_INDEX)
		{
			pgcform->relhasexclusion = false;
			dirty = true;
		}
	}

	/* We also clear relhasrules and relhastriggers if needed */
	if (pgcform->relhasrules && relation->rd_rules == NULL)
	{
		pgcform->relhasrules = false;
		dirty = true;
	}
	if (pgcform->relhastriggers && relation->trigdesc == NULL)
	{
		pgcform->relhastriggers = false;
		dirty = true;
	}

	/*
	 * relfrozenxid should never go backward.  Caller can pass
	 * InvalidTransactionId if it has no new data.
	 */
	if (TransactionIdIsNormal(frozenxid) &&
		TransactionIdIsValid(pgcform->relfrozenxid) &&
		TransactionIdPrecedes(pgcform->relfrozenxid, frozenxid))
	{
		pgcform->relfrozenxid = frozenxid;
		dirty = true;
	}

	/* If anything changed, write out the tuple. */
	if (dirty)
		heap_inplace_update(rd, ctup);

	heap_close(rd, RowExclusiveLock);
}


/*
 *	vac_update_datfrozenxid() -- update pg_database.datfrozenxid for our DB
 *
 *		Update pg_database's datfrozenxid entry for our database to be the
 *		minimum of the pg_class.relfrozenxid values.  If we are able to
 *		advance pg_database.datfrozenxid, also try to truncate pg_clog.
 *
 *		We violate transaction semantics here by overwriting the database's
 *		existing pg_database tuple with the new value.	This is reasonably
 *		safe since the new value is correct whether or not this transaction
 *		commits.  As with vac_update_relstats, this avoids leaving dead tuples
 *		behind after a VACUUM.
 */
void
vac_update_datfrozenxid(void)
{
	HeapTuple	tuple;
	Form_pg_database dbform;
	Relation	relation;
	SysScanDesc scan;
	HeapTuple	classTup;
	TransactionId newFrozenXid;
	bool		dirty = false;

	/*
	 * Initialize the "min" calculation with GetOldestXmin, which is a
	 * reasonable approximation to the minimum relfrozenxid for not-yet-
	 * committed pg_class entries for new tables; see AddNewRelationTuple().
	 * Se we cannot produce a wrong minimum by starting with this.
	 *
	 * GPDB: Use GetLocalOldestXmin here, rather than GetOldestXmin. We don't
	 * want to include effects of distributed transactions in this. If a
	 * database's datfrozenxid is past the oldest XID as determined by
	 * distributed transactions, we will nevertheless never encounter such
	 * XIDs on disk.
	 */
	newFrozenXid = GetLocalOldestXmin(true, true);

	/*
	 * We must seqscan pg_class to find the minimum Xid, because there is no
	 * index that can help us here.
	 */
	relation = heap_open(RelationRelationId, AccessShareLock);

	scan = systable_beginscan(relation, InvalidOid, false,
							  SnapshotNow, 0, NULL);

	while ((classTup = systable_getnext(scan)) != NULL)
	{
		Form_pg_class classForm = (Form_pg_class) GETSTRUCT(classTup);

		if (!should_have_valid_relfrozenxid(HeapTupleGetOid(classTup),
											classForm->relkind,
											classForm->relstorage))
		{
			Assert(!TransactionIdIsValid(classForm->relfrozenxid));
			continue;
		}

		Assert(TransactionIdIsNormal(classForm->relfrozenxid));

		if (TransactionIdPrecedes(classForm->relfrozenxid, newFrozenXid))
			newFrozenXid = classForm->relfrozenxid;
	}

	/* we're done with pg_class */
	systable_endscan(scan);
	heap_close(relation, AccessShareLock);

	Assert(TransactionIdIsNormal(newFrozenXid));

	/* Now fetch the pg_database tuple we need to update. */
	relation = heap_open(DatabaseRelationId, RowExclusiveLock);

	/* Fetch a copy of the tuple to scribble on */
	tuple = SearchSysCacheCopy1(DATABASEOID, ObjectIdGetDatum(MyDatabaseId));
	if (!HeapTupleIsValid(tuple))
		elog(ERROR, "could not find tuple for database %u", MyDatabaseId);
	dbform = (Form_pg_database) GETSTRUCT(tuple);

	/*
	 * Don't allow datfrozenxid to go backward (probably can't happen anyway);
	 * and detect the common case where it doesn't go forward either.
	 */
	if (TransactionIdPrecedes(dbform->datfrozenxid, newFrozenXid))
	{
		dbform->datfrozenxid = newFrozenXid;
		dirty = true;
	}

	if (dirty)
		heap_inplace_update(relation, tuple);

	heap_freetuple(tuple);
	heap_close(relation, RowExclusiveLock);

	/*
	 * If we were able to advance datfrozenxid, see if we can truncate
	 * pg_clog. Also do it if the shared XID-wrap-limit info is stale, since
	 * this action will update that too.
	 */
	if (dirty || ForceTransactionIdLimitUpdate())
		vac_truncate_clog(newFrozenXid);
}


/*
 *	vac_truncate_clog() -- attempt to truncate the commit log
 *
 *		Scan pg_database to determine the system-wide oldest datfrozenxid,
 *		and use it to truncate the transaction commit log (pg_clog).
 *		Also update the XID wrap limit info maintained by varsup.c.
 *
 *		The passed XID is simply the one I just wrote into my pg_database
 *		entry.	It's used to initialize the "min" calculation.
 *
<<<<<<< HEAD
 *		This routine is shared by full and lazy VACUUM.  Note that it's
 *		only invoked when we've managed to change our DB's datfrozenxid
 *		entry.
=======
 *		This routine is only invoked when we've managed to change our
 *		DB's datfrozenxid entry, or we found that the shared XID-wrap-limit
 *		info is stale.
>>>>>>> 1084f317
 */
static void
vac_truncate_clog(TransactionId frozenXID)
{
	TransactionId myXID = GetCurrentTransactionId();
	Relation	relation;
	HeapScanDesc scan;
	HeapTuple	tuple;
	Oid			oldest_datoid;
	bool		frozenAlreadyWrapped = false;

	/* init oldest_datoid to sync with my frozenXID */
	oldest_datoid = MyDatabaseId;

	/*
	 * Scan pg_database to compute the minimum datfrozenxid
	 *
	 * Note: we need not worry about a race condition with new entries being
	 * inserted by CREATE DATABASE.  Any such entry will have a copy of some
	 * existing DB's datfrozenxid, and that source DB cannot be ours because
	 * of the interlock against copying a DB containing an active backend.
	 * Hence the new entry will not reduce the minimum.  Also, if two VACUUMs
	 * concurrently modify the datfrozenxid's of different databases, the
	 * worst possible outcome is that pg_clog is not truncated as aggressively
	 * as it could be.
	 */
	relation = heap_open(DatabaseRelationId, AccessShareLock);

	scan = heap_beginscan(relation, SnapshotNow, 0, NULL);

	while ((tuple = heap_getnext(scan, ForwardScanDirection)) != NULL)
	{
		Form_pg_database dbform = (Form_pg_database) GETSTRUCT(tuple);

		Assert(TransactionIdIsNormal(dbform->datfrozenxid));

		if (TransactionIdPrecedes(myXID, dbform->datfrozenxid))
			frozenAlreadyWrapped = true;
		else if (TransactionIdPrecedes(dbform->datfrozenxid, frozenXID))
		{
			frozenXID = dbform->datfrozenxid;
			oldest_datoid = HeapTupleGetOid(tuple);
		}
	}

	heap_endscan(scan);

	heap_close(relation, AccessShareLock);

	/*
	 * Do not truncate CLOG if we seem to have suffered wraparound already;
	 * the computed minimum XID might be bogus.  This case should now be
	 * impossible due to the defenses in GetNewTransactionId, but we keep the
	 * test anyway.
	 */
	if (frozenAlreadyWrapped)
	{
		ereport(WARNING,
				(errmsg("some databases have not been vacuumed in over 2 billion transactions"),
				 errdetail("You might have already suffered transaction-wraparound data loss.")));
		return;
	}

	/* Truncate CLOG to the oldest frozenxid */
	TruncateCLOG(frozenXID);

	/*
	 * Update the wrap limit for GetNewTransactionId.  Note: this function
	 * will also signal the postmaster for an(other) autovac cycle if needed.
	 */
	SetTransactionIdLimit(frozenXID, oldest_datoid);
}


/****************************************************************************
 *																			*
 *			Code common to both flavors of VACUUM							*
 *																			*
 ****************************************************************************
 */


/*
 *	vacuum_rel() -- vacuum one heap relation
 *
 *		Doing one heap at a time incurs extra overhead, since we need to
 *		check that the heap exists again just before we vacuum it.	The
 *		reason that we do this is so that vacuuming can be spread across
 *		many small transactions.  Otherwise, two-phase locking would require
 *		us to lock the entire database during one pass of the vacuum cleaner.
 */
static void
vacuum_rel(Relation onerel, VacuumStmt *vacstmt, LOCKMODE lmode, List *updated_stats,
		   bool for_wraparound)
{
	Oid			toast_relid;
	Oid			aoseg_relid = InvalidOid;
	Oid         aoblkdir_relid = InvalidOid;
	Oid         aovisimap_relid = InvalidOid;
	Oid			save_userid;
	int			save_sec_context;
	int			save_nestlevel;
	bool		heldoff;

	/*
	 * Check for user-requested abort.	Note we want this to be inside a
	 * transaction, so xact.c doesn't issue useless WARNING.
	 */
	CHECK_FOR_INTERRUPTS();

	/*
	 * Remember the relation's TOAST and AO segments relations for later
	 */
	toast_relid = onerel->rd_rel->reltoastrelid;
	if (RelationIsAoRows(onerel) || RelationIsAoCols(onerel))
	{
		GetAppendOnlyEntryAuxOids(RelationGetRelid(onerel), SnapshotNow,
								  &aoseg_relid,
								  &aoblkdir_relid, NULL,
								  &aovisimap_relid, NULL);
		vacstmt->appendonly_relation_empty =
				AppendOnlyCompaction_IsRelationEmpty(onerel);
	}


	/*
	 * Switch to the table owner's userid, so that any index functions are run
	 * as that user.  Also lock down security-restricted operations and
	 * arrange to make GUC variable changes local to this command.
	 * (This is unnecessary, but harmless, for lazy VACUUM.)
	 */
	GetUserIdAndSecContext(&save_userid, &save_sec_context);
	SetUserIdAndSecContext(onerel->rd_rel->relowner,
						   save_sec_context | SECURITY_RESTRICTED_OPERATION);
	save_nestlevel = NewGUCNestLevel();

	/*
	 * Do the actual work --- either FULL or "lazy" vacuum
	 */
	if (vacstmt->options & VACOPT_FULL)
		heldoff = full_vacuum_rel(onerel, vacstmt, updated_stats);
	else
		heldoff = lazy_vacuum_rel(onerel, vacstmt, vac_strategy, updated_stats);

	/* Roll back any GUC changes executed by index functions */
	AtEOXact_GUC(false, save_nestlevel);

	/* Restore userid and security context */
	SetUserIdAndSecContext(save_userid, save_sec_context);

	/*
	 * Complete the transaction and free all temporary memory used.
	 * NOT in GPDB, though! The caller still needs to have the relation open.
	 */
#if 0
	if (vacstmt->full)
		PopActiveSnapshot();
	CommitTransactionCommand();
#endif

	/* now we can allow interrupts again, if disabled */
	if (heldoff)
		RESUME_INTERRUPTS();

	/*
	 * If the relation has a secondary toast rel, vacuum that too while we
	 * still hold the session lock on the master table.  We do this in
	 * cleanup phase when it's AO table or in prepare phase if it's an
	 * empty AO table.
	 */
	if ((RelationIsHeap(onerel) && toast_relid != InvalidOid) ||
		(!RelationIsHeap(onerel) && (
				vacstmt->appendonly_compaction_vacuum_cleanup ||
				vacstmt->appendonly_relation_empty)))
	{
		Relation toast_rel = open_relation_and_check_permission(vacstmt, toast_relid,
																RELKIND_TOASTVALUE, false);
		if (toast_rel != NULL)
		{
			vacuum_rel(toast_rel, vacstmt, lmode, updated_stats, for_wraparound);

			/* all done with this class, but hold lock until commit */
			relation_close(toast_rel, NoLock);
		}
	}

	/*
	 * If an AO/CO table is empty on a segment,
	 * vacstmt->appendonly_relation_empty will get set to true even in the
	 * compaction phase. In such a case, we end up updating the auxiliary
	 * tables and try to vacuum them all in the same transaction. This causes
	 * the auxiliary relation to not get vacuumed and it generates a notice to
	 * the user saying that transaction is already in progress. Hence we want
	 * to vacuum the auxliary relations only in cleanup phase or if we are in
	 * the prepare phase and the AO/CO table is empty.
	 */
	if (vacstmt->appendonly_compaction_vacuum_cleanup ||
		(vacstmt->appendonly_relation_empty && vacstmt->appendonly_compaction_vacuum_prepare))
	{
		/* do the same for an AO segments table, if any */
		if (aoseg_relid != InvalidOid)
		{
			Relation aoseg_rel = open_relation_and_check_permission(vacstmt, aoseg_relid,
																	RELKIND_AOSEGMENTS, false);
			if (aoseg_rel != NULL)
			{
				vacuum_rel(aoseg_rel, vacstmt, lmode, updated_stats, for_wraparound);

				/* all done with this class, but hold lock until commit */
				relation_close(aoseg_rel, NoLock);
			}
		}

		/* do the same for an AO block directory table, if any */
		if (aoblkdir_relid != InvalidOid)
		{
			Relation aoblkdir_rel = open_relation_and_check_permission(vacstmt, aoblkdir_relid,
																	   RELKIND_AOBLOCKDIR, false);
			if (aoblkdir_rel != NULL)
			{
				vacuum_rel(aoblkdir_rel, vacstmt, lmode, updated_stats, for_wraparound);

				/* all done with this class, but hold lock until commit */
				relation_close(aoblkdir_rel, NoLock);
			}
		}

		/* do the same for an AO visimap, if any */
		if (aovisimap_relid != InvalidOid)
		{
			Relation aovisimap_rel = open_relation_and_check_permission(vacstmt, aovisimap_relid,
																	   RELKIND_AOVISIMAP, false);
			if (aovisimap_rel != NULL)
			{
				vacuum_rel(aovisimap_rel, vacstmt, lmode, updated_stats, for_wraparound);

				/* all done with this class, but hold lock until commit */
				relation_close(aovisimap_rel, NoLock);
			}
		}
	}
}


<<<<<<< HEAD
/****************************************************************************
 *																			*
 *			Code for VACUUM FULL (only)										*
 *																			*
 ****************************************************************************
 */

=======
>>>>>>> 1084f317
/*
 * Remember the relation stats that will be used in the next truncate phase.
 */
static void
save_vacstats(Oid relid, BlockNumber rel_pages, double rel_tuples, BlockNumber empty_end_pages)
{
<<<<<<< HEAD
	VPgClassStats *stats;
=======
	LOCKMODE	lmode;
	Relation	onerel;
	LockRelId	onerelid;
	Oid			toast_relid;
	Oid			save_userid;
	int			save_sec_context;
	int			save_nestlevel;
>>>>>>> 1084f317

	if (VacFullInitialStatsSize >= MaxVacFullInitialStatsSize)
		elog(ERROR, "out of stats slot");

	stats = &VacFullInitialStats[VacFullInitialStatsSize++];

	stats->relid = relid;
	stats->rel_pages = rel_pages;
	stats->rel_tuples = rel_tuples;
	stats->empty_end_pages = empty_end_pages;

	/* Should not happen */
	if (stats->rel_pages < stats->empty_end_pages)
		elog(ERROR, "rel_pages %u < empty_end_pages %u",
					stats->rel_pages, stats->empty_end_pages);
}

static bool vacuum_appendonly_index_should_vacuum(Relation aoRelation,
		VacuumStmt *vacstmt,
		AppendOnlyIndexVacuumState *vacuumIndexState, double *rel_tuple_count)
{
	int64 hidden_tupcount;
	FileSegTotals *totals;

	Assert(RelationIsAoRows(aoRelation) || RelationIsAoCols(aoRelation));

	if(Gp_role == GP_ROLE_DISPATCH)
	{
<<<<<<< HEAD
		if (rel_tuple_count)
		{
			*rel_tuple_count = 0.0;
		}
		return false;
=======
		/*
		 * In lazy vacuum, we can set the PROC_IN_VACUUM flag, which lets
		 * other concurrent VACUUMs know that they can ignore this one while
		 * determining their OldestXmin.  (The reason we don't set it during a
		 * full VACUUM is exactly that we may have to run user-defined
		 * functions for functional indexes, and we want to make sure that if
		 * they use the snapshot set above, any tuples it requires can't get
		 * removed from other tables.  An index function that depends on the
		 * contents of other tables is arguably broken, but we won't break it
		 * here by violating transaction semantics.)
		 *
		 * We also set the VACUUM_FOR_WRAPAROUND flag, which is passed down by
		 * autovacuum; it's used to avoid cancelling a vacuum that was invoked
		 * in an emergency.
		 *
		 * Note: these flags remain set until CommitTransaction or
		 * AbortTransaction.  We don't want to clear them until we reset
		 * MyProc->xid/xmin, else OldestXmin might appear to go backwards,
		 * which is probably Not Good.
		 */
		LWLockAcquire(ProcArrayLock, LW_EXCLUSIVE);
		MyProc->vacuumFlags |= PROC_IN_VACUUM;
		if (for_wraparound)
			MyProc->vacuumFlags |= PROC_VACUUM_FOR_WRAPAROUND;
		LWLockRelease(ProcArrayLock);
>>>>>>> 1084f317
	}

	if(RelationIsAoRows(aoRelation))
	{
		totals = GetSegFilesTotals(aoRelation, SnapshotNow);
	}
	else
	{
		Assert(RelationIsAoCols(aoRelation));
		totals = GetAOCSSSegFilesTotals(aoRelation, SnapshotNow);
	}
	hidden_tupcount = AppendOnlyVisimap_GetRelationHiddenTupleCount(&vacuumIndexState->visiMap);

	if(rel_tuple_count)
	{
		*rel_tuple_count = (double)(totals->totaltuples - hidden_tupcount);
		Assert((*rel_tuple_count) > -1.0);
	}

	pfree(totals);

	if(hidden_tupcount > 0 || (vacstmt->options & VACOPT_FULL))
	{
		return true;
	}
	return false;
}

/*
 * vacuum_appendonly_indexes()
 *
 * Perform a vacuum on all indexes of an append-only relation.
 *
 * The page and tuplecount information in vacrelstats are used, the
 * nindex value is set by this function.
 *
 * It returns the number of indexes on the relation.
 */
int
vacuum_appendonly_indexes(Relation aoRelation,
		VacuumStmt *vacstmt,
		List* updated_stats)
{
	int reindex_count = 1;
	int i;
	Relation   *Irel;
	int			nindexes;
	AppendOnlyIndexVacuumState vacuumIndexState;
	FileSegInfo **segmentFileInfo = NULL; /* Might be a casted AOCSFileSegInfo */
	int totalSegfiles;

	Assert(RelationIsAoRows(aoRelation) || RelationIsAoCols(aoRelation));
	Assert(vacstmt);

	memset(&vacuumIndexState, 0, sizeof(vacuumIndexState));

	elogif (Debug_appendonly_print_compaction, LOG,
			"Vacuum indexes for append-only relation %s",
			RelationGetRelationName(aoRelation));

	/* Now open all indexes of the relation */
	if ((vacstmt->options & VACOPT_FULL))
		vac_open_indexes(aoRelation, AccessExclusiveLock, &nindexes, &Irel);
	else
		vac_open_indexes(aoRelation, RowExclusiveLock, &nindexes, &Irel);

	if (RelationIsAoRows(aoRelation))
	{
		segmentFileInfo = GetAllFileSegInfo(aoRelation, SnapshotNow, &totalSegfiles);
	}
	else
	{
		Assert(RelationIsAoCols(aoRelation));
		segmentFileInfo = (FileSegInfo **)GetAllAOCSFileSegInfo(aoRelation, SnapshotNow, &totalSegfiles);
	}

	AppendOnlyVisimap_Init(
			&vacuumIndexState.visiMap,
			aoRelation->rd_appendonly->visimaprelid,
			aoRelation->rd_appendonly->visimapidxid,
			AccessShareLock,
			SnapshotNow);

	AppendOnlyBlockDirectory_Init_forSearch(&vacuumIndexState.blockDirectory,
			SnapshotNow,
			segmentFileInfo,
			totalSegfiles,
			aoRelation,
			1,
			RelationIsAoCols(aoRelation),
			NULL);

	/* Clean/scan index relation(s) */
	if (Irel != NULL)
	{
		double rel_tuple_count = 0.0;
		if (vacuum_appendonly_index_should_vacuum(aoRelation, vacstmt,
					&vacuumIndexState, &rel_tuple_count))
		{
			Assert(rel_tuple_count > -1.0);

			for (i = 0; i < nindexes; i++)
			{
				vacuum_appendonly_index(Irel[i], &vacuumIndexState, updated_stats,
										rel_tuple_count, (vacstmt->options & VACOPT_FULL));
			}
			reindex_count++;
		}
		else
		{
			/* just scan indexes to update statistic */
			for (i = 0; i < nindexes; i++)
				scan_index(Irel[i], rel_tuple_count, updated_stats, (vacstmt->options & VACOPT_FULL), true);
		}
	}

	AppendOnlyVisimap_Finish(&vacuumIndexState.visiMap, AccessShareLock);
	AppendOnlyBlockDirectory_End_forSearch(&vacuumIndexState.blockDirectory);

	if (segmentFileInfo)
	{
		if (RelationIsAoRows(aoRelation))
		{
			FreeAllSegFileInfo(segmentFileInfo, totalSegfiles);
		}
		else
		{
			FreeAllAOCSSegFileInfo((AOCSFileSegInfo **)segmentFileInfo, totalSegfiles);
		}
		pfree(segmentFileInfo);
	}

	vac_close_indexes(nindexes, Irel, NoLock);
	return nindexes;
}

<<<<<<< HEAD
/*
 * vacuum_heap_rel()
 *
 * This is the workhorse of full_vacuum_rel for heap tables.  This is called
 * twice per relation per command.  In the first call, we scan the relation
 * first to identify dead tuples and find free spaces, then clean up indexes
 * and move tuples from end pages to head pages if available.  In the second,
 * vacstmt->truncate is true, and we scan the heap again to verify the empty
 * end pages are still empty, and truncate if so.  In the second transaction,
 * we don't check the number of tuple integrity with indexes.
 */
static bool
vacuum_heap_rel(Relation onerel, VacuumStmt *vacstmt,
		VRelStats *vacrelstats, List *updated_stats)
{
	VacPageListData vacuum_pages;		/* List of pages to vacuum and/or
										 * clean indexes */
	VacPageListData fraged_pages =		/* List of pages with space enough for */
		{								/* re-using */
		0, /* empty_end_pages */
		0, /* num_pages */
		0, /* num_allocated_pages */
		NULL /* pageesc */
		};

	Relation   *Irel;
	int			nindexes;
	int			i;
	bool		heldoff = false;
	int			reindex_count = 1;
	bool		check_stats;
	bool		save_disable_tuple_hints;

	Assert(RelationIsHeap(onerel));
=======
	/*
	 * Remember the relation's TOAST relation for later, if the caller asked
	 * us to process it.  In VACUUM FULL, though, the toast table is
	 * automatically rebuilt by cluster_rel so we shouldn't recurse to it.
	 */
	if (do_toast && !(vacstmt->options & VACOPT_FULL))
		toast_relid = onerel->rd_rel->reltoastrelid;
	else
		toast_relid = InvalidOid;

	/*
	 * Switch to the table owner's userid, so that any index functions are run
	 * as that user.  Also lock down security-restricted operations and
	 * arrange to make GUC variable changes local to this command. (This is
	 * unnecessary, but harmless, for lazy VACUUM.)
	 */
	GetUserIdAndSecContext(&save_userid, &save_sec_context);
	SetUserIdAndSecContext(onerel->rd_rel->relowner,
						   save_sec_context | SECURITY_RESTRICTED_OPERATION);
	save_nestlevel = NewGUCNestLevel();
>>>>>>> 1084f317

	/*
	 * scan the heap
	 *
	 * repair_frag() assumes that scan_heap() has set all hint bits on the
	 * tuples, so temporarily turn off 'gp_disable_tuple_hints', i.e. allow
	 * hint bits to be set, if we're running in FULL mode.
	 */
<<<<<<< HEAD
	vacuum_pages.num_pages = fraged_pages.num_pages = 0;
=======
	if (vacstmt->options & VACOPT_FULL)
	{
		/* close relation before vacuuming, but hold lock until commit */
		relation_close(onerel, NoLock);
		onerel = NULL;

		/* VACUUM FULL is now a variant of CLUSTER; see cluster.c */
		cluster_rel(relid, InvalidOid, false,
					(vacstmt->options & VACOPT_VERBOSE) != 0,
					vacstmt->freeze_min_age, vacstmt->freeze_table_age);
	}
	else
		lazy_vacuum_rel(onerel, vacstmt, vac_strategy, scanned_all);

	/* Roll back any GUC changes executed by index functions */
	AtEOXact_GUC(false, save_nestlevel);
>>>>>>> 1084f317

	save_disable_tuple_hints = gp_disable_tuple_hints;
	PG_TRY();
	{
		if ((vacstmt->options & VACOPT_FULL))
			gp_disable_tuple_hints = false;

<<<<<<< HEAD
		if (vacstmt->heap_truncate)
			scan_heap_for_truncate(vacrelstats, onerel, &vacuum_pages);
		else
			scan_heap(vacrelstats, onerel, &vacuum_pages, &fraged_pages);
=======
	/* all done with this class, but hold lock until commit */
	if (onerel)
		relation_close(onerel, NoLock);
>>>>>>> 1084f317

		gp_disable_tuple_hints = save_disable_tuple_hints;
	}
	PG_CATCH();
	{
		gp_disable_tuple_hints = save_disable_tuple_hints;
		PG_RE_THROW();
	}
	PG_END_TRY();

<<<<<<< HEAD
	/* Now open all indexes of the relation */
	vac_open_indexes(onerel, AccessExclusiveLock, &nindexes, &Irel);
	if (nindexes > 0)
		vacrelstats->hasindex = true;

=======
>>>>>>> 1084f317
	/*
	 * Since the truncate transaction doesn't read all pages, it may not be
	 * the exact number of tuples.  vacuum_index should not check the
	 * stat consistency.
	 */
	check_stats = !vacstmt->heap_truncate;
	/* Clean/scan index relation(s) */
	if (Irel != NULL)
	{
		if (vacuum_pages.num_pages > 0)
		{
			for (i = 0; i < nindexes; i++)
			{
				vacuum_index(&vacuum_pages, Irel[i],
							 vacrelstats->rel_indexed_tuples, 0, updated_stats,
							 check_stats);
			}
			reindex_count++;
		}
		else if (check_stats)
		{
			/* just scan indexes to update statistic */
			for (i = 0; i < nindexes; i++)
				scan_index(Irel[i], vacrelstats->rel_indexed_tuples, updated_stats, true,
						   check_stats);
		}
	}

	/*
	 * For heap tables FULL vacuum we perform truncate-only transaction as
	 * the second step, after moving tuples across pages if any.  By
	 * separating transactions, we don't loose transactional changes
	 * by non-transactional truncate operation.  Note scan_heap still
	 * performs some xlog operation in non-empty pages, which is ok with
	 * this truncate operation in the same transaction.
	 */
	if (vacstmt->heap_truncate)
	{
		Assert(vacrelstats->rel_pages >= vacuum_pages.empty_end_pages);

		SIMPLE_FAULT_INJECTOR(VacuumFullBeforeTruncate);

		if (vacuum_pages.empty_end_pages > 0)
		{
			BlockNumber relblocks;

			relblocks = vacrelstats->rel_pages - vacuum_pages.empty_end_pages;
			RelationTruncate(onerel, relblocks);
			vacrelstats->rel_pages = relblocks;
		}
		vac_close_indexes(nindexes, Irel, NoLock);

		SIMPLE_FAULT_INJECTOR(VacuumFullAfterTruncate);
	}
	else
	{
		if (fraged_pages.num_pages > 0)
		{
			/* Try to shrink heap */
			heldoff = repair_frag(vacrelstats, onerel, &vacuum_pages, &fraged_pages,
								  nindexes, Irel, updated_stats, reindex_count);
			vac_close_indexes(nindexes, Irel, NoLock);
		}
		else
		{
			vac_close_indexes(nindexes, Irel, NoLock);
			if (vacuum_pages.num_pages > 0)
			{
				/* Clean pages from vacuum_pages list */
				vacuum_heap(vacrelstats, onerel, &vacuum_pages);
			}
		}

<<<<<<< HEAD
		/*
		 * Store the relation stats in global array, so that we can
		 * resume the truncate work later.
		 */
		save_vacstats(RelationGetRelid(onerel), vacrelstats->rel_pages,
					  vacrelstats->rel_tuples, vacuum_pages.empty_end_pages);
		/* update thefree space map with final free space info, and vacuum it */
		vac_update_fsm(onerel, &fraged_pages, vacrelstats->rel_pages);
		FreeSpaceMapVacuum(onerel);
	}

	return heldoff;
}

/*
 *	full_vacuum_rel() -- perform FULL VACUUM for one heap relation
 *
 *		This routine vacuums a single heap, cleans out its indexes, and
 *		updates its num_pages and num_tuples statistics.
 *
 *		At entry, we have already established a transaction and opened
 *		and locked the relation.
 *
 *		The return value indicates whether this function has held off
 *		interrupts -- caller must RESUME_INTERRUPTS() after commit if true.
 */
static bool
full_vacuum_rel(Relation onerel, VacuumStmt *vacstmt, List *updated_stats)
{
	VRelStats* vacrelstats;
	bool		heldoff = false;
	bool update_relstats = true;

	vacuum_set_xid_limits(vacstmt->freeze_min_age, vacstmt->freeze_table_age,
						  onerel->rd_rel->relisshared,
						  &OldestXmin, &FreezeLimit, NULL);

	/*
	 * Flush any previous async-commit transactions.  This does not guarantee
	 * that we will be able to set hint bits for tuples they inserted, but it
	 * improves the probability, especially in simple sequential-commands
	 * cases.  See scan_heap() and repair_frag() for more about this.
	 */
	XLogAsyncCommitFlush();

	/*
	 * Set up statistics-gathering machinery.
	 */
	vacrelstats = (VRelStats *) palloc(sizeof(VRelStats));
	vacrelstats->rel_pages = 0;
	vacrelstats->rel_tuples = 0;
	vacrelstats->hasindex = false;

	if(RelationIsAoRows(onerel) || RelationIsAoCols(onerel))
	{
		if(vacuumStatement_IsInAppendOnlyPreparePhase(vacstmt))
		{
			elogif(Debug_appendonly_print_compaction, LOG,
					"Vacuum full prepare phase %s", RelationGetRelationName(onerel));

			vacuum_appendonly_indexes(onerel, vacstmt, updated_stats);
			if (RelationIsAoRows(onerel))
				AppendOnlyTruncateToEOF(onerel);
			else
				AOCSTruncateToEOF(onerel);
			update_relstats = false;
		}
		else if(!vacummStatement_IsInAppendOnlyCleanupPhase(vacstmt))
		{
			vacuum_appendonly_rel(onerel, vacstmt);
			update_relstats = false;
		}
		else
		{
			elogif(Debug_appendonly_print_compaction, LOG,
					"Vacuum full cleanup phase %s", RelationGetRelationName(onerel));
			vacuum_appendonly_fill_stats(onerel, GetActiveSnapshot(),
										 &vacrelstats->rel_pages,
										 &vacrelstats->rel_tuples,
										 &vacrelstats->hasindex);
			/* Reset the remaining VRelStats values */
			vacrelstats->min_tlen = 0;
			vacrelstats->max_tlen = 0;
			vacrelstats->num_vtlinks = 0;
			vacrelstats->vtlinks = NULL;
		}
	}
	else
	{
		/* For heap. */
		heldoff = vacuum_heap_rel(onerel, vacstmt, vacrelstats, updated_stats);
	}

	/* Do not run update the relstats if the vacuuming has been skipped */
	if (update_relstats)
	{
		/* update statistics in pg_class */
		vac_update_relstats_from_list(onerel, vacrelstats->rel_pages,
						vacrelstats->rel_tuples, vacrelstats->hasindex,
						FreezeLimit, updated_stats);

		/* report results to the stats collector, too */
		pgstat_report_vacuum(RelationGetRelid(onerel),
							 onerel->rd_rel->relisshared,
							 (vacstmt->options & VACOPT_ANALYZE) != 0,
							 vacrelstats->rel_tuples);
	}

	pfree(vacrelstats);

	return heldoff;
}

/*
 * This is a small version of scan_heap, performed in the second transaction of
 * heap vacuum full.  We assume we did the first transaction and kept some of
 * the stats information already, so start from the last known truncate point,
 * and rescan to the end to see if they are still empty.  Note someone might
 * have already modified these pages before we come back from QD, in case of
 * catalog table, because concurrent DDL can go in QE even if QD is holding
 * an exclusive lock on the catalog table, and QE just releases locks between
 * separate transactions.
 *
 * We don't touch other pages than the ones that are potentially truncated.
 * Note index may also have such tuples that are inserted after the first
 * transaction, and it'd not be easy to clean them up all.  Here we just
 * focus on truncate.  We skip checking stats in scan_index or vacuum_index,
 * as our reltuples may not be exactly correct.
 */
static void
scan_heap_for_truncate(VRelStats *vacrelstats, Relation onerel,
					   VacPageList vacuum_pages)
{
	BlockNumber nblocks, blkno;
	char	   *relname;
	VacPage		vacpage;
	BlockNumber empty_end_pages;
	double		num_tuples;
	bool		do_shrinking = true;
	int			i;
	VPgClassStats *prev_stats = NULL;

	relname = RelationGetRelationName(onerel);

	empty_end_pages = 0;
	num_tuples = 0;

	nblocks = RelationGetNumberOfBlocks(onerel);

	vacpage = (VacPage) palloc(sizeof(VacPageData) + MaxOffsetNumber * sizeof(OffsetNumber));

	/* Retrieve the relation stats info from the previous transaction. */
	for (i = 0; i < VacFullInitialStatsSize; i++)
	{
		VPgClassStats *stats = &VacFullInitialStats[i];
		if (stats->relid == RelationGetRelid(onerel))
		{
			prev_stats = stats;
			break;
		}
	}
	if (prev_stats == NULL)
		elog(ERROR, "could not find previous vacuum infomation for %s", relname);

	Assert(prev_stats->rel_pages >= prev_stats->empty_end_pages);
	blkno = prev_stats->rel_pages - prev_stats->empty_end_pages;
	for (; blkno < nblocks; blkno++)
	{
		Buffer		buf;
		Page		page;
		OffsetNumber offnum, maxoff;
		VacPage		vacpagecopy;
		bool		notup = true;

		vacuum_delay_point();

		buf = ReadBufferExtended(onerel, MAIN_FORKNUM, blkno, RBM_NORMAL,
								 vac_strategy);
		page = BufferGetPage(buf);

		LockBuffer(buf, BUFFER_LOCK_EXCLUSIVE);

		vacpage->blkno = blkno;
		vacpage->offsets_used = 0;
		vacpage->offsets_free = 0;

		/*
		 * If the page is empty, just remember it and delete index pointers
		 * later if there are any tuples pointing to this page.
		 */
		if (PageIsNew(page) || PageIsEmpty(page))
		{
			empty_end_pages++;
			vacpagecopy = copy_vac_page(vacpage);
			vpage_insert(vacuum_pages, vacpagecopy);
			UnlockReleaseBuffer(buf);
			continue;
		}

		maxoff = PageGetMaxOffsetNumber(page);
		for (offnum = FirstOffsetNumber;
			 offnum <= maxoff;
			 offnum = OffsetNumberNext(offnum))
		{
			ItemId		itemid = PageGetItemId(page, offnum);
			HeapTupleData	tuple;
			bool			tupgone = false;

			if (!ItemIdIsUsed(itemid))
				continue;

			if (ItemIdIsDead(itemid))
				continue;

			tuple.t_data = (HeapTupleHeader) PageGetItem(page, itemid);
			tuple.t_len = ItemIdGetLength(itemid);
			ItemPointerSet(&(tuple.t_self), blkno, offnum);

			switch (HeapTupleSatisfiesVacuum(onerel, tuple.t_data, OldestXmin, buf))
			{
				case HEAPTUPLE_DEAD:
					tupgone = true;
					break;
				case HEAPTUPLE_LIVE:
				case HEAPTUPLE_RECENTLY_DEAD:
					break;
				case HEAPTUPLE_INSERT_IN_PROGRESS:
					ereport(LOG,
							(errmsg("relation \"%s\" TID %u/%u: InsertTransactionInProgress %u --- can't shrink relation",
									relname, blkno, offnum, HeapTupleHeaderGetXmin(tuple.t_data))));
					do_shrinking = false;
					break;
				case HEAPTUPLE_DELETE_IN_PROGRESS:
					ereport(LOG,
							(errmsg("relation \"%s\" TID %u/%u: DeleteTransactionInProgress %u --- can't shrink relation",
									relname, blkno, offnum, HeapTupleHeaderGetXmax(tuple.t_data))));
					do_shrinking = false;
					break;

				default:
					elog(ERROR, "unexpected HeapTupleSatisfiesVacuum result");
					break;
			}

			if (!tupgone)
			{
				num_tuples += 1;
				notup = false;
			}
		}

		if (notup)
		{
			empty_end_pages++;
			vacpagecopy = copy_vac_page(vacpage);
			vpage_insert(vacuum_pages, vacpagecopy);
		}
		else
		{
			/*
			 * If we are seeing live tuples in those pages that should have
			 * been truncated in the previous transaction, someone already
			 * modified them.  In that case it's safer to not truncate
			 * at all.
			 */
			do_shrinking = false;
			empty_end_pages = 0;
		}

		UnlockReleaseBuffer(buf);
	}

	pfree(vacpage);

	vacrelstats->rel_tuples = prev_stats->rel_tuples + num_tuples;
	vacrelstats->rel_pages = nblocks;
	if (!do_shrinking)
	{
		int		i;

		vacuum_pages->empty_end_pages = 0;
		for (i = 0; i < vacuum_pages->num_pages; i++)
			pfree(vacuum_pages->pagedesc[i]);
		vacuum_pages->num_pages = 0;
	}
	else
	{
		vacuum_pages->empty_end_pages = empty_end_pages;
	}
}


=======
>>>>>>> 1084f317
/*
 * Open all the indexes of the given relation, obtaining the specified kind
 * of lock on each.  Return an array of Relation pointers for the indexes
 * into *Irel, and the number of indexes into *nindexes.
 */
void
vac_open_indexes(Relation relation, LOCKMODE lockmode,
				 int *nindexes, Relation **Irel)
{
<<<<<<< HEAD
	BlockNumber nblocks,
				blkno;
	char	   *relname;
	VacPage		vacpage;
	BlockNumber empty_pages,
				empty_end_pages;
	double		num_tuples,
				num_indexed_tuples,
				tups_vacuumed,
				nkeep,
				nunused;
	double		free_space,
				usable_free_space;
	Size		min_tlen = MaxHeapTupleSize;
	Size		max_tlen = 0;
	bool		do_shrinking = true;
	VTupleLink	vtlinks = (VTupleLink) palloc(100 * sizeof(VTupleLinkData));
	int			num_vtlinks = 0;
	int			free_vtlinks = 100;
	PGRUsage	ru0;

	pg_rusage_init(&ru0);

	relname = RelationGetRelationName(onerel);
	ereport(elevel,
			(errmsg("vacuuming \"%s.%s\"",
					get_namespace_name(RelationGetNamespace(onerel)),
					relname)));

	empty_pages = empty_end_pages = 0;
	num_tuples = num_indexed_tuples = tups_vacuumed = nkeep = nunused = 0;
	free_space = 0;

	nblocks = RelationGetNumberOfBlocks(onerel);

	/*
	 * We initially create each VacPage item in a maximal-sized workspace,
	 * then copy the workspace into a just-large-enough copy.
	 */
	vacpage = (VacPage) palloc(sizeof(VacPageData) + MaxOffsetNumber * sizeof(OffsetNumber));

	for (blkno = 0; blkno < nblocks; blkno++)
	{
		Page		page,
					tempPage = NULL;
		bool		do_reap,
					do_frag;
		Buffer		buf;
		OffsetNumber offnum,
					maxoff;
		bool		notup;
		OffsetNumber frozen[MaxOffsetNumber];
		int			nfrozen;

		vacuum_delay_point();

		buf = ReadBufferExtended(onerel, MAIN_FORKNUM, blkno, RBM_NORMAL,
								 vac_strategy);
		page = BufferGetPage(buf);

		/*
		 * Since we are holding exclusive lock on the relation, no other
		 * backend can be accessing the page; however it is possible that the
		 * background writer will try to write the page if it's already marked
		 * dirty.  To ensure that invalid data doesn't get written to disk, we
		 * must take exclusive buffer lock wherever we potentially modify
		 * pages.  In fact, we insist on cleanup lock so that we can safely
		 * call heap_page_prune().	(This might be overkill, since the
		 * bgwriter pays no attention to individual tuples, but on the other
		 * hand it's unlikely that the bgwriter has this particular page
		 * pinned at this instant.	So violating the coding rule would buy us
		 * little anyway.)
		 */
		LockBufferForCleanup(buf);

		vacpage->blkno = blkno;
		vacpage->offsets_used = 0;
		vacpage->offsets_free = 0;

		if (PageIsNew(page))
		{
			VacPage		vacpagecopy;

			ereport(WARNING,
			   (errmsg("relation \"%s\" page %u is uninitialized --- fixing",
					   relname, blkno)));
			PageInit(page, BufferGetPageSize(buf), 0);
			MarkBufferDirty(buf);
			vacpage->free = PageGetFreeSpaceWithFillFactor(onerel, page);
			free_space += vacpage->free;
			empty_pages++;
			empty_end_pages++;
			vacpagecopy = copy_vac_page(vacpage);
			vpage_insert(vacuum_pages, vacpagecopy);
			vpage_insert(fraged_pages, vacpagecopy);
			UnlockReleaseBuffer(buf);
			continue;
		}

		if (PageIsEmpty(page))
		{
			VacPage		vacpagecopy;

			vacpage->free = PageGetFreeSpaceWithFillFactor(onerel, page);
			free_space += vacpage->free;
			empty_pages++;
			empty_end_pages++;
			vacpagecopy = copy_vac_page(vacpage);
			vpage_insert(vacuum_pages, vacpagecopy);
			vpage_insert(fraged_pages, vacpagecopy);
			UnlockReleaseBuffer(buf);
			continue;
		}

		/*
		 * Prune all HOT-update chains in this page.
		 *
		 * We use the redirect_move option so that redirecting line pointers
		 * get collapsed out; this allows us to not worry about them below.
		 *
		 * We count tuples removed by the pruning step as removed by VACUUM.
		 */
		tups_vacuumed += heap_page_prune(onerel, buf, OldestXmin,
										 true, false);

		/*
		 * Now scan the page to collect vacuumable items and check for tuples
		 * requiring freezing.
		 */
		nfrozen = 0;
		notup = true;
		maxoff = PageGetMaxOffsetNumber(page);
		for (offnum = FirstOffsetNumber;
			 offnum <= maxoff;
			 offnum = OffsetNumberNext(offnum))
		{
			ItemId		itemid = PageGetItemId(page, offnum);
			bool		tupgone = false;
			HeapTupleData tuple;

			/*
			 * Collect un-used items too - it's possible to have indexes
			 * pointing here after crash.  (That's an ancient comment and is
			 * likely obsolete with WAL, but we might as well continue to
			 * check for such problems.)
			 */
			if (!ItemIdIsUsed(itemid))
			{
				vacpage->offsets[vacpage->offsets_free++] = offnum;
				nunused += 1;
				continue;
			}

			/*
			 * DEAD item pointers are to be vacuumed normally; but we don't
			 * count them in tups_vacuumed, else we'd be double-counting (at
			 * least in the common case where heap_page_prune() just freed up
			 * a non-HOT tuple).
			 */
			if (ItemIdIsDead(itemid))
			{
				vacpage->offsets[vacpage->offsets_free++] = offnum;
				continue;
			}

			/* Shouldn't have any redirected items anymore */
			if (!ItemIdIsNormal(itemid))
				elog(ERROR, "relation \"%s\" TID %u/%u: unexpected redirect item",
					 relname, blkno, offnum);

			tuple.t_data = (HeapTupleHeader) PageGetItem(page, itemid);
			tuple.t_len = ItemIdGetLength(itemid);
			ItemPointerSet(&(tuple.t_self), blkno, offnum);

			switch (HeapTupleSatisfiesVacuum(onerel, tuple.t_data, OldestXmin, buf))
			{
				case HEAPTUPLE_LIVE:
					/* Tuple is good --- but let's do some validity checks */
					if (onerel->rd_rel->relhasoids &&
						!OidIsValid(HeapTupleGetOid(&tuple)))
						elog(WARNING, "relation \"%s\" TID %u/%u: OID is invalid",
							 relname, blkno, offnum);

					/*
					 * The shrinkage phase of VACUUM FULL requires that all
					 * live tuples have XMIN_COMMITTED set --- see comments in
					 * repair_frag()'s walk-along-page loop.  Use of async
					 * commit may prevent HeapTupleSatisfiesVacuum from
					 * setting the bit for a recently committed tuple.	Rather
					 * than trying to handle this corner case, we just give up
					 * and don't shrink.
					 */
					if (do_shrinking &&
						!(tuple.t_data->t_infomask & HEAP_XMIN_COMMITTED))
					{
						ereport(LOG,
								(errmsg("relation \"%s\" TID %u/%u: XMIN_COMMITTED not set for transaction %u --- cannot shrink relation",
										relname, blkno, offnum,
									 HeapTupleHeaderGetXmin(tuple.t_data))));
						do_shrinking = false;
					}
					break;
				case HEAPTUPLE_DEAD:

					/*
					 * Ordinarily, DEAD tuples would have been removed by
					 * heap_page_prune(), but it's possible that the tuple
					 * state changed since heap_page_prune() looked.  In
					 * particular an INSERT_IN_PROGRESS tuple could have
					 * changed to DEAD if the inserter aborted.  So this
					 * cannot be considered an error condition, though it does
					 * suggest that someone released a lock early.
					 *
					 * If the tuple is HOT-updated then it must only be
					 * removed by a prune operation; so we keep it as if it
					 * were RECENTLY_DEAD, and abandon shrinking. (XXX is it
					 * worth trying to make the shrinking code smart enough to
					 * handle this?  It's an unusual corner case.)
					 *
					 * DEAD heap-only tuples can safely be removed if they
					 * aren't themselves HOT-updated, although this is a bit
					 * inefficient since we'll uselessly try to remove index
					 * entries for them.
					 */
					if (HeapTupleIsHotUpdated(&tuple))
					{
						nkeep += 1;
						if (do_shrinking)
							ereport(LOG,
									(errmsg("relation \"%s\" TID %u/%u: dead HOT-updated tuple --- cannot shrink relation",
											relname, blkno, offnum)));
						do_shrinking = false;
					}
					else
					{
						tupgone = true; /* we can delete the tuple */

						/*
						 * We need not require XMIN_COMMITTED or
						 * XMAX_COMMITTED to be set, since we will remove the
						 * tuple without any further examination of its hint
						 * bits.
						 */
					}
					break;
				case HEAPTUPLE_RECENTLY_DEAD:

					/*
					 * If tuple is recently deleted then we must not remove it
					 * from relation.
					 */
					nkeep += 1;

					/*
					 * As with the LIVE case, shrinkage requires
					 * XMIN_COMMITTED to be set.
					 */
					if (do_shrinking &&
						!(tuple.t_data->t_infomask & HEAP_XMIN_COMMITTED))
					{
						ereport(LOG,
								(errmsg("relation \"%s\" TID %u/%u: XMIN_COMMITTED not set for transaction %u --- cannot shrink relation",
										relname, blkno, offnum,
									 HeapTupleHeaderGetXmin(tuple.t_data))));
						do_shrinking = false;
					}

					/*
					 * If we do shrinking and this tuple is updated one then
					 * remember it to construct updated tuple dependencies.
					 */
					if (do_shrinking &&
						!(ItemPointerEquals(&(tuple.t_self),
											&(tuple.t_data->t_ctid))))
					{
						if (free_vtlinks == 0)
						{
							free_vtlinks = 1000;
							vtlinks = (VTupleLink) repalloc(vtlinks,
											   (free_vtlinks + num_vtlinks) *
													 sizeof(VTupleLinkData));
						}
						vtlinks[num_vtlinks].new_tid = tuple.t_data->t_ctid;
						vtlinks[num_vtlinks].this_tid = tuple.t_self;
						free_vtlinks--;
						num_vtlinks++;
					}
					break;
				case HEAPTUPLE_INSERT_IN_PROGRESS:

					/*
					 * This should not happen, since we hold exclusive lock on
					 * the relation; shouldn't we raise an error?  (Actually,
					 * it can happen in system catalogs, since we tend to
					 * release write lock before commit there.)  As above, we
					 * can't apply repair_frag() if the tuple state is
					 * uncertain.
					 */
					if (do_shrinking)
						ereport(LOG,
								(errmsg("relation \"%s\" TID %u/%u: InsertTransactionInProgress %u --- cannot shrink relation",
										relname, blkno, offnum,
									 HeapTupleHeaderGetXmin(tuple.t_data))));
					do_shrinking = false;
					break;
				case HEAPTUPLE_DELETE_IN_PROGRESS:

					/*
					 * This should not happen, since we hold exclusive lock on
					 * the relation; shouldn't we raise an error?  (Actually,
					 * it can happen in system catalogs, since we tend to
					 * release write lock before commit there.)  As above, we
					 * can't apply repair_frag() if the tuple state is
					 * uncertain.
					 */
					if (do_shrinking)
						ereport(LOG,
								(errmsg("relation \"%s\" TID %u/%u: DeleteTransactionInProgress %u --- cannot shrink relation",
										relname, blkno, offnum,
									 HeapTupleHeaderGetXmax(tuple.t_data))));
					do_shrinking = false;
					break;
				default:
					elog(ERROR, "unexpected HeapTupleSatisfiesVacuum result");
					break;
			}

			if (tupgone)
			{
				ItemId		lpp;

				/*
				 * Here we are building a temporary copy of the page with dead
				 * tuples removed.	Below we will apply
				 * PageRepairFragmentation to the copy, so that we can
				 * determine how much space will be available after removal of
				 * dead tuples.  But note we are NOT changing the real page
				 * yet...
				 */
				if (tempPage == NULL)
				{
					Size		pageSize;

					pageSize = PageGetPageSize(page);
					tempPage = (Page) palloc(pageSize);
					memcpy(tempPage, page, pageSize);
				}

				/* mark it unused on the temp page */
				lpp = PageGetItemId(tempPage, offnum);
				ItemIdSetUnused(lpp);

				vacpage->offsets[vacpage->offsets_free++] = offnum;
				tups_vacuumed += 1;
			}
			else
			{
				num_tuples += 1;
				if (!HeapTupleIsHeapOnly(&tuple))
					num_indexed_tuples += 1;
				notup = false;
				if (tuple.t_len < min_tlen)
					min_tlen = tuple.t_len;
				if (tuple.t_len > max_tlen)
					max_tlen = tuple.t_len;

				/*
				 * Each non-removable tuple must be checked to see if it needs
				 * freezing.
				 */
				if (heap_freeze_tuple(tuple.t_data, FreezeLimit,
									  InvalidBuffer))
					frozen[nfrozen++] = offnum;
			}
		}						/* scan along page */

		if (tempPage != NULL)
		{
			/* Some tuples are removable; figure free space after removal */
			PageRepairFragmentation(tempPage);
			vacpage->free = PageGetFreeSpaceWithFillFactor(onerel, tempPage);
			pfree(tempPage);
			do_reap = true;
		}
		else
		{
			/* Just use current available space */
			vacpage->free = PageGetFreeSpaceWithFillFactor(onerel, page);
			/* Need to reap the page if it has UNUSED or DEAD line pointers */
			do_reap = (vacpage->offsets_free > 0);
		}

		free_space += vacpage->free;

		/*
		 * Add the page to vacuum_pages if it requires reaping, and add it to
		 * fraged_pages if it has a useful amount of free space.  "Useful"
		 * means enough for a minimal-sized tuple.	But we don't know that
		 * accurately near the start of the relation, so add pages
		 * unconditionally if they have >= BLCKSZ/10 free space.  Also
		 * forcibly add pages with no live tuples, to avoid confusing the
		 * empty_end_pages logic.  (In the presence of unreasonably small
		 * fillfactor, it seems possible that such pages might not pass the
		 * free-space test, but they had better be in the list anyway.)
		 */
		do_frag = (vacpage->free >= min_tlen || vacpage->free >= BLCKSZ / 10 ||
				   notup);

		if (do_reap || do_frag)
		{
			VacPage		vacpagecopy = copy_vac_page(vacpage);

			if (do_reap)
				vpage_insert(vacuum_pages, vacpagecopy);
			if (do_frag)
				vpage_insert(fraged_pages, vacpagecopy);
		}

		/*
		 * Include the page in empty_end_pages if it will be empty after
		 * vacuuming; this is to keep us from using it as a move destination.
		 * Note that such pages are guaranteed to be in fraged_pages.
		 */
		if (notup)
		{
			empty_pages++;
			empty_end_pages++;
		}
		else
			empty_end_pages = 0;

		/*
		 * If we froze any tuples, mark the buffer dirty, and write a WAL
		 * record recording the changes.  We must log the changes to be
		 * crash-safe against future truncation of CLOG.
		 */
		if (nfrozen > 0)
		{
			MarkBufferDirty(buf);
			/* no XLOG for temp tables, though */
			if (!onerel->rd_istemp)
			{
				XLogRecPtr	recptr;

				recptr = log_heap_freeze(onerel, buf, FreezeLimit,
										 frozen, nfrozen);
				PageSetLSN(page, recptr);
			}
		}

		UnlockReleaseBuffer(buf);
	}

	pfree(vacpage);
=======
	List	   *indexoidlist;
	ListCell   *indexoidscan;
	int			i;
>>>>>>> 1084f317

	Assert(lockmode != NoLock);

	indexoidlist = RelationGetIndexList(relation);

	*nindexes = list_length(indexoidlist);

	if (*nindexes > 0)
		*Irel = (Relation *) palloc(*nindexes * sizeof(Relation));
	else
		*Irel = NULL;

	i = 0;
	foreach(indexoidscan, indexoidlist)
	{
		Oid			indexoid = lfirst_oid(indexoidscan);

		(*Irel)[i++] = index_open(indexoid, lockmode);
	}

	list_free(indexoidlist);
}

/*
 * Release the resources acquired by vac_open_indexes.	Optionally release
 * the locks (say NoLock to keep 'em).
 */
<<<<<<< HEAD
static bool
repair_frag(VRelStats *vacrelstats, Relation onerel,
			VacPageList vacuum_pages, VacPageList fraged_pages,
			int nindexes, Relation *Irel, List *updated_stats,
			int reindex_count)
{
	TransactionId myXID = GetCurrentTransactionId();
	Buffer		dst_buffer = InvalidBuffer;
	BlockNumber nblocks,
				blkno;
	BlockNumber last_move_dest_block = 0,
				last_vacuum_block;
	Page		dst_page = NULL;
	ExecContextData ec;
	VacPageListData Nvacpagelist = {0, 0, 0, NULL};
	VacPage		dst_vacpage = NULL,
				last_vacuum_page,
				vacpage,
			   *curpage;
	int			i;
	int			num_moved = 0,
				num_fraged_pages,
				vacuumed_pages;
	int			keep_tuples = 0;
	int			keep_indexed_tuples = 0;
	PGRUsage	ru0;
	bool		heldoff = false;

	pg_rusage_init(&ru0);

	ExecContext_Init(&ec, onerel);

	Nvacpagelist.num_pages = 0;
	num_fraged_pages = fraged_pages->num_pages;
	Assert((BlockNumber) vacuum_pages->num_pages >= vacuum_pages->empty_end_pages);
	vacuumed_pages = vacuum_pages->num_pages - vacuum_pages->empty_end_pages;
	if (vacuumed_pages > 0)
	{
		/* get last reaped page from vacuum_pages */
		last_vacuum_page = vacuum_pages->pagedesc[vacuumed_pages - 1];
		last_vacuum_block = last_vacuum_page->blkno;
	}
	else
	{
		last_vacuum_page = NULL;
		last_vacuum_block = InvalidBlockNumber;
	}

	vacpage = (VacPage) palloc(sizeof(VacPageData) + MaxOffsetNumber * sizeof(OffsetNumber));
	vacpage->offsets_used = vacpage->offsets_free = 0;
=======
void
vac_close_indexes(int nindexes, Relation *Irel, LOCKMODE lockmode)
{
	if (Irel == NULL)
		return;
>>>>>>> 1084f317

	while (nindexes--)
	{
<<<<<<< HEAD
		Buffer		buf;
		Page		page;
		OffsetNumber offnum,
					maxoff;
		bool		isempty,
					chain_tuple_moved;

		vacuum_delay_point();

		/*
		 * Forget fraged_pages pages at or after this one; they're no longer
		 * useful as move targets, since we only want to move down. Note that
		 * since we stop the outer loop at last_move_dest_block, pages removed
		 * here cannot have had anything moved onto them already.
		 *
		 * Also note that we don't change the stored fraged_pages list, only
		 * our local variable num_fraged_pages; so the forgotten pages are
		 * still available to be loaded into the free space map later.
		 */
		while (num_fraged_pages > 0 &&
			   fraged_pages->pagedesc[num_fraged_pages - 1]->blkno >= blkno)
		{
			Assert(fraged_pages->pagedesc[num_fraged_pages - 1]->offsets_used == 0);
			--num_fraged_pages;
		}

		/*
		 * Process this page of relation.
		 */
		buf = ReadBufferExtended(onerel, MAIN_FORKNUM, blkno, RBM_NORMAL,
								 vac_strategy);
		page = BufferGetPage(buf);

		vacpage->offsets_free = 0;

		isempty = PageIsEmpty(page);

		/* Is the page in the vacuum_pages list? */
		if (blkno == last_vacuum_block)
		{
			if (last_vacuum_page->offsets_free > 0)
			{
				/* there are dead tuples on this page - clean them */
				Assert(!isempty);
				LockBuffer(buf, BUFFER_LOCK_EXCLUSIVE);
				vacuum_page(onerel, buf, last_vacuum_page);
				LockBuffer(buf, BUFFER_LOCK_UNLOCK);
			}
			else
				Assert(isempty);
			--vacuumed_pages;
			if (vacuumed_pages > 0)
			{
				/* get prev reaped page from vacuum_pages */
				last_vacuum_page = vacuum_pages->pagedesc[vacuumed_pages - 1];
				last_vacuum_block = last_vacuum_page->blkno;
			}
			else
			{
				last_vacuum_page = NULL;
				last_vacuum_block = InvalidBlockNumber;
			}
			if (isempty)
			{
				ReleaseBuffer(buf);
				continue;
			}
		}
		else
			Assert(!isempty);

		chain_tuple_moved = false;		/* no one chain-tuple was moved off
										 * this page, yet */
		vacpage->blkno = blkno;
		maxoff = PageGetMaxOffsetNumber(page);
		for (offnum = FirstOffsetNumber;
			 offnum <= maxoff;
			 offnum = OffsetNumberNext(offnum))
		{
			Size		tuple_len;
			HeapTupleData tuple;
			ItemId		itemid = PageGetItemId(page, offnum);

			if (!ItemIdIsUsed(itemid))
				continue;

			if (ItemIdIsDead(itemid))
			{
				/* just remember it for vacuum_page() */
				vacpage->offsets[vacpage->offsets_free++] = offnum;
				continue;
			}

			/* Shouldn't have any redirected items now */
			Assert(ItemIdIsNormal(itemid));

			tuple.t_data = (HeapTupleHeader) PageGetItem(page, itemid);
			tuple_len = tuple.t_len = ItemIdGetLength(itemid);
			ItemPointerSet(&(tuple.t_self), blkno, offnum);

			/* ---
			 * VACUUM FULL has an exclusive lock on the relation.  So
			 * normally no other transaction can have pending INSERTs or
			 * DELETEs in this relation.  A tuple is either:
			 *		(a) live (XMIN_COMMITTED)
			 *		(b) known dead (XMIN_INVALID, or XMAX_COMMITTED and xmax
			 *			is visible to all active transactions)
			 *		(c) inserted and deleted (XMIN_COMMITTED+XMAX_COMMITTED)
			 *			but at least one active transaction does not see the
			 *			deleting transaction (ie, it's RECENTLY_DEAD)
			 *		(d) moved by the currently running VACUUM
			 *		(e) inserted or deleted by a not yet committed transaction,
			 *			or by a transaction we couldn't set XMIN_COMMITTED for.
			 * In case (e) we wouldn't be in repair_frag() at all, because
			 * scan_heap() detects those cases and shuts off shrinking.
			 * We can't see case (b) here either, because such tuples were
			 * already removed by vacuum_page().  Cases (a) and (c) are
			 * normal and will have XMIN_COMMITTED set.  Case (d) is only
			 * possible if a whole tuple chain has been moved while
			 * processing this or a higher numbered block.
			 * ---
			 */

			/*
			 * In PostgreSQL, we assume that the first pass of vacuum already
			 * set the hint bit. However, we cannot rely on that in GPDB,
			 * because of gp_disable_tuple_hints GUC. If it's ever set, then
			 * the first pass might've seen that all the hint bits on the page
			 * were already set, but the backend that set those bits didn't
			 * mark the buffer as dirty. If the buffer is subsequently evicted
			 * from the buffer cache, the hint bit updates are lost, and we
			 * will see them as not set here, even though they were set in the
			 * first pass.
			 *
			 * To fix that, just call HeapTupleSatisfiesVacuum() here to set
			 * the hint bits again, if not set already.
			 */
			LockBuffer(buf, BUFFER_LOCK_EXCLUSIVE);
			(void) HeapTupleSatisfiesVacuum(onerel, tuple.t_data, OldestXmin, buf);
			LockBuffer(buf, BUFFER_LOCK_UNLOCK);

			if (!(tuple.t_data->t_infomask & HEAP_XMIN_COMMITTED))
			{
				if (tuple.t_data->t_infomask & HEAP_MOVED_IN)
					elog(ERROR, "HEAP_MOVED_IN was not expected");
				if (!(tuple.t_data->t_infomask & HEAP_MOVED_OFF))
					elog(ERROR, "HEAP_MOVED_OFF was expected");

				/*
				 * MOVED_OFF by another VACUUM would have caused the
				 * visibility check to set XMIN_COMMITTED or XMIN_INVALID.
				 */
				if (HeapTupleHeaderGetXvac(tuple.t_data) != myXID)
					elog(ERROR, "invalid XVAC in tuple header");

				/*
				 * If this (chain) tuple is moved by me already then I have to
				 * check is it in vacpage or not - i.e. is it moved while
				 * cleaning this page or some previous one.
				 */

				/* Can't we Assert(keep_tuples > 0) here? */
				if (keep_tuples == 0)
					continue;
				if (chain_tuple_moved)
				{
					/* some chains were moved while cleaning this page */
					Assert(vacpage->offsets_free > 0);
					for (i = 0; i < vacpage->offsets_free; i++)
					{
						if (vacpage->offsets[i] == offnum)
							break;
					}
					if (i >= vacpage->offsets_free)		/* not found */
					{
						vacpage->offsets[vacpage->offsets_free++] = offnum;

						/*
						 * If this is not a heap-only tuple, there must be an
						 * index entry for this item which will be removed in
						 * the index cleanup. Decrement the
						 * keep_indexed_tuples count to remember this.
						 */
						if (!HeapTupleHeaderIsHeapOnly(tuple.t_data))
							keep_indexed_tuples--;
						keep_tuples--;
					}
				}
				else
				{
					vacpage->offsets[vacpage->offsets_free++] = offnum;

					/*
					 * If this is not a heap-only tuple, there must be an
					 * index entry for this item which will be removed in the
					 * index cleanup. Decrement the keep_indexed_tuples count
					 * to remember this.
					 */
					if (!HeapTupleHeaderIsHeapOnly(tuple.t_data))
						keep_indexed_tuples--;
					keep_tuples--;
				}
				continue;
			}

			/*
			 * If this tuple is in a chain of tuples created in updates by
			 * "recent" transactions then we have to move the whole chain of
			 * tuples to other places, so that we can write new t_ctid links
			 * that preserve the chain relationship.
			 *
			 * This test is complicated.  Read it as "if tuple is a recently
			 * created updated version, OR if it is an obsoleted version". (In
			 * the second half of the test, we needn't make any check on XMAX
			 * --- it must be recently obsoleted, else scan_heap would have
			 * deemed it removable.)
			 *
			 * NOTE: this test is not 100% accurate: it is possible for a
			 * tuple to be an updated one with recent xmin, and yet not match
			 * any new_tid entry in the vtlinks list.  Presumably there was
			 * once a parent tuple with xmax matching the xmin, but it's
			 * possible that that tuple has been removed --- for example, if
			 * it had xmin = xmax and wasn't itself an updated version, then
			 * HeapTupleSatisfiesVacuum would deem it removable as soon as the
			 * xmin xact completes.
			 *
			 * To be on the safe side, we abandon the repair_frag process if
			 * we cannot find the parent tuple in vtlinks.	This may be overly
			 * conservative; AFAICS it would be safe to move the chain.
			 *
			 * Also, because we distinguish DEAD and RECENTLY_DEAD tuples
			 * using OldestXmin, which is a rather coarse test, it is quite
			 * possible to have an update chain in which a tuple we think is
			 * RECENTLY_DEAD links forward to one that is definitely DEAD.
			 * In such a case the RECENTLY_DEAD tuple must actually be dead,
			 * but it seems too complicated to try to make VACUUM remove it.
			 * We treat each contiguous set of RECENTLY_DEAD tuples as a
			 * separately movable chain, ignoring any intervening DEAD ones.
			 */
			if (((tuple.t_data->t_infomask & HEAP_UPDATED) &&
				 !TransactionIdPrecedes(HeapTupleHeaderGetXmin(tuple.t_data),
										OldestXmin)) ||
				(!(tuple.t_data->t_infomask & (HEAP_XMAX_INVALID |
											   HEAP_IS_LOCKED)) &&
				 !(ItemPointerEquals(&(tuple.t_self),
									 &(tuple.t_data->t_ctid)))))
			{
				Buffer		Cbuf = buf;
				bool		freeCbuf = false;
				bool		chain_move_failed = false;
				bool		moved_target = false;
				ItemPointerData Ctid;
				HeapTupleData tp = tuple;
				Size		tlen = tuple_len;
				VTupleMove	vtmove;
				int			num_vtmove;
				int			free_vtmove;
				VacPage		to_vacpage = NULL;
				int			to_item = 0;
				int			ti;

				if (dst_buffer != InvalidBuffer)
				{
					ReleaseBuffer(dst_buffer);
					dst_buffer = InvalidBuffer;
				}

				/* Quick exit if we have no vtlinks to search in */
				if (vacrelstats->vtlinks == NULL)
				{
					elog(DEBUG2, "parent item in update-chain not found --- cannot continue repair_frag");
					break;		/* out of walk-along-page loop */
				}

				/*
				 * If this tuple is in the begin/middle of the chain then we
				 * have to move to the end of chain.  As with any t_ctid
				 * chase, we have to verify that each new tuple is really the
				 * descendant of the tuple we came from; however, here we need
				 * even more than the normal amount of paranoia. If t_ctid
				 * links forward to a tuple determined to be DEAD, then
				 * depending on where that tuple is, it might already have
				 * been removed, and perhaps even replaced by a MOVED_IN
				 * tuple.  We don't want to include any DEAD tuples in the
				 * chain, so we have to recheck HeapTupleSatisfiesVacuum.
				 */
				while (!(tp.t_data->t_infomask & (HEAP_XMAX_INVALID |
												  HEAP_IS_LOCKED)) &&
					   !(ItemPointerEquals(&(tp.t_self),
										   &(tp.t_data->t_ctid))))
				{
					ItemPointerData nextTid;
					TransactionId priorXmax;
					Buffer		nextBuf;
					Page		nextPage;
					OffsetNumber nextOffnum;
					ItemId		nextItemid;
					HeapTupleHeader nextTdata;
					HTSV_Result nextTstatus;

					nextTid = tp.t_data->t_ctid;
					priorXmax = HeapTupleHeaderGetXmax(tp.t_data);
					/* assume block# is OK (see heap_fetch comments) */
					nextBuf = ReadBufferExtended(onerel, MAIN_FORKNUM,
										 ItemPointerGetBlockNumber(&nextTid),
												 RBM_NORMAL, vac_strategy);
					nextPage = BufferGetPage(nextBuf);
					/* If bogus or unused slot, assume tp is end of chain */
					nextOffnum = ItemPointerGetOffsetNumber(&nextTid);
					if (nextOffnum < FirstOffsetNumber ||
						nextOffnum > PageGetMaxOffsetNumber(nextPage))
					{
						ReleaseBuffer(nextBuf);
						break;
					}
					nextItemid = PageGetItemId(nextPage, nextOffnum);
					if (!ItemIdIsNormal(nextItemid))
					{
						ReleaseBuffer(nextBuf);
						break;
					}
					/* if not matching XMIN, assume tp is end of chain */
					nextTdata = (HeapTupleHeader) PageGetItem(nextPage,
															  nextItemid);
					if (!TransactionIdEquals(HeapTupleHeaderGetXmin(nextTdata),
											 priorXmax))
					{
						ReleaseBuffer(nextBuf);
						break;
					}

					/*
					 * Must check for DEAD or MOVED_IN tuple, too.	This could
					 * potentially update hint bits, so we'd better hold the
					 * buffer content lock.
					 */
					LockBuffer(nextBuf, BUFFER_LOCK_SHARE);
					nextTstatus = HeapTupleSatisfiesVacuum(onerel,
														   nextTdata,
														   OldestXmin,
														   nextBuf);
					if (nextTstatus == HEAPTUPLE_DEAD ||
						nextTstatus == HEAPTUPLE_INSERT_IN_PROGRESS)
					{
						UnlockReleaseBuffer(nextBuf);
						break;
					}
					LockBuffer(nextBuf, BUFFER_LOCK_UNLOCK);
					/* if it's MOVED_OFF we shoulda moved this one with it */
					if (nextTstatus == HEAPTUPLE_DELETE_IN_PROGRESS)
						elog(ERROR, "updated tuple is already HEAP_MOVED_OFF");
					/* OK, switch our attention to the next tuple in chain */
					tp.t_data = nextTdata;
					tp.t_self = nextTid;
					tlen = tp.t_len = ItemIdGetLength(nextItemid);
					if (freeCbuf)
						ReleaseBuffer(Cbuf);
					Cbuf = nextBuf;
					freeCbuf = true;
				}

				/* Set up workspace for planning the chain move */
				vtmove = (VTupleMove) palloc(100 * sizeof(VTupleMoveData));
				num_vtmove = 0;
				free_vtmove = 100;

				/*
				 * Now, walk backwards up the chain (towards older tuples) and
				 * check if all items in chain can be moved.  We record all
				 * the moves that need to be made in the vtmove array.
				 */
				for (;;)
				{
					Buffer		Pbuf;
					Page		Ppage;
					ItemId		Pitemid;
					HeapTupleHeader PTdata;
					VTupleLinkData vtld,
							   *vtlp;

					/* Identify a target page to move this tuple to */
					if (to_vacpage == NULL ||
						!enough_space(to_vacpage, tlen))
					{
						for (i = 0; i < num_fraged_pages; i++)
						{
							if (enough_space(fraged_pages->pagedesc[i], tlen))
								break;
						}

						if (i == num_fraged_pages)
						{
							/* can't move item anywhere */
							chain_move_failed = true;
							break;		/* out of check-all-items loop */
						}
						to_item = i;
						to_vacpage = fraged_pages->pagedesc[to_item];
					}
					to_vacpage->free -= MAXALIGN(tlen);
					if (to_vacpage->offsets_used >= to_vacpage->offsets_free)
						to_vacpage->free -= sizeof(ItemIdData);
					(to_vacpage->offsets_used)++;

					/* Add an entry to vtmove list */
					if (free_vtmove == 0)
					{
						free_vtmove = 1000;
						vtmove = (VTupleMove)
							repalloc(vtmove,
									 (free_vtmove + num_vtmove) *
									 sizeof(VTupleMoveData));
					}
					vtmove[num_vtmove].tid = tp.t_self;
					vtmove[num_vtmove].vacpage = to_vacpage;
					if (to_vacpage->offsets_used == 1)
						vtmove[num_vtmove].cleanVpd = true;
					else
						vtmove[num_vtmove].cleanVpd = false;
					free_vtmove--;
					num_vtmove++;

					/* Remember if we reached the original target tuple */
					if (ItemPointerGetBlockNumber(&tp.t_self) == blkno &&
						ItemPointerGetOffsetNumber(&tp.t_self) == offnum)
						moved_target = true;

					/* Done if at beginning of chain */
					if (!(tp.t_data->t_infomask & HEAP_UPDATED) ||
					 TransactionIdPrecedes(HeapTupleHeaderGetXmin(tp.t_data),
										   OldestXmin))
						break;	/* out of check-all-items loop */

					/* Move to tuple with prior row version */
					vtld.new_tid = tp.t_self;
					vtlp = (VTupleLink)
						vac_bsearch((void *) &vtld,
									(void *) (vacrelstats->vtlinks),
									vacrelstats->num_vtlinks,
									sizeof(VTupleLinkData),
									vac_cmp_vtlinks);
					if (vtlp == NULL)
					{
						/* see discussion above */
						elog(DEBUG2, "parent item in update-chain not found --- cannot continue repair_frag");
						chain_move_failed = true;
						break;	/* out of check-all-items loop */
					}
					tp.t_self = vtlp->this_tid;
					Pbuf = ReadBufferExtended(onerel, MAIN_FORKNUM,
									 ItemPointerGetBlockNumber(&(tp.t_self)),
											  RBM_NORMAL, vac_strategy);
					Ppage = BufferGetPage(Pbuf);
					Pitemid = PageGetItemId(Ppage,
								   ItemPointerGetOffsetNumber(&(tp.t_self)));
					/* this can't happen since we saw tuple earlier: */
					if (!ItemIdIsNormal(Pitemid))
						elog(ERROR, "parent itemid marked as unused");
					PTdata = (HeapTupleHeader) PageGetItem(Ppage, Pitemid);

					/* ctid should not have changed since we saved it */
					Assert(ItemPointerEquals(&(vtld.new_tid),
											 &(PTdata->t_ctid)));

					/*
					 * Read above about cases when !ItemIdIsUsed(nextItemid)
					 * (child item is removed)... Due to the fact that at the
					 * moment we don't remove unuseful part of update-chain,
					 * it's possible to get non-matching parent row here. Like
					 * as in the case which caused this problem, we stop
					 * shrinking here. I could try to find real parent row but
					 * want not to do it because of real solution will be
					 * implemented anyway, later, and we are too close to 6.5
					 * release. - vadim 06/11/99
					 */
					if ((PTdata->t_infomask & HEAP_XMAX_IS_MULTI) ||
						!(TransactionIdEquals(HeapTupleHeaderGetXmax(PTdata),
										 HeapTupleHeaderGetXmin(tp.t_data))))
					{
						ReleaseBuffer(Pbuf);
						elog(DEBUG2, "too old parent tuple found --- cannot continue repair_frag");
						chain_move_failed = true;
						break;	/* out of check-all-items loop */
					}
					tp.t_data = PTdata;
					tlen = tp.t_len = ItemIdGetLength(Pitemid);
					if (freeCbuf)
						ReleaseBuffer(Cbuf);
					Cbuf = Pbuf;
					freeCbuf = true;
				}				/* end of check-all-items loop */

				if (freeCbuf)
					ReleaseBuffer(Cbuf);
				freeCbuf = false;

				/* Double-check that we will move the current target tuple */
				if (!moved_target && !chain_move_failed)
				{
					elog(DEBUG2, "failed to chain back to target --- cannot continue repair_frag");
					chain_move_failed = true;
				}

				if (chain_move_failed)
				{
					/*
					 * Undo changes to offsets_used state.	We don't bother
					 * cleaning up the amount-free state, since we're not
					 * going to do any further tuple motion.
					 */
					for (i = 0; i < num_vtmove; i++)
					{
						Assert(vtmove[i].vacpage->offsets_used > 0);
						(vtmove[i].vacpage->offsets_used)--;
					}
					pfree(vtmove);
					break;		/* out of walk-along-page loop */
				}

				/*
				 * Okay, move the whole tuple chain in reverse order.
				 *
				 * Ctid tracks the new location of the previously-moved tuple.
				 */
				ItemPointerSetInvalid(&Ctid);
				for (ti = 0; ti < num_vtmove; ti++)
				{
					VacPage		destvacpage = vtmove[ti].vacpage;
					Page		Cpage;
					ItemId		Citemid;

					/* Get page to move from */
					tuple.t_self = vtmove[ti].tid;
					Cbuf = ReadBufferExtended(onerel, MAIN_FORKNUM,
								  ItemPointerGetBlockNumber(&(tuple.t_self)),
											  RBM_NORMAL, vac_strategy);

					/* Get page to move to */
					dst_buffer = ReadBufferExtended(onerel, MAIN_FORKNUM,
													destvacpage->blkno,
													RBM_NORMAL, vac_strategy);

					LockBuffer(dst_buffer, BUFFER_LOCK_EXCLUSIVE);
					if (dst_buffer != Cbuf)
						LockBuffer(Cbuf, BUFFER_LOCK_EXCLUSIVE);

					dst_page = BufferGetPage(dst_buffer);
					Cpage = BufferGetPage(Cbuf);

					Citemid = PageGetItemId(Cpage,
								ItemPointerGetOffsetNumber(&(tuple.t_self)));
					tuple.t_data = (HeapTupleHeader) PageGetItem(Cpage, Citemid);
					tuple_len = tuple.t_len = ItemIdGetLength(Citemid);

					move_chain_tuple(onerel, Cbuf, Cpage, &tuple,
									 dst_buffer, dst_page, destvacpage,
									 &ec, &Ctid, vtmove[ti].cleanVpd);

					/*
					 * If the tuple we are moving is a heap-only tuple, this
					 * move will generate an additional index entry, so
					 * increment the rel_indexed_tuples count.
					 */
					if (HeapTupleHeaderIsHeapOnly(tuple.t_data))
						vacrelstats->rel_indexed_tuples++;

					num_moved++;
					if (destvacpage->blkno > last_move_dest_block)
						last_move_dest_block = destvacpage->blkno;

					/*
					 * Remember that we moved tuple from the current page
					 * (corresponding index tuple will be cleaned).
					 */
					if (Cbuf == buf)
						vacpage->offsets[vacpage->offsets_free++] =
							ItemPointerGetOffsetNumber(&(tuple.t_self));
					else
					{
						/*
						 * When we move tuple chains, we may need to move
						 * tuples from a block that we haven't yet scanned in
						 * the outer walk-along-the-relation loop. Note that
						 * we can't be moving a tuple from a block that we
						 * have already scanned because if such a tuple
						 * exists, then we must have moved the chain along
						 * with that tuple when we scanned that block. IOW the
						 * test of (Cbuf != buf) guarantees that the tuple we
						 * are looking at right now is in a block which is yet
						 * to be scanned.
						 *
						 * We maintain two counters to correctly count the
						 * moved-off tuples from blocks that are not yet
						 * scanned (keep_tuples) and how many of them have
						 * index pointers (keep_indexed_tuples).  The main
						 * reason to track the latter is to help verify that
						 * indexes have the expected number of entries when
						 * all the dust settles.
						 */
						if (!HeapTupleHeaderIsHeapOnly(tuple.t_data))
							keep_indexed_tuples++;
						keep_tuples++;
					}

					ReleaseBuffer(dst_buffer);
					ReleaseBuffer(Cbuf);
				}				/* end of move-the-tuple-chain loop */

				dst_buffer = InvalidBuffer;
				pfree(vtmove);
				chain_tuple_moved = true;

				/* advance to next tuple in walk-along-page loop */
				continue;
			}					/* end of is-tuple-in-chain test */

			/* try to find new page for this tuple */
			if (dst_buffer == InvalidBuffer ||
				!enough_space(dst_vacpage, tuple_len))
			{
				if (dst_buffer != InvalidBuffer)
				{
					ReleaseBuffer(dst_buffer);
					dst_buffer = InvalidBuffer;
				}
				for (i = 0; i < num_fraged_pages; i++)
				{
					if (enough_space(fraged_pages->pagedesc[i], tuple_len))
						break;
				}
				if (i == num_fraged_pages)
					break;		/* can't move item anywhere */
				dst_vacpage = fraged_pages->pagedesc[i];
				dst_buffer = ReadBufferExtended(onerel, MAIN_FORKNUM,
												dst_vacpage->blkno,
												RBM_NORMAL, vac_strategy);
				LockBuffer(dst_buffer, BUFFER_LOCK_EXCLUSIVE);
				dst_page = BufferGetPage(dst_buffer);
				/* if this page was not used before - clean it */
				if (!PageIsEmpty(dst_page) && dst_vacpage->offsets_used == 0)
					vacuum_page(onerel, dst_buffer, dst_vacpage);
			}
			else
				LockBuffer(dst_buffer, BUFFER_LOCK_EXCLUSIVE);

			LockBuffer(buf, BUFFER_LOCK_EXCLUSIVE);

			move_plain_tuple(onerel, buf, page, &tuple,
							 dst_buffer, dst_page, dst_vacpage, &ec);

			/*
			 * If the tuple we are moving is a heap-only tuple, this move will
			 * generate an additional index entry, so increment the
			 * rel_indexed_tuples count.
			 */
			if (HeapTupleHeaderIsHeapOnly(tuple.t_data))
				vacrelstats->rel_indexed_tuples++;

			num_moved++;
			if (dst_vacpage->blkno > last_move_dest_block)
				last_move_dest_block = dst_vacpage->blkno;

			/*
			 * Remember that we moved tuple from the current page
			 * (corresponding index tuple will be cleaned).
			 */
			vacpage->offsets[vacpage->offsets_free++] = offnum;
		}						/* walk along page */

		/*
		 * If we broke out of the walk-along-page loop early (ie, still have
		 * offnum <= maxoff), then we failed to move some tuple off this page.
		 * No point in shrinking any more, so clean up and exit the per-page
		 * loop.
		 */
		if (offnum < maxoff && keep_tuples > 0)
		{
			OffsetNumber off;

			/*
			 * Fix vacpage state for any unvisited tuples remaining on page
			 */
			for (off = OffsetNumberNext(offnum);
				 off <= maxoff;
				 off = OffsetNumberNext(off))
			{
				ItemId		itemid = PageGetItemId(page, off);
				HeapTupleHeader htup;

				if (!ItemIdIsUsed(itemid))
					continue;
				/* Shouldn't be any DEAD or REDIRECT items anymore */
				Assert(ItemIdIsNormal(itemid));

				htup = (HeapTupleHeader) PageGetItem(page, itemid);
				if (htup->t_infomask & HEAP_XMIN_COMMITTED)
					continue;

				/*
				 * See comments in the walk-along-page loop above about why
				 * only MOVED_OFF tuples should be found here.
				 */
				if (htup->t_infomask & HEAP_MOVED_IN)
					elog(ERROR, "HEAP_MOVED_IN was not expected");
				if (!(htup->t_infomask & HEAP_MOVED_OFF))
					elog(ERROR, "HEAP_MOVED_OFF was expected");
				if (HeapTupleHeaderGetXvac(htup) != myXID)
					elog(ERROR, "invalid XVAC in tuple header");

				if (chain_tuple_moved)
				{
					/* some chains were moved while cleaning this page */
					Assert(vacpage->offsets_free > 0);
					for (i = 0; i < vacpage->offsets_free; i++)
					{
						if (vacpage->offsets[i] == off)
							break;
					}
					if (i >= vacpage->offsets_free)		/* not found */
					{
						vacpage->offsets[vacpage->offsets_free++] = off;
						Assert(keep_tuples > 0);

						/*
						 * If this is not a heap-only tuple, there must be an
						 * index entry for this item which will be removed in
						 * the index cleanup. Decrement the
						 * keep_indexed_tuples count to remember this.
						 */
						if (!HeapTupleHeaderIsHeapOnly(htup))
							keep_indexed_tuples--;
						keep_tuples--;
					}
				}
				else
				{
					vacpage->offsets[vacpage->offsets_free++] = off;
					Assert(keep_tuples > 0);
					if (!HeapTupleHeaderIsHeapOnly(htup))
						keep_indexed_tuples--;
					keep_tuples--;
				}
			}
		}

		if (vacpage->offsets_free > 0)	/* some tuples were moved */
		{
			if (chain_tuple_moved)		/* else - they are ordered */
			{
				qsort((char *) (vacpage->offsets), vacpage->offsets_free,
					  sizeof(OffsetNumber), vac_cmp_offno);
			}
			vpage_insert(&Nvacpagelist, copy_vac_page(vacpage));
		}

		ReleaseBuffer(buf);

		if (offnum <= maxoff)
			break;				/* had to quit early, see above note */

	}							/* walk along relation */

	blkno++;					/* new number of blocks */

	if (dst_buffer != InvalidBuffer)
	{
		Assert(num_moved > 0);
		ReleaseBuffer(dst_buffer);
	}

	/*
	 * In GPDB, the moving of relation tuples and truncating the relation is
	 * performed in two separate transactions one after the other so we don't
	 * need to commit the transaction here unlike the upstream code. The
	 * transactions are started and ended in vacuumStatement_Relation().
	 */

	/*
	 * We are not going to move any more tuples across pages, but we still
	 * need to apply vacuum_page to compact free space in the remaining pages
	 * in vacuum_pages list.  Note that some of these pages may also be in the
	 * fraged_pages list, and may have had tuples moved onto them; if so, we
	 * already did vacuum_page and needn't do it again.
	 */
	for (i = 0, curpage = vacuum_pages->pagedesc;
		 i < vacuumed_pages;
		 i++, curpage++)
	{
		vacuum_delay_point();

		Assert((*curpage)->blkno < blkno);
		if ((*curpage)->offsets_used == 0)
		{
			Buffer		buf;
			Page		page;

			/* this page was not used as a move target, so must clean it */
			buf = ReadBufferExtended(onerel, MAIN_FORKNUM, (*curpage)->blkno,
									 RBM_NORMAL, vac_strategy);
			LockBuffer(buf, BUFFER_LOCK_EXCLUSIVE);
			page = BufferGetPage(buf);
			if (!PageIsEmpty(page))
				vacuum_page(onerel, buf, *curpage);
			UnlockReleaseBuffer(buf);
		}
	}

	/*
	 * It'd be cleaner to make this report at the bottom of this routine, but
	 * then the rusage would double-count the second pass of index vacuuming.
	 * So do it here and ignore the relatively small amount of processing that
	 * occurs below.
	 */
	ereport(elevel,
			(errmsg("\"%s\": moved %u row versions, will truncate %u to %u pages",
					RelationGetRelationName(onerel),
					num_moved, nblocks, blkno),
			 errdetail("%s.",
					   pg_rusage_show(&ru0))));

	/*
	 * Reflect the motion of system tuples to catalog cache here.
	 */
	CommandCounterIncrement();

	/* clean up */
	pfree(vacpage);
	if (vacrelstats->vtlinks != NULL)
		pfree(vacrelstats->vtlinks);

	ExecContext_Finish(&ec);

	vacuum_pages->empty_end_pages = nblocks - blkno;

	SIMPLE_FAULT_INJECTOR(RepairFragEnd);

	return heldoff;
}

/*
 *	move_chain_tuple() -- move one tuple that is part of a tuple chain
 *
 *		This routine moves old_tup from old_page to dst_page.
 *		old_page and dst_page might be the same page.
 *		On entry old_buf and dst_buf are locked exclusively, both locks (or
 *		the single lock, if this is a intra-page-move) are released before
 *		exit.
 *
 *		Yes, a routine with ten parameters is ugly, but it's still better
 *		than having these 120 lines of code in repair_frag() which is
 *		already too long and almost unreadable.
 */
static void
move_chain_tuple(Relation rel,
				 Buffer old_buf, Page old_page, HeapTuple old_tup,
				 Buffer dst_buf, Page dst_page, VacPage dst_vacpage,
				 ExecContext ec, ItemPointer ctid, bool cleanVpd)
{
	TransactionId myXID = GetCurrentTransactionId();
	HeapTupleData newtup;
	OffsetNumber newoff;
	ItemId		newitemid;
	Size		tuple_len = old_tup->t_len;
	bool		all_visible_cleared = false;
	bool		all_visible_cleared_new = false;

	/*
	 * make a modifiable copy of the source tuple.
	 */
	heap_copytuple_with_tuple(old_tup, &newtup);

	/*
	 * register invalidation of source tuple in catcaches.
	 */
	CacheInvalidateHeapTuple(rel, old_tup);

	/* NO EREPORT(ERROR) TILL CHANGES ARE LOGGED */
	START_CRIT_SECTION();

	/*
	 * mark the source tuple MOVED_OFF.
	 */
	old_tup->t_data->t_infomask &= ~(HEAP_XMIN_COMMITTED |
									 HEAP_XMIN_INVALID |
									 HEAP_MOVED_IN);
	old_tup->t_data->t_infomask |= HEAP_MOVED_OFF;
	HeapTupleHeaderSetXvac(old_tup->t_data, myXID);

	/*
	 * If this page was not used before - clean it.
	 *
	 * NOTE: a nasty bug used to lurk here.  It is possible for the source and
	 * destination pages to be the same (since this tuple-chain member can be
	 * on a page lower than the one we're currently processing in the outer
	 * loop).  If that's true, then after vacuum_page() the source tuple will
	 * have been moved, and tuple.t_data will be pointing at garbage.
	 * Therefore we must do everything that uses old_tup->t_data BEFORE this
	 * step!!
	 *
	 * This path is different from the other callers of vacuum_page, because
	 * we have already incremented the vacpage's offsets_used field to account
	 * for the tuple(s) we expect to move onto the page. Therefore
	 * vacuum_page's check for offsets_used == 0 is wrong. But since that's a
	 * good debugging check for all other callers, we work around it here
	 * rather than remove it.
	 */
	if (!PageIsEmpty(dst_page) && cleanVpd)
	{
		int			sv_offsets_used = dst_vacpage->offsets_used;

		dst_vacpage->offsets_used = 0;
		vacuum_page(rel, dst_buf, dst_vacpage);
		dst_vacpage->offsets_used = sv_offsets_used;
	}

	/*
	 * Update the state of the copied tuple, and store it on the destination
	 * page.  The copied tuple is never part of a HOT chain.
	 */
	newtup.t_data->t_infomask &= ~(HEAP_XMIN_COMMITTED |
								   HEAP_XMIN_INVALID |
								   HEAP_MOVED_OFF);
	newtup.t_data->t_infomask |= HEAP_MOVED_IN;
	HeapTupleHeaderClearHotUpdated(newtup.t_data);
	HeapTupleHeaderClearHeapOnly(newtup.t_data);
	HeapTupleHeaderSetXvac(newtup.t_data, myXID);
	newoff = PageAddItem(dst_page, (Item) newtup.t_data, tuple_len,
						 InvalidOffsetNumber, false, true);
	if (newoff == InvalidOffsetNumber)
		elog(PANIC, "failed to add item with len = %lu to page %u while moving tuple chain",
			 (unsigned long) tuple_len, dst_vacpage->blkno);
	newitemid = PageGetItemId(dst_page, newoff);
	/* drop temporary copy, and point to the version on the dest page */
	pfree(newtup.t_data);
	newtup.t_data = (HeapTupleHeader) PageGetItem(dst_page, newitemid);

	ItemPointerSet(&(newtup.t_self), dst_vacpage->blkno, newoff);

	/*
	 * Set new tuple's t_ctid pointing to itself if last tuple in chain, and
	 * to next tuple in chain otherwise.  (Since we move the chain in reverse
	 * order, this is actually the previously processed tuple.)
	 */
	if (!ItemPointerIsValid(ctid))
		newtup.t_data->t_ctid = newtup.t_self;
	else
		newtup.t_data->t_ctid = *ctid;
	*ctid = newtup.t_self;

	/* clear PD_ALL_VISIBLE flags */
	if (PageIsAllVisible(old_page))
	{
		all_visible_cleared = true;
		PageClearAllVisible(old_page);
	}
	if (dst_buf != old_buf && PageIsAllVisible(dst_page))
	{
		all_visible_cleared_new = true;
		PageClearAllVisible(dst_page);
	}

	MarkBufferDirty(dst_buf);
	if (dst_buf != old_buf)
		MarkBufferDirty(old_buf);

	/* XLOG stuff */
	if (!rel->rd_istemp)
	{
		XLogRecPtr	recptr = log_heap_move(rel, old_buf, old_tup->t_self,
										   dst_buf, &newtup,
										   all_visible_cleared,
										   all_visible_cleared_new);

		if (old_buf != dst_buf)
		{
			PageSetLSN(old_page, recptr);
		}
		PageSetLSN(dst_page, recptr);
	}

	END_CRIT_SECTION();

	LockBuffer(dst_buf, BUFFER_LOCK_UNLOCK);
	if (dst_buf != old_buf)
		LockBuffer(old_buf, BUFFER_LOCK_UNLOCK);

	/* Clear bits in visibility map */
	if (all_visible_cleared)
		visibilitymap_clear(rel, BufferGetBlockNumber(old_buf));
	if (all_visible_cleared_new)
		visibilitymap_clear(rel, BufferGetBlockNumber(dst_buf));

	/* Create index entries for the moved tuple */
	if (ec->resultRelInfo->ri_NumIndices > 0)
	{
		ExecStoreHeapTuple(&newtup, ec->slot, InvalidBuffer, false);
		ExecInsertIndexTuples(ec->slot, &(newtup.t_self), ec->estate, true);
		ResetPerTupleExprContext(ec->estate);
	}
}

/*
 *	move_plain_tuple() -- move one tuple that is not part of a chain
 *
 *		This routine moves old_tup from old_page to dst_page.
 *		On entry old_buf and dst_buf are locked exclusively, both locks are
 *		released before exit.
 *
 *		Yes, a routine with eight parameters is ugly, but it's still better
 *		than having these 90 lines of code in repair_frag() which is already
 *		too long and almost unreadable.
 */
static void
move_plain_tuple(Relation rel,
				 Buffer old_buf, Page old_page, HeapTuple old_tup,
				 Buffer dst_buf, Page dst_page, VacPage dst_vacpage,
				 ExecContext ec)
{
	TransactionId myXID = GetCurrentTransactionId();
	HeapTupleData newtup;
	OffsetNumber newoff;
	ItemId		newitemid;
	Size		tuple_len = old_tup->t_len;
	bool		all_visible_cleared = false;
	bool		all_visible_cleared_new = false;

	/* copy tuple */
	heap_copytuple_with_tuple(old_tup, &newtup);

	/*
	 * register invalidation of source tuple in catcaches.
	 *
	 * (Note: we do not need to register the copied tuple, because we are not
	 * changing the tuple contents and so there cannot be any need to flush
	 * negative catcache entries.)
	 */
	CacheInvalidateHeapTuple(rel, old_tup);

	/* NO EREPORT(ERROR) TILL CHANGES ARE LOGGED */
	START_CRIT_SECTION();

	/*
	 * Mark new tuple as MOVED_IN by me; also mark it not HOT.
	 */
	newtup.t_data->t_infomask &= ~(HEAP_XMIN_COMMITTED |
								   HEAP_XMIN_INVALID |
								   HEAP_MOVED_OFF);
	newtup.t_data->t_infomask |= HEAP_MOVED_IN;
	HeapTupleHeaderClearHotUpdated(newtup.t_data);
	HeapTupleHeaderClearHeapOnly(newtup.t_data);
	HeapTupleHeaderSetXvac(newtup.t_data, myXID);

	/* add tuple to the page */
	newoff = PageAddItem(dst_page, (Item) newtup.t_data, tuple_len,
						 InvalidOffsetNumber, false, true);
	if (newoff == InvalidOffsetNumber)
		elog(PANIC, "failed to add item with len = %lu to page %u (free space %lu, nusd %u, noff %u)",
			 (unsigned long) tuple_len,
			 dst_vacpage->blkno, (unsigned long) dst_vacpage->free,
			 dst_vacpage->offsets_used, dst_vacpage->offsets_free);
	newitemid = PageGetItemId(dst_page, newoff);
	pfree(newtup.t_data);
	newtup.t_data = (HeapTupleHeader) PageGetItem(dst_page, newitemid);
	ItemPointerSet(&(newtup.t_data->t_ctid), dst_vacpage->blkno, newoff);
	newtup.t_self = newtup.t_data->t_ctid;

	/*
	 * Mark old tuple as MOVED_OFF by me.
	 */
	old_tup->t_data->t_infomask &= ~(HEAP_XMIN_COMMITTED |
									 HEAP_XMIN_INVALID |
									 HEAP_MOVED_IN);
	old_tup->t_data->t_infomask |= HEAP_MOVED_OFF;
	HeapTupleHeaderSetXvac(old_tup->t_data, myXID);

	/* clear PD_ALL_VISIBLE flags */
	if (PageIsAllVisible(old_page))
	{
		all_visible_cleared = true;
		PageClearAllVisible(old_page);
	}
	if (PageIsAllVisible(dst_page))
	{
		all_visible_cleared_new = true;
		PageClearAllVisible(dst_page);
	}

	MarkBufferDirty(dst_buf);
	MarkBufferDirty(old_buf);

	/* XLOG stuff */
	if (!rel->rd_istemp)
	{
		XLogRecPtr	recptr = log_heap_move(rel, old_buf, old_tup->t_self,
										   dst_buf, &newtup,
										   all_visible_cleared,
										   all_visible_cleared_new);

		PageSetLSN(old_page, recptr);
		PageSetLSN(dst_page, recptr);
	}

	END_CRIT_SECTION();

	dst_vacpage->free = PageGetFreeSpaceWithFillFactor(rel, dst_page);
	LockBuffer(dst_buf, BUFFER_LOCK_UNLOCK);
	LockBuffer(old_buf, BUFFER_LOCK_UNLOCK);

	dst_vacpage->offsets_used++;

	/* Clear bits in visibility map */
	if (all_visible_cleared)
		visibilitymap_clear(rel, BufferGetBlockNumber(old_buf));
	if (all_visible_cleared_new)
		visibilitymap_clear(rel, BufferGetBlockNumber(dst_buf));

	/* insert index' tuples if needed */
	if (ec->resultRelInfo->ri_NumIndices > 0)
	{
		ExecStoreHeapTuple(&newtup, ec->slot, InvalidBuffer, false);
		ExecInsertIndexTuples(ec->slot, &(newtup.t_self), ec->estate, true);
		ResetPerTupleExprContext(ec->estate);
	}
}

/*
 *	vacuum_heap() -- free dead tuples
 *
 *		This routine marks dead tuples as unused and truncates relation
 *		if there are "empty" end-blocks.
 */
static void
vacuum_heap(VRelStats *vacrelstats, Relation onerel, VacPageList vacuum_pages)
{
	Buffer		buf;
	VacPage    *vacpage;
	int			nblocks;
	int			i;

	nblocks = vacuum_pages->num_pages;
	nblocks -= vacuum_pages->empty_end_pages;	/* nothing to do with them */

	for (i = 0, vacpage = vacuum_pages->pagedesc; i < nblocks; i++, vacpage++)
	{
		vacuum_delay_point();

		if ((*vacpage)->offsets_free > 0)
		{
			buf = ReadBufferExtended(onerel, MAIN_FORKNUM, (*vacpage)->blkno,
									 RBM_NORMAL, vac_strategy);
			LockBuffer(buf, BUFFER_LOCK_EXCLUSIVE);
			vacuum_page(onerel, buf, *vacpage);
			UnlockReleaseBuffer(buf);
		}
	}
}

/*
 *	vacuum_page() -- free dead tuples on a page
 *					 and repair its fragmentation.
 *
 * Caller must hold pin and lock on buffer.
 */
static void
vacuum_page(Relation onerel, Buffer buffer, VacPage vacpage)
{
	Page		page = BufferGetPage(buffer);
	int			i;

	/* There shouldn't be any tuples moved onto the page yet! */
	Assert(vacpage->offsets_used == 0);

	START_CRIT_SECTION();

	for (i = 0; i < vacpage->offsets_free; i++)
	{
		ItemId		itemid = PageGetItemId(page, vacpage->offsets[i]);

		ItemIdSetUnused(itemid);
	}

	PageRepairFragmentation(page);

	MarkBufferDirty(buffer);

	/* XLOG stuff */
	if (!onerel->rd_istemp)
	{
		XLogRecPtr	recptr;

		recptr = log_heap_clean(onerel, buffer,
								NULL, 0, NULL, 0,
								vacpage->offsets, vacpage->offsets_free,
								false);
		PageSetLSN(page, recptr);
	}

	END_CRIT_SECTION();
}

/*
 *	scan_index() -- scan one index relation to update pg_class statistics.
 *
 * We use this when we have no deletions to do.
 */
static void
scan_index(Relation indrel, double num_tuples, List *updated_stats, bool isfull, bool check_stats)
{
	IndexBulkDeleteResult *stats;
	IndexVacuumInfo ivinfo;
	PGRUsage	ru0;

	pg_rusage_init(&ru0);

	ivinfo.index = indrel;
	ivinfo.vacuum_full = isfull;
	ivinfo.analyze_only = false;
	ivinfo.estimated_count = false;
	ivinfo.message_level = elevel;
	ivinfo.num_heap_tuples = num_tuples;
	ivinfo.strategy = vac_strategy;

	stats = index_vacuum_cleanup(&ivinfo, NULL);

	if (!stats)
		return;

	/*
	 * Now update statistics in pg_class, but only if the index says the count
	 * is accurate.
	 */
	if (!stats->estimated_count)
		vac_update_relstats_from_list(indrel,
							stats->num_pages, stats->num_index_tuples,
							false, InvalidTransactionId, updated_stats);

	ereport(elevel,
			(errmsg("index \"%s\" now contains %.0f row versions in %u pages",
					RelationGetRelationName(indrel),
					stats->num_index_tuples,
					stats->num_pages),
	errdetail("%u index pages have been deleted, %u are currently reusable.\n"
			  "%s.",
			  stats->pages_deleted, stats->pages_free,
			  pg_rusage_show(&ru0))));

	/*
	 * Check for tuple count mismatch.	If the index is partial, then it's OK
	 * for it to have fewer tuples than the heap; else we got trouble.
	 */
	if (check_stats &&
		!stats->estimated_count &&
		stats->num_index_tuples != num_tuples)
	{
		if (stats->num_index_tuples > num_tuples ||
			!vac_is_partial_index(indrel))
			ereport(WARNING,
					(errmsg("index \"%s\" contains %.0f row versions, but table contains %.0f row versions",
							RelationGetRelationName(indrel),
							stats->num_index_tuples, num_tuples),
					 errhint("Rebuild the index with REINDEX.")));
	}

	pfree(stats);
}

/*
 * Vacuums an index on an append-only table.
 *
 * This is called after an append-only segment file compaction to move
 * all tuples from the compacted segment files.
 * The segmentFileList is an
 */
static void
vacuum_appendonly_index(Relation indexRelation,
		AppendOnlyIndexVacuumState* vacuumIndexState,
		List *updated_stats,
		double rel_tuple_count,
		bool isfull)
{
	Assert(RelationIsValid(indexRelation));
	Assert(vacuumIndexState);

	IndexBulkDeleteResult *stats;
	IndexVacuumInfo ivinfo;
	PGRUsage	ru0;

	pg_rusage_init(&ru0);

	ivinfo.index = indexRelation;
	ivinfo.vacuum_full = isfull;
	ivinfo.message_level = elevel;
	ivinfo.num_heap_tuples = rel_tuple_count;
	ivinfo.strategy = vac_strategy;

	/* Do bulk deletion */
	stats = index_bulk_delete(&ivinfo, NULL, appendonly_tid_reaped,
			(void *) vacuumIndexState);

	/* Do post-VACUUM cleanup */
	stats = index_vacuum_cleanup(&ivinfo, stats);

	if (!stats)
		return;

	/* now update statistics in pg_class */
	vac_update_relstats_from_list(indexRelation,
						stats->num_pages, stats->num_index_tuples,
						false, InvalidTransactionId, updated_stats);

	ereport(elevel,
			(errmsg("index \"%s\" now contains %.0f row versions in %u pages",
					RelationGetRelationName(indexRelation),
					stats->num_index_tuples,
					stats->num_pages),
			 errdetail("%.0f index row versions were removed.\n"
			 "%u index pages have been deleted, %u are currently reusable.\n"
					   "%s.",
					   stats->tuples_removed,
					   stats->pages_deleted, stats->pages_free,
					   pg_rusage_show(&ru0))));

	pfree(stats);

}

/*
 *	vacuum_index() -- vacuum one index relation.
 *
 *		Vpl is the VacPageList of the heap we're currently vacuuming.
 *		It's locked. Indrel is an index relation on the vacuumed heap.
 *
 *		We don't bother to set locks on the index relation here, since
 *		the parent table is exclusive-locked already.
 *
 *		Finally, we arrange to update the index relation's statistics in
 *		pg_class.
 */
static void
vacuum_index(VacPageList vacpagelist, Relation indrel,
			 double num_tuples, int keep_tuples, List *updated_stats,
			 bool check_stats)
{
	IndexBulkDeleteResult *stats;
	IndexVacuumInfo ivinfo;
	PGRUsage	ru0;

	pg_rusage_init(&ru0);

	ivinfo.index = indrel;
	ivinfo.vacuum_full = true;
	ivinfo.analyze_only = false;
	ivinfo.estimated_count = false;
	ivinfo.message_level = elevel;
	ivinfo.num_heap_tuples = num_tuples + keep_tuples;
	ivinfo.strategy = vac_strategy;

	/* Do bulk deletion */
	stats = index_bulk_delete(&ivinfo, NULL, tid_reaped, (void *) vacpagelist);

	/* Do post-VACUUM cleanup */
	stats = index_vacuum_cleanup(&ivinfo, stats);

	if (!stats)
		return;

	/*
	 * Now update statistics in pg_class, but only if the index says the count
	 * is accurate.
	 */
	if (!stats->estimated_count)
		vac_update_relstats_from_list(indrel,
						stats->num_pages, stats->num_index_tuples,
						false, InvalidTransactionId, updated_stats);

	ereport(elevel,
			(errmsg("index \"%s\" now contains %.0f row versions in %u pages",
					RelationGetRelationName(indrel),
					stats->num_index_tuples,
					stats->num_pages),
			 errdetail("%.0f index row versions were removed.\n"
			 "%u index pages have been deleted, %u are currently reusable.\n"
					   "%s.",
					   stats->tuples_removed,
					   stats->pages_deleted, stats->pages_free,
					   pg_rusage_show(&ru0))));

	/*
	 * Check for tuple count mismatch.	If the index is partial, then it's OK
	 * for it to have fewer tuples than the heap; else we got trouble.
	 */
	if (check_stats &&
		!stats->estimated_count &&
		stats->num_index_tuples != num_tuples + keep_tuples)
	{
		if (stats->num_index_tuples > num_tuples + keep_tuples ||
			!vac_is_partial_index(indrel))
			ereport(WARNING,
					(errmsg("index \"%s\" contains %.0f row versions, but table contains %.0f row versions",
							RelationGetRelationName(indrel),
						  stats->num_index_tuples, num_tuples + keep_tuples),
					 errhint("Rebuild the index with REINDEX.")));
	}

	pfree(stats);
}

static bool
appendonly_tid_reapded_check_block_directory(AppendOnlyIndexVacuumState* vacuumState,
		AOTupleId* aoTupleId)
{
	if (vacuumState->blockDirectory.currentSegmentFileNum ==
			AOTupleIdGet_segmentFileNum(aoTupleId) &&
			AppendOnlyBlockDirectoryEntry_RangeHasRow(&vacuumState->blockDirectoryEntry,
				AOTupleIdGet_rowNum(aoTupleId)))
	{
		return true;
	}

	if (!AppendOnlyBlockDirectory_GetEntry(&vacuumState->blockDirectory,
		aoTupleId,
		0,
		&vacuumState->blockDirectoryEntry))
	{
		return false;
	}
	return (vacuumState->blockDirectory.currentSegmentFileNum ==
			AOTupleIdGet_segmentFileNum(aoTupleId) &&
			AppendOnlyBlockDirectoryEntry_RangeHasRow(&vacuumState->blockDirectoryEntry,
				AOTupleIdGet_rowNum(aoTupleId)));
}

/*
 * appendonly_tid_reaped()
 *
 * Is a particular tid for an appendonly reaped?
 * state should contain an integer list of all compacted
 * segment files.
 *
 * This has the right signature to be an IndexBulkDeleteCallback.
 */
static bool
appendonly_tid_reaped(ItemPointer itemptr, void *state)
{
	AOTupleId* aoTupleId;
	AppendOnlyIndexVacuumState* vacuumState;
	bool reaped;

	Assert(itemptr);
	Assert(state);

	aoTupleId = (AOTupleId *)itemptr;
	vacuumState = (AppendOnlyIndexVacuumState *)state;

	reaped = !appendonly_tid_reapded_check_block_directory(vacuumState,
			aoTupleId);
	if (!reaped)
	{
		/* Also check visi map */
		reaped = !AppendOnlyVisimap_IsVisible(&vacuumState->visiMap,
		aoTupleId);
	}

	elogif(Debug_appendonly_print_compaction, DEBUG3,
			"Index vacuum %s %d",
			AOTupleIdToString(aoTupleId), reaped);
	return reaped;
}

/*
 *	tid_reaped() -- is a particular tid reaped?
 *
 *		This has the right signature to be an IndexBulkDeleteCallback.
 *
 *		vacpagelist->VacPage_array is sorted in right order.
 */
static bool
tid_reaped(ItemPointer itemptr, void *state)
{
	VacPageList vacpagelist = (VacPageList) state;
	OffsetNumber ioffno;
	OffsetNumber *voff;
	VacPage		vp,
			   *vpp;
	VacPageData vacpage;

	vacpage.blkno = ItemPointerGetBlockNumber(itemptr);
	ioffno = ItemPointerGetOffsetNumber(itemptr);

	vp = &vacpage;
	vpp = (VacPage *) vac_bsearch((void *) &vp,
								  (void *) (vacpagelist->pagedesc),
								  vacpagelist->num_pages,
								  sizeof(VacPage),
								  vac_cmp_blk);

	if (vpp == NULL)
		return false;

	/* ok - we are on a partially or fully reaped page */
	vp = *vpp;

	if (vp->offsets_free == 0)
	{
		/* this is EmptyPage, so claim all tuples on it are reaped!!! */
		return true;
	}

	voff = (OffsetNumber *) vac_bsearch((void *) &ioffno,
										(void *) (vp->offsets),
										vp->offsets_free,
										sizeof(OffsetNumber),
										vac_cmp_offno);

	if (voff == NULL)
		return false;

	/* tid is reaped */
	return true;
}

/*
 * Update the Free Space Map with the info we now have about free space in
 * the relation.
 */
static void
vac_update_fsm(Relation onerel, VacPageList fraged_pages,
			   BlockNumber rel_pages)
{
	int			nPages = fraged_pages->num_pages;
	VacPage    *pagedesc = fraged_pages->pagedesc;
	int			i;

	for (i = 0; i < nPages; i++)
	{
		/*
		 * fraged_pages may contain entries for pages that we later decided to
		 * truncate from the relation; don't enter them into the free space
		 * map!
		 */
		if (pagedesc[i]->blkno >= rel_pages)
			break;

		RecordPageWithFreeSpace(onerel, pagedesc[i]->blkno, pagedesc[i]->free);
	}

}

/* Copy a VacPage structure */
static VacPage
copy_vac_page(VacPage vacpage)
{
	VacPage		newvacpage;

	/* allocate a VacPageData entry */
	newvacpage = (VacPage) palloc(sizeof(VacPageData) +
							   vacpage->offsets_free * sizeof(OffsetNumber));

	/* fill it in */
	if (vacpage->offsets_free > 0)
		memcpy(newvacpage->offsets, vacpage->offsets,
			   vacpage->offsets_free * sizeof(OffsetNumber));
	newvacpage->blkno = vacpage->blkno;
	newvacpage->free = vacpage->free;
	newvacpage->offsets_used = vacpage->offsets_used;
	newvacpage->offsets_free = vacpage->offsets_free;

	return newvacpage;
}

/*
 * Add a VacPage pointer to a VacPageList.
 *
 *		As a side effect of the way that scan_heap works,
 *		higher pages come after lower pages in the array
 *		(and highest tid on a page is last).
 */
static void
vpage_insert(VacPageList vacpagelist, VacPage vpnew)
{
#define PG_NPAGEDESC 1024

	/* allocate a VacPage entry if needed */
	if (vacpagelist->num_pages == 0)
	{
		vacpagelist->pagedesc = (VacPage *) palloc(PG_NPAGEDESC * sizeof(VacPage));
		vacpagelist->num_allocated_pages = PG_NPAGEDESC;
	}
	else if (vacpagelist->num_pages >= vacpagelist->num_allocated_pages)
	{
		vacpagelist->num_allocated_pages *= 2;
		vacpagelist->pagedesc = (VacPage *) repalloc(vacpagelist->pagedesc, vacpagelist->num_allocated_pages * sizeof(VacPage));
	}
	vacpagelist->pagedesc[vacpagelist->num_pages] = vpnew;
	(vacpagelist->num_pages)++;
}

/*
 * vac_bsearch: just like standard C library routine bsearch(),
 * except that we first test to see whether the target key is outside
 * the range of the table entries.	This case is handled relatively slowly
 * by the normal binary search algorithm (ie, no faster than any other key)
 * but it occurs often enough in VACUUM to be worth optimizing.
 */
static void *
vac_bsearch(const void *key, const void *base,
			size_t nelem, size_t size,
			int (*compar) (const void *, const void *))
{
	int			res;
	const void *last;

	if (nelem == 0)
		return NULL;
	res = compar(key, base);
	if (res < 0)
		return NULL;
	if (res == 0)
		return (void *) base;
	if (nelem > 1)
	{
		last = (const void *) ((const char *) base + (nelem - 1) * size);
		res = compar(key, last);
		if (res > 0)
			return NULL;
		if (res == 0)
			return (void *) last;
	}
	if (nelem <= 2)
		return NULL;			/* already checked 'em all */
	return bsearch(key, base, nelem, size, compar);
}

/*
 * Comparator routines for use with qsort() and bsearch().
 */
static int
vac_cmp_blk(const void *left, const void *right)
{
	BlockNumber lblk,
				rblk;

	lblk = (*((VacPage *) left))->blkno;
	rblk = (*((VacPage *) right))->blkno;

	if (lblk < rblk)
		return -1;
	if (lblk == rblk)
		return 0;
	return 1;
}

static int
vac_cmp_offno(const void *left, const void *right)
{
	if (*(OffsetNumber *) left < *(OffsetNumber *) right)
		return -1;
	if (*(OffsetNumber *) left == *(OffsetNumber *) right)
		return 0;
	return 1;
}

static int
vac_cmp_vtlinks(const void *left, const void *right)
{
	if (((VTupleLink) left)->new_tid.ip_blkid.bi_hi <
		((VTupleLink) right)->new_tid.ip_blkid.bi_hi)
		return -1;
	if (((VTupleLink) left)->new_tid.ip_blkid.bi_hi >
		((VTupleLink) right)->new_tid.ip_blkid.bi_hi)
		return 1;
	/* bi_hi-es are equal */
	if (((VTupleLink) left)->new_tid.ip_blkid.bi_lo <
		((VTupleLink) right)->new_tid.ip_blkid.bi_lo)
		return -1;
	if (((VTupleLink) left)->new_tid.ip_blkid.bi_lo >
		((VTupleLink) right)->new_tid.ip_blkid.bi_lo)
		return 1;
	/* bi_lo-es are equal */
	if (((VTupleLink) left)->new_tid.ip_posid <
		((VTupleLink) right)->new_tid.ip_posid)
		return -1;
	if (((VTupleLink) left)->new_tid.ip_posid >
		((VTupleLink) right)->new_tid.ip_posid)
		return 1;
	return 0;
}


/*
 * Open all the vacuumable indexes of the given relation, obtaining the
 * specified kind of lock on each.	Return an array of Relation pointers for
 * the indexes into *Irel, and the number of indexes into *nindexes.
 *
 * We consider an index vacuumable if it is marked insertable (IndexIsReady).
 * If it isn't, probably a CREATE INDEX CONCURRENTLY command failed early in
 * execution, and what we have is too corrupt to be processable.  We will
 * vacuum even if the index isn't indisvalid; this is important because in a
 * unique index, uniqueness checks will be performed anyway and had better not
 * hit dangling index pointers.
 */
void
vac_open_indexes(Relation relation, LOCKMODE lockmode,
				 int *nindexes, Relation **Irel)
{
	List	   *indexoidlist;
	ListCell   *indexoidscan;
	int			i;

	Assert(lockmode != NoLock);

	indexoidlist = RelationGetIndexList(relation);

	/* allocate enough memory for all indexes */
	i = list_length(indexoidlist);

	if (i > 0)
		*Irel = (Relation *) palloc(i * sizeof(Relation));
	else
		*Irel = NULL;

	/* collect just the ready indexes */
	i = 0;
	foreach(indexoidscan, indexoidlist)
	{
		Oid			indexoid = lfirst_oid(indexoidscan);
		Relation	indrel;

		indrel = index_open(indexoid, lockmode);
		if (IndexIsReady(indrel->rd_index))
			(*Irel)[i++] = indrel;
		else
			index_close(indrel, lockmode);
	}

	*nindexes = i;

	list_free(indexoidlist);
}

/*
 * Release the resources acquired by vac_open_indexes.	Optionally release
 * the locks (say NoLock to keep 'em).
 */
void
vac_close_indexes(int nindexes, Relation *Irel, LOCKMODE lockmode)
{
	if (Irel == NULL)
		return;

	while (nindexes--)
	{
=======
>>>>>>> 1084f317
		Relation	ind = Irel[nindexes];

		index_close(ind, lockmode);
	}
	pfree(Irel);
}

/*
 * vacuum_delay_point --- check for interrupts and cost-based delay.
 *
 * This should be called in each major loop of VACUUM processing,
 * typically once per page processed.
 */
void
vacuum_delay_point(void)
{
	/* Always check for interrupts */
	CHECK_FOR_INTERRUPTS();

	/* Nap if appropriate */
	if (VacuumCostActive && !InterruptPending &&
		VacuumCostBalance >= VacuumCostLimit)
	{
		int			msec;

		msec = VacuumCostDelay * VacuumCostBalance / VacuumCostLimit;
		if (msec > VacuumCostDelay * 4)
			msec = VacuumCostDelay * 4;

		pg_usleep(msec * 1000L);

		VacuumCostBalance = 0;

		/* update balance values for workers */
		AutoVacuumUpdateDelay();

		/* Might have gotten an interrupt while sleeping */
		CHECK_FOR_INTERRUPTS();
	}
}

/*
 * Dispatch a Vacuum command.
 */
static void
dispatchVacuum(VacuumStmt *vacstmt, VacuumStatsContext *ctx)
{
	CdbPgResults cdb_pgresults;

	/* should these be marked volatile ? */

	Assert(Gp_role == GP_ROLE_DISPATCH);
	Assert(vacstmt);
	Assert(vacstmt->options & VACOPT_VACUUM);
	Assert(!(vacstmt->options & VACOPT_ANALYZE));

	/* XXX: Some kinds of VACUUM assign a new relfilenode. bitmap indexes maybe? */
	CdbDispatchUtilityStatement((Node *) vacstmt,
								DF_CANCEL_ON_ERROR|
								DF_WITH_SNAPSHOT|
								DF_NEED_TWO_PHASE,
								GetAssignedOidsForDispatch(),
								&cdb_pgresults);

	vacuum_combine_stats(ctx, &cdb_pgresults);

	cdbdisp_clearCdbPgResults(&cdb_pgresults);
}

/*
 * open_relation_and_check_permission -- open the relation with an appropriate
 * lock based on the vacuum statement, and check for the permissions on this
 * relation.
 */
static Relation
open_relation_and_check_permission(VacuumStmt *vacstmt,
								   Oid relid,
								   char expected_relkind,
								   bool isDropTransaction)
{
	Relation onerel;
	LOCKMODE lmode;
	bool dontWait = false;

	/*
	 * If this is a drop transaction and there is another parallel drop transaction
	 * (on any relation) active. We drop out there. The other drop transaction
	 * might be on the same relation and that would be upgrade deadlock.
	 *
	 * Note: By the time we would have reached try_relation_open the other
	 * drop transaction might already be completed, but we don't take that
	 * risk here.
	 *
	 * My marking the drop transaction as busy before checking, the worst
	 * thing that can happen is that both transaction see each other and
	 * both cancel the drop.
	 *
	 * The upgrade deadlock is not applicable to vacuum full because
	 * it begins with an AccessExclusive lock and doesn't need to
	 * upgrade it.
	 */

	if (isDropTransaction && !(vacstmt->options & VACOPT_FULL))
	{
		MyProc->inDropTransaction = true;
		SIMPLE_FAULT_INJECTOR(VacuumRelationOpenRelationDuringDropPhase);
		if (HasDropTransaction(false))
		{
			elogif(Debug_appendonly_print_compaction, LOG,
					"Skip drop because of concurrent drop transaction");

			return NULL;
		}
	}

	/*
	 * Determine the type of lock we want --- hard exclusive lock for a FULL
	 * vacuum, but just ShareUpdateExclusiveLock for concurrent vacuum. Either
	 * way, we can be sure that no other backend is vacuuming the same table.
	 * For analyze, we use ShareUpdateExclusiveLock.
	 */
	if (isDropTransaction)
	{
		lmode = AccessExclusiveLock;
		dontWait = true;
	}
	else if (!(vacstmt->options & VACOPT_VACUUM))
		lmode = ShareUpdateExclusiveLock;
	else
		lmode = (vacstmt->options & VACOPT_FULL) ? AccessExclusiveLock : ShareUpdateExclusiveLock;

	/*
	 * Open the relation and get the appropriate lock on it.
	 *
	 * There's a race condition here: the rel may have gone away since the
	 * last time we saw it.  If so, we don't need to vacuum it.
	 */
	onerel = try_relation_open(relid, lmode, dontWait);

	if (!RelationIsValid(onerel))
		return NULL;

	/*
	 * Check permissions.
	 *
	 * We allow the user to vacuum a table if he is superuser, the table
	 * owner, or the database owner (but in the latter case, only if it's not
	 * a shared relation).	pg_class_ownercheck includes the superuser case.
	 *
	 * Note we choose to treat permissions failure as a WARNING and keep
	 * trying to vacuum the rest of the DB --- is this appropriate?
	 */
	if (!(pg_class_ownercheck(RelationGetRelid(onerel), GetUserId()) ||
		  (pg_database_ownercheck(MyDatabaseId, GetUserId()) && !onerel->rd_rel->relisshared)))
	{
		if (Gp_role != GP_ROLE_EXECUTE)
		{
			if (onerel->rd_rel->relisshared)
				ereport(WARNING,
						(errmsg("skipping \"%s\" --- only superuser can vacuum it",
								RelationGetRelationName(onerel))));
			else if (onerel->rd_rel->relnamespace == PG_CATALOG_NAMESPACE)
				ereport(WARNING,
						(errmsg("skipping \"%s\" --- only superuser or database owner can vacuum it",
								RelationGetRelationName(onerel))));
			else
				ereport(WARNING,
						(errmsg("skipping \"%s\" --- only table or database owner can vacuum it",
								RelationGetRelationName(onerel))));
		}
		relation_close(onerel, lmode);
		return NULL;
	}

	/*
	 * Check that it's a plain table; we used to do this in get_rel_oids() but
	 * seems safer to check after we've locked the relation.
	 */
	if (onerel->rd_rel->relkind != expected_relkind ||
		RelationIsExternal(onerel))
	{
		ereport(WARNING,
				(errmsg("skipping \"%s\" --- cannot vacuum indexes, views or external tables",
						RelationGetRelationName(onerel))));
		relation_close(onerel, lmode);
		return NULL;
	}

	/*
	 * Silently ignore tables that are temp tables of other backends ---
	 * trying to vacuum these will lead to great unhappiness, since their
	 * contents are probably not up-to-date on disk.  (We don't throw a
	 * warning here; it would just lead to chatter during a database-wide
	 * VACUUM.)
	 */
	if (isOtherTempNamespace(RelationGetNamespace(onerel)))
	{
		relation_close(onerel, lmode);
		return NULL;
	}

	/*
	 * We can ANALYZE any table except pg_statistic. See update_attstats
	 */
	if ((vacstmt->options & VACOPT_ANALYZE) && RelationGetRelid(onerel) == StatisticRelationId)
	{
		relation_close(onerel, ShareUpdateExclusiveLock);
		return NULL;
	}

	return onerel;
}

/*
 * vacuum_combine_stats
 * This function combine the stats information sent by QEs to generate
 * the final stats for QD relations.
 *
 * Note that the mirrorResults is ignored by this function.
 */
static void
vacuum_combine_stats(VacuumStatsContext *stats_context, CdbPgResults* cdb_pgresults)
{
	int result_no;

	Assert(Gp_role == GP_ROLE_DISPATCH);

	if (cdb_pgresults == NULL || cdb_pgresults->numResults <= 0)
		return;

	/*
	 * Process the dispatch results from the primary. Note that the QE
	 * processes also send back the new stats info, such as stats on
	 * pg_class, for the relevant table and its
	 * indexes. We parse this information, and compute the final stats
	 * for the QD.
	 *
	 * For pg_class stats, we compute the maximum number of tuples and
	 * maximum number of pages after processing the stats from each QE.
	 *
	 */
	for(result_no = 0; result_no < cdb_pgresults->numResults; result_no++)
	{

		VPgClassStats *pgclass_stats = NULL;
		ListCell *lc = NULL;
		struct pg_result *pgresult = cdb_pgresults->pg_results[result_no];

		if (pgresult->extras == NULL)
			continue;

		Assert(pgresult->extraslen > sizeof(int));

		/*
		 * Process the stats for pg_class. We simple compute the maximum
		 * number of rel_tuples and rel_pages.
		 */
		pgclass_stats = (VPgClassStats *) pgresult->extras;
		foreach (lc, stats_context->updated_stats)
		{
			VPgClassStats *tmp_stats = (VPgClassStats *) lfirst(lc);

			if (tmp_stats->relid == pgclass_stats->relid)
			{
				tmp_stats->rel_pages += pgclass_stats->rel_pages;
				tmp_stats->rel_tuples += pgclass_stats->rel_tuples;
				break;
			}
		}

		if (lc == NULL)
		{
			Assert(pgresult->extraslen == sizeof(VPgClassStats));

			pgclass_stats = palloc(sizeof(VPgClassStats));
			memcpy(pgclass_stats, pgresult->extras, pgresult->extraslen);

			stats_context->updated_stats =
					lappend(stats_context->updated_stats, pgclass_stats);
		}
	}
}<|MERGE_RESOLUTION|>--- conflicted
+++ resolved
@@ -9,13 +9,9 @@
  * in cluster.c.
  *
  *
-<<<<<<< HEAD
  * Portions Copyright (c) 2005-2010, Greenplum inc
  * Portions Copyright (c) 2012-Present Pivotal Software, Inc.
- * Portions Copyright (c) 1996-2009, PostgreSQL Global Development Group
-=======
  * Portions Copyright (c) 1996-2010, PostgreSQL Global Development Group
->>>>>>> 1084f317
  * Portions Copyright (c) 1994, Regents of the University of California
  *
  *
@@ -26,14 +22,6 @@
  */
 #include "postgres.h"
 
-<<<<<<< HEAD
-#include <sys/time.h>
-#include <unistd.h>
-
-#include <math.h>
-
-=======
->>>>>>> 1084f317
 #include "access/clog.h"
 #include "access/genam.h"
 #include "access/heapam.h"
@@ -42,23 +30,17 @@
 #include "catalog/heap.h"
 #include "access/transam.h"
 #include "access/xact.h"
-<<<<<<< HEAD
-#include "access/xlog.h"
 #include "access/appendonly_compaction.h"
 #include "access/appendonly_visimap.h"
 #include "access/aocs_compaction.h"
 #include "catalog/catalog.h"
-=======
->>>>>>> 1084f317
 #include "catalog/namespace.h"
 #include "catalog/pg_appendonly_fn.h"
 #include "catalog/pg_database.h"
 #include "catalog/pg_index.h"
 #include "catalog/indexing.h"
 #include "catalog/pg_namespace.h"
-<<<<<<< HEAD
-#include "catalog/storage.h"
-#include "commands/dbcommands.h"
+#include "commands/cluster.h"
 #include "commands/tablecmds.h"
 #include "commands/vacuum.h"
 #include "cdb/cdbdisp_query.h"
@@ -67,13 +49,8 @@
 #include "cdb/cdbsrlz.h"
 #include "cdb/cdbdispatchresult.h"      /* CdbDispatchResults */
 #include "cdb/cdbappendonlyblockdirectory.h"
-#include "executor/executor.h"
 #include "lib/stringinfo.h"
 #include "libpq/pqformat.h"             /* pq_beginmessage() etc. */
-=======
-#include "commands/cluster.h"
-#include "commands/vacuum.h"
->>>>>>> 1084f317
 #include "miscadmin.h"
 #include "pgstat.h"
 #include "postmaster/autovacuum.h"
@@ -82,11 +59,6 @@
 #include "storage/proc.h"
 #include "storage/procarray.h"
 #include "utils/acl.h"
-<<<<<<< HEAD
-#include "utils/builtins.h"
-#include "utils/faultinjector.h"
-=======
->>>>>>> 1084f317
 #include "utils/fmgroids.h"
 #include "utils/guc.h"
 #include "utils/memutils.h"
@@ -100,6 +72,9 @@
 #include "libpq-int.h"
 #include "nodes/makefuncs.h"     /* makeRangeVar */
 #include "pgstat.h"
+#include "utils/faultinjector.h"
+#include "utils/lsyscache.h"
+#include "utils/pg_rusage.h"
 
 
 /*
@@ -108,104 +83,6 @@
 int			vacuum_freeze_min_age;
 int			vacuum_freeze_table_age;
 
-<<<<<<< HEAD
-/*
- * VacPage structures keep track of each page on which we find useful
- * amounts of free space.
- */
-typedef struct VacPageData
-{
-	BlockNumber blkno;			/* BlockNumber of this Page */
-	Size		free;			/* FreeSpace on this Page */
-	uint16		offsets_used;	/* Number of OffNums used by vacuum */
-	uint16		offsets_free;	/* Number of OffNums free or to be free */
-	OffsetNumber offsets[1];	/* Array of free OffNums */
-} VacPageData;
-
-typedef VacPageData *VacPage;
-
-typedef struct VacPageListData
-{
-	BlockNumber empty_end_pages;	/* Number of "empty" end-pages */
-	int			num_pages;		/* Number of pages in pagedesc */
-	int			num_allocated_pages;	/* Number of allocated pages in
-										 * pagedesc */
-	VacPage    *pagedesc;		/* Descriptions of pages */
-} VacPageListData;
-
-typedef VacPageListData *VacPageList;
-
-/*
- * The "vtlinks" array keeps information about each recently-updated tuple
- * ("recent" meaning its XMAX is too new to let us recycle the tuple).
- * We store the tuple's own TID as well as its t_ctid (its link to the next
- * newer tuple version).  Searching in this array allows us to follow update
- * chains backwards from newer to older tuples.  When we move a member of an
- * update chain, we must move *all* the live members of the chain, so that we
- * can maintain their t_ctid link relationships (we must not just overwrite
- * t_ctid in an existing tuple).
- *
- * Note: because t_ctid links can be stale (this would only occur if a prior
- * VACUUM crashed partway through), it is possible that new_tid points to an
- * empty slot or unrelated tuple.  We have to check the linkage as we follow
- * it, just as is done in EvalPlanQualFetch.
- */
-typedef struct VTupleLinkData
-{
-	ItemPointerData new_tid;	/* t_ctid of an updated tuple */
-	ItemPointerData this_tid;	/* t_self of the tuple */
-} VTupleLinkData;
-
-typedef VTupleLinkData *VTupleLink;
-
-/*
- * We use an array of VTupleMoveData to plan a chain tuple move fully
- * before we do it.
- */
-typedef struct VTupleMoveData
-{
-	ItemPointerData tid;		/* tuple ID */
-	VacPage		vacpage;		/* where to move it to */
-	bool		cleanVpd;		/* clean vacpage before using? */
-} VTupleMoveData;
-
-typedef VTupleMoveData *VTupleMove;
-
-/*
- * VRelStats contains the data acquired by scan_heap for use later
- */
-typedef struct VRelStats
-{
-	/* miscellaneous statistics */
-	BlockNumber rel_pages;		/* pages in relation */
-	double		rel_tuples;		/* tuples that remain after vacuuming */
-	double		rel_indexed_tuples;		/* indexed tuples that remain */
-	Size		min_tlen;		/* min surviving tuple size */
-	Size		max_tlen;		/* max surviving tuple size */
-	bool		hasindex;
-	/* vtlinks array for tuple chain following - sorted by new_tid */
-	int			num_vtlinks;
-	VTupleLink	vtlinks;
-} VRelStats;
-
-/*----------------------------------------------------------------------
- * ExecContext:
- *
- * As these variables always appear together, we put them into one struct
- * and pull initialization and cleanup into separate routines.
- * ExecContext is used by repair_frag() and move_xxx_tuple().  More
- * accurately:	It is *used* only in move_xxx_tuple(), but because this
- * routine is called many times, we initialize the struct just once in
- * repair_frag() and pass it on to move_xxx_tuple().
- */
-typedef struct ExecContextData
-{
-	ResultRelInfo *resultRelInfo;
-	EState	   *estate;
-	TupleTableSlot *slot;
-} ExecContextData;
-
-typedef ExecContextData *ExecContext;
 
 typedef struct VacuumStatsContext
 {
@@ -223,70 +100,8 @@
 	AppendOnlyBlockDirectoryEntry blockDirectoryEntry;
 } AppendOnlyIndexVacuumState;
 
-static void
-ExecContext_Init(ExecContext ec, Relation rel)
-{
-	TupleDesc	tupdesc = RelationGetDescr(rel);
-
-	/*
-	 * We need a ResultRelInfo and an EState so we can use the regular
-	 * executor's index-entry-making machinery.
-	 */
-	ec->estate = CreateExecutorState();
-
-	ec->resultRelInfo = makeNode(ResultRelInfo);
-	ec->resultRelInfo->ri_RangeTableIndex = 1;	/* dummy */
-	ec->resultRelInfo->ri_RelationDesc = rel;
-	ec->resultRelInfo->ri_TrigDesc = NULL;		/* we don't fire triggers */
-
-	ExecOpenIndices(ec->resultRelInfo);
-
-	ec->estate->es_result_relations = ec->resultRelInfo;
-	ec->estate->es_num_result_relations = 1;
-	ec->estate->es_result_relation_info = ec->resultRelInfo;
-
-	/* Set up a tuple slot too */
-	ec->slot = MakeSingleTupleTableSlot(tupdesc);
-}
-
-static void
-ExecContext_Finish(ExecContext ec)
-{
-	ExecDropSingleTupleTableSlot(ec->slot);
-	ExecCloseIndices(ec->resultRelInfo);
-	FreeExecutorState(ec->estate);
-}
-
-/*
- * End of ExecContext Implementation
- *----------------------------------------------------------------------
- */
-
 /* A few variables that don't seem worth passing around as parameters */
 static MemoryContext vac_context = NULL;
-
-static int	elevel = -1;
-
-static TransactionId OldestXmin;
-static TransactionId FreezeLimit;
-
-/*
- * For two-step full vacuum, we optimize the second scan by remembering
- * relation stats figured by the first scan.  Since QE runs in a different
- * mpp command/transaction, there is no place to keep this information
- * than global variable.  It is very ugly, but as far as QD runs the
- * right order of operation, it should be ok.
- */
-/* we need the max number of aux relation for one base rel. */
-#define MaxVacFullInitialStatsSize 8
-static VPgClassStats VacFullInitialStats[MaxVacFullInitialStatsSize];
-static int VacFullInitialStatsSize = 0;
-=======
-
-/* A few variables that don't seem worth passing around as parameters */
-static MemoryContext vac_context = NULL;
-static BufferAccessStrategy vac_strategy;
->>>>>>> 1084f317
 
 static BufferAccessStrategy vac_strategy;
 
@@ -294,76 +109,31 @@
 static List *get_rel_oids(Oid relid, VacuumStmt *vacstmt,
 			 const char *stmttype);
 static void vac_truncate_clog(TransactionId frozenXID);
-<<<<<<< HEAD
-static void vacuum_rel(Relation onerel, VacuumStmt *vacstmt, LOCKMODE lmode, List *updated_stats,
+static void vacuum_rel(Relation onerel, Oid relid, VacuumStmt *vacstmt, LOCKMODE lmode,
 		   bool for_wraparound);
-static bool full_vacuum_rel(Relation onerel, VacuumStmt *vacstmt, List *updated_stats);
-static void scan_heap_for_truncate(VRelStats *vacrelstats, Relation onerel,
-		  VacPageList vacuum_pages);
-static void scan_heap(VRelStats *vacrelstats, Relation onerel,
-		  VacPageList vacuum_pages, VacPageList fraged_pages);
-static bool repair_frag(VRelStats *vacrelstats, Relation onerel,
-			VacPageList vacuum_pages, VacPageList fraged_pages,
-						int nindexes, Relation *Irel, List *updated_stats,
-						int reindex_count);
-static void move_chain_tuple(Relation rel,
-				 Buffer old_buf, Page old_page, HeapTuple old_tup,
-				 Buffer dst_buf, Page dst_page, VacPage dst_vacpage,
-				 ExecContext ec, ItemPointer ctid, bool cleanVpd);
-static void move_plain_tuple(Relation rel,
-				 Buffer old_buf, Page old_page, HeapTuple old_tup,
-				 Buffer dst_buf, Page dst_page, VacPage dst_vacpage,
-				 ExecContext ec);
-static void vacuum_heap(VRelStats *vacrelstats, Relation onerel,
-			VacPageList vacpagelist);
-static void vacuum_page(Relation onerel, Buffer buffer, VacPage vacpage);
-static void vacuum_index(VacPageList vacpagelist, Relation indrel,
-						 double num_tuples, int keep_tuples, List *updated_stats,
-						 bool check_stats);
-static void scan_index(Relation indrel, double num_tuples, List *updated_stats, bool isfull,
-			bool check_stats);
-static bool tid_reaped(ItemPointer itemptr, void *state);
+static void scan_index(Relation indrel, double num_tuples,
+					   bool check_stats, int elevel);
 static bool appendonly_tid_reaped(ItemPointer itemptr, void *state);
-static void vac_update_fsm(Relation onerel, VacPageList fraged_pages,
-			   BlockNumber rel_pages);
-static VacPage copy_vac_page(VacPage vacpage);
-static void vpage_insert(VacPageList vacpagelist, VacPage vpnew);
-static void *vac_bsearch(const void *key, const void *base,
-			size_t nelem, size_t size,
-			int (*compar) (const void *, const void *));
-static int	vac_cmp_blk(const void *left, const void *right);
-static int	vac_cmp_offno(const void *left, const void *right);
-static int	vac_cmp_vtlinks(const void *left, const void *right);
-static bool enough_space(VacPage vacpage, Size len);
-static Size PageGetFreeSpaceWithFillFactor(Relation relation, Page page);
 static void dispatchVacuum(VacuumStmt *vacstmt, VacuumStatsContext *ctx);
-static Relation open_relation_and_check_permission(VacuumStmt *vacstmt,
-												   Oid relid,
-												   char expected_relkind,
-												   bool forceAccessExclusiveLock);
 static void vacuumStatement_Relation(VacuumStmt *vacstmt, Oid relid,
 						 List *relations, BufferAccessStrategy bstrategy,
 						 bool do_toast,
 						 bool for_wraparound, bool isTopLevel);
 
 static void
+vacuum_rel_ao_phase(Relation onerel, Oid relid, VacuumStmt *vacstmt, LOCKMODE lmode,
+					bool for_wraparound,
+					List *compaction_insert_segno,
+					List *compaction_segno,
+					AOVacuumPhase phase);
+
+static void
 vacuum_combine_stats(VacuumStatsContext *stats_context,
 					CdbPgResults* cdb_pgresults);
 
 static void vacuum_appendonly_index(Relation indexRelation,
-		AppendOnlyIndexVacuumState *vacuumIndexState,
-		List* updated_stats, double rel_tuple_count, bool isfull);
-
-/****************************************************************************
- *																			*
- *			Code common to all flavors of VACUUM and ANALYZE				*
- *																			*
- ****************************************************************************
- */
-=======
-static void vacuum_rel(Oid relid, VacuumStmt *vacstmt, bool do_toast,
-		   bool for_wraparound, bool *scanned_all);
->>>>>>> 1084f317
+						AppendOnlyIndexVacuumState *vacuumIndexState,
+						double rel_tuple_count, int elevel);
 
 /*
  * Primary entry point for VACUUM and ANALYZE commands.
@@ -392,9 +162,8 @@
 	   BufferAccessStrategy bstrategy, bool for_wraparound, bool isTopLevel)
 {
 	const char *stmttype;
-	volatile bool all_rels,
-				in_outer_xact,
-				use_own_xacts;
+	volatile bool in_outer_xact,
+	              use_own_xacts;
 	List	   *vacuum_relations = NIL;
 	List	   *analyze_relations = NIL;
 
@@ -411,18 +180,7 @@
 	Assert((vacstmt->options & VACOPT_ANALYZE) || vacstmt->va_cols == NIL);
 
 	stmttype = (vacstmt->options & VACOPT_VACUUM) ? "VACUUM" : "ANALYZE";
-
-<<<<<<< HEAD
-	if (vacstmt->options & VACOPT_VERBOSE)
-		elevel = INFO;
-	else
-		elevel = DEBUG2;
-
-	if (Gp_role == GP_ROLE_DISPATCH)
-		elevel = DEBUG2; /* vacuum messages aren't interesting from the QD */
-
-=======
->>>>>>> 1084f317
+	
 	/*
 	 * We cannot run VACUUM inside a user transaction block; if we were inside
 	 * a transaction, then our commit- and start-transaction-command calls
@@ -472,9 +230,6 @@
 	}
 	vac_strategy = bstrategy;
 
-	/* Remember whether we are processing everything in the DB */
-	all_rels = (!OidIsValid(relid) && vacstmt->relation == NULL);
-
 	/*
 	 * Build list of relations to process, unless caller gave us one. (If we
 	 * build one, we put it in vac_context for safekeeping.)
@@ -496,10 +251,11 @@
 	/*
 	 * Decide whether we need to start/commit our own transactions.
 	 *
-	 * For VACUUM (with or without ANALYZE): always do so, so that we can
-	 * release locks as soon as possible.  (We could possibly use the outer
-	 * transaction for a one-table VACUUM, but handling TOAST tables would be
-	 * problematic.)
+	 * For VACUUM (with or without ANALYZE): always do so on the query
+	 * dispatcher, so that we can release locks as soon as possible.  On the
+	 * query executor we skip this and use the outer transaction when skipping
+	 * two phase commit, as the expectation is that it will be a separate
+	 * dispatch for every table to be vacuumed.
 	 *
 	 * For ANALYZE (no VACUUM): if inside a transaction block, we cannot
 	 * start/commit our own transactions.  Also, there's no need to do so if
@@ -508,7 +264,10 @@
 	 * transactions so we can release locks sooner.
 	 */
 	if (vacstmt->options & VACOPT_VACUUM)
-		use_own_xacts = true;
+		if (Gp_role == GP_ROLE_EXECUTE && vacstmt->skip_twophase)
+			use_own_xacts = false;
+		else
+			use_own_xacts = true;
 	else
 	{
 		Assert(vacstmt->options & VACOPT_ANALYZE);
@@ -548,14 +307,6 @@
 
 		VacuumCostActive = (VacuumCostDelay > 0);
 		VacuumCostBalance = 0;
-
-		if (Gp_role == GP_ROLE_DISPATCH)
-		{
-			vacstmt->appendonly_compaction_segno = NIL;
-			vacstmt->appendonly_compaction_insert_segno = NIL;
-			vacstmt->appendonly_compaction_vacuum_cleanup = false;
-			vacstmt->appendonly_relation_empty = false;
-		}
 
 		if (vacstmt->options & VACOPT_VACUUM)
 		{
@@ -589,12 +340,8 @@
 			 */
 			foreach(cur, analyze_relations)
 			{
-<<<<<<< HEAD
 				Oid			relid = lfirst_oid(cur);
-				MemoryContext old_context = NULL;
-
-=======
->>>>>>> 1084f317
+
 				/*
 				 * If using separate xacts, start one for analyze. Otherwise,
 				 * we can use the outer transaction.
@@ -658,30 +405,31 @@
 /*
  * Assigns the compaction segment information.
  *
- * The vacuum statement will be modified.
- *
+ * The segment to compact is returned in *compact_segno, and
+ * the segment to move rows to, is returned in *insert_segno.
  */
-static bool vacuum_assign_compaction_segno(
-		Relation onerel,
-		List *compactedSegmentFileList,
-		List *insertedSegmentFileList,
-		VacuumStmt *vacstmt)
+static bool
+vacuum_assign_compaction_segno(Relation onerel,
+							   List *compactedSegmentFileList,
+							   List *insertedSegmentFileList,
+							   List **compactNowList,
+							   int *insert_segno)
 {
 	List *new_compaction_list;
-	List *insert_segno;
 	bool is_drop;
 
 	Assert(Gp_role != GP_ROLE_EXECUTE);
-	Assert(vacstmt->appendonly_compaction_segno == NIL);
-	Assert(vacstmt->appendonly_compaction_insert_segno == NIL);
-	Assert (RelationIsValid(onerel));
+	Assert(RelationIsValid(onerel));
+	Assert(RelationIsAoRows(onerel) || RelationIsAoCols(onerel));
 
 	/*
 	 * Assign a compaction segment num and insert segment num
 	 * on master or on segment if in utility mode
 	 */
-	if (!(RelationIsAoRows(onerel) || RelationIsAoCols(onerel)) || !gp_appendonly_compaction)
-	{
+	if (!gp_appendonly_compaction)
+	{
+		*insert_segno = -1;
+		*compactNowList = NIL;
 		return true;
 	}
 
@@ -697,8 +445,10 @@
 	{
 		if (!is_drop)
 		{
-			insert_segno = lappend_int(NIL, SetSegnoForCompactionInsert(onerel,
-				new_compaction_list, compactedSegmentFileList, insertedSegmentFileList));
+			*insert_segno = SetSegnoForCompactionInsert(onerel,
+														new_compaction_list,
+														compactedSegmentFileList,
+														insertedSegmentFileList);
 		}
 		else
 		{
@@ -706,27 +456,22 @@
 			 * If we continue an aborted drop phase, we do not assign a real
 			 * insert segment file.
 			 */
-			insert_segno = list_make1_int(APPENDONLY_COMPACTION_SEGNO_INVALID);
-		}
+			*insert_segno = APPENDONLY_COMPACTION_SEGNO_INVALID;
+		}
+		*compactNowList = new_compaction_list;
 
 		elogif(Debug_appendonly_print_compaction, LOG,
 				"Schedule compaction on AO table: "
-				"compact segno list length %d, insert segno length %d",
-				list_length(new_compaction_list), list_length(insert_segno));
-	}
-
-	if (!new_compaction_list)
-	{
-		elog(DEBUG3, "No valid compact segno for releation %s (%d)",
+				"compact segno list length %d, insert segno %d",
+				list_length(new_compaction_list), *insert_segno);
+		return true;
+	}
+	else
+	{
+		elog(DEBUG3, "No valid compact segno for relation %s (%d)",
 				RelationGetRelationName(onerel),
 				RelationGetRelid(onerel));
 		return false;
-	}
-	else
-	{
-		vacstmt->appendonly_compaction_insert_segno = insert_segno;
-		vacstmt->appendonly_compaction_segno = new_compaction_list;
-		return true;
 	}
 }
 
@@ -796,108 +541,6 @@
 }
 
 /*
- * Chose a source and destination segfile for compaction.  It assumes that we
- * are in the vacuum memory context, and executing in DISPATCH or UTILITY mode.
- * Return false if we are done with all segfiles.
- */
-static bool
-vacuumStatement_AssignAppendOnlyCompactionInfo(VacuumStmt *vacstmt,
-		Relation onerel,
-		List *compactedSegmentFileList,
-		List *insertedSegmentFileList,
-		bool *getnextrelation)
-{
-	Assert(Gp_role != GP_ROLE_EXECUTE);
-	Assert(vacstmt);
-	Assert(getnextrelation);
-	Assert(RelationIsAoRows(onerel) || RelationIsAoCols(onerel));
-
-	if (!vacuum_assign_compaction_segno(onerel,
-				compactedSegmentFileList,
-				insertedSegmentFileList,
-				vacstmt))
-	{
-		/* There is nothing left to do for this relation */
-		if (list_length(compactedSegmentFileList) > 0)
-		{
-			/*
-			 * We now need to vacuum the auxility relations of the
-			 * append-only relation
-			 */
-			vacstmt->appendonly_compaction_vacuum_cleanup = true;
-
-			/* Provide the list of all compacted segment numbers with it */
-			list_free(vacstmt->appendonly_compaction_segno);
-			vacstmt->appendonly_compaction_segno = list_copy(compactedSegmentFileList);
-			list_free(vacstmt->appendonly_compaction_insert_segno);
-			vacstmt->appendonly_compaction_insert_segno = list_copy(insertedSegmentFileList);
-		}
-		else
-		{
-			return false;
-		}
-	}
-
-	if (vacstmt->appendonly_compaction_segno &&
-			vacstmt->appendonly_compaction_insert_segno &&
-			!vacstmt->appendonly_compaction_vacuum_cleanup)
-	{
-		/*
-		 * as long as there are real segno to compact, we
-		 * keep processing this relation.
-		 */
-		*getnextrelation = false;
-	}
-	return true;
-}
-
-bool
-vacuumStatement_IsInAppendOnlyDropPhase(VacuumStmt *vacstmt)
-{
-	Assert(vacstmt);
-	return (vacstmt->appendonly_compaction_segno &&
-			!vacstmt->appendonly_compaction_insert_segno &&
-			!vacstmt->appendonly_compaction_vacuum_prepare &&
-			!vacstmt->appendonly_compaction_vacuum_cleanup);
-}
-
-bool
-vacuumStatement_IsInAppendOnlyCompactionPhase(VacuumStmt *vacstmt)
-{
-	Assert(vacstmt);
-	return (vacstmt->appendonly_compaction_segno &&
-			vacstmt->appendonly_compaction_insert_segno &&
-			!vacstmt->appendonly_compaction_vacuum_prepare &&
-			!vacstmt->appendonly_compaction_vacuum_cleanup);
-}
-
-bool
-vacuumStatement_IsInAppendOnlyPseudoCompactionPhase(VacuumStmt *vacstmt)
-{
-	Assert(vacstmt);
-	return (vacstmt->appendonly_compaction_segno &&
-			vacstmt->appendonly_compaction_insert_segno &&
-			linitial_int(vacstmt->appendonly_compaction_insert_segno)
-				== APPENDONLY_COMPACTION_SEGNO_INVALID &&
-			!vacstmt->appendonly_compaction_vacuum_prepare &&
-			!vacstmt->appendonly_compaction_vacuum_cleanup);
-}
-
-bool
-vacuumStatement_IsInAppendOnlyPreparePhase(VacuumStmt* vacstmt)
-{
-	Assert(vacstmt);
-	return (vacstmt->appendonly_compaction_vacuum_prepare);
-}
-
-bool
-vacummStatement_IsInAppendOnlyCleanupPhase(VacuumStmt *vacstmt)
-{
-	Assert(vacstmt);
-	return (vacstmt->appendonly_compaction_vacuum_cleanup);
-}
-
-/*
  * Processing of the vacuumStatement for given relid.
  *
  * The function is called by vacuumStatement once for each relation to vacuum.
@@ -912,15 +555,11 @@
  * and QD makes some decision what kind of stage we perform, and tells it
  * to QE with vacstmt fields through dispatch.
  *
- * For heap VACUUM FULL, we need two transactions.  One is to move tuples
- * from a page to another, to empty out last pages, which typically goes
- * into repair_frag.  We used to perform truncate operation there, but
- * it required to record transaction commit locally, which is not pleasant
- * if QD decides to cancel the whoe distributed transaction.  So the truncate
- * step is separated to a second transaction.  This two step operation is
- * performed on both base relation and toast relation at the same time.
- *
- * Lazy vacuum to heap is one step operation.
+ * For heap VACUUM we disable two-phase commit, because we do not actually make
+ * any logical changes to the tables. Even if a VACUUM transaction fails on one
+ * of the QE segments, it should not matter, because the data has not logically
+ * changed on disk. VACUUM FULL and lazy vacuum are both completed in one
+ * transaction.
  *
  * AO compaction is rather complicated.  There are four phases.
  *   - prepare phase
@@ -967,16 +606,588 @@
 	LOCKMODE			lmode = NoLock;
 	Relation			onerel;
 	LockRelId			onerelid;
-	MemoryContext		oldctx;
-	VacuumStatsContext stats_context;
-
-<<<<<<< HEAD
+	MemoryContext oldcontext;
+
+	oldcontext = MemoryContextSwitchTo(vac_context);
+
 	vacstmt = copyObject(vacstmt);
 	/* VACUUM, without ANALYZE */
 	vacstmt->options &= ~VACOPT_ANALYZE;
 	vacstmt->options |= VACOPT_VACUUM;
 	vacstmt->va_cols = NIL;		/* A plain VACUUM cannot list columns */
-=======
+
+	MemoryContextSwitchTo(oldcontext);
+
+	/*
+	 * For each iteration we start/commit our own transactions,
+	 * so that we can release resources such as locks and memories,
+	 * and we can also safely perform non-transactional work
+	 * along with transactional work. If we are a query executor and skipping
+	 * a two phase commit, the expectation is that we will vacuum one relation
+	 * per dispatch, so we can use the outer transaction for this instead.
+	 */
+	if (Gp_role != GP_ROLE_EXECUTE || !vacstmt->skip_twophase)
+		StartTransactionCommand();
+
+	/*
+	 * Functions in indexes may want a snapshot set. Also, setting
+	 * a snapshot ensures that RecentGlobalXmin is kept truly recent.
+	 */
+	PushActiveSnapshot(GetTransactionSnapshot());
+
+	/*
+	 * Determine the type of lock we want --- hard exclusive lock for a FULL
+	 * vacuum, but just ShareUpdateExclusiveLock for concurrent vacuum. Either
+	 * way, we can be sure that no other backend is vacuuming the same table.
+	 * For analyze, we use ShareUpdateExclusiveLock.
+	 */
+	if (vacstmt->appendonly_phase == AOVAC_DROP)
+	{
+		Assert(Gp_role == GP_ROLE_EXECUTE);
+		lmode = AccessExclusiveLock;
+
+	}
+	else if (!(vacstmt->options & VACOPT_VACUUM))
+		lmode = ShareUpdateExclusiveLock;
+	else
+		lmode = (vacstmt->options & VACOPT_FULL) ? AccessExclusiveLock : ShareUpdateExclusiveLock;
+
+	/*
+	 * Open the relation and get the appropriate lock on it.
+	 *
+	 * There's a race condition here: the rel may have gone away since the
+	 * last time we saw it.  If so, we don't need to vacuum it.
+	 */
+	onerel = try_relation_open(relid, lmode, false /* dontwait */);
+	if (!onerel)
+	{
+		PopActiveSnapshot();
+		CommitTransactionCommand();
+		return;
+	}
+
+	/*
+	 * Check permissions.
+	 *
+	 * We allow the user to vacuum a table if he is superuser, the table
+	 * owner, or the database owner (but in the latter case, only if it's not
+	 * a shared relation).	pg_class_ownercheck includes the superuser case.
+	 *
+	 * Note we choose to treat permissions failure as a WARNING and keep
+	 * trying to vacuum the rest of the DB --- is this appropriate?
+	 */
+	if (!(pg_class_ownercheck(RelationGetRelid(onerel), GetUserId()) ||
+		  (pg_database_ownercheck(MyDatabaseId, GetUserId()) && !onerel->rd_rel->relisshared)))
+	{
+		if (Gp_role != GP_ROLE_EXECUTE)
+		{
+			if (onerel->rd_rel->relisshared)
+				ereport(WARNING,
+						(errmsg("skipping \"%s\" --- only superuser can vacuum it",
+								RelationGetRelationName(onerel))));
+			else if (onerel->rd_rel->relnamespace == PG_CATALOG_NAMESPACE)
+				ereport(WARNING,
+						(errmsg("skipping \"%s\" --- only superuser or database owner can vacuum it",
+								RelationGetRelationName(onerel))));
+			else
+				ereport(WARNING,
+						(errmsg("skipping \"%s\" --- only table or database owner can vacuum it",
+								RelationGetRelationName(onerel))));
+		}
+		relation_close(onerel, lmode);
+		PopActiveSnapshot();
+		CommitTransactionCommand();
+		return;
+	}
+
+	/*
+	 * Check that it's a plain table; we used to do this in get_rel_oids() but
+	 * seems safer to check after we've locked the relation.
+	 */
+	if ((onerel->rd_rel->relkind != RELKIND_RELATION &&
+		 onerel->rd_rel->relkind != RELKIND_AOSEGMENTS &&
+		 onerel->rd_rel->relkind != RELKIND_TOASTVALUE &&
+		 onerel->rd_rel->relkind != RELKIND_AOBLOCKDIR &&
+		 onerel->rd_rel->relkind != RELKIND_AOVISIMAP) ||
+		RelationIsExternal(onerel))
+	{
+		ereport(WARNING,
+				(errmsg("skipping \"%s\" --- cannot vacuum indexes, views or external tables",
+						RelationGetRelationName(onerel))));
+		relation_close(onerel, lmode);
+		PopActiveSnapshot();
+		CommitTransactionCommand();
+		return;
+	}
+
+	/*
+	 * Silently ignore tables that are temp tables of other backends ---
+	 * trying to vacuum these will lead to great unhappiness, since their
+	 * contents are probably not up-to-date on disk.  (We don't throw a
+	 * warning here; it would just lead to chatter during a database-wide
+	 * VACUUM.)
+	 */
+	if (isOtherTempNamespace(RelationGetNamespace(onerel)))
+	{
+		relation_close(onerel, lmode);
+		PopActiveSnapshot();
+		CommitTransactionCommand();
+		return;
+	}
+
+	/*
+	 * Get a session-level lock too. This will protect our access to the
+	 * relation across multiple transactions, so that we can vacuum the
+	 * relation's TOAST table (if any) secure in the knowledge that no one is
+	 * deleting the parent relation.
+	 *
+	 * NOTE: this cannot block, even if someone else is waiting for access,
+	 * because the lock manager knows that both lock requests are from the
+	 * same process.
+	 */
+	onerelid = onerel->rd_lockInfo.lockRelId;
+	LockRelationIdForSession(&onerelid, lmode);
+
+	oldcontext = MemoryContextSwitchTo(vac_context);
+	vacuumStatement_AssignRelation(vacstmt, relid, relations);
+	MemoryContextSwitchTo(oldcontext);
+
+	if (RelationIsHeap(onerel) || Gp_role == GP_ROLE_EXECUTE)
+	{
+		/* skip two-phase commit on heap table VACUUM */
+		if (Gp_role == GP_ROLE_DISPATCH)
+			vacstmt->skip_twophase = true;
+
+		if (vacstmt->appendonly_phase == AOVAC_DROP)
+		{
+			SIMPLE_FAULT_INJECTOR(VacuumRelationOpenRelationDuringDropPhase);
+		}
+
+		vacuum_rel(onerel, relid, vacstmt, lmode, for_wraparound);
+		onerel = NULL;
+	}
+	else
+	{
+		List	   *compactedSegmentFileList = NIL;
+		List	   *insertedSegmentFileList = NIL;
+
+		vacstmt->appendonly_compaction_segno = NIL;
+		vacstmt->appendonly_compaction_insert_segno = NIL;
+		vacstmt->appendonly_relation_empty = false;
+		vacstmt->skip_twophase = false;
+
+		/*
+		 * 1. Prepare phase
+		 */
+		vacuum_rel_ao_phase(onerel, relid, vacstmt, lmode, for_wraparound,
+							NIL,
+							NIL,
+							AOVAC_PREPARE);
+		onerel = NULL;
+
+		/*
+		 * Loop between compaction and drop phases, until there is nothing more left
+		 * to do for this relation.
+		 */
+		for (;;)
+		{
+			List	   *compactNowList = NIL;
+			int			insertSegNo = -1;
+
+			if (gp_appendonly_compaction)
+			{
+				/*
+				 * 2. Compaction phase
+				 */
+				StartTransactionCommand();
+				PushActiveSnapshot(GetTransactionSnapshot());
+				onerel = try_relation_open(relid, lmode, false /* dontwait */);
+
+				/* Chose a source and destination segfile for compaction. */
+				if (!vacuum_assign_compaction_segno(onerel,
+													compactedSegmentFileList,
+													insertedSegmentFileList,
+													&compactNowList,
+													&insertSegNo))
+				{
+					/*
+					 * There is nothing left to do for this relation. Proceed to
+					 * the cleanup phase.
+					 */
+					break;
+				}
+
+				oldcontext = MemoryContextSwitchTo(vac_context);
+
+				compactNowList = list_copy(compactNowList);
+
+				compactedSegmentFileList =
+					list_union_int(compactedSegmentFileList, compactNowList);
+				insertedSegmentFileList =
+					lappend_int(insertedSegmentFileList, insertSegNo);
+
+				MemoryContextSwitchTo(oldcontext);
+
+				vacuum_rel_ao_phase(onerel, relid, vacstmt, lmode, for_wraparound,
+									list_make1_int(insertSegNo),
+									compactNowList,
+									AOVAC_COMPACT);
+				onerel = NULL;
+			}
+
+			/*
+			 * 3. Drop phase
+			 */
+
+			StartTransactionCommand();
+			PushActiveSnapshot(GetTransactionSnapshot());
+
+			/*
+			 * If there is another parallel drop transaction (on any relation) active,
+			 * bail out. The other drop transaction might be on the same relation and
+			 * that would be upgrade deadlock.
+			 *
+			 * Note: By the time we would have reached try_relation_open the other
+			 * drop transaction might already be completed, but we don't take that
+			 * risk here.
+			 *
+			 * My marking the drop transaction as busy before checking, the worst
+			 * thing that can happen is that both transaction see each other and
+			 * both cancel the drop.
+			 *
+			 * The upgrade deadlock is not applicable to vacuum full because
+			 * it begins with an AccessExclusive lock and doesn't need to
+			 * upgrade it.
+			 */
+			if (!(vacstmt->options & VACOPT_FULL))
+			{
+				MyProc->inDropTransaction = true;
+				SIMPLE_FAULT_INJECTOR(VacuumRelationOpenRelationDuringDropPhase);
+				if (HasDropTransaction(false))
+				{
+					elogif(Debug_appendonly_print_compaction, LOG,
+						   "Skip drop because of concurrent drop transaction");
+					onerel = NULL;
+				}
+				else
+					onerel = try_relation_open(relid, AccessExclusiveLock, true /* dontwait */);
+			}
+			else
+					onerel = try_relation_open(relid, AccessExclusiveLock, true /* dontwait */);
+
+			if (!onerel)
+			{
+				/*
+				 * Couldn't get AccessExclusiveLock.
+				 *
+				 * Since the drop phase needs to be skipped, we need to
+				 * deregister the segnos which were marked for drop in the
+				 * compaction phase
+				 */
+				DeregisterSegnoForCompactionDrop(relid, compactNowList);
+
+				PopActiveSnapshot();
+				CommitTransactionCommand();
+
+				/*
+				 * To ensure that vacuum decreases the age for appendonly
+				 * tables even if drop phase is getting skipped, perform
+				 * cleanup phase so that the relfrozenxid value is updated
+				 * correctly in pg_class.
+				 */
+				break;
+			}
+
+			if (HasSerializableBackends(false))
+			{
+				/*
+				 * Checking at this point is safe because
+				 * any serializable transaction that could start afterwards
+				 * will already see the state with AWAITING_DROP. We
+				 * have only to deal with transactions that started before
+				 * our transaction.
+				 *
+				 * We immediatelly get the next relation. There is no
+				 * reason to stay in this relation. Actually, all
+				 * other ao relation will skip the compaction step.
+				 */
+				elogif(Debug_appendonly_print_compaction, LOG,
+					   "Skipping freeing compacted append-only segment file "
+					   "because of concurrent serializable transaction");
+
+				DeregisterSegnoForCompactionDrop(relid, compactNowList);
+				break;
+			}
+
+			elogif(Debug_appendonly_print_compaction, LOG,
+				   "Dispatch drop transaction on append-only relation %s",
+				   RelationGetRelationName(onerel));
+
+			/* Perform the DROP phase */
+			RegisterSegnoForCompactionDrop(relid, compactNowList);
+
+			vacuum_rel_ao_phase(onerel, relid, vacstmt, lmode, for_wraparound,
+								NIL,	/* insert segno */
+								compactNowList,
+								AOVAC_DROP);
+			onerel = NULL;
+
+			if (!gp_appendonly_compaction)
+				break;
+		}
+
+		/*
+		 * 4. Cleanup phase.
+		 *
+		 * This vacuums all the auxiliary tables, like TOAST, AO segment tables etc.
+		 *
+		 * We can skip this, if we didn't compact anything. XXX: Really? Shouldn't we
+		 * still process the aux tables?
+		 */
+		if (list_length(compactedSegmentFileList) > 0)
+		{
+			/* Provide the list of all compacted segment numbers with it */
+			vacuum_rel_ao_phase(onerel, relid, vacstmt, lmode, for_wraparound,
+								insertedSegmentFileList,
+								compactedSegmentFileList,
+								AOVAC_CLEANUP);
+			onerel = NULL;
+		}
+	}
+
+	if (lmode != NoLock)
+	{
+		UnlockRelationIdForSession(&onerelid, lmode);
+	}
+
+	if (Gp_role == GP_ROLE_DISPATCH)
+	{
+		/*
+		 * We need some transaction to update the catalog.  We could do
+		 * it on the outer vacuumStatement, but it is useful to track
+		 * relation by relation.
+		 */
+		//if (!istemp) // FIXME
+		{
+			char *vsubtype = ""; /* NOFULL */
+			bool		start_xact = false;
+
+			if (!onerel)
+			{
+				StartTransactionCommand();
+				start_xact = true;
+			}
+
+			if (IsAutoVacuumWorkerProcess())
+				vsubtype = "AUTO";
+			else
+			{
+				if ((vacstmt->options & VACOPT_FULL) &&
+					(0 == vacstmt->freeze_min_age))
+					vsubtype = "FULL FREEZE";
+				else if ((vacstmt->options & VACOPT_FULL))
+					vsubtype = "FULL";
+				else if (0 == vacstmt->freeze_min_age)
+					vsubtype = "FREEZE";
+			}
+			MetaTrackUpdObject(RelationRelationId,
+							   relid,
+							   GetUserId(),
+							   "VACUUM",
+							   vsubtype);
+			if (start_xact)
+				CommitTransactionCommand();
+		}
+	}
+
+	if (onerel)
+	{
+		relation_close(onerel, NoLock);
+		PopActiveSnapshot();
+		CommitTransactionCommand();
+	}
+}
+
+/*
+ * Build a list of Oids for each relation to be processed
+ *
+ * The list is built in vac_context so that it will survive across our
+ * per-relation transactions.
+ */
+static List *
+get_rel_oids(Oid relid, VacuumStmt *vacstmt, const char *stmttype)
+{
+	List	   *oid_list = NIL;
+	MemoryContext oldcontext;
+
+	/* OID supplied by VACUUM's caller? */
+	if (OidIsValid(relid))
+	{
+		oldcontext = MemoryContextSwitchTo(vac_context);
+		oid_list = lappend_oid(oid_list, relid);
+		MemoryContextSwitchTo(oldcontext);
+	}
+	else if (vacstmt->relation)
+	{
+		if (strcmp(stmttype, "VACUUM") == 0)
+		{
+			/* Process a specific relation */
+			Oid			relid;
+			List	   *prels = NIL;
+
+			relid = RangeVarGetRelid(vacstmt->relation, false);
+
+			if (rel_is_partitioned(relid))
+			{
+				PartitionNode *pn;
+
+				pn = get_parts(relid, 0, 0, false, true /*includesubparts*/);
+
+				prels = all_partition_relids(pn);
+			}
+			else if (rel_is_child_partition(relid))
+			{
+				/* get my children */
+				prels = find_all_inheritors(relid, NoLock, NULL);
+			}
+
+			/* Make a relation list entry for this relation */
+			oldcontext = MemoryContextSwitchTo(vac_context);
+			oid_list = lappend_oid(oid_list, relid);
+			oid_list = list_concat_unique_oid(oid_list, prels);
+			MemoryContextSwitchTo(oldcontext);
+		}
+		else
+		{
+			oldcontext = MemoryContextSwitchTo(vac_context);
+			/**
+			 * ANALYZE one relation (optionally, a list of columns).
+			 */
+			Oid relationOid = InvalidOid;
+
+			relationOid = RangeVarGetRelid(vacstmt->relation, false);
+			PartStatus ps = rel_part_status(relationOid);
+
+			if (ps != PART_STATUS_ROOT && (vacstmt->options & VACOPT_ROOTONLY))
+			{
+				ereport(WARNING,
+						(errmsg("skipping \"%s\" --- cannot analyze a non-root partition using ANALYZE ROOTPARTITION",
+								get_rel_name(relationOid))));
+			}
+			else if (ps == PART_STATUS_ROOT)
+			{
+				PartitionNode *pn = get_parts(relationOid, 0 /*level*/ ,
+											  0 /*parent*/, false /* inctemplate */, true /*includesubparts*/);
+				Assert(pn);
+				if (!(vacstmt->options & VACOPT_ROOTONLY))
+				{
+					oid_list = all_leaf_partition_relids(pn); /* all leaves */
+
+					if (optimizer_analyze_midlevel_partition)
+					{
+						oid_list = list_concat(oid_list, all_interior_partition_relids(pn)); /* interior partitions */
+					}
+				}
+				oid_list = lappend_oid(oid_list, relationOid); /* root partition */
+			}
+			else if (ps == PART_STATUS_INTERIOR) /* analyze an interior partition directly */
+			{
+				/* disable analyzing mid-level partitions directly since the users are encouraged
+				 * to work with the root partition only. To gather stats on mid-level partitions
+				 * (for Orca's use), the user should run ANALYZE or ANALYZE ROOTPARTITION on the
+				 * root level with optimizer_analyze_midlevel_partition GUC set to ON.
+				 * Planner uses the stats on leaf partitions, so its unnecesary to collect stats on
+				 * midlevel partitions.
+				 */
+				ereport(WARNING,
+						(errmsg("skipping \"%s\" --- cannot analyze a mid-level partition. "
+								"Please run ANALYZE on the root partition table.",
+								get_rel_name(relationOid))));
+			}
+			else
+			{
+				oid_list = list_make1_oid(relationOid);
+			}
+			MemoryContextSwitchTo(oldcontext);
+		}
+	}
+	else
+	{
+		/* Process all plain relations listed in pg_class */
+		Relation	pgclass;
+		HeapScanDesc scan;
+		HeapTuple	tuple;
+		ScanKeyData key;
+		Oid candidateOid;
+
+		ScanKeyInit(&key,
+					Anum_pg_class_relkind,
+					BTEqualStrategyNumber, F_CHAREQ,
+					CharGetDatum(RELKIND_RELATION));
+
+		pgclass = heap_open(RelationRelationId, AccessShareLock);
+
+		scan = heap_beginscan(pgclass, SnapshotNow, 1, &key);
+
+		while ((tuple = heap_getnext(scan, ForwardScanDirection)) != NULL)
+		{
+			Form_pg_class classForm = (Form_pg_class) GETSTRUCT(tuple);
+
+			/*
+			 * Don't include non-vacuum-able relations:
+			 *   - External tables
+			 *   - Foreign tables
+			 *   - etc.
+			 */
+			if (classForm->relkind == RELKIND_RELATION && (
+					classForm->relstorage == RELSTORAGE_EXTERNAL ||
+					classForm->relstorage == RELSTORAGE_FOREIGN  ||
+					classForm->relstorage == RELSTORAGE_VIRTUAL))
+				continue;
+
+			/* Make a relation list entry for this guy */
+			candidateOid = HeapTupleGetOid(tuple);
+
+			/* Skip non root partition tables if ANALYZE ROOTPARTITION ALL is executed */
+			if ((vacstmt->options & VACOPT_ROOTONLY) && !rel_is_partitioned(candidateOid))
+			{
+				continue;
+			}
+
+			// skip mid-level partition tables if we have disabled collecting statistics for them
+			PartStatus ps = rel_part_status(candidateOid);
+			if (!optimizer_analyze_midlevel_partition && ps == PART_STATUS_INTERIOR)
+			{
+				continue;
+			}
+
+			oldcontext = MemoryContextSwitchTo(vac_context);
+			oid_list = lappend_oid(oid_list, candidateOid);
+			MemoryContextSwitchTo(oldcontext);
+		}
+
+		heap_endscan(scan);
+		heap_close(pgclass, AccessShareLock);
+	}
+
+	return oid_list;
+}
+
+/*
+ * vacuum_set_xid_limits() -- compute oldest-Xmin and freeze cutoff points
+ */
+void
+vacuum_set_xid_limits(int freeze_min_age,
+					  int freeze_table_age,
+					  bool sharedRel,
+					  TransactionId *oldestXmin,
+					  TransactionId *freezeLimit,
+					  TransactionId *freezeTableLimit)
+{
+	int			freezemin;
+	TransactionId limit;
+	TransactionId safeLimit;
+
 	/*
 	 * We can always ignore processes running lazy vacuum.	This is because we
 	 * use these values only for deciding which tuples we must keep in the
@@ -987,66 +1198,597 @@
 	 * always an independent transaction.
 	 */
 	*oldestXmin = GetOldestXmin(sharedRel, true);
->>>>>>> 1084f317
-
-	stats_context.updated_stats = NIL;
-
-	/*
-	 * We compact segment file by segment file.
-	 * Therefore in some cases, we have multiple vacuum dispatches
-	 * per relation.
-	 */
-	bool getnextrelation = false;
-
-	/* Number of rounds performed on this relation */
-	int relationRound = 0;
-
-	List* compactedSegmentFileList = NIL;
-	List* insertedSegmentFileList = NIL;
-
-	bool dropPhase = false;
-	bool truncatePhase = false;
-
-	Assert(vacstmt);
-
-	if (Gp_role != GP_ROLE_EXECUTE)
-	{
-		/* First call on a relation is the prepare phase */
-		vacstmt->appendonly_compaction_vacuum_prepare = true;
+
+	Assert(TransactionIdIsNormal(*oldestXmin));
+
+	/*
+	 * Determine the minimum freeze age to use: as specified by the caller, or
+	 * vacuum_freeze_min_age, but in any case not more than half
+	 * autovacuum_freeze_max_age, so that autovacuums to prevent XID
+	 * wraparound won't occur too frequently.
+	 */
+	freezemin = freeze_min_age;
+	if (freezemin < 0)
+		freezemin = vacuum_freeze_min_age;
+	freezemin = Min(freezemin, autovacuum_freeze_max_age / 2);
+	Assert(freezemin >= 0);
+
+	/*
+	 * Compute the cutoff XID, being careful not to generate a "permanent" XID
+	 */
+	limit = *oldestXmin - freezemin;
+	if (!TransactionIdIsNormal(limit))
+		limit = FirstNormalTransactionId;
+
+	/*
+	 * If oldestXmin is very far back (in practice, more than
+	 * autovacuum_freeze_max_age / 2 XIDs old), complain and force a minimum
+	 * freeze age of zero.
+	 */
+	safeLimit = ReadNewTransactionId() - autovacuum_freeze_max_age;
+	if (!TransactionIdIsNormal(safeLimit))
+		safeLimit = FirstNormalTransactionId;
+
+	if (TransactionIdPrecedes(limit, safeLimit))
+	{
+		ereport(WARNING,
+				(errmsg("oldest xmin is far in the past"),
+				 errhint("Close open transactions soon to avoid wraparound problems.")));
+		limit = *oldestXmin;
+	}
+
+	*freezeLimit = limit;
+
+	if (freezeTableLimit != NULL)
+	{
+		int			freezetable;
 
 		/*
-		 * Reset truncate flag always as we may iterate more than one relation.
+		 * Determine the table freeze age to use: as specified by the caller,
+		 * or vacuum_freeze_table_age, but in any case not more than
+		 * autovacuum_freeze_max_age * 0.95, so that if you have e.g nightly
+		 * VACUUM schedule, the nightly VACUUM gets a chance to freeze tuples
+		 * before anti-wraparound autovacuum is launched.
 		 */
-		vacstmt->heap_truncate = false;
-	}
-
-	while (!getnextrelation)
-	{
-		getnextrelation = true;
+		freezetable = freeze_min_age;
+		if (freezetable < 0)
+			freezetable = vacuum_freeze_table_age;
+		freezetable = Min(freezetable, autovacuum_freeze_max_age * 0.95);
+		Assert(freezetable >= 0);
 
 		/*
-		 * The following block of code is relevant only for AO tables.  The
-		 * only phases relevant are prepare phase, compaction phase and the
-		 * first phase of cleanup for VACUUM FULL (truncatePhase set to true
-		 * refers to this phase). 
+		 * Compute the cutoff XID, being careful not to generate a "permanent"
+		 * XID.
 		 */
-		if (Gp_role != GP_ROLE_EXECUTE && (!dropPhase || truncatePhase))
-		{
-			 /* Reset the compaction segno if new relation or segment file is
-			  * started
-			  */
-			list_free(vacstmt->appendonly_compaction_segno);
-			list_free(vacstmt->appendonly_compaction_insert_segno);
-			vacstmt->appendonly_compaction_segno = NIL;
-			vacstmt->appendonly_compaction_insert_segno = NIL;
+		limit = ReadNewTransactionId() - freezetable;
+		if (!TransactionIdIsNormal(limit))
+			limit = FirstNormalTransactionId;
+
+		*freezeTableLimit = limit;
+	}
+}
+
+
+/*
+ * vac_estimate_reltuples() -- estimate the new value for pg_class.reltuples
+ *
+ *		If we scanned the whole relation then we should just use the count of
+ *		live tuples seen; but if we did not, we should not trust the count
+ *		unreservedly, especially not in VACUUM, which may have scanned a quite
+ *		nonrandom subset of the table.  When we have only partial information,
+ *		we take the old value of pg_class.reltuples as a measurement of the
+ *		tuple density in the unscanned pages.
+ *
+ *		This routine is shared by VACUUM and ANALYZE.
+ */
+double
+vac_estimate_reltuples(Relation relation, bool is_analyze,
+					   BlockNumber total_pages,
+					   BlockNumber scanned_pages,
+					   double scanned_tuples)
+{
+	BlockNumber	old_rel_pages = relation->rd_rel->relpages;
+	double		old_rel_tuples = relation->rd_rel->reltuples;
+	double		old_density;
+	double		new_density;
+	double		multiplier;
+	double		updated_density;
+
+	/* If we did scan the whole table, just use the count as-is */
+	if (scanned_pages >= total_pages)
+		return scanned_tuples;
+
+	/*
+	 * If scanned_pages is zero but total_pages isn't, keep the existing value
+	 * of reltuples.  (Note: callers should avoid updating the pg_class
+	 * statistics in this situation, since no new information has been
+	 * provided.)
+	 */
+	if (scanned_pages == 0)
+		return old_rel_tuples;
+
+	/*
+	 * If old value of relpages is zero, old density is indeterminate; we
+	 * can't do much except scale up scanned_tuples to match total_pages.
+	 */
+	if (old_rel_pages == 0)
+		return floor((scanned_tuples / scanned_pages) * total_pages + 0.5);
+
+	/*
+	 * Okay, we've covered the corner cases.  The normal calculation is to
+	 * convert the old measurement to a density (tuples per page), then
+	 * update the density using an exponential-moving-average approach,
+	 * and finally compute reltuples as updated_density * total_pages.
+	 *
+	 * For ANALYZE, the moving average multiplier is just the fraction of
+	 * the table's pages we scanned.  This is equivalent to assuming
+	 * that the tuple density in the unscanned pages didn't change.  Of
+	 * course, it probably did, if the new density measurement is different.
+	 * But over repeated cycles, the value of reltuples will converge towards
+	 * the correct value, if repeated measurements show the same new density.
+	 *
+	 * For VACUUM, the situation is a bit different: we have looked at a
+	 * nonrandom sample of pages, but we know for certain that the pages we
+	 * didn't look at are precisely the ones that haven't changed lately.
+	 * Thus, there is a reasonable argument for doing exactly the same thing
+	 * as for the ANALYZE case, that is use the old density measurement as
+	 * the value for the unscanned pages.
+	 *
+	 * This logic could probably use further refinement.
+	 */
+	old_density = old_rel_tuples / old_rel_pages;
+	new_density = scanned_tuples / scanned_pages;
+	multiplier = (double) scanned_pages / (double) total_pages;
+	updated_density = old_density + (new_density - old_density) * multiplier;
+	return floor(updated_density * total_pages + 0.5);
+}
+
+
+/*
+ * Update relpages/reltuples of all the relations in the list.
+ */
+static void
+vac_update_relstats_from_list(List *updated_stats)
+{
+	ListCell *lc;
+
+	foreach (lc, updated_stats)
+	{
+		VPgClassStats *stats = (VPgClassStats *) lfirst(lc);
+		Relation	rel;
+
+		rel = relation_open(stats->relid, AccessShareLock);
+
+		/*
+		 * Pass 'false' for isvacuum, so that the stats are
+		 * actually updated.
+		 */
+		vac_update_relstats(rel,
+							stats->rel_pages, stats->rel_tuples,
+							rel->rd_rel->relhasindex, InvalidTransactionId,
+							false /* isvacuum */);
+		relation_close(rel, AccessShareLock);
+	}
+}
+
+/*
+ *	vac_update_relstats() -- update statistics for one relation
+ *
+ *		Update the whole-relation statistics that are kept in its pg_class
+ *		row.  There are additional stats that will be updated if we are
+ *		doing ANALYZE, but we always update these stats.  This routine works
+ *		for both index and heap relation entries in pg_class.
+ *
+ *		We violate transaction semantics here by overwriting the rel's
+ *		existing pg_class tuple with the new values.  This is reasonably
+ *		safe since the new values are correct whether or not this transaction
+ *		commits.  The reason for this is that if we updated these tuples in
+ *		the usual way, vacuuming pg_class itself wouldn't work very well ---
+ *		by the time we got done with a vacuum cycle, most of the tuples in
+ *		pg_class would've been obsoleted.  Of course, this only works for
+ *		fixed-size never-null columns, but these are.
+ *
+ *		Another reason for doing it this way is that when we are in a lazy
+ *		VACUUM and have PROC_IN_VACUUM set, we mustn't do any updates ---
+ *		somebody vacuuming pg_class might think they could delete a tuple
+ *		marked with xmin = our xid.
+ *
+ *		Note another assumption: that two VACUUMs/ANALYZEs on a table can't
+ *		run in parallel, nor can VACUUM/ANALYZE run in parallel with a
+ *		schema alteration such as adding an index, rule, or trigger.  Otherwise
+ *		our updates of relhasindex etc might overwrite uncommitted updates.
+ *
+ *		This routine is shared by VACUUM and stand-alone ANALYZE.
+ */
+void
+vac_update_relstats(Relation relation,
+					BlockNumber num_pages, double num_tuples,
+					bool hasindex, TransactionId frozenxid, bool isvacuum)
+{
+	Oid			relid = RelationGetRelid(relation);
+	Relation	rd;
+	HeapTuple	ctup;
+	Form_pg_class pgcform;
+	bool		dirty;
+
+	Assert(relid != InvalidOid);
+
+	/*
+	 * In GPDB, all the data is stored in the segments, and the
+	 * relpages/reltuples in the master reflect the sum of the values in
+	 * all the segments. In VACUUM, don't overwrite relpages/reltuples with
+	 * the values we counted in the QD node itself. We will dispatch the
+	 * VACUUM to the segments after processing the QD node, and we will
+	 * update relpages/reltuples then.
+	 *
+	 * Update stats for system tables normally, though (it'd better say
+	 * "non-distributed" tables than system relations here, but for now
+	 * it's effectively the same.)
+	 */
+	if (!IsSystemRelation(relation) && isvacuum)
+	{
+		if (Gp_role == GP_ROLE_DISPATCH)
+		{
+			num_pages = relation->rd_rel->relpages;
+			num_tuples = relation->rd_rel->reltuples;
+		}
+		else if (Gp_role == GP_ROLE_EXECUTE)
+		{
 			/*
-			 * We should not reset the cleanup flag for truncate phase because
-			 * it is a sub part of the cleanup phase for VACUUM FULL case 
-			 */ 
-			if (!truncatePhase)
-				vacstmt->appendonly_compaction_vacuum_cleanup = false;
-		}
-
+			 * CDB: Build a special message, to send the number of tuples
+			 * and the number of pages in pg_class located at QEs through
+			 * the dispatcher.
+			 */
+			StringInfoData buf;
+			VPgClassStats stats;
+
+			pq_beginmessage(&buf, 'y');
+			pq_sendstring(&buf, "VACUUM");
+			stats.relid = RelationGetRelid(relation);
+			stats.rel_pages = num_pages;
+			stats.rel_tuples = num_tuples;
+			pq_sendint(&buf, sizeof(VPgClassStats), sizeof(int));
+			pq_sendbytes(&buf, (char *) &stats, sizeof(VPgClassStats));
+			pq_endmessage(&buf);
+		}
+	}
+
+	/*
+	 * We need a way to distinguish these 2 cases:
+	 * a) ANALYZEd/VACUUMed table is empty
+	 * b) Table has never been ANALYZEd/VACUUMed
+	 * To do this, in case (a), we set relPages = 1. For case (b), relPages = 0.
+	 */
+	if (num_pages < 1.0)
+	{
+		Assert(num_tuples < 1.0);
+		num_pages = 1.0;
+	}
+
+	/*
+	 * update number of tuples and number of pages in pg_class
+	 */
+	rd = heap_open(RelationRelationId, RowExclusiveLock);
+
+	/* Fetch a copy of the tuple to scribble on */
+	ctup = SearchSysCacheCopy1(RELOID, ObjectIdGetDatum(relid));
+	if (!HeapTupleIsValid(ctup))
+		elog(ERROR, "pg_class entry for relid %u vanished during vacuuming",
+			 relid);
+	pgcform = (Form_pg_class) GETSTRUCT(ctup);
+
+	/* Apply required updates, if any, to copied tuple */
+
+	dirty = false;
+	if (pgcform->relpages != (int32) num_pages)
+	{
+		pgcform->relpages = (int32) num_pages;
+		dirty = true;
+	}
+	if (pgcform->reltuples != (float4) num_tuples)
+	{
+		pgcform->reltuples = (float4) num_tuples;
+		dirty = true;
+	}
+	if (pgcform->relhasindex != hasindex)
+	{
+		pgcform->relhasindex = hasindex;
+		dirty = true;
+	}
+
+	elog(DEBUG2, "Vacuum oid=%u pages=%d tuples=%f",
+		 relid, pgcform->relpages, pgcform->reltuples);
+	/*
+	 * If we have discovered that there are no indexes, then there's no
+	 * primary key either, nor any exclusion constraints.  This could be done
+	 * more thoroughly...
+	 */
+	if (!hasindex)
+	{
+		if (pgcform->relhaspkey)
+		{
+			pgcform->relhaspkey = false;
+			dirty = true;
+		}
+		if (pgcform->relhasexclusion && pgcform->relkind != RELKIND_INDEX)
+		{
+			pgcform->relhasexclusion = false;
+			dirty = true;
+		}
+	}
+
+	/* We also clear relhasrules and relhastriggers if needed */
+	if (pgcform->relhasrules && relation->rd_rules == NULL)
+	{
+		pgcform->relhasrules = false;
+		dirty = true;
+	}
+	if (pgcform->relhastriggers && relation->trigdesc == NULL)
+	{
+		pgcform->relhastriggers = false;
+		dirty = true;
+	}
+
+	/*
+	 * relfrozenxid should never go backward.  Caller can pass
+	 * InvalidTransactionId if it has no new data.
+	 */
+	if (TransactionIdIsNormal(frozenxid) &&
+		TransactionIdIsValid(pgcform->relfrozenxid) &&
+		TransactionIdPrecedes(pgcform->relfrozenxid, frozenxid))
+	{
+		pgcform->relfrozenxid = frozenxid;
+		dirty = true;
+	}
+
+	/* If anything changed, write out the tuple. */
+	if (dirty)
+		heap_inplace_update(rd, ctup);
+
+	heap_close(rd, RowExclusiveLock);
+}
+
+
+/*
+ *	vac_update_datfrozenxid() -- update pg_database.datfrozenxid for our DB
+ *
+ *		Update pg_database's datfrozenxid entry for our database to be the
+ *		minimum of the pg_class.relfrozenxid values.  If we are able to
+ *		advance pg_database.datfrozenxid, also try to truncate pg_clog.
+ *
+ *		We violate transaction semantics here by overwriting the database's
+ *		existing pg_database tuple with the new value.	This is reasonably
+ *		safe since the new value is correct whether or not this transaction
+ *		commits.  As with vac_update_relstats, this avoids leaving dead tuples
+ *		behind after a VACUUM.
+ */
+void
+vac_update_datfrozenxid(void)
+{
+	HeapTuple	tuple;
+	Form_pg_database dbform;
+	Relation	relation;
+	SysScanDesc scan;
+	HeapTuple	classTup;
+	TransactionId newFrozenXid;
+	bool		dirty = false;
+
+	/*
+	 * Initialize the "min" calculation with GetOldestXmin, which is a
+	 * reasonable approximation to the minimum relfrozenxid for not-yet-
+	 * committed pg_class entries for new tables; see AddNewRelationTuple().
+	 * Se we cannot produce a wrong minimum by starting with this.
+	 *
+	 * GPDB: Use GetLocalOldestXmin here, rather than GetOldestXmin. We don't
+	 * want to include effects of distributed transactions in this. If a
+	 * database's datfrozenxid is past the oldest XID as determined by
+	 * distributed transactions, we will nevertheless never encounter such
+	 * XIDs on disk.
+	 */
+	newFrozenXid = GetLocalOldestXmin(true, true);
+
+	/*
+	 * We must seqscan pg_class to find the minimum Xid, because there is no
+	 * index that can help us here.
+	 */
+	relation = heap_open(RelationRelationId, AccessShareLock);
+
+	scan = systable_beginscan(relation, InvalidOid, false,
+							  SnapshotNow, 0, NULL);
+
+	while ((classTup = systable_getnext(scan)) != NULL)
+	{
+		Form_pg_class classForm = (Form_pg_class) GETSTRUCT(classTup);
+
+		if (!should_have_valid_relfrozenxid(classForm->relkind,
+											classForm->relstorage))
+		{
+			Assert(!TransactionIdIsValid(classForm->relfrozenxid));
+			continue;
+		}
+
+		Assert(TransactionIdIsNormal(classForm->relfrozenxid));
+
+		if (TransactionIdPrecedes(classForm->relfrozenxid, newFrozenXid))
+			newFrozenXid = classForm->relfrozenxid;
+	}
+
+	/* we're done with pg_class */
+	systable_endscan(scan);
+	heap_close(relation, AccessShareLock);
+
+	Assert(TransactionIdIsNormal(newFrozenXid));
+
+	/* Now fetch the pg_database tuple we need to update. */
+	relation = heap_open(DatabaseRelationId, RowExclusiveLock);
+
+	/* Fetch a copy of the tuple to scribble on */
+	tuple = SearchSysCacheCopy1(DATABASEOID, ObjectIdGetDatum(MyDatabaseId));
+	if (!HeapTupleIsValid(tuple))
+		elog(ERROR, "could not find tuple for database %u", MyDatabaseId);
+	dbform = (Form_pg_database) GETSTRUCT(tuple);
+
+	/*
+	 * Don't allow datfrozenxid to go backward (probably can't happen anyway);
+	 * and detect the common case where it doesn't go forward either.
+	 */
+	if (TransactionIdPrecedes(dbform->datfrozenxid, newFrozenXid))
+	{
+		dbform->datfrozenxid = newFrozenXid;
+		dirty = true;
+	}
+
+	if (dirty)
+		heap_inplace_update(relation, tuple);
+
+	heap_freetuple(tuple);
+	heap_close(relation, RowExclusiveLock);
+
+	/*
+	 * If we were able to advance datfrozenxid, see if we can truncate
+	 * pg_clog. Also do it if the shared XID-wrap-limit info is stale, since
+	 * this action will update that too.
+	 */
+	if (dirty || ForceTransactionIdLimitUpdate())
+		vac_truncate_clog(newFrozenXid);
+}
+
+
+/*
+ *	vac_truncate_clog() -- attempt to truncate the commit log
+ *
+ *		Scan pg_database to determine the system-wide oldest datfrozenxid,
+ *		and use it to truncate the transaction commit log (pg_clog).
+ *		Also update the XID wrap limit info maintained by varsup.c.
+ *
+ *		The passed XID is simply the one I just wrote into my pg_database
+ *		entry.	It's used to initialize the "min" calculation.
+ *
+ *		This routine is only invoked when we've managed to change our
+ *		DB's datfrozenxid entry, or we found that the shared XID-wrap-limit
+ *		info is stale.
+ */
+static void
+vac_truncate_clog(TransactionId frozenXID)
+{
+	TransactionId myXID = GetCurrentTransactionId();
+	Relation	relation;
+	HeapScanDesc scan;
+	HeapTuple	tuple;
+	Oid			oldest_datoid;
+	bool		frozenAlreadyWrapped = false;
+
+	/* init oldest_datoid to sync with my frozenXID */
+	oldest_datoid = MyDatabaseId;
+
+	/*
+	 * Scan pg_database to compute the minimum datfrozenxid
+	 *
+	 * Note: we need not worry about a race condition with new entries being
+	 * inserted by CREATE DATABASE.  Any such entry will have a copy of some
+	 * existing DB's datfrozenxid, and that source DB cannot be ours because
+	 * of the interlock against copying a DB containing an active backend.
+	 * Hence the new entry will not reduce the minimum.  Also, if two VACUUMs
+	 * concurrently modify the datfrozenxid's of different databases, the
+	 * worst possible outcome is that pg_clog is not truncated as aggressively
+	 * as it could be.
+	 */
+	relation = heap_open(DatabaseRelationId, AccessShareLock);
+
+	scan = heap_beginscan(relation, SnapshotNow, 0, NULL);
+
+	while ((tuple = heap_getnext(scan, ForwardScanDirection)) != NULL)
+	{
+		Form_pg_database dbform = (Form_pg_database) GETSTRUCT(tuple);
+
+		Assert(TransactionIdIsNormal(dbform->datfrozenxid));
+
+		if (TransactionIdPrecedes(myXID, dbform->datfrozenxid))
+			frozenAlreadyWrapped = true;
+		else if (TransactionIdPrecedes(dbform->datfrozenxid, frozenXID))
+		{
+			frozenXID = dbform->datfrozenxid;
+			oldest_datoid = HeapTupleGetOid(tuple);
+		}
+	}
+
+	heap_endscan(scan);
+
+	heap_close(relation, AccessShareLock);
+
+	/*
+	 * Do not truncate CLOG if we seem to have suffered wraparound already;
+	 * the computed minimum XID might be bogus.  This case should now be
+	 * impossible due to the defenses in GetNewTransactionId, but we keep the
+	 * test anyway.
+	 */
+	if (frozenAlreadyWrapped)
+	{
+		ereport(WARNING,
+				(errmsg("some databases have not been vacuumed in over 2 billion transactions"),
+				 errdetail("You might have already suffered transaction-wraparound data loss.")));
+		return;
+	}
+
+	/* Truncate CLOG to the oldest frozenxid */
+	TruncateCLOG(frozenXID);
+
+	/*
+	 * Update the wrap limit for GetNewTransactionId.  Note: this function
+	 * will also signal the postmaster for an(other) autovac cycle if needed.
+	 */
+	SetTransactionIdLimit(frozenXID, oldest_datoid);
+}
+
+static void
+vacuum_rel_ao_phase(Relation onerel, Oid relid, VacuumStmt *vacstmt, LOCKMODE lmode,
+					bool for_wraparound,
+					List *compaction_insert_segno,
+					List *compaction_segno,
+					AOVacuumPhase phase)
+{
+	vacstmt->appendonly_compaction_insert_segno = compaction_insert_segno;
+	vacstmt->appendonly_compaction_segno = compaction_segno;
+	vacstmt->appendonly_phase = phase;
+
+	vacuum_rel(onerel, relid, vacstmt, lmode, for_wraparound);
+}
+
+
+/*
+ *	vacuum_rel() -- vacuum one heap relation
+ *
+ *		Doing one heap at a time incurs extra overhead, since we need to
+ *		check that the heap exists again just before we vacuum it.	The
+ *		reason that we do this is so that vacuuming can be spread across
+ *		many small transactions.  Otherwise, two-phase locking would require
+ *		us to lock the entire database during one pass of the vacuum cleaner.
+ *
+ * GPDB: On entry, we should already hold a session-level lock on the table.
+ * If 'onerel' is valid, then we should also hold an appropriate regular lock on
+ * the table, and have a transaction open.
+ * On exit, the 'onere' will be closed, and the transaction is closed.
+ */
+static void
+vacuum_rel(Relation onerel, Oid relid, VacuumStmt *vacstmt, LOCKMODE lmode,
+		   bool for_wraparound)
+{
+	Oid			toast_relid;
+	Oid			aoseg_relid = InvalidOid;
+	Oid         aoblkdir_relid = InvalidOid;
+	Oid         aovisimap_relid = InvalidOid;
+	RangeVar	*toast_rangevar = NULL;
+	RangeVar	*aoseg_rangevar = NULL;
+	RangeVar	*aoblkdir_rangevar = NULL;
+	RangeVar	*aovisimap_rangevar = NULL;
+	bool		is_heap;
+	Oid			save_userid;
+	int			save_sec_context;
+	int			save_nestlevel;
+	MemoryContext oldcontext;
+
+	if (!onerel)
+	{
 		/*
 		 * For each iteration we start/commit our own transactions,
 		 * so that we can release resources such as locks and memories,
@@ -1098,1163 +1840,220 @@
 		}
 
 		/*
-		 * AO only: QE can tell drop phase here with dispatched vacstmt.
+		 * Check for user-requested abort.	Note we want this to be inside a
+		 * transaction, so xact.c doesn't issue useless WARNING.
 		 */
-		if (Gp_role == GP_ROLE_EXECUTE)
-			dropPhase = vacuumStatement_IsInAppendOnlyDropPhase(vacstmt);
+		CHECK_FOR_INTERRUPTS();
 
 		/*
-		 * Open the relation with an appropriate lock, and check the permission.
+		 * Open the relation and get the appropriate lock on it.
+		 *
+		 * There's a race condition here: the rel may have gone away since the
+		 * last time we saw it.  If so, we don't need to vacuum it.
 		 */
-		onerel = open_relation_and_check_permission(vacstmt, relid, RELKIND_RELATION, dropPhase);
-
-		/*
-		 * onerel can be NULL for the following cases:
-		 * 1. If the user does not have the permissions to vacuum the table
-		 * 2. For AO tables if the drop phase cannot be performed and should be skipped 
-		 */
-		if (onerel == NULL)
-		{
-			if ((Gp_role != GP_ROLE_EXECUTE) && dropPhase)
-			{
-				/*
-				 * To ensure that vacuum decreases the age for appendonly
-				 * tables even if drop phase is getting skipped, perform
-				 * cleanup phase so that the relfrozenxid value is updated
-				 * correctly in pg_class
-				 */
-				vacstmt->appendonly_compaction_vacuum_cleanup = true;
-				dropPhase = false;
-				/*
-				 * Since the drop phase needs to be skipped, we need to
-				 * deregister the segnos which were marked for drop in the
-				 * compaction phase
-				 */
-				DeregisterSegnoForCompactionDrop(relid,
-								vacstmt->appendonly_compaction_segno);
-				onerel = open_relation_and_check_permission(vacstmt, relid, RELKIND_RELATION, false);
-			}		
-
-			if (onerel == NULL)
-			{
-				PopActiveSnapshot();
-				CommitTransactionCommand();
-				continue;
-			}
-		}
-
-		vacuumStatement_AssignRelation(vacstmt, relid, relations);
-
+		onerel = try_relation_open(relid, lmode, false /* dontwait */);
+
+		if (!onerel)
+		{
+			PopActiveSnapshot();
+			CommitTransactionCommand();
+			return;
+		}
+	}
+
+	/*
+	 * Check permissions.
+	 *
+	 * We allow the user to vacuum a table if he is superuser, the table
+	 * owner, or the database owner (but in the latter case, only if it's not
+	 * a shared relation).	pg_class_ownercheck includes the superuser case.
+	 *
+	 * Note we choose to treat permissions failure as a WARNING and keep
+	 * trying to vacuum the rest of the DB --- is this appropriate?
+	 */
+	if (!(pg_class_ownercheck(RelationGetRelid(onerel), GetUserId()) ||
+		  (pg_database_ownercheck(MyDatabaseId, GetUserId()) && !onerel->rd_rel->relisshared)))
+	{
 		if (Gp_role != GP_ROLE_EXECUTE)
 		{
-			/*
-			 * Keep things generated by this QD decision beyond a transaction.
-			 */
-			oldctx = MemoryContextSwitchTo(vac_context);
-			if (RelationIsHeap(onerel))
-			{
-				/*
-				 * We perform truncate in the second transaction, to avoid making
-				 * it necessary to record transaction commit in the middle of
-				 * vacuum operation in case we move tuples across pages.  It may
-				 * not need to do so if the relation is clean, but the decision
-				 * to perform truncate is segment-local and QD cannot tell if
-				 * everyone can skip it.
-				 */
-				if (vacstmt->options & VACOPT_FULL)
-				{
-					Assert(relationRound == 0 || relationRound == 1);
-					if (relationRound == 0)
-						getnextrelation = false;
-					else if (relationRound == 1)
-						vacstmt->heap_truncate = true;
-				}
-			}
+			if (onerel->rd_rel->relisshared)
+				ereport(WARNING,
+						(errmsg("skipping \"%s\" --- only superuser can vacuum it",
+								RelationGetRelationName(onerel))));
+			else if (onerel->rd_rel->relnamespace == PG_CATALOG_NAMESPACE)
+				ereport(WARNING,
+						(errmsg("skipping \"%s\" --- only superuser or database owner can vacuum it",
+								RelationGetRelationName(onerel))));
 			else
-			{
-				/* the rest is about AO tables */
-				if (vacstmt->appendonly_compaction_vacuum_prepare)
-				{
-					getnextrelation = false;
-					dropPhase = false;
-				}
-				else if (dropPhase)
-				{
-					if (HasSerializableBackends(false))
-					{
-						/*
-						 * Checking at this point is safe because
-						 * any serializable transaction that could start afterwards
-						 * will already see the state with AWAITING_DROP. We
-						 * have only to deal with transactions that started before
-						 * our transaction.
-						 *
-						 * We immediatelly get the next relation. There is no
-						 * reason to stay in this relation. Actually, all
-						 * other ao relation will skip the compaction step.
-						 */
-						elogif(Debug_appendonly_print_compaction, LOG,
-								"Skipping freeing compacted append-only segment file "
-								"because of concurrent serializable transaction");
-
-						DeregisterSegnoForCompactionDrop(relid, vacstmt->appendonly_compaction_segno);
-						vacstmt->appendonly_compaction_vacuum_cleanup = true;
-						dropPhase = false;
-						getnextrelation = false;
-					}
-					else
-					{
-						elogif(Debug_appendonly_print_compaction, LOG,
-								"Dispatch drop transaction on append-only relation %s",
-								RelationGetRelationName(onerel));
-
-						RegisterSegnoForCompactionDrop(relid, vacstmt->appendonly_compaction_segno);
-						list_free(vacstmt->appendonly_compaction_insert_segno);
-						vacstmt->appendonly_compaction_insert_segno = NIL;
-						dropPhase = false;
-						getnextrelation = false;
-					}
-				}
-				else
-				{
-					/* Either we are in cleanup or in compaction phase */
-					if (!vacstmt->appendonly_compaction_vacuum_cleanup)
-					{
-						/* This block is only relevant for compaction */
-						if (!vacuumStatement_AssignAppendOnlyCompactionInfo(vacstmt,
-									onerel, compactedSegmentFileList,
-									insertedSegmentFileList, &getnextrelation))
-						{
-							MemoryContextSwitchTo(oldctx);
-							/* Nothing left to do for this relation */
-							relation_close(onerel, NoLock);
-							PopActiveSnapshot();
-							CommitTransactionCommand();
-							/* don't dispatch this iteration */
-							continue;
-						}
-
-						compactedSegmentFileList =
-							list_union_int(compactedSegmentFileList,
-								vacstmt->appendonly_compaction_segno);
-						insertedSegmentFileList =
-							list_union_int(insertedSegmentFileList,
-								vacstmt->appendonly_compaction_insert_segno);
-
-						dropPhase = !getnextrelation;
-					}
-				}
-				MemoryContextSwitchTo(oldctx);
-
-				/*
-				 * If VACUUM FULL and in cleanup phase, perform two-step for
-				 * aux relations.
-				 */
-				if ((vacstmt->options & VACOPT_FULL) &&
-					vacstmt->appendonly_compaction_vacuum_cleanup)
-				{
-					if (truncatePhase)
-					{
-						truncatePhase = false;
-						vacstmt->heap_truncate = true;
-					}
-					else
-					{
-						truncatePhase = true;
-						getnextrelation = false;
-					}
-				}
-			}
-		}
-
-		/*
-		 * Reset the global array if this step is not for heap truncate.
-		 * We use this array only when trancating.
-		 */
-		if (!vacstmt->heap_truncate)
-			VacFullInitialStatsSize = 0;
-
-		/*
-		 * If we are in the dispatch mode, dispatch this modified
-		 * vacuum statement to QEs, and wait for them to finish.
-		 */
-		if (Gp_role == GP_ROLE_DISPATCH)
-		{
-			int 		i, nindexes;
-			bool 		has_bitmap = false;
-			Relation   *i_rel = NULL;
-
-			vac_open_indexes(onerel, AccessShareLock, &nindexes, &i_rel);
-			if (i_rel != NULL)
-			{
-				for (i = 0; i < nindexes; i++)
-				{
-					if (RelationIsBitmapIndex(i_rel[i]))
-					{
-						has_bitmap = true;
-						break;
-					}
-				}
-			}
-			vac_close_indexes(nindexes, i_rel, AccessShareLock);
-
-			/*
-			 * We have to acquire a ShareLock for the relation which has bitmap
-			 * indexes, since reindex is used later. Otherwise, concurrent
-			 * vacuum and inserts may cause deadlock. MPP-5960
-			 */
-			if (has_bitmap)
-				LockRelation(onerel, ShareLock);
-
-			dispatchVacuum(vacstmt, &stats_context);
-		}
-
-		if (vacstmt->options & VACOPT_FULL)
-			lmode = AccessExclusiveLock;
-		else if (RelationIsAoRows(onerel) || RelationIsAoCols(onerel))
-			lmode = AccessShareLock;
-		else
-			lmode = ShareUpdateExclusiveLock;
-
-		if (relationRound == 0)
-		{
-			onerelid = onerel->rd_lockInfo.lockRelId;
-
-			/*
-			 * Get a session-level lock too. This will protect our
-			 * access to the relation across multiple transactions, so
-			 * that we can vacuum the relation's TOAST table (if any)
-			 * secure in the knowledge that no one is deleting the
-			 * parent relation.
-			 *
-			 * NOTE: this cannot block, even if someone else is
-			 * waiting for access, because the lock manager knows that
-			 * both lock requests are from the same process.
-			 */
-			LockRelationIdForSession(&onerelid, lmode);
-		}
-		vacuum_rel(onerel, vacstmt, lmode, stats_context.updated_stats,
-				   for_wraparound);
-
-		if (Gp_role == GP_ROLE_DISPATCH)
-		{
-			list_free_deep(stats_context.updated_stats);
-			stats_context.updated_stats = NIL;
-
-			/*
-			 * Update ao master tupcount the hard way after the compaction and
-			 * after the drop.
-			 */
-			if (vacstmt->appendonly_compaction_segno)
-			{
-				Assert(RelationIsAoRows(onerel) || RelationIsAoCols(onerel));
-
-				if (vacuumStatement_IsInAppendOnlyCompactionPhase(vacstmt) &&
-						!vacuumStatement_IsInAppendOnlyPseudoCompactionPhase(vacstmt))
-				{
-					/* In the compact phase, we need to update the information of the segment file we inserted into */
-					UpdateMasterAosegTotalsFromSegments(onerel, SnapshotNow, vacstmt->appendonly_compaction_insert_segno, 0);
-				}
-				else if (vacuumStatement_IsInAppendOnlyDropPhase(vacstmt))
-				{
-					/* In the drop phase, we need to update the information of the compacted segment file(s) */
-					UpdateMasterAosegTotalsFromSegments(onerel, SnapshotNow, vacstmt->appendonly_compaction_segno, 0);
-				}
-			}
-
-			/*
-			 * We need some transaction to update the catalog.  We could do
-			 * it on the outer vacuumStatement, but it is useful to track
-			 * relation by relation.
-			 */
-			if (relationRound == 0 && !vacuumStatement_IsTemporary(onerel))
-			{
-				char *vsubtype = ""; /* NOFULL */
-
-				if (IsAutoVacuumWorkerProcess())
-					vsubtype = "AUTO";
-				else
-				{
-					if ((vacstmt->options & VACOPT_FULL) &&
-						(0 == vacstmt->freeze_min_age))
-						vsubtype = "FULL FREEZE";
-					else if ((vacstmt->options & VACOPT_FULL))
-						vsubtype = "FULL";
-					else if (0 == vacstmt->freeze_min_age)
-						vsubtype = "FREEZE";
-				}
-				MetaTrackUpdObject(RelationRelationId,
-								   relid,
-								   GetUserId(),
-								   "VACUUM",
-								   vsubtype);
-			}
-		}
-
-		/*
-		 * Close source relation now, but keep lock so that no one
-		 * deletes it before we commit.  (If someone did, they'd
-		 * fail to clean up the entries we made in pg_statistic.
-		 * Also, releasing the lock before commit would expose us
-		 * to concurrent-update failures in update_attstats.)
-		 */
-		relation_close(onerel, NoLock);
-
-
-		if (list_length(relations) > 1)
-		{
-			pfree(vacstmt->relation->schemaname);
-			pfree(vacstmt->relation->relname);
-			pfree(vacstmt->relation);
-			vacstmt->relation = NULL;
-		}
-		vacstmt->appendonly_compaction_vacuum_prepare = false;
-
+				ereport(WARNING,
+						(errmsg("skipping \"%s\" --- only table or database owner can vacuum it",
+								RelationGetRelationName(onerel))));
+		}
+		relation_close(onerel, lmode);
 		PopActiveSnapshot();
-
-		/*
-		 * Transaction commit is always executed on QD.
-		 */
-		if (Gp_role != GP_ROLE_EXECUTE)
-			CommitTransactionCommand();
-
-		if (relationRound == 0)
-		{
-			SIMPLE_FAULT_INJECTOR(VacuumRelationEndOfFirstRound);
-		}
-
-		relationRound++;
-	}
-
-	if (lmode != NoLock)
-	{
-		UnlockRelationIdForSession(&onerelid, lmode);
-	}
-
-	if (compactedSegmentFileList)
-	{
-		list_free(compactedSegmentFileList);
-		compactedSegmentFileList = NIL;
-	}
-	if (insertedSegmentFileList)
-	{
-		list_free(insertedSegmentFileList);
-		insertedSegmentFileList = NIL;
-	}
-	if (vacstmt->appendonly_compaction_segno)
-	{
-		list_free(vacstmt->appendonly_compaction_segno);
-		vacstmt->appendonly_compaction_segno = NIL;
-	}
-	if (vacstmt->appendonly_compaction_insert_segno)
-	{
-		list_free(vacstmt->appendonly_compaction_insert_segno);
-		vacstmt->appendonly_compaction_insert_segno = NIL;
-	}
-}
-
-/*
- * Build a list of Oids for each relation to be processed
- *
- * The list is built in vac_context so that it will survive across our
- * per-relation transactions.
- */
-static List *
-get_rel_oids(Oid relid, VacuumStmt *vacstmt, const char *stmttype)
-{
-	List	   *oid_list = NIL;
-	MemoryContext oldcontext;
-
-	/* OID supplied by VACUUM's caller? */
-	if (OidIsValid(relid))
-	{
-		oldcontext = MemoryContextSwitchTo(vac_context);
-		oid_list = lappend_oid(oid_list, relid);
-		MemoryContextSwitchTo(oldcontext);
-	}
-	else if (vacstmt->relation)
-	{
-		if (strcmp(stmttype, "VACUUM") == 0)
-		{
-			/* Process a specific relation */
-			Oid			relid;
-			List	   *prels = NIL;
-
-			relid = RangeVarGetRelid(vacstmt->relation, false);
-
-			if (rel_is_partitioned(relid))
-			{
-				PartitionNode *pn;
-
-				pn = get_parts(relid, 0, 0, false, true /*includesubparts*/);
-
-				prels = all_partition_relids(pn);
-			}
-			else if (rel_is_child_partition(relid))
-			{
-				/* get my children */
-				prels = find_all_inheritors(relid, NoLock);
-			}
-
-			/* Make a relation list entry for this relation */
-			oldcontext = MemoryContextSwitchTo(vac_context);
-			oid_list = lappend_oid(oid_list, relid);
-			oid_list = list_concat_unique_oid(oid_list, prels);
-			MemoryContextSwitchTo(oldcontext);
-		}
-		else
-		{
-			oldcontext = MemoryContextSwitchTo(vac_context);
-			/**
-			 * ANALYZE one relation (optionally, a list of columns).
-			 */
-			Oid relationOid = InvalidOid;
-
-			relationOid = RangeVarGetRelid(vacstmt->relation, false);
-			PartStatus ps = rel_part_status(relationOid);
-
-			if (ps != PART_STATUS_ROOT && (vacstmt->options & VACOPT_ROOTONLY))
-			{
-				ereport(WARNING,
-						(errmsg("skipping \"%s\" --- cannot analyze a non-root partition using ANALYZE ROOTPARTITION",
-								get_rel_name(relationOid))));
-			}
-			else if (ps == PART_STATUS_ROOT)
-			{
-				PartitionNode *pn = get_parts(relationOid, 0 /*level*/ ,
-											  0 /*parent*/, false /* inctemplate */, true /*includesubparts*/);
-				Assert(pn);
-				if (!(vacstmt->options & VACOPT_ROOTONLY))
-				{
-					oid_list = all_leaf_partition_relids(pn); /* all leaves */
-
-					if (optimizer_analyze_midlevel_partition)
-					{
-						oid_list = list_concat(oid_list, all_interior_partition_relids(pn)); /* interior partitions */
-					}
-				}
-				oid_list = lappend_oid(oid_list, relationOid); /* root partition */
-			}
-			else if (ps == PART_STATUS_INTERIOR) /* analyze an interior partition directly */
-			{
-				/* disable analyzing mid-level partitions directly since the users are encouraged
-				 * to work with the root partition only. To gather stats on mid-level partitions
-				 * (for Orca's use), the user should run ANALYZE or ANALYZE ROOTPARTITION on the
-				 * root level with optimizer_analyze_midlevel_partition GUC set to ON.
-				 * Planner uses the stats on leaf partitions, so its unnecesary to collect stats on
-				 * midlevel partitions.
-				 */
-				ereport(WARNING,
-						(errmsg("skipping \"%s\" --- cannot analyze a mid-level partition. "
-								"Please run ANALYZE on the root partition table.",
-								get_rel_name(relationOid))));
-			}
-			else
-			{
-				oid_list = list_make1_oid(relationOid);
-			}
-			MemoryContextSwitchTo(oldcontext);
-		}
-	}
-	else
-	{
-		/* Process all plain relations listed in pg_class */
-		Relation	pgclass;
-		HeapScanDesc scan;
-		HeapTuple	tuple;
-		ScanKeyData key;
-		Oid candidateOid;
-
-		ScanKeyInit(&key,
-					Anum_pg_class_relkind,
-					BTEqualStrategyNumber, F_CHAREQ,
-					CharGetDatum(RELKIND_RELATION));
-
-		pgclass = heap_open(RelationRelationId, AccessShareLock);
-
-		scan = heap_beginscan(pgclass, SnapshotNow, 1, &key);
-
-		while ((tuple = heap_getnext(scan, ForwardScanDirection)) != NULL)
-		{
-			Form_pg_class classForm = (Form_pg_class) GETSTRUCT(tuple);
-
-			/*
-			 * Don't include non-vacuum-able relations:
-			 *   - External tables
-			 *   - Foreign tables
-			 *   - etc.
-			 */
-			if (classForm->relkind == RELKIND_RELATION && (
-					classForm->relstorage == RELSTORAGE_EXTERNAL ||
-					classForm->relstorage == RELSTORAGE_FOREIGN  ||
-					classForm->relstorage == RELSTORAGE_VIRTUAL))
-				continue;
-
-			/* Make a relation list entry for this guy */
-			candidateOid = HeapTupleGetOid(tuple);
-
-			/* Skip non root partition tables if ANALYZE ROOTPARTITION ALL is executed */
-			if ((vacstmt->options & VACOPT_ROOTONLY) && !rel_is_partitioned(candidateOid))
-			{
-				continue;
-			}
-
-			// skip mid-level partition tables if we have disabled collecting statistics for them
-			PartStatus ps = rel_part_status(candidateOid);
-			if (!optimizer_analyze_midlevel_partition && ps == PART_STATUS_INTERIOR)
-			{
-				continue;
-			}
-
-			oldcontext = MemoryContextSwitchTo(vac_context);
-			oid_list = lappend_oid(oid_list, candidateOid);
-			MemoryContextSwitchTo(oldcontext);
-		}
-
-		heap_endscan(scan);
-		heap_close(pgclass, AccessShareLock);
-	}
-
-	return oid_list;
-}
-
-/*
- * vacuum_set_xid_limits() -- compute oldest-Xmin and freeze cutoff points
- */
-void
-vacuum_set_xid_limits(int freeze_min_age,
-					  int freeze_table_age,
-					  bool sharedRel,
-					  TransactionId *oldestXmin,
-					  TransactionId *freezeLimit,
-					  TransactionId *freezeTableLimit)
-{
-	int			freezemin;
-	TransactionId limit;
-	TransactionId safeLimit;
-
-	/*
-	 * We can always ignore processes running lazy vacuum.	This is because we
-	 * use these values only for deciding which tuples we must keep in the
-	 * tables.	Since lazy vacuum doesn't write its XID anywhere, it's safe to
-	 * ignore it.  In theory it could be problematic to ignore lazy vacuums on
-	 * a full vacuum, but keep in mind that only one vacuum process can be
-	 * working on a particular table at any time, and that each vacuum is
-	 * always an independent transaction.
-	 */
-	*oldestXmin = GetOldestXmin(sharedRel, true);
-
-	Assert(TransactionIdIsNormal(*oldestXmin));
-
-	/*
-	 * Determine the minimum freeze age to use: as specified by the caller, or
-	 * vacuum_freeze_min_age, but in any case not more than half
-	 * autovacuum_freeze_max_age, so that autovacuums to prevent XID
-	 * wraparound won't occur too frequently.
-	 */
-	freezemin = freeze_min_age;
-	if (freezemin < 0)
-		freezemin = vacuum_freeze_min_age;
-	freezemin = Min(freezemin, autovacuum_freeze_max_age / 2);
-	Assert(freezemin >= 0);
-
-	/*
-	 * Compute the cutoff XID, being careful not to generate a "permanent" XID
-	 */
-	limit = *oldestXmin - freezemin;
-	if (!TransactionIdIsNormal(limit))
-		limit = FirstNormalTransactionId;
-
-	/*
-	 * If oldestXmin is very far back (in practice, more than
-	 * autovacuum_freeze_max_age / 2 XIDs old), complain and force a minimum
-	 * freeze age of zero.
-	 */
-	safeLimit = ReadNewTransactionId() - autovacuum_freeze_max_age;
-	if (!TransactionIdIsNormal(safeLimit))
-		safeLimit = FirstNormalTransactionId;
-
-	if (TransactionIdPrecedes(limit, safeLimit))
+		CommitTransactionCommand();
+		return;
+	}
+
+	/*
+	 * Check that it's a plain table; we used to do this in get_rel_oids() but
+	 * seems safer to check after we've locked the relation.
+	 */
+	if ((onerel->rd_rel->relkind != RELKIND_RELATION &&
+		 onerel->rd_rel->relkind != RELKIND_TOASTVALUE &&
+		 onerel->rd_rel->relkind != RELKIND_AOSEGMENTS &&
+		 onerel->rd_rel->relkind != RELKIND_AOBLOCKDIR &&
+		 onerel->rd_rel->relkind != RELKIND_AOVISIMAP)
+		|| RelationIsExternal(onerel))
 	{
 		ereport(WARNING,
-				(errmsg("oldest xmin is far in the past"),
-				 errhint("Close open transactions soon to avoid wraparound problems.")));
-		limit = *oldestXmin;
-	}
-
-	*freezeLimit = limit;
-
-	if (freezeTableLimit != NULL)
-	{
-		int			freezetable;
-
-		/*
-		 * Determine the table freeze age to use: as specified by the caller,
-		 * or vacuum_freeze_table_age, but in any case not more than
-		 * autovacuum_freeze_max_age * 0.95, so that if you have e.g nightly
-		 * VACUUM schedule, the nightly VACUUM gets a chance to freeze tuples
-		 * before anti-wraparound autovacuum is launched.
-		 */
-		freezetable = freeze_min_age;
-		if (freezetable < 0)
-			freezetable = vacuum_freeze_table_age;
-		freezetable = Min(freezetable, autovacuum_freeze_max_age * 0.95);
-		Assert(freezetable >= 0);
-
-		/*
-		 * Compute the cutoff XID, being careful not to generate a "permanent"
-		 * XID.
-		 */
-		limit = ReadNewTransactionId() - freezetable;
-		if (!TransactionIdIsNormal(limit))
-			limit = FirstNormalTransactionId;
-
-		*freezeTableLimit = limit;
-	}
-}
-
-
-/*
- * vac_estimate_reltuples() -- estimate the new value for pg_class.reltuples
- *
- *		If we scanned the whole relation then we should just use the count of
- *		live tuples seen; but if we did not, we should not trust the count
- *		unreservedly, especially not in VACUUM, which may have scanned a quite
- *		nonrandom subset of the table.  When we have only partial information,
- *		we take the old value of pg_class.reltuples as a measurement of the
- *		tuple density in the unscanned pages.
- *
- *		This routine is shared by VACUUM and ANALYZE.
- */
-double
-vac_estimate_reltuples(Relation relation, bool is_analyze,
-					   BlockNumber total_pages,
-					   BlockNumber scanned_pages,
-					   double scanned_tuples)
-{
-	BlockNumber	old_rel_pages = relation->rd_rel->relpages;
-	double		old_rel_tuples = relation->rd_rel->reltuples;
-	double		old_density;
-	double		new_density;
-	double		multiplier;
-	double		updated_density;
-
-	/* If we did scan the whole table, just use the count as-is */
-	if (scanned_pages >= total_pages)
-		return scanned_tuples;
-
-	/*
-	 * If scanned_pages is zero but total_pages isn't, keep the existing value
-	 * of reltuples.  (Note: callers should avoid updating the pg_class
-	 * statistics in this situation, since no new information has been
-	 * provided.)
-	 */
-	if (scanned_pages == 0)
-		return old_rel_tuples;
-
-	/*
-	 * If old value of relpages is zero, old density is indeterminate; we
-	 * can't do much except scale up scanned_tuples to match total_pages.
-	 */
-	if (old_rel_pages == 0)
-		return floor((scanned_tuples / scanned_pages) * total_pages + 0.5);
-
-	/*
-	 * Okay, we've covered the corner cases.  The normal calculation is to
-	 * convert the old measurement to a density (tuples per page), then
-	 * update the density using an exponential-moving-average approach,
-	 * and finally compute reltuples as updated_density * total_pages.
-	 *
-	 * For ANALYZE, the moving average multiplier is just the fraction of
-	 * the table's pages we scanned.  This is equivalent to assuming
-	 * that the tuple density in the unscanned pages didn't change.  Of
-	 * course, it probably did, if the new density measurement is different.
-	 * But over repeated cycles, the value of reltuples will converge towards
-	 * the correct value, if repeated measurements show the same new density.
-	 *
-	 * For VACUUM, the situation is a bit different: we have looked at a
-	 * nonrandom sample of pages, but we know for certain that the pages we
-	 * didn't look at are precisely the ones that haven't changed lately.
-	 * Thus, there is a reasonable argument for doing exactly the same thing
-	 * as for the ANALYZE case, that is use the old density measurement as
-	 * the value for the unscanned pages.
-	 *
-	 * This logic could probably use further refinement.
-	 */
-	old_density = old_rel_tuples / old_rel_pages;
-	new_density = scanned_tuples / scanned_pages;
-	multiplier = (double) scanned_pages / (double) total_pages;
-	updated_density = old_density + (new_density - old_density) * multiplier;
-	return floor(updated_density * total_pages + 0.5);
-}
-
-
-void
-vac_update_relstats_from_list(Relation rel,
-							  BlockNumber num_pages, double num_tuples,
-							  bool hasindex, TransactionId frozenxid,
-							  List *updated_stats)
-{
-	/*
-	 * If this is QD, use the stats collected in updated_stats instead of
-	 * the one provided through 'num_pages' and 'num_tuples'.  It doesn't
-	 * seem worth doing so for system tables, though (it'd better say
-	 * "non-distributed" tables than system relations here, but for now
-	 * it's effectively the same.)
-	 */
-	if (Gp_role == GP_ROLE_DISPATCH && !IsSystemRelation(rel))
-	{
-		ListCell *lc;
-		num_pages = 0;
-		num_tuples = 0.0;
-		foreach (lc, updated_stats)
-		{
-			VPgClassStats *stats = (VPgClassStats *) lfirst(lc);
-			if (stats->relid == RelationGetRelid(rel))
-			{
-				num_pages += stats->rel_pages;
-				num_tuples += stats->rel_tuples;
-				break;
-			}
-		}
-	}
-
-	vac_update_relstats(rel, num_pages, num_tuples,
-						hasindex, frozenxid);
-}
-
-/*
- *	vac_update_relstats() -- update statistics for one relation
- *
- *		Update the whole-relation statistics that are kept in its pg_class
- *		row.  There are additional stats that will be updated if we are
- *		doing ANALYZE, but we always update these stats.  This routine works
- *		for both index and heap relation entries in pg_class.
- *
- *		We violate transaction semantics here by overwriting the rel's
- *		existing pg_class tuple with the new values.  This is reasonably
- *		safe since the new values are correct whether or not this transaction
- *		commits.  The reason for this is that if we updated these tuples in
- *		the usual way, vacuuming pg_class itself wouldn't work very well ---
- *		by the time we got done with a vacuum cycle, most of the tuples in
- *		pg_class would've been obsoleted.  Of course, this only works for
- *		fixed-size never-null columns, but these are.
- *
- *		Note another assumption: that two VACUUMs/ANALYZEs on a table can't
- *		run in parallel, nor can VACUUM/ANALYZE run in parallel with a
- *		schema alteration such as adding an index, rule, or trigger.  Otherwise
- *		our updates of relhasindex etc might overwrite uncommitted updates.
- *
-<<<<<<< HEAD
- *		This routine is shared by full VACUUM, lazy VACUUM, and stand-alone
- *		ANALYZE.
-=======
- *		Another reason for doing it this way is that when we are in a lazy
- *		VACUUM and have PROC_IN_VACUUM set, we mustn't do any updates ---
- *		somebody vacuuming pg_class might think they could delete a tuple
- *		marked with xmin = our xid.
- *
- *		This routine is shared by VACUUM and stand-alone ANALYZE.
->>>>>>> 1084f317
- */
-void
-vac_update_relstats(Relation relation,
-					BlockNumber num_pages, double num_tuples,
-					bool hasindex, TransactionId frozenxid)
-{
-	Oid			relid = RelationGetRelid(relation);
-	Relation	rd;
-	HeapTuple	ctup;
-	Form_pg_class pgcform;
-	bool		dirty;
-
-	Assert(relid != InvalidOid);
-
-	/*
-	 * CDB: send the number of tuples and the number of pages in pg_class located
-	 * at QEs through the dispatcher.
-	 */
-	if (Gp_role == GP_ROLE_EXECUTE)
-	{
-		/* cdbanalyze_get_relstats(rel, &num_pages, &num_tuples);*/
-		StringInfoData buf;
-		VPgClassStats stats;
-
-		pq_beginmessage(&buf, 'y');
-		pq_sendstring(&buf, "VACUUM");
-		stats.relid = relid;
-		stats.rel_pages = num_pages;
-		stats.rel_tuples = num_tuples;
-		stats.empty_end_pages = 0;
-		pq_sendint(&buf, sizeof(VPgClassStats), sizeof(int));
-		pq_sendbytes(&buf, (char *) &stats, sizeof(VPgClassStats));
-		pq_endmessage(&buf);
-	}
-
-	/*
-	 * We need a way to distinguish these 2 cases:
-	 * a) ANALYZEd/VACUUMed table is empty
-	 * b) Table has never been ANALYZEd/VACUUMed
-	 * To do this, in case (a), we set relPages = 1. For case (b), relPages = 0.
-	 */
-	if (num_pages < 1.0)
-	{
-		Assert(num_tuples < 1.0);
-		num_pages = 1.0;
-	}
-
-	/*
-	 * update number of tuples and number of pages in pg_class
-	 */
-	rd = heap_open(RelationRelationId, RowExclusiveLock);
-
-	/* Fetch a copy of the tuple to scribble on */
-	ctup = SearchSysCacheCopy1(RELOID, ObjectIdGetDatum(relid));
-	if (!HeapTupleIsValid(ctup))
-		elog(ERROR, "pg_class entry for relid %u vanished during vacuuming",
-			 relid);
-	pgcform = (Form_pg_class) GETSTRUCT(ctup);
-
-	/* Apply required updates, if any, to copied tuple */
-
-	dirty = false;
-	if (pgcform->relpages != (int32) num_pages)
-	{
-		pgcform->relpages = (int32) num_pages;
-		dirty = true;
-	}
-	if (pgcform->reltuples != (float4) num_tuples)
-	{
-		pgcform->reltuples = (float4) num_tuples;
-		dirty = true;
-	}
-	if (pgcform->relhasindex != hasindex)
-	{
-		pgcform->relhasindex = hasindex;
-		dirty = true;
-	}
-
-	elog(DEBUG2, "Vacuum oid=%u pages=%d tuples=%f",
-		 relid, pgcform->relpages, pgcform->reltuples);
-	/*
-	 * If we have discovered that there are no indexes, then there's no
-	 * primary key either, nor any exclusion constraints.  This could be done
-	 * more thoroughly...
-	 */
-	if (!hasindex)
-	{
-		if (pgcform->relhaspkey)
-		{
-			pgcform->relhaspkey = false;
-			dirty = true;
-		}
-		if (pgcform->relhasexclusion && pgcform->relkind != RELKIND_INDEX)
-		{
-			pgcform->relhasexclusion = false;
-			dirty = true;
-		}
-	}
-
-	/* We also clear relhasrules and relhastriggers if needed */
-	if (pgcform->relhasrules && relation->rd_rules == NULL)
-	{
-		pgcform->relhasrules = false;
-		dirty = true;
-	}
-	if (pgcform->relhastriggers && relation->trigdesc == NULL)
-	{
-		pgcform->relhastriggers = false;
-		dirty = true;
-	}
-
-	/*
-	 * relfrozenxid should never go backward.  Caller can pass
-	 * InvalidTransactionId if it has no new data.
-	 */
-	if (TransactionIdIsNormal(frozenxid) &&
-		TransactionIdIsValid(pgcform->relfrozenxid) &&
-		TransactionIdPrecedes(pgcform->relfrozenxid, frozenxid))
-	{
-		pgcform->relfrozenxid = frozenxid;
-		dirty = true;
-	}
-
-	/* If anything changed, write out the tuple. */
-	if (dirty)
-		heap_inplace_update(rd, ctup);
-
-	heap_close(rd, RowExclusiveLock);
-}
-
-
-/*
- *	vac_update_datfrozenxid() -- update pg_database.datfrozenxid for our DB
- *
- *		Update pg_database's datfrozenxid entry for our database to be the
- *		minimum of the pg_class.relfrozenxid values.  If we are able to
- *		advance pg_database.datfrozenxid, also try to truncate pg_clog.
- *
- *		We violate transaction semantics here by overwriting the database's
- *		existing pg_database tuple with the new value.	This is reasonably
- *		safe since the new value is correct whether or not this transaction
- *		commits.  As with vac_update_relstats, this avoids leaving dead tuples
- *		behind after a VACUUM.
- */
-void
-vac_update_datfrozenxid(void)
-{
-	HeapTuple	tuple;
-	Form_pg_database dbform;
-	Relation	relation;
-	SysScanDesc scan;
-	HeapTuple	classTup;
-	TransactionId newFrozenXid;
-	bool		dirty = false;
-
-	/*
-	 * Initialize the "min" calculation with GetOldestXmin, which is a
-	 * reasonable approximation to the minimum relfrozenxid for not-yet-
-	 * committed pg_class entries for new tables; see AddNewRelationTuple().
-	 * Se we cannot produce a wrong minimum by starting with this.
-	 *
-	 * GPDB: Use GetLocalOldestXmin here, rather than GetOldestXmin. We don't
-	 * want to include effects of distributed transactions in this. If a
-	 * database's datfrozenxid is past the oldest XID as determined by
-	 * distributed transactions, we will nevertheless never encounter such
-	 * XIDs on disk.
-	 */
-	newFrozenXid = GetLocalOldestXmin(true, true);
-
-	/*
-	 * We must seqscan pg_class to find the minimum Xid, because there is no
-	 * index that can help us here.
-	 */
-	relation = heap_open(RelationRelationId, AccessShareLock);
-
-	scan = systable_beginscan(relation, InvalidOid, false,
-							  SnapshotNow, 0, NULL);
-
-	while ((classTup = systable_getnext(scan)) != NULL)
-	{
-		Form_pg_class classForm = (Form_pg_class) GETSTRUCT(classTup);
-
-		if (!should_have_valid_relfrozenxid(HeapTupleGetOid(classTup),
-											classForm->relkind,
-											classForm->relstorage))
-		{
-			Assert(!TransactionIdIsValid(classForm->relfrozenxid));
-			continue;
-		}
-
-		Assert(TransactionIdIsNormal(classForm->relfrozenxid));
-
-		if (TransactionIdPrecedes(classForm->relfrozenxid, newFrozenXid))
-			newFrozenXid = classForm->relfrozenxid;
-	}
-
-	/* we're done with pg_class */
-	systable_endscan(scan);
-	heap_close(relation, AccessShareLock);
-
-	Assert(TransactionIdIsNormal(newFrozenXid));
-
-	/* Now fetch the pg_database tuple we need to update. */
-	relation = heap_open(DatabaseRelationId, RowExclusiveLock);
-
-	/* Fetch a copy of the tuple to scribble on */
-	tuple = SearchSysCacheCopy1(DATABASEOID, ObjectIdGetDatum(MyDatabaseId));
-	if (!HeapTupleIsValid(tuple))
-		elog(ERROR, "could not find tuple for database %u", MyDatabaseId);
-	dbform = (Form_pg_database) GETSTRUCT(tuple);
-
-	/*
-	 * Don't allow datfrozenxid to go backward (probably can't happen anyway);
-	 * and detect the common case where it doesn't go forward either.
-	 */
-	if (TransactionIdPrecedes(dbform->datfrozenxid, newFrozenXid))
-	{
-		dbform->datfrozenxid = newFrozenXid;
-		dirty = true;
-	}
-
-	if (dirty)
-		heap_inplace_update(relation, tuple);
-
-	heap_freetuple(tuple);
-	heap_close(relation, RowExclusiveLock);
-
-	/*
-	 * If we were able to advance datfrozenxid, see if we can truncate
-	 * pg_clog. Also do it if the shared XID-wrap-limit info is stale, since
-	 * this action will update that too.
-	 */
-	if (dirty || ForceTransactionIdLimitUpdate())
-		vac_truncate_clog(newFrozenXid);
-}
-
-
-/*
- *	vac_truncate_clog() -- attempt to truncate the commit log
- *
- *		Scan pg_database to determine the system-wide oldest datfrozenxid,
- *		and use it to truncate the transaction commit log (pg_clog).
- *		Also update the XID wrap limit info maintained by varsup.c.
- *
- *		The passed XID is simply the one I just wrote into my pg_database
- *		entry.	It's used to initialize the "min" calculation.
- *
-<<<<<<< HEAD
- *		This routine is shared by full and lazy VACUUM.  Note that it's
- *		only invoked when we've managed to change our DB's datfrozenxid
- *		entry.
-=======
- *		This routine is only invoked when we've managed to change our
- *		DB's datfrozenxid entry, or we found that the shared XID-wrap-limit
- *		info is stale.
->>>>>>> 1084f317
- */
-static void
-vac_truncate_clog(TransactionId frozenXID)
-{
-	TransactionId myXID = GetCurrentTransactionId();
-	Relation	relation;
-	HeapScanDesc scan;
-	HeapTuple	tuple;
-	Oid			oldest_datoid;
-	bool		frozenAlreadyWrapped = false;
-
-	/* init oldest_datoid to sync with my frozenXID */
-	oldest_datoid = MyDatabaseId;
-
-	/*
-	 * Scan pg_database to compute the minimum datfrozenxid
-	 *
-	 * Note: we need not worry about a race condition with new entries being
-	 * inserted by CREATE DATABASE.  Any such entry will have a copy of some
-	 * existing DB's datfrozenxid, and that source DB cannot be ours because
-	 * of the interlock against copying a DB containing an active backend.
-	 * Hence the new entry will not reduce the minimum.  Also, if two VACUUMs
-	 * concurrently modify the datfrozenxid's of different databases, the
-	 * worst possible outcome is that pg_clog is not truncated as aggressively
-	 * as it could be.
-	 */
-	relation = heap_open(DatabaseRelationId, AccessShareLock);
-
-	scan = heap_beginscan(relation, SnapshotNow, 0, NULL);
-
-	while ((tuple = heap_getnext(scan, ForwardScanDirection)) != NULL)
-	{
-		Form_pg_database dbform = (Form_pg_database) GETSTRUCT(tuple);
-
-		Assert(TransactionIdIsNormal(dbform->datfrozenxid));
-
-		if (TransactionIdPrecedes(myXID, dbform->datfrozenxid))
-			frozenAlreadyWrapped = true;
-		else if (TransactionIdPrecedes(dbform->datfrozenxid, frozenXID))
-		{
-			frozenXID = dbform->datfrozenxid;
-			oldest_datoid = HeapTupleGetOid(tuple);
-		}
-	}
-
-	heap_endscan(scan);
-
-	heap_close(relation, AccessShareLock);
-
-	/*
-	 * Do not truncate CLOG if we seem to have suffered wraparound already;
-	 * the computed minimum XID might be bogus.  This case should now be
-	 * impossible due to the defenses in GetNewTransactionId, but we keep the
-	 * test anyway.
-	 */
-	if (frozenAlreadyWrapped)
-	{
-		ereport(WARNING,
-				(errmsg("some databases have not been vacuumed in over 2 billion transactions"),
-				 errdetail("You might have already suffered transaction-wraparound data loss.")));
+				(errmsg("skipping \"%s\" --- cannot vacuum indexes, views or external tables",
+						RelationGetRelationName(onerel))));
+		relation_close(onerel, lmode);
+		PopActiveSnapshot();
+		CommitTransactionCommand();
 		return;
 	}
 
-	/* Truncate CLOG to the oldest frozenxid */
-	TruncateCLOG(frozenXID);
-
-	/*
-	 * Update the wrap limit for GetNewTransactionId.  Note: this function
-	 * will also signal the postmaster for an(other) autovac cycle if needed.
-	 */
-	SetTransactionIdLimit(frozenXID, oldest_datoid);
-}
-
-
-/****************************************************************************
- *																			*
- *			Code common to both flavors of VACUUM							*
- *																			*
- ****************************************************************************
- */
-
-
-/*
- *	vacuum_rel() -- vacuum one heap relation
- *
- *		Doing one heap at a time incurs extra overhead, since we need to
- *		check that the heap exists again just before we vacuum it.	The
- *		reason that we do this is so that vacuuming can be spread across
- *		many small transactions.  Otherwise, two-phase locking would require
- *		us to lock the entire database during one pass of the vacuum cleaner.
- */
-static void
-vacuum_rel(Relation onerel, VacuumStmt *vacstmt, LOCKMODE lmode, List *updated_stats,
-		   bool for_wraparound)
-{
-	Oid			toast_relid;
-	Oid			aoseg_relid = InvalidOid;
-	Oid         aoblkdir_relid = InvalidOid;
-	Oid         aovisimap_relid = InvalidOid;
-	Oid			save_userid;
-	int			save_sec_context;
-	int			save_nestlevel;
-	bool		heldoff;
-
-	/*
-	 * Check for user-requested abort.	Note we want this to be inside a
-	 * transaction, so xact.c doesn't issue useless WARNING.
-	 */
-	CHECK_FOR_INTERRUPTS();
+	/*
+	 * Silently ignore tables that are temp tables of other backends ---
+	 * trying to vacuum these will lead to great unhappiness, since their
+	 * contents are probably not up-to-date on disk.  (We don't throw a
+	 * warning here; it would just lead to chatter during a database-wide
+	 * VACUUM.)
+	 */
+	if (isOtherTempNamespace(RelationGetNamespace(onerel)))
+	{
+		relation_close(onerel, lmode);
+		PopActiveSnapshot();
+		CommitTransactionCommand();
+		return;
+	}
 
 	/*
 	 * Remember the relation's TOAST and AO segments relations for later
 	 */
 	toast_relid = onerel->rd_rel->reltoastrelid;
-	if (RelationIsAoRows(onerel) || RelationIsAoCols(onerel))
-	{
+	is_heap = RelationIsHeap(onerel);
+	oldcontext = MemoryContextSwitchTo(vac_context);
+	toast_rangevar = makeRangeVar(get_namespace_name(get_rel_namespace(toast_relid)),
+								  get_rel_name(toast_relid),
+								  -1);
+	MemoryContextSwitchTo(oldcontext);
+
+
+	if (!is_heap)
+	{
+		Assert(RelationIsAoRows(onerel) || RelationIsAoCols(onerel));
 		GetAppendOnlyEntryAuxOids(RelationGetRelid(onerel), SnapshotNow,
 								  &aoseg_relid,
 								  &aoblkdir_relid, NULL,
 								  &aovisimap_relid, NULL);
+		oldcontext = MemoryContextSwitchTo(vac_context);
+		aoseg_rangevar = makeRangeVar(get_namespace_name(get_rel_namespace(aoseg_relid)),
+									  get_rel_name(aoseg_relid),
+									  -1);
+		aoblkdir_rangevar = makeRangeVar(get_namespace_name(get_rel_namespace(aoblkdir_relid)),
+										 get_rel_name(aoblkdir_relid),
+										 -1);
+		aovisimap_rangevar = makeRangeVar(get_namespace_name(get_rel_namespace(aovisimap_relid)),
+										  get_rel_name(aovisimap_relid),
+										  -1);
+		MemoryContextSwitchTo(oldcontext);
 		vacstmt->appendonly_relation_empty =
 				AppendOnlyCompaction_IsRelationEmpty(onerel);
 	}
 
-
 	/*
 	 * Switch to the table owner's userid, so that any index functions are run
 	 * as that user.  Also lock down security-restricted operations and
-	 * arrange to make GUC variable changes local to this command.
-	 * (This is unnecessary, but harmless, for lazy VACUUM.)
+	 * arrange to make GUC variable changes local to this command. (This is
+	 * unnecessary, but harmless, for lazy VACUUM.)
 	 */
 	GetUserIdAndSecContext(&save_userid, &save_sec_context);
 	SetUserIdAndSecContext(onerel->rd_rel->relowner,
 						   save_sec_context | SECURITY_RESTRICTED_OPERATION);
 	save_nestlevel = NewGUCNestLevel();
 
+
+	/*
+	 * If we are in the dispatch mode, dispatch this modified
+	 * vacuum statement to QEs, and wait for them to finish.
+	 */
+	if (Gp_role == GP_ROLE_DISPATCH)
+	{
+		int 		i, nindexes;
+		bool 		has_bitmap = false;
+		Relation   *i_rel = NULL;
+
+		vac_open_indexes(onerel, AccessShareLock, &nindexes, &i_rel);
+		if (i_rel != NULL)
+		{
+			for (i = 0; i < nindexes; i++)
+			{
+				if (RelationIsBitmapIndex(i_rel[i]))
+				{
+					has_bitmap = true;
+					break;
+				}
+			}
+		}
+		vac_close_indexes(nindexes, i_rel, AccessShareLock);
+
+		/*
+		 * We have to acquire a ShareLock for the relation which has bitmap
+		 * indexes, since reindex is used later. Otherwise, concurrent
+		 * vacuum and inserts may cause deadlock. MPP-5960
+		 */
+		if (has_bitmap)
+			LockRelation(onerel, ShareLock);
+	}
+
 	/*
 	 * Do the actual work --- either FULL or "lazy" vacuum
-	 */
-	if (vacstmt->options & VACOPT_FULL)
-		heldoff = full_vacuum_rel(onerel, vacstmt, updated_stats);
+	 *
+	 * Append-only relations don't support, nor need, a FULL vacuum, so perform
+	 * a lazy vacuum instead, even if FULL was requested. Note that we have
+	 * already locked the table, and if FULL was requested, we got an
+	 * AccessExclusiveLock. Therefore, FULL isn't exactly the same as non-FULL
+	 * on AO tables.
+	 */
+	if (is_heap && (vacstmt->options & VACOPT_FULL))
+	{
+		Oid			relid = RelationGetRelid(onerel);
+
+		/* close relation before vacuuming, but hold lock until commit */
+		relation_close(onerel, NoLock);
+		onerel = NULL;
+
+		/* VACUUM FULL is now a variant of CLUSTER; see cluster.c */
+		cluster_rel(relid, InvalidOid, false,
+					(vacstmt->options & VACOPT_VERBOSE) != 0,
+					true /* printError */,
+					vacstmt->freeze_min_age, vacstmt->freeze_table_age);
+
+		if (Gp_role == GP_ROLE_DISPATCH)
+		{
+			VacuumStatsContext stats_context;
+
+			stats_context.updated_stats = NIL;
+			dispatchVacuum(vacstmt, &stats_context);
+		}
+	}
 	else
-		heldoff = lazy_vacuum_rel(onerel, vacstmt, vac_strategy, updated_stats);
+	{
+		lazy_vacuum_rel(onerel, vacstmt, vac_strategy);
+
+		if (Gp_role == GP_ROLE_DISPATCH)
+		{
+			VacuumStatsContext stats_context;
+
+			stats_context.updated_stats = NIL;
+			dispatchVacuum(vacstmt, &stats_context);
+
+			vac_update_relstats_from_list(stats_context.updated_stats);
+		}
+	}
 
 	/* Roll back any GUC changes executed by index functions */
 	AtEOXact_GUC(false, save_nestlevel);
@@ -2263,18 +2062,43 @@
 	SetUserIdAndSecContext(save_userid, save_sec_context);
 
 	/*
+	 * Update ao master tupcount the hard way after the compaction and
+	 * after the drop.
+	 */
+	if (Gp_role == GP_ROLE_DISPATCH && vacstmt->appendonly_compaction_segno &&
+		(RelationIsAoRows(onerel) || RelationIsAoCols(onerel)))
+	{
+		if (vacstmt->appendonly_phase == AOVAC_COMPACT)
+		{
+			/* In the compact phase, we need to update the information of the segment file we inserted into */
+			if (list_length(vacstmt->appendonly_compaction_insert_segno) == 1 &&
+				linitial_int(vacstmt->appendonly_compaction_insert_segno) == APPENDONLY_COMPACTION_SEGNO_INVALID)
+			{
+				/* this was a "pseudo" compaction phase. */
+			}
+			else
+				UpdateMasterAosegTotalsFromSegments(onerel, SnapshotNow, vacstmt->appendonly_compaction_insert_segno, 0);
+		}
+		else if (vacstmt->appendonly_phase == AOVAC_DROP)
+		{
+			/* In the drop phase, we need to update the information of the compacted segment file(s) */
+			UpdateMasterAosegTotalsFromSegments(onerel, SnapshotNow, vacstmt->appendonly_compaction_segno, 0);
+		}
+	}
+
+	/* all done with this class, but hold lock until commit */
+	if (onerel)
+		relation_close(onerel, NoLock);
+
+	/*
 	 * Complete the transaction and free all temporary memory used.
-	 * NOT in GPDB, though! The caller still needs to have the relation open.
-	 */
-#if 0
-	if (vacstmt->full)
-		PopActiveSnapshot();
-	CommitTransactionCommand();
-#endif
-
-	/* now we can allow interrupts again, if disabled */
-	if (heldoff)
-		RESUME_INTERRUPTS();
+	 */
+	PopActiveSnapshot();
+	/*
+	 * Transaction commit is always executed on QD.
+	 */
+	if (Gp_role != GP_ROLE_EXECUTE)
+		CommitTransactionCommand();
 
 	/*
 	 * If the relation has a secondary toast rel, vacuum that too while we
@@ -2282,19 +2106,20 @@
 	 * cleanup phase when it's AO table or in prepare phase if it's an
 	 * empty AO table.
 	 */
-	if ((RelationIsHeap(onerel) && toast_relid != InvalidOid) ||
-		(!RelationIsHeap(onerel) && (
-				vacstmt->appendonly_compaction_vacuum_cleanup ||
-				vacstmt->appendonly_relation_empty)))
-	{
-		Relation toast_rel = open_relation_and_check_permission(vacstmt, toast_relid,
-																RELKIND_TOASTVALUE, false);
-		if (toast_rel != NULL)
-		{
-			vacuum_rel(toast_rel, vacstmt, lmode, updated_stats, for_wraparound);
-
-			/* all done with this class, but hold lock until commit */
-			relation_close(toast_rel, NoLock);
+	if (Gp_role == GP_ROLE_DISPATCH && (is_heap ||
+		(!is_heap && (vacstmt->appendonly_phase == AOVAC_CLEANUP ||
+					  vacstmt->appendonly_relation_empty))))
+	{
+		if (toast_relid != InvalidOid && toast_rangevar != NULL)
+		{
+			VacuumStmt *vacstmt_toast = makeNode(VacuumStmt);
+			vacstmt_toast->options = vacstmt->options;
+			vacstmt_toast->freeze_min_age = vacstmt->freeze_min_age;
+			vacstmt_toast->freeze_table_age = vacstmt->freeze_table_age;
+			vacstmt_toast->skip_twophase = vacstmt->skip_twophase;
+
+			vacstmt_toast->relation = toast_rangevar;
+			vacuum_rel(NULL, toast_relid, vacstmt_toast, lmode, for_wraparound);
 		}
 	}
 
@@ -2307,56 +2132,44 @@
 	 * the user saying that transaction is already in progress. Hence we want
 	 * to vacuum the auxliary relations only in cleanup phase or if we are in
 	 * the prepare phase and the AO/CO table is empty.
-	 */
-	if (vacstmt->appendonly_compaction_vacuum_cleanup ||
-		(vacstmt->appendonly_relation_empty && vacstmt->appendonly_compaction_vacuum_prepare))
-	{
+	 *
+	 * We alter the vacuum statement here since the AO auxiliary tables
+	 * vacuuming will be dispatched to the primaries.
+	 */
+	if (Gp_role == GP_ROLE_DISPATCH &&
+		(vacstmt->appendonly_phase == AOVAC_CLEANUP ||
+		 (vacstmt->appendonly_relation_empty &&
+		  vacstmt->appendonly_phase == AOVAC_PREPARE)))
+	{
+		VacuumStmt *vacstmt_ao_aux = makeNode(VacuumStmt);
+		vacstmt_ao_aux->options = vacstmt->options;
+		vacstmt_ao_aux->freeze_min_age = vacstmt->freeze_min_age;
+		vacstmt_ao_aux->freeze_table_age = vacstmt->freeze_table_age;
+
 		/* do the same for an AO segments table, if any */
-		if (aoseg_relid != InvalidOid)
-		{
-			Relation aoseg_rel = open_relation_and_check_permission(vacstmt, aoseg_relid,
-																	RELKIND_AOSEGMENTS, false);
-			if (aoseg_rel != NULL)
-			{
-				vacuum_rel(aoseg_rel, vacstmt, lmode, updated_stats, for_wraparound);
-
-				/* all done with this class, but hold lock until commit */
-				relation_close(aoseg_rel, NoLock);
-			}
+		if (aoseg_relid != InvalidOid && aoseg_rangevar != NULL)
+		{
+			vacstmt_ao_aux->relation = aoseg_rangevar;
+			vacuum_rel(NULL, aoseg_relid, vacstmt_ao_aux, lmode, for_wraparound);
 		}
 
 		/* do the same for an AO block directory table, if any */
-		if (aoblkdir_relid != InvalidOid)
-		{
-			Relation aoblkdir_rel = open_relation_and_check_permission(vacstmt, aoblkdir_relid,
-																	   RELKIND_AOBLOCKDIR, false);
-			if (aoblkdir_rel != NULL)
-			{
-				vacuum_rel(aoblkdir_rel, vacstmt, lmode, updated_stats, for_wraparound);
-
-				/* all done with this class, but hold lock until commit */
-				relation_close(aoblkdir_rel, NoLock);
-			}
+		if (aoblkdir_relid != InvalidOid && aoblkdir_rangevar != NULL)
+		{
+			vacstmt_ao_aux->relation = aoblkdir_rangevar;
+			vacuum_rel(NULL, aoblkdir_relid, vacstmt_ao_aux, lmode, for_wraparound);
 		}
 
 		/* do the same for an AO visimap, if any */
-		if (aovisimap_relid != InvalidOid)
-		{
-			Relation aovisimap_rel = open_relation_and_check_permission(vacstmt, aovisimap_relid,
-																	   RELKIND_AOVISIMAP, false);
-			if (aovisimap_rel != NULL)
-			{
-				vacuum_rel(aovisimap_rel, vacstmt, lmode, updated_stats, for_wraparound);
-
-				/* all done with this class, but hold lock until commit */
-				relation_close(aovisimap_rel, NoLock);
-			}
+		if (aovisimap_relid != InvalidOid && aovisimap_rangevar != NULL)
+		{
+			vacstmt_ao_aux->relation = aovisimap_rangevar;
+			vacuum_rel(NULL, aovisimap_relid, vacstmt_ao_aux, lmode, for_wraparound);
 		}
 	}
 }
 
 
-<<<<<<< HEAD
 /****************************************************************************
  *																			*
  *			Code for VACUUM FULL (only)										*
@@ -2364,42 +2177,6 @@
  ****************************************************************************
  */
 
-=======
->>>>>>> 1084f317
-/*
- * Remember the relation stats that will be used in the next truncate phase.
- */
-static void
-save_vacstats(Oid relid, BlockNumber rel_pages, double rel_tuples, BlockNumber empty_end_pages)
-{
-<<<<<<< HEAD
-	VPgClassStats *stats;
-=======
-	LOCKMODE	lmode;
-	Relation	onerel;
-	LockRelId	onerelid;
-	Oid			toast_relid;
-	Oid			save_userid;
-	int			save_sec_context;
-	int			save_nestlevel;
->>>>>>> 1084f317
-
-	if (VacFullInitialStatsSize >= MaxVacFullInitialStatsSize)
-		elog(ERROR, "out of stats slot");
-
-	stats = &VacFullInitialStats[VacFullInitialStatsSize++];
-
-	stats->relid = relid;
-	stats->rel_pages = rel_pages;
-	stats->rel_tuples = rel_tuples;
-	stats->empty_end_pages = empty_end_pages;
-
-	/* Should not happen */
-	if (stats->rel_pages < stats->empty_end_pages)
-		elog(ERROR, "rel_pages %u < empty_end_pages %u",
-					stats->rel_pages, stats->empty_end_pages);
-}
-
 static bool vacuum_appendonly_index_should_vacuum(Relation aoRelation,
 		VacuumStmt *vacstmt,
 		AppendOnlyIndexVacuumState *vacuumIndexState, double *rel_tuple_count)
@@ -2411,39 +2188,11 @@
 
 	if(Gp_role == GP_ROLE_DISPATCH)
 	{
-<<<<<<< HEAD
 		if (rel_tuple_count)
 		{
 			*rel_tuple_count = 0.0;
 		}
 		return false;
-=======
-		/*
-		 * In lazy vacuum, we can set the PROC_IN_VACUUM flag, which lets
-		 * other concurrent VACUUMs know that they can ignore this one while
-		 * determining their OldestXmin.  (The reason we don't set it during a
-		 * full VACUUM is exactly that we may have to run user-defined
-		 * functions for functional indexes, and we want to make sure that if
-		 * they use the snapshot set above, any tuples it requires can't get
-		 * removed from other tables.  An index function that depends on the
-		 * contents of other tables is arguably broken, but we won't break it
-		 * here by violating transaction semantics.)
-		 *
-		 * We also set the VACUUM_FOR_WRAPAROUND flag, which is passed down by
-		 * autovacuum; it's used to avoid cancelling a vacuum that was invoked
-		 * in an emergency.
-		 *
-		 * Note: these flags remain set until CommitTransaction or
-		 * AbortTransaction.  We don't want to clear them until we reset
-		 * MyProc->xid/xmin, else OldestXmin might appear to go backwards,
-		 * which is probably Not Good.
-		 */
-		LWLockAcquire(ProcArrayLock, LW_EXCLUSIVE);
-		MyProc->vacuumFlags |= PROC_IN_VACUUM;
-		if (for_wraparound)
-			MyProc->vacuumFlags |= PROC_VACUUM_FOR_WRAPAROUND;
-		LWLockRelease(ProcArrayLock);
->>>>>>> 1084f317
 	}
 
 	if(RelationIsAoRows(aoRelation))
@@ -2483,9 +2232,7 @@
  * It returns the number of indexes on the relation.
  */
 int
-vacuum_appendonly_indexes(Relation aoRelation,
-		VacuumStmt *vacstmt,
-		List* updated_stats)
+vacuum_appendonly_indexes(Relation aoRelation, VacuumStmt *vacstmt)
 {
 	int reindex_count = 1;
 	int i;
@@ -2540,6 +2287,14 @@
 	if (Irel != NULL)
 	{
 		double rel_tuple_count = 0.0;
+		int			elevel;
+
+		/* just scan indexes to update statistic */
+		if (vacstmt->options & VACOPT_VERBOSE)
+			elevel = INFO;
+		else
+			elevel = DEBUG2;
+
 		if (vacuum_appendonly_index_should_vacuum(aoRelation, vacstmt,
 					&vacuumIndexState, &rel_tuple_count))
 		{
@@ -2547,16 +2302,16 @@
 
 			for (i = 0; i < nindexes; i++)
 			{
-				vacuum_appendonly_index(Irel[i], &vacuumIndexState, updated_stats,
-										rel_tuple_count, (vacstmt->options & VACOPT_FULL));
+				vacuum_appendonly_index(Irel[i], &vacuumIndexState,
+										rel_tuple_count,
+										elevel);
 			}
 			reindex_count++;
 		}
 		else
 		{
-			/* just scan indexes to update statistic */
 			for (i = 0; i < nindexes; i++)
-				scan_index(Irel[i], rel_tuple_count, updated_stats, (vacstmt->options & VACOPT_FULL), true);
+				scan_index(Irel[i], rel_tuple_count, true, elevel);
 		}
 	}
 
@@ -2580,2250 +2335,24 @@
 	return nindexes;
 }
 
-<<<<<<< HEAD
+
 /*
- * vacuum_heap_rel()
- *
- * This is the workhorse of full_vacuum_rel for heap tables.  This is called
- * twice per relation per command.  In the first call, we scan the relation
- * first to identify dead tuples and find free spaces, then clean up indexes
- * and move tuples from end pages to head pages if available.  In the second,
- * vacstmt->truncate is true, and we scan the heap again to verify the empty
- * end pages are still empty, and truncate if so.  In the second transaction,
- * we don't check the number of tuple integrity with indexes.
+ * Is an index partial (ie, could it contain fewer tuples than the heap?)
  */
 static bool
-vacuum_heap_rel(Relation onerel, VacuumStmt *vacstmt,
-		VRelStats *vacrelstats, List *updated_stats)
+vac_is_partial_index(Relation indrel)
 {
-	VacPageListData vacuum_pages;		/* List of pages to vacuum and/or
-										 * clean indexes */
-	VacPageListData fraged_pages =		/* List of pages with space enough for */
-		{								/* re-using */
-		0, /* empty_end_pages */
-		0, /* num_pages */
-		0, /* num_allocated_pages */
-		NULL /* pageesc */
-		};
-
-	Relation   *Irel;
-	int			nindexes;
-	int			i;
-	bool		heldoff = false;
-	int			reindex_count = 1;
-	bool		check_stats;
-	bool		save_disable_tuple_hints;
-
-	Assert(RelationIsHeap(onerel));
-=======
-	/*
-	 * Remember the relation's TOAST relation for later, if the caller asked
-	 * us to process it.  In VACUUM FULL, though, the toast table is
-	 * automatically rebuilt by cluster_rel so we shouldn't recurse to it.
-	 */
-	if (do_toast && !(vacstmt->options & VACOPT_FULL))
-		toast_relid = onerel->rd_rel->reltoastrelid;
-	else
-		toast_relid = InvalidOid;
-
-	/*
-	 * Switch to the table owner's userid, so that any index functions are run
-	 * as that user.  Also lock down security-restricted operations and
-	 * arrange to make GUC variable changes local to this command. (This is
-	 * unnecessary, but harmless, for lazy VACUUM.)
-	 */
-	GetUserIdAndSecContext(&save_userid, &save_sec_context);
-	SetUserIdAndSecContext(onerel->rd_rel->relowner,
-						   save_sec_context | SECURITY_RESTRICTED_OPERATION);
-	save_nestlevel = NewGUCNestLevel();
->>>>>>> 1084f317
-
-	/*
-	 * scan the heap
-	 *
-	 * repair_frag() assumes that scan_heap() has set all hint bits on the
-	 * tuples, so temporarily turn off 'gp_disable_tuple_hints', i.e. allow
-	 * hint bits to be set, if we're running in FULL mode.
-	 */
-<<<<<<< HEAD
-	vacuum_pages.num_pages = fraged_pages.num_pages = 0;
-=======
-	if (vacstmt->options & VACOPT_FULL)
-	{
-		/* close relation before vacuuming, but hold lock until commit */
-		relation_close(onerel, NoLock);
-		onerel = NULL;
-
-		/* VACUUM FULL is now a variant of CLUSTER; see cluster.c */
-		cluster_rel(relid, InvalidOid, false,
-					(vacstmt->options & VACOPT_VERBOSE) != 0,
-					vacstmt->freeze_min_age, vacstmt->freeze_table_age);
-	}
-	else
-		lazy_vacuum_rel(onerel, vacstmt, vac_strategy, scanned_all);
-
-	/* Roll back any GUC changes executed by index functions */
-	AtEOXact_GUC(false, save_nestlevel);
->>>>>>> 1084f317
-
-	save_disable_tuple_hints = gp_disable_tuple_hints;
-	PG_TRY();
-	{
-		if ((vacstmt->options & VACOPT_FULL))
-			gp_disable_tuple_hints = false;
-
-<<<<<<< HEAD
-		if (vacstmt->heap_truncate)
-			scan_heap_for_truncate(vacrelstats, onerel, &vacuum_pages);
-		else
-			scan_heap(vacrelstats, onerel, &vacuum_pages, &fraged_pages);
-=======
-	/* all done with this class, but hold lock until commit */
-	if (onerel)
-		relation_close(onerel, NoLock);
->>>>>>> 1084f317
-
-		gp_disable_tuple_hints = save_disable_tuple_hints;
-	}
-	PG_CATCH();
-	{
-		gp_disable_tuple_hints = save_disable_tuple_hints;
-		PG_RE_THROW();
-	}
-	PG_END_TRY();
-
-<<<<<<< HEAD
-	/* Now open all indexes of the relation */
-	vac_open_indexes(onerel, AccessExclusiveLock, &nindexes, &Irel);
-	if (nindexes > 0)
-		vacrelstats->hasindex = true;
-
-=======
->>>>>>> 1084f317
-	/*
-	 * Since the truncate transaction doesn't read all pages, it may not be
-	 * the exact number of tuples.  vacuum_index should not check the
-	 * stat consistency.
-	 */
-	check_stats = !vacstmt->heap_truncate;
-	/* Clean/scan index relation(s) */
-	if (Irel != NULL)
-	{
-		if (vacuum_pages.num_pages > 0)
-		{
-			for (i = 0; i < nindexes; i++)
-			{
-				vacuum_index(&vacuum_pages, Irel[i],
-							 vacrelstats->rel_indexed_tuples, 0, updated_stats,
-							 check_stats);
-			}
-			reindex_count++;
-		}
-		else if (check_stats)
-		{
-			/* just scan indexes to update statistic */
-			for (i = 0; i < nindexes; i++)
-				scan_index(Irel[i], vacrelstats->rel_indexed_tuples, updated_stats, true,
-						   check_stats);
-		}
-	}
-
-	/*
-	 * For heap tables FULL vacuum we perform truncate-only transaction as
-	 * the second step, after moving tuples across pages if any.  By
-	 * separating transactions, we don't loose transactional changes
-	 * by non-transactional truncate operation.  Note scan_heap still
-	 * performs some xlog operation in non-empty pages, which is ok with
-	 * this truncate operation in the same transaction.
-	 */
-	if (vacstmt->heap_truncate)
-	{
-		Assert(vacrelstats->rel_pages >= vacuum_pages.empty_end_pages);
-
-		SIMPLE_FAULT_INJECTOR(VacuumFullBeforeTruncate);
-
-		if (vacuum_pages.empty_end_pages > 0)
-		{
-			BlockNumber relblocks;
-
-			relblocks = vacrelstats->rel_pages - vacuum_pages.empty_end_pages;
-			RelationTruncate(onerel, relblocks);
-			vacrelstats->rel_pages = relblocks;
-		}
-		vac_close_indexes(nindexes, Irel, NoLock);
-
-		SIMPLE_FAULT_INJECTOR(VacuumFullAfterTruncate);
-	}
-	else
-	{
-		if (fraged_pages.num_pages > 0)
-		{
-			/* Try to shrink heap */
-			heldoff = repair_frag(vacrelstats, onerel, &vacuum_pages, &fraged_pages,
-								  nindexes, Irel, updated_stats, reindex_count);
-			vac_close_indexes(nindexes, Irel, NoLock);
-		}
-		else
-		{
-			vac_close_indexes(nindexes, Irel, NoLock);
-			if (vacuum_pages.num_pages > 0)
-			{
-				/* Clean pages from vacuum_pages list */
-				vacuum_heap(vacrelstats, onerel, &vacuum_pages);
-			}
-		}
-
-<<<<<<< HEAD
-		/*
-		 * Store the relation stats in global array, so that we can
-		 * resume the truncate work later.
-		 */
-		save_vacstats(RelationGetRelid(onerel), vacrelstats->rel_pages,
-					  vacrelstats->rel_tuples, vacuum_pages.empty_end_pages);
-		/* update thefree space map with final free space info, and vacuum it */
-		vac_update_fsm(onerel, &fraged_pages, vacrelstats->rel_pages);
-		FreeSpaceMapVacuum(onerel);
-	}
-
-	return heldoff;
-}
-
-/*
- *	full_vacuum_rel() -- perform FULL VACUUM for one heap relation
- *
- *		This routine vacuums a single heap, cleans out its indexes, and
- *		updates its num_pages and num_tuples statistics.
- *
- *		At entry, we have already established a transaction and opened
- *		and locked the relation.
- *
- *		The return value indicates whether this function has held off
- *		interrupts -- caller must RESUME_INTERRUPTS() after commit if true.
- */
-static bool
-full_vacuum_rel(Relation onerel, VacuumStmt *vacstmt, List *updated_stats)
-{
-	VRelStats* vacrelstats;
-	bool		heldoff = false;
-	bool update_relstats = true;
-
-	vacuum_set_xid_limits(vacstmt->freeze_min_age, vacstmt->freeze_table_age,
-						  onerel->rd_rel->relisshared,
-						  &OldestXmin, &FreezeLimit, NULL);
-
-	/*
-	 * Flush any previous async-commit transactions.  This does not guarantee
-	 * that we will be able to set hint bits for tuples they inserted, but it
-	 * improves the probability, especially in simple sequential-commands
-	 * cases.  See scan_heap() and repair_frag() for more about this.
-	 */
-	XLogAsyncCommitFlush();
-
-	/*
-	 * Set up statistics-gathering machinery.
-	 */
-	vacrelstats = (VRelStats *) palloc(sizeof(VRelStats));
-	vacrelstats->rel_pages = 0;
-	vacrelstats->rel_tuples = 0;
-	vacrelstats->hasindex = false;
-
-	if(RelationIsAoRows(onerel) || RelationIsAoCols(onerel))
-	{
-		if(vacuumStatement_IsInAppendOnlyPreparePhase(vacstmt))
-		{
-			elogif(Debug_appendonly_print_compaction, LOG,
-					"Vacuum full prepare phase %s", RelationGetRelationName(onerel));
-
-			vacuum_appendonly_indexes(onerel, vacstmt, updated_stats);
-			if (RelationIsAoRows(onerel))
-				AppendOnlyTruncateToEOF(onerel);
-			else
-				AOCSTruncateToEOF(onerel);
-			update_relstats = false;
-		}
-		else if(!vacummStatement_IsInAppendOnlyCleanupPhase(vacstmt))
-		{
-			vacuum_appendonly_rel(onerel, vacstmt);
-			update_relstats = false;
-		}
-		else
-		{
-			elogif(Debug_appendonly_print_compaction, LOG,
-					"Vacuum full cleanup phase %s", RelationGetRelationName(onerel));
-			vacuum_appendonly_fill_stats(onerel, GetActiveSnapshot(),
-										 &vacrelstats->rel_pages,
-										 &vacrelstats->rel_tuples,
-										 &vacrelstats->hasindex);
-			/* Reset the remaining VRelStats values */
-			vacrelstats->min_tlen = 0;
-			vacrelstats->max_tlen = 0;
-			vacrelstats->num_vtlinks = 0;
-			vacrelstats->vtlinks = NULL;
-		}
-	}
-	else
-	{
-		/* For heap. */
-		heldoff = vacuum_heap_rel(onerel, vacstmt, vacrelstats, updated_stats);
-	}
-
-	/* Do not run update the relstats if the vacuuming has been skipped */
-	if (update_relstats)
-	{
-		/* update statistics in pg_class */
-		vac_update_relstats_from_list(onerel, vacrelstats->rel_pages,
-						vacrelstats->rel_tuples, vacrelstats->hasindex,
-						FreezeLimit, updated_stats);
-
-		/* report results to the stats collector, too */
-		pgstat_report_vacuum(RelationGetRelid(onerel),
-							 onerel->rd_rel->relisshared,
-							 (vacstmt->options & VACOPT_ANALYZE) != 0,
-							 vacrelstats->rel_tuples);
-	}
-
-	pfree(vacrelstats);
-
-	return heldoff;
-}
-
-/*
- * This is a small version of scan_heap, performed in the second transaction of
- * heap vacuum full.  We assume we did the first transaction and kept some of
- * the stats information already, so start from the last known truncate point,
- * and rescan to the end to see if they are still empty.  Note someone might
- * have already modified these pages before we come back from QD, in case of
- * catalog table, because concurrent DDL can go in QE even if QD is holding
- * an exclusive lock on the catalog table, and QE just releases locks between
- * separate transactions.
- *
- * We don't touch other pages than the ones that are potentially truncated.
- * Note index may also have such tuples that are inserted after the first
- * transaction, and it'd not be easy to clean them up all.  Here we just
- * focus on truncate.  We skip checking stats in scan_index or vacuum_index,
- * as our reltuples may not be exactly correct.
- */
-static void
-scan_heap_for_truncate(VRelStats *vacrelstats, Relation onerel,
-					   VacPageList vacuum_pages)
-{
-	BlockNumber nblocks, blkno;
-	char	   *relname;
-	VacPage		vacpage;
-	BlockNumber empty_end_pages;
-	double		num_tuples;
-	bool		do_shrinking = true;
-	int			i;
-	VPgClassStats *prev_stats = NULL;
-
-	relname = RelationGetRelationName(onerel);
-
-	empty_end_pages = 0;
-	num_tuples = 0;
-
-	nblocks = RelationGetNumberOfBlocks(onerel);
-
-	vacpage = (VacPage) palloc(sizeof(VacPageData) + MaxOffsetNumber * sizeof(OffsetNumber));
-
-	/* Retrieve the relation stats info from the previous transaction. */
-	for (i = 0; i < VacFullInitialStatsSize; i++)
-	{
-		VPgClassStats *stats = &VacFullInitialStats[i];
-		if (stats->relid == RelationGetRelid(onerel))
-		{
-			prev_stats = stats;
-			break;
-		}
-	}
-	if (prev_stats == NULL)
-		elog(ERROR, "could not find previous vacuum infomation for %s", relname);
-
-	Assert(prev_stats->rel_pages >= prev_stats->empty_end_pages);
-	blkno = prev_stats->rel_pages - prev_stats->empty_end_pages;
-	for (; blkno < nblocks; blkno++)
-	{
-		Buffer		buf;
-		Page		page;
-		OffsetNumber offnum, maxoff;
-		VacPage		vacpagecopy;
-		bool		notup = true;
-
-		vacuum_delay_point();
-
-		buf = ReadBufferExtended(onerel, MAIN_FORKNUM, blkno, RBM_NORMAL,
-								 vac_strategy);
-		page = BufferGetPage(buf);
-
-		LockBuffer(buf, BUFFER_LOCK_EXCLUSIVE);
-
-		vacpage->blkno = blkno;
-		vacpage->offsets_used = 0;
-		vacpage->offsets_free = 0;
-
-		/*
-		 * If the page is empty, just remember it and delete index pointers
-		 * later if there are any tuples pointing to this page.
-		 */
-		if (PageIsNew(page) || PageIsEmpty(page))
-		{
-			empty_end_pages++;
-			vacpagecopy = copy_vac_page(vacpage);
-			vpage_insert(vacuum_pages, vacpagecopy);
-			UnlockReleaseBuffer(buf);
-			continue;
-		}
-
-		maxoff = PageGetMaxOffsetNumber(page);
-		for (offnum = FirstOffsetNumber;
-			 offnum <= maxoff;
-			 offnum = OffsetNumberNext(offnum))
-		{
-			ItemId		itemid = PageGetItemId(page, offnum);
-			HeapTupleData	tuple;
-			bool			tupgone = false;
-
-			if (!ItemIdIsUsed(itemid))
-				continue;
-
-			if (ItemIdIsDead(itemid))
-				continue;
-
-			tuple.t_data = (HeapTupleHeader) PageGetItem(page, itemid);
-			tuple.t_len = ItemIdGetLength(itemid);
-			ItemPointerSet(&(tuple.t_self), blkno, offnum);
-
-			switch (HeapTupleSatisfiesVacuum(onerel, tuple.t_data, OldestXmin, buf))
-			{
-				case HEAPTUPLE_DEAD:
-					tupgone = true;
-					break;
-				case HEAPTUPLE_LIVE:
-				case HEAPTUPLE_RECENTLY_DEAD:
-					break;
-				case HEAPTUPLE_INSERT_IN_PROGRESS:
-					ereport(LOG,
-							(errmsg("relation \"%s\" TID %u/%u: InsertTransactionInProgress %u --- can't shrink relation",
-									relname, blkno, offnum, HeapTupleHeaderGetXmin(tuple.t_data))));
-					do_shrinking = false;
-					break;
-				case HEAPTUPLE_DELETE_IN_PROGRESS:
-					ereport(LOG,
-							(errmsg("relation \"%s\" TID %u/%u: DeleteTransactionInProgress %u --- can't shrink relation",
-									relname, blkno, offnum, HeapTupleHeaderGetXmax(tuple.t_data))));
-					do_shrinking = false;
-					break;
-
-				default:
-					elog(ERROR, "unexpected HeapTupleSatisfiesVacuum result");
-					break;
-			}
-
-			if (!tupgone)
-			{
-				num_tuples += 1;
-				notup = false;
-			}
-		}
-
-		if (notup)
-		{
-			empty_end_pages++;
-			vacpagecopy = copy_vac_page(vacpage);
-			vpage_insert(vacuum_pages, vacpagecopy);
-		}
-		else
-		{
-			/*
-			 * If we are seeing live tuples in those pages that should have
-			 * been truncated in the previous transaction, someone already
-			 * modified them.  In that case it's safer to not truncate
-			 * at all.
-			 */
-			do_shrinking = false;
-			empty_end_pages = 0;
-		}
-
-		UnlockReleaseBuffer(buf);
-	}
-
-	pfree(vacpage);
-
-	vacrelstats->rel_tuples = prev_stats->rel_tuples + num_tuples;
-	vacrelstats->rel_pages = nblocks;
-	if (!do_shrinking)
-	{
-		int		i;
-
-		vacuum_pages->empty_end_pages = 0;
-		for (i = 0; i < vacuum_pages->num_pages; i++)
-			pfree(vacuum_pages->pagedesc[i]);
-		vacuum_pages->num_pages = 0;
-	}
-	else
-	{
-		vacuum_pages->empty_end_pages = empty_end_pages;
-	}
-}
-
-
-=======
->>>>>>> 1084f317
-/*
- * Open all the indexes of the given relation, obtaining the specified kind
- * of lock on each.  Return an array of Relation pointers for the indexes
- * into *Irel, and the number of indexes into *nindexes.
- */
-void
-vac_open_indexes(Relation relation, LOCKMODE lockmode,
-				 int *nindexes, Relation **Irel)
-{
-<<<<<<< HEAD
-	BlockNumber nblocks,
-				blkno;
-	char	   *relname;
-	VacPage		vacpage;
-	BlockNumber empty_pages,
-				empty_end_pages;
-	double		num_tuples,
-				num_indexed_tuples,
-				tups_vacuumed,
-				nkeep,
-				nunused;
-	double		free_space,
-				usable_free_space;
-	Size		min_tlen = MaxHeapTupleSize;
-	Size		max_tlen = 0;
-	bool		do_shrinking = true;
-	VTupleLink	vtlinks = (VTupleLink) palloc(100 * sizeof(VTupleLinkData));
-	int			num_vtlinks = 0;
-	int			free_vtlinks = 100;
-	PGRUsage	ru0;
-
-	pg_rusage_init(&ru0);
-
-	relname = RelationGetRelationName(onerel);
-	ereport(elevel,
-			(errmsg("vacuuming \"%s.%s\"",
-					get_namespace_name(RelationGetNamespace(onerel)),
-					relname)));
-
-	empty_pages = empty_end_pages = 0;
-	num_tuples = num_indexed_tuples = tups_vacuumed = nkeep = nunused = 0;
-	free_space = 0;
-
-	nblocks = RelationGetNumberOfBlocks(onerel);
-
-	/*
-	 * We initially create each VacPage item in a maximal-sized workspace,
-	 * then copy the workspace into a just-large-enough copy.
-	 */
-	vacpage = (VacPage) palloc(sizeof(VacPageData) + MaxOffsetNumber * sizeof(OffsetNumber));
-
-	for (blkno = 0; blkno < nblocks; blkno++)
-	{
-		Page		page,
-					tempPage = NULL;
-		bool		do_reap,
-					do_frag;
-		Buffer		buf;
-		OffsetNumber offnum,
-					maxoff;
-		bool		notup;
-		OffsetNumber frozen[MaxOffsetNumber];
-		int			nfrozen;
-
-		vacuum_delay_point();
-
-		buf = ReadBufferExtended(onerel, MAIN_FORKNUM, blkno, RBM_NORMAL,
-								 vac_strategy);
-		page = BufferGetPage(buf);
-
-		/*
-		 * Since we are holding exclusive lock on the relation, no other
-		 * backend can be accessing the page; however it is possible that the
-		 * background writer will try to write the page if it's already marked
-		 * dirty.  To ensure that invalid data doesn't get written to disk, we
-		 * must take exclusive buffer lock wherever we potentially modify
-		 * pages.  In fact, we insist on cleanup lock so that we can safely
-		 * call heap_page_prune().	(This might be overkill, since the
-		 * bgwriter pays no attention to individual tuples, but on the other
-		 * hand it's unlikely that the bgwriter has this particular page
-		 * pinned at this instant.	So violating the coding rule would buy us
-		 * little anyway.)
-		 */
-		LockBufferForCleanup(buf);
-
-		vacpage->blkno = blkno;
-		vacpage->offsets_used = 0;
-		vacpage->offsets_free = 0;
-
-		if (PageIsNew(page))
-		{
-			VacPage		vacpagecopy;
-
-			ereport(WARNING,
-			   (errmsg("relation \"%s\" page %u is uninitialized --- fixing",
-					   relname, blkno)));
-			PageInit(page, BufferGetPageSize(buf), 0);
-			MarkBufferDirty(buf);
-			vacpage->free = PageGetFreeSpaceWithFillFactor(onerel, page);
-			free_space += vacpage->free;
-			empty_pages++;
-			empty_end_pages++;
-			vacpagecopy = copy_vac_page(vacpage);
-			vpage_insert(vacuum_pages, vacpagecopy);
-			vpage_insert(fraged_pages, vacpagecopy);
-			UnlockReleaseBuffer(buf);
-			continue;
-		}
-
-		if (PageIsEmpty(page))
-		{
-			VacPage		vacpagecopy;
-
-			vacpage->free = PageGetFreeSpaceWithFillFactor(onerel, page);
-			free_space += vacpage->free;
-			empty_pages++;
-			empty_end_pages++;
-			vacpagecopy = copy_vac_page(vacpage);
-			vpage_insert(vacuum_pages, vacpagecopy);
-			vpage_insert(fraged_pages, vacpagecopy);
-			UnlockReleaseBuffer(buf);
-			continue;
-		}
-
-		/*
-		 * Prune all HOT-update chains in this page.
-		 *
-		 * We use the redirect_move option so that redirecting line pointers
-		 * get collapsed out; this allows us to not worry about them below.
-		 *
-		 * We count tuples removed by the pruning step as removed by VACUUM.
-		 */
-		tups_vacuumed += heap_page_prune(onerel, buf, OldestXmin,
-										 true, false);
-
-		/*
-		 * Now scan the page to collect vacuumable items and check for tuples
-		 * requiring freezing.
-		 */
-		nfrozen = 0;
-		notup = true;
-		maxoff = PageGetMaxOffsetNumber(page);
-		for (offnum = FirstOffsetNumber;
-			 offnum <= maxoff;
-			 offnum = OffsetNumberNext(offnum))
-		{
-			ItemId		itemid = PageGetItemId(page, offnum);
-			bool		tupgone = false;
-			HeapTupleData tuple;
-
-			/*
-			 * Collect un-used items too - it's possible to have indexes
-			 * pointing here after crash.  (That's an ancient comment and is
-			 * likely obsolete with WAL, but we might as well continue to
-			 * check for such problems.)
-			 */
-			if (!ItemIdIsUsed(itemid))
-			{
-				vacpage->offsets[vacpage->offsets_free++] = offnum;
-				nunused += 1;
-				continue;
-			}
-
-			/*
-			 * DEAD item pointers are to be vacuumed normally; but we don't
-			 * count them in tups_vacuumed, else we'd be double-counting (at
-			 * least in the common case where heap_page_prune() just freed up
-			 * a non-HOT tuple).
-			 */
-			if (ItemIdIsDead(itemid))
-			{
-				vacpage->offsets[vacpage->offsets_free++] = offnum;
-				continue;
-			}
-
-			/* Shouldn't have any redirected items anymore */
-			if (!ItemIdIsNormal(itemid))
-				elog(ERROR, "relation \"%s\" TID %u/%u: unexpected redirect item",
-					 relname, blkno, offnum);
-
-			tuple.t_data = (HeapTupleHeader) PageGetItem(page, itemid);
-			tuple.t_len = ItemIdGetLength(itemid);
-			ItemPointerSet(&(tuple.t_self), blkno, offnum);
-
-			switch (HeapTupleSatisfiesVacuum(onerel, tuple.t_data, OldestXmin, buf))
-			{
-				case HEAPTUPLE_LIVE:
-					/* Tuple is good --- but let's do some validity checks */
-					if (onerel->rd_rel->relhasoids &&
-						!OidIsValid(HeapTupleGetOid(&tuple)))
-						elog(WARNING, "relation \"%s\" TID %u/%u: OID is invalid",
-							 relname, blkno, offnum);
-
-					/*
-					 * The shrinkage phase of VACUUM FULL requires that all
-					 * live tuples have XMIN_COMMITTED set --- see comments in
-					 * repair_frag()'s walk-along-page loop.  Use of async
-					 * commit may prevent HeapTupleSatisfiesVacuum from
-					 * setting the bit for a recently committed tuple.	Rather
-					 * than trying to handle this corner case, we just give up
-					 * and don't shrink.
-					 */
-					if (do_shrinking &&
-						!(tuple.t_data->t_infomask & HEAP_XMIN_COMMITTED))
-					{
-						ereport(LOG,
-								(errmsg("relation \"%s\" TID %u/%u: XMIN_COMMITTED not set for transaction %u --- cannot shrink relation",
-										relname, blkno, offnum,
-									 HeapTupleHeaderGetXmin(tuple.t_data))));
-						do_shrinking = false;
-					}
-					break;
-				case HEAPTUPLE_DEAD:
-
-					/*
-					 * Ordinarily, DEAD tuples would have been removed by
-					 * heap_page_prune(), but it's possible that the tuple
-					 * state changed since heap_page_prune() looked.  In
-					 * particular an INSERT_IN_PROGRESS tuple could have
-					 * changed to DEAD if the inserter aborted.  So this
-					 * cannot be considered an error condition, though it does
-					 * suggest that someone released a lock early.
-					 *
-					 * If the tuple is HOT-updated then it must only be
-					 * removed by a prune operation; so we keep it as if it
-					 * were RECENTLY_DEAD, and abandon shrinking. (XXX is it
-					 * worth trying to make the shrinking code smart enough to
-					 * handle this?  It's an unusual corner case.)
-					 *
-					 * DEAD heap-only tuples can safely be removed if they
-					 * aren't themselves HOT-updated, although this is a bit
-					 * inefficient since we'll uselessly try to remove index
-					 * entries for them.
-					 */
-					if (HeapTupleIsHotUpdated(&tuple))
-					{
-						nkeep += 1;
-						if (do_shrinking)
-							ereport(LOG,
-									(errmsg("relation \"%s\" TID %u/%u: dead HOT-updated tuple --- cannot shrink relation",
-											relname, blkno, offnum)));
-						do_shrinking = false;
-					}
-					else
-					{
-						tupgone = true; /* we can delete the tuple */
-
-						/*
-						 * We need not require XMIN_COMMITTED or
-						 * XMAX_COMMITTED to be set, since we will remove the
-						 * tuple without any further examination of its hint
-						 * bits.
-						 */
-					}
-					break;
-				case HEAPTUPLE_RECENTLY_DEAD:
-
-					/*
-					 * If tuple is recently deleted then we must not remove it
-					 * from relation.
-					 */
-					nkeep += 1;
-
-					/*
-					 * As with the LIVE case, shrinkage requires
-					 * XMIN_COMMITTED to be set.
-					 */
-					if (do_shrinking &&
-						!(tuple.t_data->t_infomask & HEAP_XMIN_COMMITTED))
-					{
-						ereport(LOG,
-								(errmsg("relation \"%s\" TID %u/%u: XMIN_COMMITTED not set for transaction %u --- cannot shrink relation",
-										relname, blkno, offnum,
-									 HeapTupleHeaderGetXmin(tuple.t_data))));
-						do_shrinking = false;
-					}
-
-					/*
-					 * If we do shrinking and this tuple is updated one then
-					 * remember it to construct updated tuple dependencies.
-					 */
-					if (do_shrinking &&
-						!(ItemPointerEquals(&(tuple.t_self),
-											&(tuple.t_data->t_ctid))))
-					{
-						if (free_vtlinks == 0)
-						{
-							free_vtlinks = 1000;
-							vtlinks = (VTupleLink) repalloc(vtlinks,
-											   (free_vtlinks + num_vtlinks) *
-													 sizeof(VTupleLinkData));
-						}
-						vtlinks[num_vtlinks].new_tid = tuple.t_data->t_ctid;
-						vtlinks[num_vtlinks].this_tid = tuple.t_self;
-						free_vtlinks--;
-						num_vtlinks++;
-					}
-					break;
-				case HEAPTUPLE_INSERT_IN_PROGRESS:
-
-					/*
-					 * This should not happen, since we hold exclusive lock on
-					 * the relation; shouldn't we raise an error?  (Actually,
-					 * it can happen in system catalogs, since we tend to
-					 * release write lock before commit there.)  As above, we
-					 * can't apply repair_frag() if the tuple state is
-					 * uncertain.
-					 */
-					if (do_shrinking)
-						ereport(LOG,
-								(errmsg("relation \"%s\" TID %u/%u: InsertTransactionInProgress %u --- cannot shrink relation",
-										relname, blkno, offnum,
-									 HeapTupleHeaderGetXmin(tuple.t_data))));
-					do_shrinking = false;
-					break;
-				case HEAPTUPLE_DELETE_IN_PROGRESS:
-
-					/*
-					 * This should not happen, since we hold exclusive lock on
-					 * the relation; shouldn't we raise an error?  (Actually,
-					 * it can happen in system catalogs, since we tend to
-					 * release write lock before commit there.)  As above, we
-					 * can't apply repair_frag() if the tuple state is
-					 * uncertain.
-					 */
-					if (do_shrinking)
-						ereport(LOG,
-								(errmsg("relation \"%s\" TID %u/%u: DeleteTransactionInProgress %u --- cannot shrink relation",
-										relname, blkno, offnum,
-									 HeapTupleHeaderGetXmax(tuple.t_data))));
-					do_shrinking = false;
-					break;
-				default:
-					elog(ERROR, "unexpected HeapTupleSatisfiesVacuum result");
-					break;
-			}
-
-			if (tupgone)
-			{
-				ItemId		lpp;
-
-				/*
-				 * Here we are building a temporary copy of the page with dead
-				 * tuples removed.	Below we will apply
-				 * PageRepairFragmentation to the copy, so that we can
-				 * determine how much space will be available after removal of
-				 * dead tuples.  But note we are NOT changing the real page
-				 * yet...
-				 */
-				if (tempPage == NULL)
-				{
-					Size		pageSize;
-
-					pageSize = PageGetPageSize(page);
-					tempPage = (Page) palloc(pageSize);
-					memcpy(tempPage, page, pageSize);
-				}
-
-				/* mark it unused on the temp page */
-				lpp = PageGetItemId(tempPage, offnum);
-				ItemIdSetUnused(lpp);
-
-				vacpage->offsets[vacpage->offsets_free++] = offnum;
-				tups_vacuumed += 1;
-			}
-			else
-			{
-				num_tuples += 1;
-				if (!HeapTupleIsHeapOnly(&tuple))
-					num_indexed_tuples += 1;
-				notup = false;
-				if (tuple.t_len < min_tlen)
-					min_tlen = tuple.t_len;
-				if (tuple.t_len > max_tlen)
-					max_tlen = tuple.t_len;
-
-				/*
-				 * Each non-removable tuple must be checked to see if it needs
-				 * freezing.
-				 */
-				if (heap_freeze_tuple(tuple.t_data, FreezeLimit,
-									  InvalidBuffer))
-					frozen[nfrozen++] = offnum;
-			}
-		}						/* scan along page */
-
-		if (tempPage != NULL)
-		{
-			/* Some tuples are removable; figure free space after removal */
-			PageRepairFragmentation(tempPage);
-			vacpage->free = PageGetFreeSpaceWithFillFactor(onerel, tempPage);
-			pfree(tempPage);
-			do_reap = true;
-		}
-		else
-		{
-			/* Just use current available space */
-			vacpage->free = PageGetFreeSpaceWithFillFactor(onerel, page);
-			/* Need to reap the page if it has UNUSED or DEAD line pointers */
-			do_reap = (vacpage->offsets_free > 0);
-		}
-
-		free_space += vacpage->free;
-
-		/*
-		 * Add the page to vacuum_pages if it requires reaping, and add it to
-		 * fraged_pages if it has a useful amount of free space.  "Useful"
-		 * means enough for a minimal-sized tuple.	But we don't know that
-		 * accurately near the start of the relation, so add pages
-		 * unconditionally if they have >= BLCKSZ/10 free space.  Also
-		 * forcibly add pages with no live tuples, to avoid confusing the
-		 * empty_end_pages logic.  (In the presence of unreasonably small
-		 * fillfactor, it seems possible that such pages might not pass the
-		 * free-space test, but they had better be in the list anyway.)
-		 */
-		do_frag = (vacpage->free >= min_tlen || vacpage->free >= BLCKSZ / 10 ||
-				   notup);
-
-		if (do_reap || do_frag)
-		{
-			VacPage		vacpagecopy = copy_vac_page(vacpage);
-
-			if (do_reap)
-				vpage_insert(vacuum_pages, vacpagecopy);
-			if (do_frag)
-				vpage_insert(fraged_pages, vacpagecopy);
-		}
-
-		/*
-		 * Include the page in empty_end_pages if it will be empty after
-		 * vacuuming; this is to keep us from using it as a move destination.
-		 * Note that such pages are guaranteed to be in fraged_pages.
-		 */
-		if (notup)
-		{
-			empty_pages++;
-			empty_end_pages++;
-		}
-		else
-			empty_end_pages = 0;
-
-		/*
-		 * If we froze any tuples, mark the buffer dirty, and write a WAL
-		 * record recording the changes.  We must log the changes to be
-		 * crash-safe against future truncation of CLOG.
-		 */
-		if (nfrozen > 0)
-		{
-			MarkBufferDirty(buf);
-			/* no XLOG for temp tables, though */
-			if (!onerel->rd_istemp)
-			{
-				XLogRecPtr	recptr;
-
-				recptr = log_heap_freeze(onerel, buf, FreezeLimit,
-										 frozen, nfrozen);
-				PageSetLSN(page, recptr);
-			}
-		}
-
-		UnlockReleaseBuffer(buf);
-	}
-
-	pfree(vacpage);
-=======
-	List	   *indexoidlist;
-	ListCell   *indexoidscan;
-	int			i;
->>>>>>> 1084f317
-
-	Assert(lockmode != NoLock);
-
-	indexoidlist = RelationGetIndexList(relation);
-
-	*nindexes = list_length(indexoidlist);
-
-	if (*nindexes > 0)
-		*Irel = (Relation *) palloc(*nindexes * sizeof(Relation));
-	else
-		*Irel = NULL;
-
-	i = 0;
-	foreach(indexoidscan, indexoidlist)
-	{
-		Oid			indexoid = lfirst_oid(indexoidscan);
-
-		(*Irel)[i++] = index_open(indexoid, lockmode);
-	}
-
-	list_free(indexoidlist);
-}
-
-/*
- * Release the resources acquired by vac_open_indexes.	Optionally release
- * the locks (say NoLock to keep 'em).
- */
-<<<<<<< HEAD
-static bool
-repair_frag(VRelStats *vacrelstats, Relation onerel,
-			VacPageList vacuum_pages, VacPageList fraged_pages,
-			int nindexes, Relation *Irel, List *updated_stats,
-			int reindex_count)
-{
-	TransactionId myXID = GetCurrentTransactionId();
-	Buffer		dst_buffer = InvalidBuffer;
-	BlockNumber nblocks,
-				blkno;
-	BlockNumber last_move_dest_block = 0,
-				last_vacuum_block;
-	Page		dst_page = NULL;
-	ExecContextData ec;
-	VacPageListData Nvacpagelist = {0, 0, 0, NULL};
-	VacPage		dst_vacpage = NULL,
-				last_vacuum_page,
-				vacpage,
-			   *curpage;
-	int			i;
-	int			num_moved = 0,
-				num_fraged_pages,
-				vacuumed_pages;
-	int			keep_tuples = 0;
-	int			keep_indexed_tuples = 0;
-	PGRUsage	ru0;
-	bool		heldoff = false;
-
-	pg_rusage_init(&ru0);
-
-	ExecContext_Init(&ec, onerel);
-
-	Nvacpagelist.num_pages = 0;
-	num_fraged_pages = fraged_pages->num_pages;
-	Assert((BlockNumber) vacuum_pages->num_pages >= vacuum_pages->empty_end_pages);
-	vacuumed_pages = vacuum_pages->num_pages - vacuum_pages->empty_end_pages;
-	if (vacuumed_pages > 0)
-	{
-		/* get last reaped page from vacuum_pages */
-		last_vacuum_page = vacuum_pages->pagedesc[vacuumed_pages - 1];
-		last_vacuum_block = last_vacuum_page->blkno;
-	}
-	else
-	{
-		last_vacuum_page = NULL;
-		last_vacuum_block = InvalidBlockNumber;
-	}
-
-	vacpage = (VacPage) palloc(sizeof(VacPageData) + MaxOffsetNumber * sizeof(OffsetNumber));
-	vacpage->offsets_used = vacpage->offsets_free = 0;
-=======
-void
-vac_close_indexes(int nindexes, Relation *Irel, LOCKMODE lockmode)
-{
-	if (Irel == NULL)
-		return;
->>>>>>> 1084f317
-
-	while (nindexes--)
-	{
-<<<<<<< HEAD
-		Buffer		buf;
-		Page		page;
-		OffsetNumber offnum,
-					maxoff;
-		bool		isempty,
-					chain_tuple_moved;
-
-		vacuum_delay_point();
-
-		/*
-		 * Forget fraged_pages pages at or after this one; they're no longer
-		 * useful as move targets, since we only want to move down. Note that
-		 * since we stop the outer loop at last_move_dest_block, pages removed
-		 * here cannot have had anything moved onto them already.
-		 *
-		 * Also note that we don't change the stored fraged_pages list, only
-		 * our local variable num_fraged_pages; so the forgotten pages are
-		 * still available to be loaded into the free space map later.
-		 */
-		while (num_fraged_pages > 0 &&
-			   fraged_pages->pagedesc[num_fraged_pages - 1]->blkno >= blkno)
-		{
-			Assert(fraged_pages->pagedesc[num_fraged_pages - 1]->offsets_used == 0);
-			--num_fraged_pages;
-		}
-
-		/*
-		 * Process this page of relation.
-		 */
-		buf = ReadBufferExtended(onerel, MAIN_FORKNUM, blkno, RBM_NORMAL,
-								 vac_strategy);
-		page = BufferGetPage(buf);
-
-		vacpage->offsets_free = 0;
-
-		isempty = PageIsEmpty(page);
-
-		/* Is the page in the vacuum_pages list? */
-		if (blkno == last_vacuum_block)
-		{
-			if (last_vacuum_page->offsets_free > 0)
-			{
-				/* there are dead tuples on this page - clean them */
-				Assert(!isempty);
-				LockBuffer(buf, BUFFER_LOCK_EXCLUSIVE);
-				vacuum_page(onerel, buf, last_vacuum_page);
-				LockBuffer(buf, BUFFER_LOCK_UNLOCK);
-			}
-			else
-				Assert(isempty);
-			--vacuumed_pages;
-			if (vacuumed_pages > 0)
-			{
-				/* get prev reaped page from vacuum_pages */
-				last_vacuum_page = vacuum_pages->pagedesc[vacuumed_pages - 1];
-				last_vacuum_block = last_vacuum_page->blkno;
-			}
-			else
-			{
-				last_vacuum_page = NULL;
-				last_vacuum_block = InvalidBlockNumber;
-			}
-			if (isempty)
-			{
-				ReleaseBuffer(buf);
-				continue;
-			}
-		}
-		else
-			Assert(!isempty);
-
-		chain_tuple_moved = false;		/* no one chain-tuple was moved off
-										 * this page, yet */
-		vacpage->blkno = blkno;
-		maxoff = PageGetMaxOffsetNumber(page);
-		for (offnum = FirstOffsetNumber;
-			 offnum <= maxoff;
-			 offnum = OffsetNumberNext(offnum))
-		{
-			Size		tuple_len;
-			HeapTupleData tuple;
-			ItemId		itemid = PageGetItemId(page, offnum);
-
-			if (!ItemIdIsUsed(itemid))
-				continue;
-
-			if (ItemIdIsDead(itemid))
-			{
-				/* just remember it for vacuum_page() */
-				vacpage->offsets[vacpage->offsets_free++] = offnum;
-				continue;
-			}
-
-			/* Shouldn't have any redirected items now */
-			Assert(ItemIdIsNormal(itemid));
-
-			tuple.t_data = (HeapTupleHeader) PageGetItem(page, itemid);
-			tuple_len = tuple.t_len = ItemIdGetLength(itemid);
-			ItemPointerSet(&(tuple.t_self), blkno, offnum);
-
-			/* ---
-			 * VACUUM FULL has an exclusive lock on the relation.  So
-			 * normally no other transaction can have pending INSERTs or
-			 * DELETEs in this relation.  A tuple is either:
-			 *		(a) live (XMIN_COMMITTED)
-			 *		(b) known dead (XMIN_INVALID, or XMAX_COMMITTED and xmax
-			 *			is visible to all active transactions)
-			 *		(c) inserted and deleted (XMIN_COMMITTED+XMAX_COMMITTED)
-			 *			but at least one active transaction does not see the
-			 *			deleting transaction (ie, it's RECENTLY_DEAD)
-			 *		(d) moved by the currently running VACUUM
-			 *		(e) inserted or deleted by a not yet committed transaction,
-			 *			or by a transaction we couldn't set XMIN_COMMITTED for.
-			 * In case (e) we wouldn't be in repair_frag() at all, because
-			 * scan_heap() detects those cases and shuts off shrinking.
-			 * We can't see case (b) here either, because such tuples were
-			 * already removed by vacuum_page().  Cases (a) and (c) are
-			 * normal and will have XMIN_COMMITTED set.  Case (d) is only
-			 * possible if a whole tuple chain has been moved while
-			 * processing this or a higher numbered block.
-			 * ---
-			 */
-
-			/*
-			 * In PostgreSQL, we assume that the first pass of vacuum already
-			 * set the hint bit. However, we cannot rely on that in GPDB,
-			 * because of gp_disable_tuple_hints GUC. If it's ever set, then
-			 * the first pass might've seen that all the hint bits on the page
-			 * were already set, but the backend that set those bits didn't
-			 * mark the buffer as dirty. If the buffer is subsequently evicted
-			 * from the buffer cache, the hint bit updates are lost, and we
-			 * will see them as not set here, even though they were set in the
-			 * first pass.
-			 *
-			 * To fix that, just call HeapTupleSatisfiesVacuum() here to set
-			 * the hint bits again, if not set already.
-			 */
-			LockBuffer(buf, BUFFER_LOCK_EXCLUSIVE);
-			(void) HeapTupleSatisfiesVacuum(onerel, tuple.t_data, OldestXmin, buf);
-			LockBuffer(buf, BUFFER_LOCK_UNLOCK);
-
-			if (!(tuple.t_data->t_infomask & HEAP_XMIN_COMMITTED))
-			{
-				if (tuple.t_data->t_infomask & HEAP_MOVED_IN)
-					elog(ERROR, "HEAP_MOVED_IN was not expected");
-				if (!(tuple.t_data->t_infomask & HEAP_MOVED_OFF))
-					elog(ERROR, "HEAP_MOVED_OFF was expected");
-
-				/*
-				 * MOVED_OFF by another VACUUM would have caused the
-				 * visibility check to set XMIN_COMMITTED or XMIN_INVALID.
-				 */
-				if (HeapTupleHeaderGetXvac(tuple.t_data) != myXID)
-					elog(ERROR, "invalid XVAC in tuple header");
-
-				/*
-				 * If this (chain) tuple is moved by me already then I have to
-				 * check is it in vacpage or not - i.e. is it moved while
-				 * cleaning this page or some previous one.
-				 */
-
-				/* Can't we Assert(keep_tuples > 0) here? */
-				if (keep_tuples == 0)
-					continue;
-				if (chain_tuple_moved)
-				{
-					/* some chains were moved while cleaning this page */
-					Assert(vacpage->offsets_free > 0);
-					for (i = 0; i < vacpage->offsets_free; i++)
-					{
-						if (vacpage->offsets[i] == offnum)
-							break;
-					}
-					if (i >= vacpage->offsets_free)		/* not found */
-					{
-						vacpage->offsets[vacpage->offsets_free++] = offnum;
-
-						/*
-						 * If this is not a heap-only tuple, there must be an
-						 * index entry for this item which will be removed in
-						 * the index cleanup. Decrement the
-						 * keep_indexed_tuples count to remember this.
-						 */
-						if (!HeapTupleHeaderIsHeapOnly(tuple.t_data))
-							keep_indexed_tuples--;
-						keep_tuples--;
-					}
-				}
-				else
-				{
-					vacpage->offsets[vacpage->offsets_free++] = offnum;
-
-					/*
-					 * If this is not a heap-only tuple, there must be an
-					 * index entry for this item which will be removed in the
-					 * index cleanup. Decrement the keep_indexed_tuples count
-					 * to remember this.
-					 */
-					if (!HeapTupleHeaderIsHeapOnly(tuple.t_data))
-						keep_indexed_tuples--;
-					keep_tuples--;
-				}
-				continue;
-			}
-
-			/*
-			 * If this tuple is in a chain of tuples created in updates by
-			 * "recent" transactions then we have to move the whole chain of
-			 * tuples to other places, so that we can write new t_ctid links
-			 * that preserve the chain relationship.
-			 *
-			 * This test is complicated.  Read it as "if tuple is a recently
-			 * created updated version, OR if it is an obsoleted version". (In
-			 * the second half of the test, we needn't make any check on XMAX
-			 * --- it must be recently obsoleted, else scan_heap would have
-			 * deemed it removable.)
-			 *
-			 * NOTE: this test is not 100% accurate: it is possible for a
-			 * tuple to be an updated one with recent xmin, and yet not match
-			 * any new_tid entry in the vtlinks list.  Presumably there was
-			 * once a parent tuple with xmax matching the xmin, but it's
-			 * possible that that tuple has been removed --- for example, if
-			 * it had xmin = xmax and wasn't itself an updated version, then
-			 * HeapTupleSatisfiesVacuum would deem it removable as soon as the
-			 * xmin xact completes.
-			 *
-			 * To be on the safe side, we abandon the repair_frag process if
-			 * we cannot find the parent tuple in vtlinks.	This may be overly
-			 * conservative; AFAICS it would be safe to move the chain.
-			 *
-			 * Also, because we distinguish DEAD and RECENTLY_DEAD tuples
-			 * using OldestXmin, which is a rather coarse test, it is quite
-			 * possible to have an update chain in which a tuple we think is
-			 * RECENTLY_DEAD links forward to one that is definitely DEAD.
-			 * In such a case the RECENTLY_DEAD tuple must actually be dead,
-			 * but it seems too complicated to try to make VACUUM remove it.
-			 * We treat each contiguous set of RECENTLY_DEAD tuples as a
-			 * separately movable chain, ignoring any intervening DEAD ones.
-			 */
-			if (((tuple.t_data->t_infomask & HEAP_UPDATED) &&
-				 !TransactionIdPrecedes(HeapTupleHeaderGetXmin(tuple.t_data),
-										OldestXmin)) ||
-				(!(tuple.t_data->t_infomask & (HEAP_XMAX_INVALID |
-											   HEAP_IS_LOCKED)) &&
-				 !(ItemPointerEquals(&(tuple.t_self),
-									 &(tuple.t_data->t_ctid)))))
-			{
-				Buffer		Cbuf = buf;
-				bool		freeCbuf = false;
-				bool		chain_move_failed = false;
-				bool		moved_target = false;
-				ItemPointerData Ctid;
-				HeapTupleData tp = tuple;
-				Size		tlen = tuple_len;
-				VTupleMove	vtmove;
-				int			num_vtmove;
-				int			free_vtmove;
-				VacPage		to_vacpage = NULL;
-				int			to_item = 0;
-				int			ti;
-
-				if (dst_buffer != InvalidBuffer)
-				{
-					ReleaseBuffer(dst_buffer);
-					dst_buffer = InvalidBuffer;
-				}
-
-				/* Quick exit if we have no vtlinks to search in */
-				if (vacrelstats->vtlinks == NULL)
-				{
-					elog(DEBUG2, "parent item in update-chain not found --- cannot continue repair_frag");
-					break;		/* out of walk-along-page loop */
-				}
-
-				/*
-				 * If this tuple is in the begin/middle of the chain then we
-				 * have to move to the end of chain.  As with any t_ctid
-				 * chase, we have to verify that each new tuple is really the
-				 * descendant of the tuple we came from; however, here we need
-				 * even more than the normal amount of paranoia. If t_ctid
-				 * links forward to a tuple determined to be DEAD, then
-				 * depending on where that tuple is, it might already have
-				 * been removed, and perhaps even replaced by a MOVED_IN
-				 * tuple.  We don't want to include any DEAD tuples in the
-				 * chain, so we have to recheck HeapTupleSatisfiesVacuum.
-				 */
-				while (!(tp.t_data->t_infomask & (HEAP_XMAX_INVALID |
-												  HEAP_IS_LOCKED)) &&
-					   !(ItemPointerEquals(&(tp.t_self),
-										   &(tp.t_data->t_ctid))))
-				{
-					ItemPointerData nextTid;
-					TransactionId priorXmax;
-					Buffer		nextBuf;
-					Page		nextPage;
-					OffsetNumber nextOffnum;
-					ItemId		nextItemid;
-					HeapTupleHeader nextTdata;
-					HTSV_Result nextTstatus;
-
-					nextTid = tp.t_data->t_ctid;
-					priorXmax = HeapTupleHeaderGetXmax(tp.t_data);
-					/* assume block# is OK (see heap_fetch comments) */
-					nextBuf = ReadBufferExtended(onerel, MAIN_FORKNUM,
-										 ItemPointerGetBlockNumber(&nextTid),
-												 RBM_NORMAL, vac_strategy);
-					nextPage = BufferGetPage(nextBuf);
-					/* If bogus or unused slot, assume tp is end of chain */
-					nextOffnum = ItemPointerGetOffsetNumber(&nextTid);
-					if (nextOffnum < FirstOffsetNumber ||
-						nextOffnum > PageGetMaxOffsetNumber(nextPage))
-					{
-						ReleaseBuffer(nextBuf);
-						break;
-					}
-					nextItemid = PageGetItemId(nextPage, nextOffnum);
-					if (!ItemIdIsNormal(nextItemid))
-					{
-						ReleaseBuffer(nextBuf);
-						break;
-					}
-					/* if not matching XMIN, assume tp is end of chain */
-					nextTdata = (HeapTupleHeader) PageGetItem(nextPage,
-															  nextItemid);
-					if (!TransactionIdEquals(HeapTupleHeaderGetXmin(nextTdata),
-											 priorXmax))
-					{
-						ReleaseBuffer(nextBuf);
-						break;
-					}
-
-					/*
-					 * Must check for DEAD or MOVED_IN tuple, too.	This could
-					 * potentially update hint bits, so we'd better hold the
-					 * buffer content lock.
-					 */
-					LockBuffer(nextBuf, BUFFER_LOCK_SHARE);
-					nextTstatus = HeapTupleSatisfiesVacuum(onerel,
-														   nextTdata,
-														   OldestXmin,
-														   nextBuf);
-					if (nextTstatus == HEAPTUPLE_DEAD ||
-						nextTstatus == HEAPTUPLE_INSERT_IN_PROGRESS)
-					{
-						UnlockReleaseBuffer(nextBuf);
-						break;
-					}
-					LockBuffer(nextBuf, BUFFER_LOCK_UNLOCK);
-					/* if it's MOVED_OFF we shoulda moved this one with it */
-					if (nextTstatus == HEAPTUPLE_DELETE_IN_PROGRESS)
-						elog(ERROR, "updated tuple is already HEAP_MOVED_OFF");
-					/* OK, switch our attention to the next tuple in chain */
-					tp.t_data = nextTdata;
-					tp.t_self = nextTid;
-					tlen = tp.t_len = ItemIdGetLength(nextItemid);
-					if (freeCbuf)
-						ReleaseBuffer(Cbuf);
-					Cbuf = nextBuf;
-					freeCbuf = true;
-				}
-
-				/* Set up workspace for planning the chain move */
-				vtmove = (VTupleMove) palloc(100 * sizeof(VTupleMoveData));
-				num_vtmove = 0;
-				free_vtmove = 100;
-
-				/*
-				 * Now, walk backwards up the chain (towards older tuples) and
-				 * check if all items in chain can be moved.  We record all
-				 * the moves that need to be made in the vtmove array.
-				 */
-				for (;;)
-				{
-					Buffer		Pbuf;
-					Page		Ppage;
-					ItemId		Pitemid;
-					HeapTupleHeader PTdata;
-					VTupleLinkData vtld,
-							   *vtlp;
-
-					/* Identify a target page to move this tuple to */
-					if (to_vacpage == NULL ||
-						!enough_space(to_vacpage, tlen))
-					{
-						for (i = 0; i < num_fraged_pages; i++)
-						{
-							if (enough_space(fraged_pages->pagedesc[i], tlen))
-								break;
-						}
-
-						if (i == num_fraged_pages)
-						{
-							/* can't move item anywhere */
-							chain_move_failed = true;
-							break;		/* out of check-all-items loop */
-						}
-						to_item = i;
-						to_vacpage = fraged_pages->pagedesc[to_item];
-					}
-					to_vacpage->free -= MAXALIGN(tlen);
-					if (to_vacpage->offsets_used >= to_vacpage->offsets_free)
-						to_vacpage->free -= sizeof(ItemIdData);
-					(to_vacpage->offsets_used)++;
-
-					/* Add an entry to vtmove list */
-					if (free_vtmove == 0)
-					{
-						free_vtmove = 1000;
-						vtmove = (VTupleMove)
-							repalloc(vtmove,
-									 (free_vtmove + num_vtmove) *
-									 sizeof(VTupleMoveData));
-					}
-					vtmove[num_vtmove].tid = tp.t_self;
-					vtmove[num_vtmove].vacpage = to_vacpage;
-					if (to_vacpage->offsets_used == 1)
-						vtmove[num_vtmove].cleanVpd = true;
-					else
-						vtmove[num_vtmove].cleanVpd = false;
-					free_vtmove--;
-					num_vtmove++;
-
-					/* Remember if we reached the original target tuple */
-					if (ItemPointerGetBlockNumber(&tp.t_self) == blkno &&
-						ItemPointerGetOffsetNumber(&tp.t_self) == offnum)
-						moved_target = true;
-
-					/* Done if at beginning of chain */
-					if (!(tp.t_data->t_infomask & HEAP_UPDATED) ||
-					 TransactionIdPrecedes(HeapTupleHeaderGetXmin(tp.t_data),
-										   OldestXmin))
-						break;	/* out of check-all-items loop */
-
-					/* Move to tuple with prior row version */
-					vtld.new_tid = tp.t_self;
-					vtlp = (VTupleLink)
-						vac_bsearch((void *) &vtld,
-									(void *) (vacrelstats->vtlinks),
-									vacrelstats->num_vtlinks,
-									sizeof(VTupleLinkData),
-									vac_cmp_vtlinks);
-					if (vtlp == NULL)
-					{
-						/* see discussion above */
-						elog(DEBUG2, "parent item in update-chain not found --- cannot continue repair_frag");
-						chain_move_failed = true;
-						break;	/* out of check-all-items loop */
-					}
-					tp.t_self = vtlp->this_tid;
-					Pbuf = ReadBufferExtended(onerel, MAIN_FORKNUM,
-									 ItemPointerGetBlockNumber(&(tp.t_self)),
-											  RBM_NORMAL, vac_strategy);
-					Ppage = BufferGetPage(Pbuf);
-					Pitemid = PageGetItemId(Ppage,
-								   ItemPointerGetOffsetNumber(&(tp.t_self)));
-					/* this can't happen since we saw tuple earlier: */
-					if (!ItemIdIsNormal(Pitemid))
-						elog(ERROR, "parent itemid marked as unused");
-					PTdata = (HeapTupleHeader) PageGetItem(Ppage, Pitemid);
-
-					/* ctid should not have changed since we saved it */
-					Assert(ItemPointerEquals(&(vtld.new_tid),
-											 &(PTdata->t_ctid)));
-
-					/*
-					 * Read above about cases when !ItemIdIsUsed(nextItemid)
-					 * (child item is removed)... Due to the fact that at the
-					 * moment we don't remove unuseful part of update-chain,
-					 * it's possible to get non-matching parent row here. Like
-					 * as in the case which caused this problem, we stop
-					 * shrinking here. I could try to find real parent row but
-					 * want not to do it because of real solution will be
-					 * implemented anyway, later, and we are too close to 6.5
-					 * release. - vadim 06/11/99
-					 */
-					if ((PTdata->t_infomask & HEAP_XMAX_IS_MULTI) ||
-						!(TransactionIdEquals(HeapTupleHeaderGetXmax(PTdata),
-										 HeapTupleHeaderGetXmin(tp.t_data))))
-					{
-						ReleaseBuffer(Pbuf);
-						elog(DEBUG2, "too old parent tuple found --- cannot continue repair_frag");
-						chain_move_failed = true;
-						break;	/* out of check-all-items loop */
-					}
-					tp.t_data = PTdata;
-					tlen = tp.t_len = ItemIdGetLength(Pitemid);
-					if (freeCbuf)
-						ReleaseBuffer(Cbuf);
-					Cbuf = Pbuf;
-					freeCbuf = true;
-				}				/* end of check-all-items loop */
-
-				if (freeCbuf)
-					ReleaseBuffer(Cbuf);
-				freeCbuf = false;
-
-				/* Double-check that we will move the current target tuple */
-				if (!moved_target && !chain_move_failed)
-				{
-					elog(DEBUG2, "failed to chain back to target --- cannot continue repair_frag");
-					chain_move_failed = true;
-				}
-
-				if (chain_move_failed)
-				{
-					/*
-					 * Undo changes to offsets_used state.	We don't bother
-					 * cleaning up the amount-free state, since we're not
-					 * going to do any further tuple motion.
-					 */
-					for (i = 0; i < num_vtmove; i++)
-					{
-						Assert(vtmove[i].vacpage->offsets_used > 0);
-						(vtmove[i].vacpage->offsets_used)--;
-					}
-					pfree(vtmove);
-					break;		/* out of walk-along-page loop */
-				}
-
-				/*
-				 * Okay, move the whole tuple chain in reverse order.
-				 *
-				 * Ctid tracks the new location of the previously-moved tuple.
-				 */
-				ItemPointerSetInvalid(&Ctid);
-				for (ti = 0; ti < num_vtmove; ti++)
-				{
-					VacPage		destvacpage = vtmove[ti].vacpage;
-					Page		Cpage;
-					ItemId		Citemid;
-
-					/* Get page to move from */
-					tuple.t_self = vtmove[ti].tid;
-					Cbuf = ReadBufferExtended(onerel, MAIN_FORKNUM,
-								  ItemPointerGetBlockNumber(&(tuple.t_self)),
-											  RBM_NORMAL, vac_strategy);
-
-					/* Get page to move to */
-					dst_buffer = ReadBufferExtended(onerel, MAIN_FORKNUM,
-													destvacpage->blkno,
-													RBM_NORMAL, vac_strategy);
-
-					LockBuffer(dst_buffer, BUFFER_LOCK_EXCLUSIVE);
-					if (dst_buffer != Cbuf)
-						LockBuffer(Cbuf, BUFFER_LOCK_EXCLUSIVE);
-
-					dst_page = BufferGetPage(dst_buffer);
-					Cpage = BufferGetPage(Cbuf);
-
-					Citemid = PageGetItemId(Cpage,
-								ItemPointerGetOffsetNumber(&(tuple.t_self)));
-					tuple.t_data = (HeapTupleHeader) PageGetItem(Cpage, Citemid);
-					tuple_len = tuple.t_len = ItemIdGetLength(Citemid);
-
-					move_chain_tuple(onerel, Cbuf, Cpage, &tuple,
-									 dst_buffer, dst_page, destvacpage,
-									 &ec, &Ctid, vtmove[ti].cleanVpd);
-
-					/*
-					 * If the tuple we are moving is a heap-only tuple, this
-					 * move will generate an additional index entry, so
-					 * increment the rel_indexed_tuples count.
-					 */
-					if (HeapTupleHeaderIsHeapOnly(tuple.t_data))
-						vacrelstats->rel_indexed_tuples++;
-
-					num_moved++;
-					if (destvacpage->blkno > last_move_dest_block)
-						last_move_dest_block = destvacpage->blkno;
-
-					/*
-					 * Remember that we moved tuple from the current page
-					 * (corresponding index tuple will be cleaned).
-					 */
-					if (Cbuf == buf)
-						vacpage->offsets[vacpage->offsets_free++] =
-							ItemPointerGetOffsetNumber(&(tuple.t_self));
-					else
-					{
-						/*
-						 * When we move tuple chains, we may need to move
-						 * tuples from a block that we haven't yet scanned in
-						 * the outer walk-along-the-relation loop. Note that
-						 * we can't be moving a tuple from a block that we
-						 * have already scanned because if such a tuple
-						 * exists, then we must have moved the chain along
-						 * with that tuple when we scanned that block. IOW the
-						 * test of (Cbuf != buf) guarantees that the tuple we
-						 * are looking at right now is in a block which is yet
-						 * to be scanned.
-						 *
-						 * We maintain two counters to correctly count the
-						 * moved-off tuples from blocks that are not yet
-						 * scanned (keep_tuples) and how many of them have
-						 * index pointers (keep_indexed_tuples).  The main
-						 * reason to track the latter is to help verify that
-						 * indexes have the expected number of entries when
-						 * all the dust settles.
-						 */
-						if (!HeapTupleHeaderIsHeapOnly(tuple.t_data))
-							keep_indexed_tuples++;
-						keep_tuples++;
-					}
-
-					ReleaseBuffer(dst_buffer);
-					ReleaseBuffer(Cbuf);
-				}				/* end of move-the-tuple-chain loop */
-
-				dst_buffer = InvalidBuffer;
-				pfree(vtmove);
-				chain_tuple_moved = true;
-
-				/* advance to next tuple in walk-along-page loop */
-				continue;
-			}					/* end of is-tuple-in-chain test */
-
-			/* try to find new page for this tuple */
-			if (dst_buffer == InvalidBuffer ||
-				!enough_space(dst_vacpage, tuple_len))
-			{
-				if (dst_buffer != InvalidBuffer)
-				{
-					ReleaseBuffer(dst_buffer);
-					dst_buffer = InvalidBuffer;
-				}
-				for (i = 0; i < num_fraged_pages; i++)
-				{
-					if (enough_space(fraged_pages->pagedesc[i], tuple_len))
-						break;
-				}
-				if (i == num_fraged_pages)
-					break;		/* can't move item anywhere */
-				dst_vacpage = fraged_pages->pagedesc[i];
-				dst_buffer = ReadBufferExtended(onerel, MAIN_FORKNUM,
-												dst_vacpage->blkno,
-												RBM_NORMAL, vac_strategy);
-				LockBuffer(dst_buffer, BUFFER_LOCK_EXCLUSIVE);
-				dst_page = BufferGetPage(dst_buffer);
-				/* if this page was not used before - clean it */
-				if (!PageIsEmpty(dst_page) && dst_vacpage->offsets_used == 0)
-					vacuum_page(onerel, dst_buffer, dst_vacpage);
-			}
-			else
-				LockBuffer(dst_buffer, BUFFER_LOCK_EXCLUSIVE);
-
-			LockBuffer(buf, BUFFER_LOCK_EXCLUSIVE);
-
-			move_plain_tuple(onerel, buf, page, &tuple,
-							 dst_buffer, dst_page, dst_vacpage, &ec);
-
-			/*
-			 * If the tuple we are moving is a heap-only tuple, this move will
-			 * generate an additional index entry, so increment the
-			 * rel_indexed_tuples count.
-			 */
-			if (HeapTupleHeaderIsHeapOnly(tuple.t_data))
-				vacrelstats->rel_indexed_tuples++;
-
-			num_moved++;
-			if (dst_vacpage->blkno > last_move_dest_block)
-				last_move_dest_block = dst_vacpage->blkno;
-
-			/*
-			 * Remember that we moved tuple from the current page
-			 * (corresponding index tuple will be cleaned).
-			 */
-			vacpage->offsets[vacpage->offsets_free++] = offnum;
-		}						/* walk along page */
-
-		/*
-		 * If we broke out of the walk-along-page loop early (ie, still have
-		 * offnum <= maxoff), then we failed to move some tuple off this page.
-		 * No point in shrinking any more, so clean up and exit the per-page
-		 * loop.
-		 */
-		if (offnum < maxoff && keep_tuples > 0)
-		{
-			OffsetNumber off;
-
-			/*
-			 * Fix vacpage state for any unvisited tuples remaining on page
-			 */
-			for (off = OffsetNumberNext(offnum);
-				 off <= maxoff;
-				 off = OffsetNumberNext(off))
-			{
-				ItemId		itemid = PageGetItemId(page, off);
-				HeapTupleHeader htup;
-
-				if (!ItemIdIsUsed(itemid))
-					continue;
-				/* Shouldn't be any DEAD or REDIRECT items anymore */
-				Assert(ItemIdIsNormal(itemid));
-
-				htup = (HeapTupleHeader) PageGetItem(page, itemid);
-				if (htup->t_infomask & HEAP_XMIN_COMMITTED)
-					continue;
-
-				/*
-				 * See comments in the walk-along-page loop above about why
-				 * only MOVED_OFF tuples should be found here.
-				 */
-				if (htup->t_infomask & HEAP_MOVED_IN)
-					elog(ERROR, "HEAP_MOVED_IN was not expected");
-				if (!(htup->t_infomask & HEAP_MOVED_OFF))
-					elog(ERROR, "HEAP_MOVED_OFF was expected");
-				if (HeapTupleHeaderGetXvac(htup) != myXID)
-					elog(ERROR, "invalid XVAC in tuple header");
-
-				if (chain_tuple_moved)
-				{
-					/* some chains were moved while cleaning this page */
-					Assert(vacpage->offsets_free > 0);
-					for (i = 0; i < vacpage->offsets_free; i++)
-					{
-						if (vacpage->offsets[i] == off)
-							break;
-					}
-					if (i >= vacpage->offsets_free)		/* not found */
-					{
-						vacpage->offsets[vacpage->offsets_free++] = off;
-						Assert(keep_tuples > 0);
-
-						/*
-						 * If this is not a heap-only tuple, there must be an
-						 * index entry for this item which will be removed in
-						 * the index cleanup. Decrement the
-						 * keep_indexed_tuples count to remember this.
-						 */
-						if (!HeapTupleHeaderIsHeapOnly(htup))
-							keep_indexed_tuples--;
-						keep_tuples--;
-					}
-				}
-				else
-				{
-					vacpage->offsets[vacpage->offsets_free++] = off;
-					Assert(keep_tuples > 0);
-					if (!HeapTupleHeaderIsHeapOnly(htup))
-						keep_indexed_tuples--;
-					keep_tuples--;
-				}
-			}
-		}
-
-		if (vacpage->offsets_free > 0)	/* some tuples were moved */
-		{
-			if (chain_tuple_moved)		/* else - they are ordered */
-			{
-				qsort((char *) (vacpage->offsets), vacpage->offsets_free,
-					  sizeof(OffsetNumber), vac_cmp_offno);
-			}
-			vpage_insert(&Nvacpagelist, copy_vac_page(vacpage));
-		}
-
-		ReleaseBuffer(buf);
-
-		if (offnum <= maxoff)
-			break;				/* had to quit early, see above note */
-
-	}							/* walk along relation */
-
-	blkno++;					/* new number of blocks */
-
-	if (dst_buffer != InvalidBuffer)
-	{
-		Assert(num_moved > 0);
-		ReleaseBuffer(dst_buffer);
-	}
-
-	/*
-	 * In GPDB, the moving of relation tuples and truncating the relation is
-	 * performed in two separate transactions one after the other so we don't
-	 * need to commit the transaction here unlike the upstream code. The
-	 * transactions are started and ended in vacuumStatement_Relation().
-	 */
-
-	/*
-	 * We are not going to move any more tuples across pages, but we still
-	 * need to apply vacuum_page to compact free space in the remaining pages
-	 * in vacuum_pages list.  Note that some of these pages may also be in the
-	 * fraged_pages list, and may have had tuples moved onto them; if so, we
-	 * already did vacuum_page and needn't do it again.
-	 */
-	for (i = 0, curpage = vacuum_pages->pagedesc;
-		 i < vacuumed_pages;
-		 i++, curpage++)
-	{
-		vacuum_delay_point();
-
-		Assert((*curpage)->blkno < blkno);
-		if ((*curpage)->offsets_used == 0)
-		{
-			Buffer		buf;
-			Page		page;
-
-			/* this page was not used as a move target, so must clean it */
-			buf = ReadBufferExtended(onerel, MAIN_FORKNUM, (*curpage)->blkno,
-									 RBM_NORMAL, vac_strategy);
-			LockBuffer(buf, BUFFER_LOCK_EXCLUSIVE);
-			page = BufferGetPage(buf);
-			if (!PageIsEmpty(page))
-				vacuum_page(onerel, buf, *curpage);
-			UnlockReleaseBuffer(buf);
-		}
-	}
-
-	/*
-	 * It'd be cleaner to make this report at the bottom of this routine, but
-	 * then the rusage would double-count the second pass of index vacuuming.
-	 * So do it here and ignore the relatively small amount of processing that
-	 * occurs below.
-	 */
-	ereport(elevel,
-			(errmsg("\"%s\": moved %u row versions, will truncate %u to %u pages",
-					RelationGetRelationName(onerel),
-					num_moved, nblocks, blkno),
-			 errdetail("%s.",
-					   pg_rusage_show(&ru0))));
-
-	/*
-	 * Reflect the motion of system tuples to catalog cache here.
-	 */
-	CommandCounterIncrement();
-
-	/* clean up */
-	pfree(vacpage);
-	if (vacrelstats->vtlinks != NULL)
-		pfree(vacrelstats->vtlinks);
-
-	ExecContext_Finish(&ec);
-
-	vacuum_pages->empty_end_pages = nblocks - blkno;
-
-	SIMPLE_FAULT_INJECTOR(RepairFragEnd);
-
-	return heldoff;
-}
-
-/*
- *	move_chain_tuple() -- move one tuple that is part of a tuple chain
- *
- *		This routine moves old_tup from old_page to dst_page.
- *		old_page and dst_page might be the same page.
- *		On entry old_buf and dst_buf are locked exclusively, both locks (or
- *		the single lock, if this is a intra-page-move) are released before
- *		exit.
- *
- *		Yes, a routine with ten parameters is ugly, but it's still better
- *		than having these 120 lines of code in repair_frag() which is
- *		already too long and almost unreadable.
- */
-static void
-move_chain_tuple(Relation rel,
-				 Buffer old_buf, Page old_page, HeapTuple old_tup,
-				 Buffer dst_buf, Page dst_page, VacPage dst_vacpage,
-				 ExecContext ec, ItemPointer ctid, bool cleanVpd)
-{
-	TransactionId myXID = GetCurrentTransactionId();
-	HeapTupleData newtup;
-	OffsetNumber newoff;
-	ItemId		newitemid;
-	Size		tuple_len = old_tup->t_len;
-	bool		all_visible_cleared = false;
-	bool		all_visible_cleared_new = false;
-
-	/*
-	 * make a modifiable copy of the source tuple.
-	 */
-	heap_copytuple_with_tuple(old_tup, &newtup);
-
-	/*
-	 * register invalidation of source tuple in catcaches.
-	 */
-	CacheInvalidateHeapTuple(rel, old_tup);
-
-	/* NO EREPORT(ERROR) TILL CHANGES ARE LOGGED */
-	START_CRIT_SECTION();
-
-	/*
-	 * mark the source tuple MOVED_OFF.
-	 */
-	old_tup->t_data->t_infomask &= ~(HEAP_XMIN_COMMITTED |
-									 HEAP_XMIN_INVALID |
-									 HEAP_MOVED_IN);
-	old_tup->t_data->t_infomask |= HEAP_MOVED_OFF;
-	HeapTupleHeaderSetXvac(old_tup->t_data, myXID);
-
-	/*
-	 * If this page was not used before - clean it.
-	 *
-	 * NOTE: a nasty bug used to lurk here.  It is possible for the source and
-	 * destination pages to be the same (since this tuple-chain member can be
-	 * on a page lower than the one we're currently processing in the outer
-	 * loop).  If that's true, then after vacuum_page() the source tuple will
-	 * have been moved, and tuple.t_data will be pointing at garbage.
-	 * Therefore we must do everything that uses old_tup->t_data BEFORE this
-	 * step!!
-	 *
-	 * This path is different from the other callers of vacuum_page, because
-	 * we have already incremented the vacpage's offsets_used field to account
-	 * for the tuple(s) we expect to move onto the page. Therefore
-	 * vacuum_page's check for offsets_used == 0 is wrong. But since that's a
-	 * good debugging check for all other callers, we work around it here
-	 * rather than remove it.
-	 */
-	if (!PageIsEmpty(dst_page) && cleanVpd)
-	{
-		int			sv_offsets_used = dst_vacpage->offsets_used;
-
-		dst_vacpage->offsets_used = 0;
-		vacuum_page(rel, dst_buf, dst_vacpage);
-		dst_vacpage->offsets_used = sv_offsets_used;
-	}
-
-	/*
-	 * Update the state of the copied tuple, and store it on the destination
-	 * page.  The copied tuple is never part of a HOT chain.
-	 */
-	newtup.t_data->t_infomask &= ~(HEAP_XMIN_COMMITTED |
-								   HEAP_XMIN_INVALID |
-								   HEAP_MOVED_OFF);
-	newtup.t_data->t_infomask |= HEAP_MOVED_IN;
-	HeapTupleHeaderClearHotUpdated(newtup.t_data);
-	HeapTupleHeaderClearHeapOnly(newtup.t_data);
-	HeapTupleHeaderSetXvac(newtup.t_data, myXID);
-	newoff = PageAddItem(dst_page, (Item) newtup.t_data, tuple_len,
-						 InvalidOffsetNumber, false, true);
-	if (newoff == InvalidOffsetNumber)
-		elog(PANIC, "failed to add item with len = %lu to page %u while moving tuple chain",
-			 (unsigned long) tuple_len, dst_vacpage->blkno);
-	newitemid = PageGetItemId(dst_page, newoff);
-	/* drop temporary copy, and point to the version on the dest page */
-	pfree(newtup.t_data);
-	newtup.t_data = (HeapTupleHeader) PageGetItem(dst_page, newitemid);
-
-	ItemPointerSet(&(newtup.t_self), dst_vacpage->blkno, newoff);
-
-	/*
-	 * Set new tuple's t_ctid pointing to itself if last tuple in chain, and
-	 * to next tuple in chain otherwise.  (Since we move the chain in reverse
-	 * order, this is actually the previously processed tuple.)
-	 */
-	if (!ItemPointerIsValid(ctid))
-		newtup.t_data->t_ctid = newtup.t_self;
-	else
-		newtup.t_data->t_ctid = *ctid;
-	*ctid = newtup.t_self;
-
-	/* clear PD_ALL_VISIBLE flags */
-	if (PageIsAllVisible(old_page))
-	{
-		all_visible_cleared = true;
-		PageClearAllVisible(old_page);
-	}
-	if (dst_buf != old_buf && PageIsAllVisible(dst_page))
-	{
-		all_visible_cleared_new = true;
-		PageClearAllVisible(dst_page);
-	}
-
-	MarkBufferDirty(dst_buf);
-	if (dst_buf != old_buf)
-		MarkBufferDirty(old_buf);
-
-	/* XLOG stuff */
-	if (!rel->rd_istemp)
-	{
-		XLogRecPtr	recptr = log_heap_move(rel, old_buf, old_tup->t_self,
-										   dst_buf, &newtup,
-										   all_visible_cleared,
-										   all_visible_cleared_new);
-
-		if (old_buf != dst_buf)
-		{
-			PageSetLSN(old_page, recptr);
-		}
-		PageSetLSN(dst_page, recptr);
-	}
-
-	END_CRIT_SECTION();
-
-	LockBuffer(dst_buf, BUFFER_LOCK_UNLOCK);
-	if (dst_buf != old_buf)
-		LockBuffer(old_buf, BUFFER_LOCK_UNLOCK);
-
-	/* Clear bits in visibility map */
-	if (all_visible_cleared)
-		visibilitymap_clear(rel, BufferGetBlockNumber(old_buf));
-	if (all_visible_cleared_new)
-		visibilitymap_clear(rel, BufferGetBlockNumber(dst_buf));
-
-	/* Create index entries for the moved tuple */
-	if (ec->resultRelInfo->ri_NumIndices > 0)
-	{
-		ExecStoreHeapTuple(&newtup, ec->slot, InvalidBuffer, false);
-		ExecInsertIndexTuples(ec->slot, &(newtup.t_self), ec->estate, true);
-		ResetPerTupleExprContext(ec->estate);
-	}
-}
-
-/*
- *	move_plain_tuple() -- move one tuple that is not part of a chain
- *
- *		This routine moves old_tup from old_page to dst_page.
- *		On entry old_buf and dst_buf are locked exclusively, both locks are
- *		released before exit.
- *
- *		Yes, a routine with eight parameters is ugly, but it's still better
- *		than having these 90 lines of code in repair_frag() which is already
- *		too long and almost unreadable.
- */
-static void
-move_plain_tuple(Relation rel,
-				 Buffer old_buf, Page old_page, HeapTuple old_tup,
-				 Buffer dst_buf, Page dst_page, VacPage dst_vacpage,
-				 ExecContext ec)
-{
-	TransactionId myXID = GetCurrentTransactionId();
-	HeapTupleData newtup;
-	OffsetNumber newoff;
-	ItemId		newitemid;
-	Size		tuple_len = old_tup->t_len;
-	bool		all_visible_cleared = false;
-	bool		all_visible_cleared_new = false;
-
-	/* copy tuple */
-	heap_copytuple_with_tuple(old_tup, &newtup);
-
-	/*
-	 * register invalidation of source tuple in catcaches.
-	 *
-	 * (Note: we do not need to register the copied tuple, because we are not
-	 * changing the tuple contents and so there cannot be any need to flush
-	 * negative catcache entries.)
-	 */
-	CacheInvalidateHeapTuple(rel, old_tup);
-
-	/* NO EREPORT(ERROR) TILL CHANGES ARE LOGGED */
-	START_CRIT_SECTION();
-
-	/*
-	 * Mark new tuple as MOVED_IN by me; also mark it not HOT.
-	 */
-	newtup.t_data->t_infomask &= ~(HEAP_XMIN_COMMITTED |
-								   HEAP_XMIN_INVALID |
-								   HEAP_MOVED_OFF);
-	newtup.t_data->t_infomask |= HEAP_MOVED_IN;
-	HeapTupleHeaderClearHotUpdated(newtup.t_data);
-	HeapTupleHeaderClearHeapOnly(newtup.t_data);
-	HeapTupleHeaderSetXvac(newtup.t_data, myXID);
-
-	/* add tuple to the page */
-	newoff = PageAddItem(dst_page, (Item) newtup.t_data, tuple_len,
-						 InvalidOffsetNumber, false, true);
-	if (newoff == InvalidOffsetNumber)
-		elog(PANIC, "failed to add item with len = %lu to page %u (free space %lu, nusd %u, noff %u)",
-			 (unsigned long) tuple_len,
-			 dst_vacpage->blkno, (unsigned long) dst_vacpage->free,
-			 dst_vacpage->offsets_used, dst_vacpage->offsets_free);
-	newitemid = PageGetItemId(dst_page, newoff);
-	pfree(newtup.t_data);
-	newtup.t_data = (HeapTupleHeader) PageGetItem(dst_page, newitemid);
-	ItemPointerSet(&(newtup.t_data->t_ctid), dst_vacpage->blkno, newoff);
-	newtup.t_self = newtup.t_data->t_ctid;
-
-	/*
-	 * Mark old tuple as MOVED_OFF by me.
-	 */
-	old_tup->t_data->t_infomask &= ~(HEAP_XMIN_COMMITTED |
-									 HEAP_XMIN_INVALID |
-									 HEAP_MOVED_IN);
-	old_tup->t_data->t_infomask |= HEAP_MOVED_OFF;
-	HeapTupleHeaderSetXvac(old_tup->t_data, myXID);
-
-	/* clear PD_ALL_VISIBLE flags */
-	if (PageIsAllVisible(old_page))
-	{
-		all_visible_cleared = true;
-		PageClearAllVisible(old_page);
-	}
-	if (PageIsAllVisible(dst_page))
-	{
-		all_visible_cleared_new = true;
-		PageClearAllVisible(dst_page);
-	}
-
-	MarkBufferDirty(dst_buf);
-	MarkBufferDirty(old_buf);
-
-	/* XLOG stuff */
-	if (!rel->rd_istemp)
-	{
-		XLogRecPtr	recptr = log_heap_move(rel, old_buf, old_tup->t_self,
-										   dst_buf, &newtup,
-										   all_visible_cleared,
-										   all_visible_cleared_new);
-
-		PageSetLSN(old_page, recptr);
-		PageSetLSN(dst_page, recptr);
-	}
-
-	END_CRIT_SECTION();
-
-	dst_vacpage->free = PageGetFreeSpaceWithFillFactor(rel, dst_page);
-	LockBuffer(dst_buf, BUFFER_LOCK_UNLOCK);
-	LockBuffer(old_buf, BUFFER_LOCK_UNLOCK);
-
-	dst_vacpage->offsets_used++;
-
-	/* Clear bits in visibility map */
-	if (all_visible_cleared)
-		visibilitymap_clear(rel, BufferGetBlockNumber(old_buf));
-	if (all_visible_cleared_new)
-		visibilitymap_clear(rel, BufferGetBlockNumber(dst_buf));
-
-	/* insert index' tuples if needed */
-	if (ec->resultRelInfo->ri_NumIndices > 0)
-	{
-		ExecStoreHeapTuple(&newtup, ec->slot, InvalidBuffer, false);
-		ExecInsertIndexTuples(ec->slot, &(newtup.t_self), ec->estate, true);
-		ResetPerTupleExprContext(ec->estate);
-	}
-}
-
-/*
- *	vacuum_heap() -- free dead tuples
- *
- *		This routine marks dead tuples as unused and truncates relation
- *		if there are "empty" end-blocks.
- */
-static void
-vacuum_heap(VRelStats *vacrelstats, Relation onerel, VacPageList vacuum_pages)
-{
-	Buffer		buf;
-	VacPage    *vacpage;
-	int			nblocks;
-	int			i;
-
-	nblocks = vacuum_pages->num_pages;
-	nblocks -= vacuum_pages->empty_end_pages;	/* nothing to do with them */
-
-	for (i = 0, vacpage = vacuum_pages->pagedesc; i < nblocks; i++, vacpage++)
-	{
-		vacuum_delay_point();
-
-		if ((*vacpage)->offsets_free > 0)
-		{
-			buf = ReadBufferExtended(onerel, MAIN_FORKNUM, (*vacpage)->blkno,
-									 RBM_NORMAL, vac_strategy);
-			LockBuffer(buf, BUFFER_LOCK_EXCLUSIVE);
-			vacuum_page(onerel, buf, *vacpage);
-			UnlockReleaseBuffer(buf);
-		}
-	}
-}
-
-/*
- *	vacuum_page() -- free dead tuples on a page
- *					 and repair its fragmentation.
- *
- * Caller must hold pin and lock on buffer.
- */
-static void
-vacuum_page(Relation onerel, Buffer buffer, VacPage vacpage)
-{
-	Page		page = BufferGetPage(buffer);
-	int			i;
-
-	/* There shouldn't be any tuples moved onto the page yet! */
-	Assert(vacpage->offsets_used == 0);
-
-	START_CRIT_SECTION();
-
-	for (i = 0; i < vacpage->offsets_free; i++)
-	{
-		ItemId		itemid = PageGetItemId(page, vacpage->offsets[i]);
-
-		ItemIdSetUnused(itemid);
-	}
-
-	PageRepairFragmentation(page);
-
-	MarkBufferDirty(buffer);
-
-	/* XLOG stuff */
-	if (!onerel->rd_istemp)
-	{
-		XLogRecPtr	recptr;
-
-		recptr = log_heap_clean(onerel, buffer,
-								NULL, 0, NULL, 0,
-								vacpage->offsets, vacpage->offsets_free,
-								false);
-		PageSetLSN(page, recptr);
-	}
-
-	END_CRIT_SECTION();
+	/*
+	 * If the index's AM doesn't support nulls, it's partial for our purposes
+	 */
+	if (!indrel->rd_am->amindexnulls)
+		return true;
+
+	/* Otherwise, look to see if there's a partial-index predicate */
+	if (!heap_attisnull(indrel->rd_indextuple, Anum_pg_index_indpred))
+		return true;
+
+	return false;
 }
 
 /*
@@ -4832,7 +2361,7 @@
  * We use this when we have no deletions to do.
  */
 static void
-scan_index(Relation indrel, double num_tuples, List *updated_stats, bool isfull, bool check_stats)
+scan_index(Relation indrel, double num_tuples, bool check_stats, int elevel)
 {
 	IndexBulkDeleteResult *stats;
 	IndexVacuumInfo ivinfo;
@@ -4841,7 +2370,6 @@
 	pg_rusage_init(&ru0);
 
 	ivinfo.index = indrel;
-	ivinfo.vacuum_full = isfull;
 	ivinfo.analyze_only = false;
 	ivinfo.estimated_count = false;
 	ivinfo.message_level = elevel;
@@ -4858,9 +2386,10 @@
 	 * is accurate.
 	 */
 	if (!stats->estimated_count)
-		vac_update_relstats_from_list(indrel,
+		vac_update_relstats(indrel,
 							stats->num_pages, stats->num_index_tuples,
-							false, InvalidTransactionId, updated_stats);
+							false, InvalidTransactionId,
+							true /* isvacuum */);
 
 	ereport(elevel,
 			(errmsg("index \"%s\" now contains %.0f row versions in %u pages",
@@ -4901,10 +2430,9 @@
  */
 static void
 vacuum_appendonly_index(Relation indexRelation,
-		AppendOnlyIndexVacuumState* vacuumIndexState,
-		List *updated_stats,
-		double rel_tuple_count,
-		bool isfull)
+						AppendOnlyIndexVacuumState *vacuumIndexState,
+						double rel_tuple_count,
+						int elevel)
 {
 	Assert(RelationIsValid(indexRelation));
 	Assert(vacuumIndexState);
@@ -4916,7 +2444,6 @@
 	pg_rusage_init(&ru0);
 
 	ivinfo.index = indexRelation;
-	ivinfo.vacuum_full = isfull;
 	ivinfo.message_level = elevel;
 	ivinfo.num_heap_tuples = rel_tuple_count;
 	ivinfo.strategy = vac_strategy;
@@ -4931,10 +2458,15 @@
 	if (!stats)
 		return;
 
-	/* now update statistics in pg_class */
-	vac_update_relstats_from_list(indexRelation,
-						stats->num_pages, stats->num_index_tuples,
-						false, InvalidTransactionId, updated_stats);
+	/*
+	 * Now update statistics in pg_class, but only if the index says the count
+	 * is accurate.
+	 */
+	if (!stats->estimated_count)
+		vac_update_relstats(indexRelation,
+							stats->num_pages, stats->num_index_tuples,
+							false, InvalidTransactionId,
+							true /* isvacuum */);
 
 	ereport(elevel,
 			(errmsg("index \"%s\" now contains %.0f row versions in %u pages",
@@ -4952,87 +2484,6 @@
 
 }
 
-/*
- *	vacuum_index() -- vacuum one index relation.
- *
- *		Vpl is the VacPageList of the heap we're currently vacuuming.
- *		It's locked. Indrel is an index relation on the vacuumed heap.
- *
- *		We don't bother to set locks on the index relation here, since
- *		the parent table is exclusive-locked already.
- *
- *		Finally, we arrange to update the index relation's statistics in
- *		pg_class.
- */
-static void
-vacuum_index(VacPageList vacpagelist, Relation indrel,
-			 double num_tuples, int keep_tuples, List *updated_stats,
-			 bool check_stats)
-{
-	IndexBulkDeleteResult *stats;
-	IndexVacuumInfo ivinfo;
-	PGRUsage	ru0;
-
-	pg_rusage_init(&ru0);
-
-	ivinfo.index = indrel;
-	ivinfo.vacuum_full = true;
-	ivinfo.analyze_only = false;
-	ivinfo.estimated_count = false;
-	ivinfo.message_level = elevel;
-	ivinfo.num_heap_tuples = num_tuples + keep_tuples;
-	ivinfo.strategy = vac_strategy;
-
-	/* Do bulk deletion */
-	stats = index_bulk_delete(&ivinfo, NULL, tid_reaped, (void *) vacpagelist);
-
-	/* Do post-VACUUM cleanup */
-	stats = index_vacuum_cleanup(&ivinfo, stats);
-
-	if (!stats)
-		return;
-
-	/*
-	 * Now update statistics in pg_class, but only if the index says the count
-	 * is accurate.
-	 */
-	if (!stats->estimated_count)
-		vac_update_relstats_from_list(indrel,
-						stats->num_pages, stats->num_index_tuples,
-						false, InvalidTransactionId, updated_stats);
-
-	ereport(elevel,
-			(errmsg("index \"%s\" now contains %.0f row versions in %u pages",
-					RelationGetRelationName(indrel),
-					stats->num_index_tuples,
-					stats->num_pages),
-			 errdetail("%.0f index row versions were removed.\n"
-			 "%u index pages have been deleted, %u are currently reusable.\n"
-					   "%s.",
-					   stats->tuples_removed,
-					   stats->pages_deleted, stats->pages_free,
-					   pg_rusage_show(&ru0))));
-
-	/*
-	 * Check for tuple count mismatch.	If the index is partial, then it's OK
-	 * for it to have fewer tuples than the heap; else we got trouble.
-	 */
-	if (check_stats &&
-		!stats->estimated_count &&
-		stats->num_index_tuples != num_tuples + keep_tuples)
-	{
-		if (stats->num_index_tuples > num_tuples + keep_tuples ||
-			!vac_is_partial_index(indrel))
-			ereport(WARNING,
-					(errmsg("index \"%s\" contains %.0f row versions, but table contains %.0f row versions",
-							RelationGetRelationName(indrel),
-						  stats->num_index_tuples, num_tuples + keep_tuples),
-					 errhint("Rebuild the index with REINDEX.")));
-	}
-
-	pfree(stats);
-}
-
 static bool
 appendonly_tid_reapded_check_block_directory(AppendOnlyIndexVacuumState* vacuumState,
 		AOTupleId* aoTupleId)
@@ -5094,226 +2545,6 @@
 			AOTupleIdToString(aoTupleId), reaped);
 	return reaped;
 }
-
-/*
- *	tid_reaped() -- is a particular tid reaped?
- *
- *		This has the right signature to be an IndexBulkDeleteCallback.
- *
- *		vacpagelist->VacPage_array is sorted in right order.
- */
-static bool
-tid_reaped(ItemPointer itemptr, void *state)
-{
-	VacPageList vacpagelist = (VacPageList) state;
-	OffsetNumber ioffno;
-	OffsetNumber *voff;
-	VacPage		vp,
-			   *vpp;
-	VacPageData vacpage;
-
-	vacpage.blkno = ItemPointerGetBlockNumber(itemptr);
-	ioffno = ItemPointerGetOffsetNumber(itemptr);
-
-	vp = &vacpage;
-	vpp = (VacPage *) vac_bsearch((void *) &vp,
-								  (void *) (vacpagelist->pagedesc),
-								  vacpagelist->num_pages,
-								  sizeof(VacPage),
-								  vac_cmp_blk);
-
-	if (vpp == NULL)
-		return false;
-
-	/* ok - we are on a partially or fully reaped page */
-	vp = *vpp;
-
-	if (vp->offsets_free == 0)
-	{
-		/* this is EmptyPage, so claim all tuples on it are reaped!!! */
-		return true;
-	}
-
-	voff = (OffsetNumber *) vac_bsearch((void *) &ioffno,
-										(void *) (vp->offsets),
-										vp->offsets_free,
-										sizeof(OffsetNumber),
-										vac_cmp_offno);
-
-	if (voff == NULL)
-		return false;
-
-	/* tid is reaped */
-	return true;
-}
-
-/*
- * Update the Free Space Map with the info we now have about free space in
- * the relation.
- */
-static void
-vac_update_fsm(Relation onerel, VacPageList fraged_pages,
-			   BlockNumber rel_pages)
-{
-	int			nPages = fraged_pages->num_pages;
-	VacPage    *pagedesc = fraged_pages->pagedesc;
-	int			i;
-
-	for (i = 0; i < nPages; i++)
-	{
-		/*
-		 * fraged_pages may contain entries for pages that we later decided to
-		 * truncate from the relation; don't enter them into the free space
-		 * map!
-		 */
-		if (pagedesc[i]->blkno >= rel_pages)
-			break;
-
-		RecordPageWithFreeSpace(onerel, pagedesc[i]->blkno, pagedesc[i]->free);
-	}
-
-}
-
-/* Copy a VacPage structure */
-static VacPage
-copy_vac_page(VacPage vacpage)
-{
-	VacPage		newvacpage;
-
-	/* allocate a VacPageData entry */
-	newvacpage = (VacPage) palloc(sizeof(VacPageData) +
-							   vacpage->offsets_free * sizeof(OffsetNumber));
-
-	/* fill it in */
-	if (vacpage->offsets_free > 0)
-		memcpy(newvacpage->offsets, vacpage->offsets,
-			   vacpage->offsets_free * sizeof(OffsetNumber));
-	newvacpage->blkno = vacpage->blkno;
-	newvacpage->free = vacpage->free;
-	newvacpage->offsets_used = vacpage->offsets_used;
-	newvacpage->offsets_free = vacpage->offsets_free;
-
-	return newvacpage;
-}
-
-/*
- * Add a VacPage pointer to a VacPageList.
- *
- *		As a side effect of the way that scan_heap works,
- *		higher pages come after lower pages in the array
- *		(and highest tid on a page is last).
- */
-static void
-vpage_insert(VacPageList vacpagelist, VacPage vpnew)
-{
-#define PG_NPAGEDESC 1024
-
-	/* allocate a VacPage entry if needed */
-	if (vacpagelist->num_pages == 0)
-	{
-		vacpagelist->pagedesc = (VacPage *) palloc(PG_NPAGEDESC * sizeof(VacPage));
-		vacpagelist->num_allocated_pages = PG_NPAGEDESC;
-	}
-	else if (vacpagelist->num_pages >= vacpagelist->num_allocated_pages)
-	{
-		vacpagelist->num_allocated_pages *= 2;
-		vacpagelist->pagedesc = (VacPage *) repalloc(vacpagelist->pagedesc, vacpagelist->num_allocated_pages * sizeof(VacPage));
-	}
-	vacpagelist->pagedesc[vacpagelist->num_pages] = vpnew;
-	(vacpagelist->num_pages)++;
-}
-
-/*
- * vac_bsearch: just like standard C library routine bsearch(),
- * except that we first test to see whether the target key is outside
- * the range of the table entries.	This case is handled relatively slowly
- * by the normal binary search algorithm (ie, no faster than any other key)
- * but it occurs often enough in VACUUM to be worth optimizing.
- */
-static void *
-vac_bsearch(const void *key, const void *base,
-			size_t nelem, size_t size,
-			int (*compar) (const void *, const void *))
-{
-	int			res;
-	const void *last;
-
-	if (nelem == 0)
-		return NULL;
-	res = compar(key, base);
-	if (res < 0)
-		return NULL;
-	if (res == 0)
-		return (void *) base;
-	if (nelem > 1)
-	{
-		last = (const void *) ((const char *) base + (nelem - 1) * size);
-		res = compar(key, last);
-		if (res > 0)
-			return NULL;
-		if (res == 0)
-			return (void *) last;
-	}
-	if (nelem <= 2)
-		return NULL;			/* already checked 'em all */
-	return bsearch(key, base, nelem, size, compar);
-}
-
-/*
- * Comparator routines for use with qsort() and bsearch().
- */
-static int
-vac_cmp_blk(const void *left, const void *right)
-{
-	BlockNumber lblk,
-				rblk;
-
-	lblk = (*((VacPage *) left))->blkno;
-	rblk = (*((VacPage *) right))->blkno;
-
-	if (lblk < rblk)
-		return -1;
-	if (lblk == rblk)
-		return 0;
-	return 1;
-}
-
-static int
-vac_cmp_offno(const void *left, const void *right)
-{
-	if (*(OffsetNumber *) left < *(OffsetNumber *) right)
-		return -1;
-	if (*(OffsetNumber *) left == *(OffsetNumber *) right)
-		return 0;
-	return 1;
-}
-
-static int
-vac_cmp_vtlinks(const void *left, const void *right)
-{
-	if (((VTupleLink) left)->new_tid.ip_blkid.bi_hi <
-		((VTupleLink) right)->new_tid.ip_blkid.bi_hi)
-		return -1;
-	if (((VTupleLink) left)->new_tid.ip_blkid.bi_hi >
-		((VTupleLink) right)->new_tid.ip_blkid.bi_hi)
-		return 1;
-	/* bi_hi-es are equal */
-	if (((VTupleLink) left)->new_tid.ip_blkid.bi_lo <
-		((VTupleLink) right)->new_tid.ip_blkid.bi_lo)
-		return -1;
-	if (((VTupleLink) left)->new_tid.ip_blkid.bi_lo >
-		((VTupleLink) right)->new_tid.ip_blkid.bi_lo)
-		return 1;
-	/* bi_lo-es are equal */
-	if (((VTupleLink) left)->new_tid.ip_posid <
-		((VTupleLink) right)->new_tid.ip_posid)
-		return -1;
-	if (((VTupleLink) left)->new_tid.ip_posid >
-		((VTupleLink) right)->new_tid.ip_posid)
-		return 1;
-	return 0;
-}
-
 
 /*
  * Open all the vacuumable indexes of the given relation, obtaining the
@@ -5378,8 +2609,6 @@
 
 	while (nindexes--)
 	{
-=======
->>>>>>> 1084f317
 		Relation	ind = Irel[nindexes];
 
 		index_close(ind, lockmode);
@@ -5429,6 +2658,8 @@
 {
 	CdbPgResults cdb_pgresults;
 
+	int flags = DF_CANCEL_ON_ERROR | DF_WITH_SNAPSHOT;
+
 	/* should these be marked volatile ? */
 
 	Assert(Gp_role == GP_ROLE_DISPATCH);
@@ -5436,161 +2667,17 @@
 	Assert(vacstmt->options & VACOPT_VACUUM);
 	Assert(!(vacstmt->options & VACOPT_ANALYZE));
 
+	if (!vacstmt->skip_twophase)
+		flags |= DF_NEED_TWO_PHASE;
+
 	/* XXX: Some kinds of VACUUM assign a new relfilenode. bitmap indexes maybe? */
-	CdbDispatchUtilityStatement((Node *) vacstmt,
-								DF_CANCEL_ON_ERROR|
-								DF_WITH_SNAPSHOT|
-								DF_NEED_TWO_PHASE,
+	CdbDispatchUtilityStatement((Node *) vacstmt, flags,
 								GetAssignedOidsForDispatch(),
 								&cdb_pgresults);
 
 	vacuum_combine_stats(ctx, &cdb_pgresults);
 
 	cdbdisp_clearCdbPgResults(&cdb_pgresults);
-}
-
-/*
- * open_relation_and_check_permission -- open the relation with an appropriate
- * lock based on the vacuum statement, and check for the permissions on this
- * relation.
- */
-static Relation
-open_relation_and_check_permission(VacuumStmt *vacstmt,
-								   Oid relid,
-								   char expected_relkind,
-								   bool isDropTransaction)
-{
-	Relation onerel;
-	LOCKMODE lmode;
-	bool dontWait = false;
-
-	/*
-	 * If this is a drop transaction and there is another parallel drop transaction
-	 * (on any relation) active. We drop out there. The other drop transaction
-	 * might be on the same relation and that would be upgrade deadlock.
-	 *
-	 * Note: By the time we would have reached try_relation_open the other
-	 * drop transaction might already be completed, but we don't take that
-	 * risk here.
-	 *
-	 * My marking the drop transaction as busy before checking, the worst
-	 * thing that can happen is that both transaction see each other and
-	 * both cancel the drop.
-	 *
-	 * The upgrade deadlock is not applicable to vacuum full because
-	 * it begins with an AccessExclusive lock and doesn't need to
-	 * upgrade it.
-	 */
-
-	if (isDropTransaction && !(vacstmt->options & VACOPT_FULL))
-	{
-		MyProc->inDropTransaction = true;
-		SIMPLE_FAULT_INJECTOR(VacuumRelationOpenRelationDuringDropPhase);
-		if (HasDropTransaction(false))
-		{
-			elogif(Debug_appendonly_print_compaction, LOG,
-					"Skip drop because of concurrent drop transaction");
-
-			return NULL;
-		}
-	}
-
-	/*
-	 * Determine the type of lock we want --- hard exclusive lock for a FULL
-	 * vacuum, but just ShareUpdateExclusiveLock for concurrent vacuum. Either
-	 * way, we can be sure that no other backend is vacuuming the same table.
-	 * For analyze, we use ShareUpdateExclusiveLock.
-	 */
-	if (isDropTransaction)
-	{
-		lmode = AccessExclusiveLock;
-		dontWait = true;
-	}
-	else if (!(vacstmt->options & VACOPT_VACUUM))
-		lmode = ShareUpdateExclusiveLock;
-	else
-		lmode = (vacstmt->options & VACOPT_FULL) ? AccessExclusiveLock : ShareUpdateExclusiveLock;
-
-	/*
-	 * Open the relation and get the appropriate lock on it.
-	 *
-	 * There's a race condition here: the rel may have gone away since the
-	 * last time we saw it.  If so, we don't need to vacuum it.
-	 */
-	onerel = try_relation_open(relid, lmode, dontWait);
-
-	if (!RelationIsValid(onerel))
-		return NULL;
-
-	/*
-	 * Check permissions.
-	 *
-	 * We allow the user to vacuum a table if he is superuser, the table
-	 * owner, or the database owner (but in the latter case, only if it's not
-	 * a shared relation).	pg_class_ownercheck includes the superuser case.
-	 *
-	 * Note we choose to treat permissions failure as a WARNING and keep
-	 * trying to vacuum the rest of the DB --- is this appropriate?
-	 */
-	if (!(pg_class_ownercheck(RelationGetRelid(onerel), GetUserId()) ||
-		  (pg_database_ownercheck(MyDatabaseId, GetUserId()) && !onerel->rd_rel->relisshared)))
-	{
-		if (Gp_role != GP_ROLE_EXECUTE)
-		{
-			if (onerel->rd_rel->relisshared)
-				ereport(WARNING,
-						(errmsg("skipping \"%s\" --- only superuser can vacuum it",
-								RelationGetRelationName(onerel))));
-			else if (onerel->rd_rel->relnamespace == PG_CATALOG_NAMESPACE)
-				ereport(WARNING,
-						(errmsg("skipping \"%s\" --- only superuser or database owner can vacuum it",
-								RelationGetRelationName(onerel))));
-			else
-				ereport(WARNING,
-						(errmsg("skipping \"%s\" --- only table or database owner can vacuum it",
-								RelationGetRelationName(onerel))));
-		}
-		relation_close(onerel, lmode);
-		return NULL;
-	}
-
-	/*
-	 * Check that it's a plain table; we used to do this in get_rel_oids() but
-	 * seems safer to check after we've locked the relation.
-	 */
-	if (onerel->rd_rel->relkind != expected_relkind ||
-		RelationIsExternal(onerel))
-	{
-		ereport(WARNING,
-				(errmsg("skipping \"%s\" --- cannot vacuum indexes, views or external tables",
-						RelationGetRelationName(onerel))));
-		relation_close(onerel, lmode);
-		return NULL;
-	}
-
-	/*
-	 * Silently ignore tables that are temp tables of other backends ---
-	 * trying to vacuum these will lead to great unhappiness, since their
-	 * contents are probably not up-to-date on disk.  (We don't throw a
-	 * warning here; it would just lead to chatter during a database-wide
-	 * VACUUM.)
-	 */
-	if (isOtherTempNamespace(RelationGetNamespace(onerel)))
-	{
-		relation_close(onerel, lmode);
-		return NULL;
-	}
-
-	/*
-	 * We can ANALYZE any table except pg_statistic. See update_attstats
-	 */
-	if ((vacstmt->options & VACOPT_ANALYZE) && RelationGetRelid(onerel) == StatisticRelationId)
-	{
-		relation_close(onerel, ShareUpdateExclusiveLock);
-		return NULL;
-	}
-
-	return onerel;
 }
 
 /*
