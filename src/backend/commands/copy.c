/*-------------------------------------------------------------------------
 *
 * copy.c
 *		Implements the COPY utility command
 *
<<<<<<< HEAD
 * Portions Copyright (c) 2005-2008, Greenplum inc
 * Portions Copyright (c) 2012-Present Pivotal Software, Inc.
 * Portions Copyright (c) 1996-2011, PostgreSQL Global Development Group
=======
 * Portions Copyright (c) 1996-2012, PostgreSQL Global Development Group
>>>>>>> 80edfd76
 * Portions Copyright (c) 1994, Regents of the University of California
 *
 *
 * IDENTIFICATION
 *	  src/backend/commands/copy.c
 *
 *-------------------------------------------------------------------------
 */
#include "postgres.h"

#include "libpq-fe.h"
#include "libpq-int.h"

#include <ctype.h>
#include <unistd.h>
#include <sys/stat.h>
#include <sys/wait.h>
#include <netinet/in.h>
#include <arpa/inet.h>

#include "access/heapam.h"
#include "access/sysattr.h"
#include "access/xact.h"
#include "catalog/namespace.h"
#include "catalog/pg_type.h"
#include "commands/copy.h"
#include "commands/defrem.h"
#include "commands/trigger.h"
#include "executor/executor.h"
/*
 * GPDB_91_MERGE_FIXME: eww. cdbsreh.c does this PQArgBlock redefinition too, to
 * avoid the conflict with libpg-fe, above. Probably want to backport 01cca2c1
 * from upstream.
 */
#define PQArgBlock PQArgBlock_
#include "libpq/libpq.h"
#include "libpq/pqformat.h"
#include "mb/pg_wchar.h"
#include "miscadmin.h"
#include "optimizer/clauses.h"
#include "optimizer/planner.h"
#include "parser/parse_relation.h"
#include "rewrite/rewriteHandler.h"
#include "storage/fd.h"
#include "tcop/tcopprot.h"
#include "utils/acl.h"
#include "utils/builtins.h"
#include "utils/lsyscache.h"
#include "utils/memutils.h"
#include "utils/rel.h"
#include "utils/snapmgr.h"

#include "access/appendonlywriter.h"
#include "access/fileam.h"
#include "cdb/cdbappendonlyam.h"
#include "cdb/cdbaocsam.h"
#include "cdb/cdbcopy.h"
#include "cdb/cdbdisp_query.h"
#include "cdb/cdbdispatchresult.h"
#include "cdb/cdbpartition.h"
#include "cdb/cdbsreh.h"
#include "cdb/cdbvars.h"
#include "commands/queue.h"
#include "executor/execDML.h"
#include "libpq/pqsignal.h"
#include "nodes/makefuncs.h"
#include "postmaster/autostats.h"
#include "utils/metrics_utils.h"
#include "utils/resscheduler.h"


#define ISOCTAL(c) (((c) >= '0') && ((c) <= '7'))
#define OCTVALUE(c) ((c) - '0')

<<<<<<< HEAD
=======
/*
 * Represents the different source/dest cases we need to worry about at
 * the bottom level
 */
typedef enum CopyDest
{
	COPY_FILE,					/* to/from file */
	COPY_OLD_FE,				/* to/from frontend (2.0 protocol) */
	COPY_NEW_FE					/* to/from frontend (3.0 protocol) */
} CopyDest;

/*
 *	Represents the end-of-line terminator type of the input
 */
typedef enum EolType
{
	EOL_UNKNOWN,
	EOL_NL,
	EOL_CR,
	EOL_CRNL
} EolType;

/*
 * This struct contains all the state variables used throughout a COPY
 * operation. For simplicity, we use the same struct for all variants of COPY,
 * even though some fields are used in only some cases.
 *
 * Multi-byte encodings: all supported client-side encodings encode multi-byte
 * characters by having the first byte's high bit set. Subsequent bytes of the
 * character can have the high bit not set. When scanning data in such an
 * encoding to look for a match to a single-byte (ie ASCII) character, we must
 * use the full pg_encoding_mblen() machinery to skip over multibyte
 * characters, else we might find a false match to a trailing byte. In
 * supported server encodings, there is no possibility of a false match, and
 * it's faster to make useless comparisons to trailing bytes than it is to
 * invoke pg_encoding_mblen() to skip over them. encoding_embeds_ascii is TRUE
 * when we have to do it the hard way.
 */
typedef struct CopyStateData
{
	/* low-level state data */
	CopyDest	copy_dest;		/* type of copy source/destination */
	FILE	   *copy_file;		/* used if copy_dest == COPY_FILE */
	StringInfo	fe_msgbuf;		/* used for all dests during COPY TO, only for
								 * dest == COPY_NEW_FE in COPY FROM */
	bool		fe_eof;			/* true if detected end of copy data */
	EolType		eol_type;		/* EOL type of input */
	int			file_encoding;	/* file or remote side's character encoding */
	bool		need_transcoding;		/* file encoding diff from server? */
	bool		encoding_embeds_ascii;	/* ASCII can be non-first byte? */

	/* parameters from the COPY command */
	Relation	rel;			/* relation to copy to or from */
	QueryDesc  *queryDesc;		/* executable query to copy from */
	List	   *attnumlist;		/* integer list of attnums to copy */
	char	   *filename;		/* filename, or NULL for STDIN/STDOUT */
	bool		binary;			/* binary format? */
	bool		oids;			/* include OIDs? */
	bool		csv_mode;		/* Comma Separated Value format? */
	bool		header_line;	/* CSV header line? */
	char	   *null_print;		/* NULL marker string (server encoding!) */
	int			null_print_len; /* length of same */
	char	   *null_print_client;		/* same converted to file encoding */
	char	   *delim;			/* column delimiter (must be 1 byte) */
	char	   *quote;			/* CSV quote char (must be 1 byte) */
	char	   *escape;			/* CSV escape char (must be 1 byte) */
	List	   *force_quote;	/* list of column names */
	bool		force_quote_all;	/* FORCE QUOTE *? */
	bool	   *force_quote_flags;		/* per-column CSV FQ flags */
	List	   *force_notnull;	/* list of column names */
	bool	   *force_notnull_flags;	/* per-column CSV FNN flags */

	/* these are just for error messages, see CopyFromErrorCallback */
	const char *cur_relname;	/* table name for error messages */
	int			cur_lineno;		/* line number for error messages */
	const char *cur_attname;	/* current att for error messages */
	const char *cur_attval;		/* current att value for error messages */

	/*
	 * Working state for COPY TO/FROM
	 */
	MemoryContext copycontext;	/* per-copy execution context */

	/*
	 * Working state for COPY TO
	 */
	FmgrInfo   *out_functions;	/* lookup info for output functions */
	MemoryContext rowcontext;	/* per-row evaluation context */

	/*
	 * Working state for COPY FROM
	 */
	AttrNumber	num_defaults;
	bool		file_has_oids;
	FmgrInfo	oid_in_function;
	Oid			oid_typioparam;
	FmgrInfo   *in_functions;	/* array of input functions for each attrs */
	Oid		   *typioparams;	/* array of element types for in_functions */
	int		   *defmap;			/* array of default att numbers */
	ExprState **defexprs;		/* array of default att expressions */
	bool		volatile_defexprs;		/* is any of defexprs volatile? */

	/*
	 * These variables are used to reduce overhead in textual COPY FROM.
	 *
	 * attribute_buf holds the separated, de-escaped text for each field of
	 * the current line.  The CopyReadAttributes functions return arrays of
	 * pointers into this buffer.  We avoid palloc/pfree overhead by re-using
	 * the buffer on each cycle.
	 */
	StringInfoData attribute_buf;

	/* field raw data pointers found by COPY FROM */

	int			max_fields;
	char	  **raw_fields;

	/*
	 * Similarly, line_buf holds the whole input line being processed. The
	 * input cycle is first to read the whole line into line_buf, convert it
	 * to server encoding there, and then extract the individual attribute
	 * fields into attribute_buf.  line_buf is preserved unmodified so that we
	 * can display it in error messages if appropriate.
	 */
	StringInfoData line_buf;
	bool		line_buf_converted;		/* converted to server encoding? */

	/*
	 * Finally, raw_buf holds raw data read from the data source (file or
	 * client connection).	CopyReadLine parses this data sufficiently to
	 * locate line boundaries, then transfers the data to line_buf and
	 * converts it.  Note: we guarantee that there is a \0 at
	 * raw_buf[raw_buf_len].
	 */
#define RAW_BUF_SIZE 65536		/* we palloc RAW_BUF_SIZE+1 bytes */
	char	   *raw_buf;
	int			raw_buf_index;	/* next byte to process */
	int			raw_buf_len;	/* total # of bytes stored */
} CopyStateData;

>>>>>>> 80edfd76
/* DestReceiver for COPY (SELECT) TO */
typedef struct
{
	DestReceiver pub;			/* publicly-known function pointers */
	CopyState	cstate;			/* CopyStateData for the command */
	uint64		processed;		/* # of tuples processed */
} DR_copy;


/*
 * These macros centralize code used to process line_buf and raw_buf buffers.
 * They are macros because they often do continue/break control and to avoid
 * function call overhead in tight COPY loops.
 *
 * We must use "if (1)" because the usual "do {...} while(0)" wrapper would
 * prevent the continue/break processing from working.  We end the "if (1)"
 * with "else ((void) 0)" to ensure the "if" does not unintentionally match
 * any "else" in the calling code, and to avoid any compiler warnings about
 * empty statements.  See http://www.cit.gu.edu.au/~anthony/info/C/C.macros.
 */

/*
 * This keeps the character read at the top of the loop in the buffer
 * even if there is more than one read-ahead.
 */
#define IF_NEED_REFILL_AND_NOT_EOF_CONTINUE(extralen) \
if (1) \
{ \
	if (raw_buf_ptr + (extralen) >= copy_buf_len && !hit_eof) \
	{ \
		raw_buf_ptr = prev_raw_ptr; /* undo fetch */ \
		need_data = true; \
		continue; \
	} \
} else ((void) 0)

/* This consumes the remainder of the buffer and breaks */
#define IF_NEED_REFILL_AND_EOF_BREAK(extralen) \
if (1) \
{ \
	if (raw_buf_ptr + (extralen) >= copy_buf_len && hit_eof) \
	{ \
		if (extralen) \
			raw_buf_ptr = copy_buf_len; /* consume the partial character */ \
		/* backslash just before EOF, treat as data char */ \
		result = true; \
		break; \
	} \
} else ((void) 0)

/*
 * Transfer any approved data to line_buf; must do this to be sure
 * there is some room in raw_buf.
 */
#define REFILL_LINEBUF \
if (1) \
{ \
	if (raw_buf_ptr > cstate->raw_buf_index) \
	{ \
		appendBinaryStringInfo(&cstate->line_buf, \
							 cstate->raw_buf + cstate->raw_buf_index, \
							   raw_buf_ptr - cstate->raw_buf_index); \
		cstate->raw_buf_index = raw_buf_ptr; \
	} \
} else ((void) 0)

/* Undo any read-ahead and jump out of the block. */
#define NO_END_OF_COPY_GOTO \
if (1) \
{ \
	raw_buf_ptr = prev_raw_ptr + 1; \
	goto not_end_of_copy; \
} else ((void) 0)

static const char BinarySignature[11] = "PGCOPY\n\377\r\n\0";


/* non-export function prototypes */
static CopyState BeginCopy(bool is_from, Relation rel, Node *raw_query,
		  const char *queryString, List *attnamelist, List *options);
static void EndCopy(CopyState cstate);
static CopyState BeginCopyTo(Relation rel, Node *query, const char *queryString,
			const char *filename, bool is_program, List *attnamelist,
			List *options, bool skip_ext_partition);
static void EndCopyTo(CopyState cstate);
static uint64 DoCopyTo(CopyState cstate);
static uint64 CopyToDispatch(CopyState cstate);
static uint64 CopyTo(CopyState cstate);
static uint64 CopyFrom(CopyState cstate);
<<<<<<< HEAD
static uint64 CopyDispatchOnSegment(CopyState cstate, const CopyStmt *stmt);
=======
static void CopyFromInsertBatch(CopyState cstate, EState *estate,
					CommandId mycid, int hi_options,
					ResultRelInfo *resultRelInfo, TupleTableSlot *myslot,
					BulkInsertState bistate,
					int nBufferedTuples, HeapTuple *bufferedTuples);
static bool CopyReadLine(CopyState cstate);
>>>>>>> 80edfd76
static bool CopyReadLineText(CopyState cstate);
static int	CopyReadAttributesText(CopyState cstate);
static int	CopyReadAttributesCSV(CopyState cstate);
static Datum CopyReadBinaryAttribute(CopyState cstate,
						int column_no, FmgrInfo *flinfo,
						Oid typioparam, int32 typmod,
						bool *isnull, bool skip_parsing);
static void CopyAttributeOutText(CopyState cstate, char *string);
static void CopyAttributeOutCSV(CopyState cstate, char *string,
								bool use_quote, bool single_attr);

/* Low-level communications functions */
static void SendCopyBegin(CopyState cstate);
static void ReceiveCopyBegin(CopyState cstate);
static void SendCopyEnd(CopyState cstate);
static void CopySendData(CopyState cstate, const void *databuf, int datasize);
static void CopySendString(CopyState cstate, const char *str);
static void CopySendChar(CopyState cstate, char c);
static int  CopyGetData(CopyState cstate, void *databuf,
						int datasize);

static void CopySendInt32(CopyState cstate, int32 val);
static bool CopyGetInt32(CopyState cstate, int32 *val);
static void CopySendInt16(CopyState cstate, int16 val);
static bool CopyGetInt16(CopyState cstate, int16 *val);

static void SendCopyFromForwardedTuple(CopyState cstate,
						   CdbCopy *cdbCopy,
						   bool toAll,
						   int target_seg,
						   Relation rel,
						   int64 lineno,
						   char *line,
						   int line_len,
						   Oid tuple_oid,
						   Datum *values,
						   bool *nulls);
static void SendCopyFromForwardedHeader(CopyState cstate, CdbCopy *cdbCopy, bool file_has_oids);
static void SendCopyFromForwardedError(CopyState cstate, CdbCopy *cdbCopy, char *errmsg);

static bool NextCopyFromDispatch(CopyState cstate, ExprContext *econtext,
								 Datum *values, bool *nulls, Oid *tupleOid);
static TupleTableSlot *NextCopyFromExecute(CopyState cstate, ExprContext *econtext, EState *estate,
								Oid *tupleOid);
static bool NextCopyFromX(CopyState cstate, ExprContext *econtext,
						  Datum *values, bool *nulls, Oid *tupleOid);
static void HandleCopyError(CopyState cstate);
static void HandleQDErrorFrame(CopyState cstate);

static void CopyInitPartitioningState(EState *estate);
static void CopyInitDataParser(CopyState cstate);

static GpDistributionData *
InitDistributionData(CopyState cstate, Form_pg_attribute *attr,
                     AttrNumber num_phys_attrs,
                     EState *estate, bool multi_dist_policy);
static void FreeDistributionData(GpDistributionData *distData);
static PartitionData *InitPartitionData(EState *estate, Form_pg_attribute *attr,
                  AttrNumber num_phys_attrs);
static GpDistributionData *
GetDistributionPolicyForPartition(CopyState cstate, EState *estate,
                                  PartitionData *partitionData, HTAB *hashmap,
                                  Oid *p_attr_types, TupleDesc tupDesc,
                                  Datum *values, bool *nulls);
static unsigned int
GetTargetSeg(GpDistributionData *distData, Datum *baseValues, bool *baseNulls);
static ProgramPipes *open_program_pipes(char *command, bool forwrite);
static void close_program_pipes(CopyState cstate, bool ifThrow);

/* ==========================================================================
 * The following macros aid in major refactoring of data processing code (in
 * CopyFrom(+Dispatch)). We use macros because in some cases the code must be in
 * line in order to work (for example elog_dismiss() in PG_CATCH) while in
 * other cases we'd like to inline the code for performance reasons.
 *
 * NOTE that an almost identical set of macros exists in fileam.c. If you make
 * changes here you may want to consider taking a look there as well.
 * ==========================================================================
 */

#define RESET_LINEBUF \
cstate->line_buf.len = 0; \
cstate->line_buf.data[0] = '\0'; \
cstate->line_buf.cursor = 0;

#define RESET_ATTRBUF \
cstate->attribute_buf.len = 0; \
cstate->attribute_buf.data[0] = '\0'; \
cstate->attribute_buf.cursor = 0;

#define RESET_LINEBUF_WITH_LINENO \
line_buf_with_lineno.len = 0; \
line_buf_with_lineno.data[0] = '\0'; \
line_buf_with_lineno.cursor = 0;

static volatile CopyState glob_cstate = NULL;


/* GPDB_91_MERGE_FIXME: passing through a global variable like this is ugly */
static CopyStmt *glob_copystmt = NULL;


/*
 * When doing a COPY FROM through the dispatcher, the QD reads the input from
 * the input file (or stdin or program), and forwards the data to the QE nodes,
 * where they will actually be inserted
 *
 * - Ideally, the QD would just pass through each line to the QE as is, and let
 *   the QEs to do all the processing. Because the more processing the QD has
 *   to do, the more likely it is to become a bottleneck.
 *
 * - However, the QD needs to figure out which QE to send each row to. For that,
 *   it needs to at least parse the distribution key. The distribution key might
 *   also be a DEFAULTed column, in which case the DEFAULT value needs to be
 *   evaluated in the QD. In that case, the QD must send the computed value
 *   to the QE - we cannot assume that the QE can re-evaluate the expression and
 *   arrive at the same value, at least not if the DEFAULT expression is volatile.
 *
 * - Therefore, we need a flexible format between the QD and QE, where the QD
 *   processes just enough of each input line to figure out where to send it.
 *   It must send the values it had to parse and evaluate to the QE, as well
 *   as the rest of the original input line, so that the QE can parse the rest
 *   of it.
 *
 * GPDB_91_MERGE_FIXME: that's a nice theory, but the current implementation
 * is a lot more dumb: The QD parses every row fully, and sends all
 * precomputed values to each QE. Therefore, with the current implementation,
 * the QD will easily become a bottleneck, if the input functions are
 * expensive. Before the refactoring during the 9.1 merge, there was no
 * special QD->QE protocol. Instead, the QD reconstructed each line in the
 * same format as the original file had, interjecting any DEFAULT values into
 * it. That was fast when only a few columns needed to be evaluated in the QD,
 * but it was not optimal, but it was pretty complicated, and required some
 * majore surgery to the upstream NextCopyFrom and other functions.
 *
 * The 'copy_from_dispatch_frame' struct is used in the QD->QE stream. For each
 * input line, the QD constructs a 'copy_from_dispatch_frame' struct, and sends
 * it to the QE. Before any rows, a QDtoQESignature is sent first, followed by
 * a 'copy_from_dispatch_header'.
 *
 *
 * COPY TO is simpler: The QEs form the output rows in the final form, and the QD
 * just collects and forwards them to the client. The QD doesn't need to parse
 * the rows at all.
 */
static const char QDtoQESignature[] = "PGCOPY-QD-TO-QE\n\377\r\n";

typedef struct
{
	bool		file_has_oids;
} copy_from_dispatch_header;

typedef struct
{
	/*
	 * target relation OID. Normally, the same as cstate->relid, but for
	 * a partitioned relation, it indicate the target partition.
	 */
	Oid			relid;
	Oid			loaded_oid;
	int64		lineno;
	int16		fld_count;

	/*
	 * Default values. For each default value:
	 * <data>
	 *
	 * The data is the raw Datum.
	 */

	/* data follows */
} copy_from_dispatch_row;

typedef struct
{
	/*
	 * target relation OID. Normally, the same as cstate->relid, but for
	 * a partitioned relation, it indicate the target partition.
	 */
	Oid			error_marker;		/* InvalidOid, to distinguish this from row. */
	int64		lineno;
	bool		line_buf_converted;
	uint32		errmsg_len;
	uint32		line_len;

	/* 'errmsg' follows */
	/* 'line' follows */
} copy_from_dispatch_error;




/*
 * Send copy start/stop messages for frontend copies.  These have changed
 * in past protocol redesigns.
 */
static void
SendCopyBegin(CopyState cstate)
{
	if (PG_PROTOCOL_MAJOR(FrontendProtocol) >= 3)
	{
		/* new way */
		StringInfoData buf;
		int			natts = list_length(cstate->attnumlist);
		int16		format = (cstate->binary ? 1 : 0);
		int			i;

		pq_beginmessage(&buf, 'H');
		pq_sendbyte(&buf, format);		/* overall format */
		pq_sendint(&buf, natts, 2);
		for (i = 0; i < natts; i++)
			pq_sendint(&buf, format, 2);		/* per-column formats */
		pq_endmessage(&buf);
		cstate->copy_dest = COPY_NEW_FE;
	}
	else if (PG_PROTOCOL_MAJOR(FrontendProtocol) >= 2)
	{
		/* old way */
		if (cstate->binary)
			ereport(ERROR,
					(errcode(ERRCODE_FEATURE_NOT_SUPPORTED),
			errmsg("COPY BINARY is not supported to stdout or from stdin")));
		pq_putemptymessage('H');
		/* grottiness needed for old COPY OUT protocol */
		pq_startcopyout();
		cstate->copy_dest = COPY_OLD_FE;
	}
	else
	{
		/* very old way */
		if (cstate->binary)
			ereport(ERROR,
					(errcode(ERRCODE_FEATURE_NOT_SUPPORTED),
			errmsg("COPY BINARY is not supported to stdout or from stdin")));
		pq_putemptymessage('B');
		/* grottiness needed for old COPY OUT protocol */
		pq_startcopyout();
		cstate->copy_dest = COPY_OLD_FE;
	}
}

static void
ReceiveCopyBegin(CopyState cstate)
{
	if (PG_PROTOCOL_MAJOR(FrontendProtocol) >= 3)
	{
		/* new way */
		StringInfoData buf;
		int			natts = list_length(cstate->attnumlist);
		int16		format = (cstate->binary ? 1 : 0);
		int			i;

		pq_beginmessage(&buf, 'G');
		pq_sendbyte(&buf, format);		/* overall format */
		pq_sendint(&buf, natts, 2);
		for (i = 0; i < natts; i++)
			pq_sendint(&buf, format, 2);		/* per-column formats */
		pq_endmessage(&buf);
		cstate->copy_dest = COPY_NEW_FE;
		cstate->fe_msgbuf = makeStringInfo();
	}
	else if (PG_PROTOCOL_MAJOR(FrontendProtocol) >= 2)
	{
		/* old way */
		if (cstate->binary)
			ereport(ERROR,
					(errcode(ERRCODE_FEATURE_NOT_SUPPORTED),
			errmsg("COPY BINARY is not supported to stdout or from stdin")));
		pq_putemptymessage('G');
		cstate->copy_dest = COPY_OLD_FE;
	}
	else
	{
		/* very old way */
		if (cstate->binary)
			ereport(ERROR,
					(errcode(ERRCODE_FEATURE_NOT_SUPPORTED),
			errmsg("COPY BINARY is not supported to stdout or from stdin")));
		pq_putemptymessage('D');
		cstate->copy_dest = COPY_OLD_FE;
	}
	/* We *must* flush here to ensure FE knows it can send. */
	pq_flush();
}

static void
SendCopyEnd(CopyState cstate)
{
	if (cstate->copy_dest == COPY_NEW_FE)
	{
		/* Shouldn't have any unsent data */
		Assert(cstate->fe_msgbuf->len == 0);
		/* Send Copy Done message */
		pq_putemptymessage('c');
	}
	else
	{
		CopySendData(cstate, "\\.", 2);
		/* Need to flush out the trailer (this also appends a newline) */
		CopySendEndOfRow(cstate);
		pq_endcopyout(false);
	}
}

/*----------
 * CopySendData sends output data to the destination (file or frontend)
 * CopySendString does the same for null-terminated strings
 * CopySendChar does the same for single characters
 * CopySendEndOfRow does the appropriate thing at end of each data row
 *	(data is not actually flushed except by CopySendEndOfRow)
 *
 * NB: no data conversion is applied by these functions
 *----------
 */
static void
CopySendData(CopyState cstate, const void *databuf, int datasize)
{
	appendBinaryStringInfo(cstate->fe_msgbuf, databuf, datasize);
}

static void
CopySendString(CopyState cstate, const char *str)
{
	appendBinaryStringInfo(cstate->fe_msgbuf, str, strlen(str));
}

static void
CopySendChar(CopyState cstate, char c)
{
	appendStringInfoCharMacro(cstate->fe_msgbuf, c);
}

/* AXG: Note that this will both add a newline AND flush the data.
 * For the dispatcher COPY TO we don't want to use this method since
 * our newlines already exist. We use another new method similar to
 * this one to flush the data
 */
void
CopySendEndOfRow(CopyState cstate)
{
	StringInfo	fe_msgbuf = cstate->fe_msgbuf;

	switch (cstate->copy_dest)
	{
		case COPY_FILE:
			if (!cstate->binary)
			{
				/* Default line termination depends on platform */
#ifndef WIN32
				CopySendChar(cstate, '\n');
#else
				CopySendString(cstate, "\r\n");
#endif
			}

<<<<<<< HEAD
			(void) fwrite(fe_msgbuf->data, fe_msgbuf->len,
						  1, cstate->copy_file);
			if (ferror(cstate->copy_file))
			{
				if (cstate->is_program)
				{
					if (errno == EPIPE)
					{
						/*
						 * The pipe will be closed automatically on error at
						 * the end of transaction, but we might get a better
						 * error message from the subprocess' exit code than
						 * just "Broken Pipe"
						 */
						close_program_pipes(cstate, true);

						/*
						 * If close_program_pipes() didn't throw an error,
						 * the program terminated normally, but closed the
						 * pipe first. Restore errno, and throw an error.
						 */
						errno = EPIPE;
					}
					ereport(ERROR,
							(errcode_for_file_access(),
							 errmsg("could not write to COPY program: %m")));
				}
				else
					ereport(ERROR,
=======
			if (fwrite(fe_msgbuf->data, fe_msgbuf->len, 1,
					   cstate->copy_file) != 1 ||
				ferror(cstate->copy_file))
				ereport(ERROR,
>>>>>>> 80edfd76
						(errcode_for_file_access(),
						 errmsg("could not write to COPY file: %m")));
			}

			break;
		case COPY_OLD_FE:
			/* The FE/BE protocol uses \n as newline for all platforms */
			if (!cstate->binary)
				CopySendChar(cstate, '\n');

			if (pq_putbytes(fe_msgbuf->data, fe_msgbuf->len))
			{
				/* no hope of recovering connection sync, so FATAL */
				ereport(FATAL,
						(errcode(ERRCODE_CONNECTION_FAILURE),
						 errmsg("connection lost during COPY to stdout")));
			}
			break;
		case COPY_NEW_FE:
			/* The FE/BE protocol uses \n as newline for all platforms */
			if (!cstate->binary)
				CopySendChar(cstate, '\n');

			/* Dump the accumulated row as one CopyData message */
			(void) pq_putmessage('d', fe_msgbuf->data, fe_msgbuf->len);
			break;
		case COPY_CALLBACK:
			/* we don't actually do the write here, we let the caller do it */
#ifndef WIN32
			CopySendChar(cstate, '\n');
#else
			CopySendString(cstate, "\r\n");
#endif
			return; /* don't want to reset msgbuf quite yet */
	}

	resetStringInfo(fe_msgbuf);
}

/*
 * AXG: This one is equivalent to CopySendEndOfRow() besides that
 * it doesn't send end of row - it just flushed the data. We need
 * this method for the dispatcher COPY TO since it already has data
 * with newlines (from the executors).
 */
static void
CopyToDispatchFlush(CopyState cstate)
{
	StringInfo	fe_msgbuf = cstate->fe_msgbuf;

	switch (cstate->copy_dest)
	{
		case COPY_FILE:

			(void) fwrite(fe_msgbuf->data, fe_msgbuf->len,
						  1, cstate->copy_file);
			if (ferror(cstate->copy_file))
			{
				if (cstate->is_program)
				{
					if (errno == EPIPE)
					{
						/*
						 * The pipe will be closed automatically on error at
						 * the end of transaction, but we might get a better
						 * error message from the subprocess' exit code than
						 * just "Broken Pipe"
						 */
						close_program_pipes(cstate, true);

						/*
						 * If close_program_pipes() didn't throw an error,
						 * the program terminated normally, but closed the
						 * pipe first. Restore errno, and throw an error.
						 */
						errno = EPIPE;
					}
					ereport(ERROR,
							(errcode_for_file_access(),
							 errmsg("could not write to COPY program: %m")));
				}
				else
					ereport(ERROR,
						(errcode_for_file_access(),
						 errmsg("could not write to COPY file: %m")));
			}
			break;
		case COPY_OLD_FE:

			if (pq_putbytes(fe_msgbuf->data, fe_msgbuf->len))
			{
				/* no hope of recovering connection sync, so FATAL */
				ereport(FATAL,
						(errcode(ERRCODE_CONNECTION_FAILURE),
						 errmsg("connection lost during COPY to stdout")));
			}
			break;
		case COPY_NEW_FE:

			/* Dump the accumulated row as one CopyData message */
			(void) pq_putmessage('d', fe_msgbuf->data, fe_msgbuf->len);
			break;
		case COPY_CALLBACK:
			Insist(false); /* internal error */
			break;

	}

	resetStringInfo(fe_msgbuf);
}

/*
 * CopyGetData reads data from the source (file or frontend)
 *
 * Note: when copying from the frontend, we expect a proper EOF mark per
 * protocol; if the frontend simply drops the connection, we raise error.
 * It seems unwise to allow the COPY IN to complete normally in that case.
 *
 * NB: no data conversion is applied here.
 *
 * Returns: the number of bytes that were successfully read
 * into the data buffer.
 */
static int
CopyGetData(CopyState cstate, void *databuf, int datasize)
{
	size_t		bytesread = 0;

	switch (cstate->copy_dest)
	{
		case COPY_FILE:
			bytesread = fread(databuf, 1, datasize, cstate->copy_file);
			if (feof(cstate->copy_file))
				cstate->fe_eof = true;
			if (ferror(cstate->copy_file))
			{
				if (cstate->is_program)
				{
					int olderrno = errno;

					close_program_pipes(cstate, true);

					/*
					 * If close_program_pipes() didn't throw an error,
					 * the program terminated normally, but closed the
					 * pipe first. Restore errno, and throw an error.
					 */
					errno = olderrno;

					ereport(ERROR,
							(errcode_for_file_access(),
							 errmsg("could not read from COPY program: %m")));
				}
				else
					ereport(ERROR,
						(errcode_for_file_access(),
						 errmsg("could not read from COPY file: %m")));
			}
			break;
		case COPY_OLD_FE:
			if (pq_getbytes((char *) databuf, datasize))
			{
				/* Only a \. terminator is legal EOF in old protocol */
				ereport(ERROR,
						(errcode(ERRCODE_CONNECTION_FAILURE),
						 errmsg("unexpected EOF on client connection with an open transaction")));
			}
			bytesread += datasize;		/* update the count of bytes that were
										 * read so far */
			break;
		case COPY_NEW_FE:
			while (datasize > 0 && !cstate->fe_eof)
			{
				int			avail;

				while (cstate->fe_msgbuf->cursor >= cstate->fe_msgbuf->len)
				{
					/* Try to receive another message */
					int			mtype;

			readmessage:
					mtype = pq_getbyte();
					if (mtype == EOF)
						ereport(ERROR,
								(errcode(ERRCODE_CONNECTION_FAILURE),
								 errmsg("unexpected EOF on client connection with an open transaction")));
					if (pq_getmessage(cstate->fe_msgbuf, 0))
						ereport(ERROR,
								(errcode(ERRCODE_CONNECTION_FAILURE),
								 errmsg("unexpected EOF on client connection with an open transaction")));
					switch (mtype)
					{
						case 'd':		/* CopyData */
							break;
						case 'c':		/* CopyDone */
							/* COPY IN correctly terminated by frontend */
							cstate->fe_eof = true;
							return bytesread;
						case 'f':		/* CopyFail */
							ereport(ERROR,
									(errcode(ERRCODE_QUERY_CANCELED),
									 errmsg("COPY from stdin failed: %s",
									   pq_getmsgstring(cstate->fe_msgbuf))));
							break;
						case 'H':		/* Flush */
						case 'S':		/* Sync */

							/*
							 * Ignore Flush/Sync for the convenience of client
							 * libraries (such as libpq) that may send those
							 * without noticing that the command they just
							 * sent was COPY.
							 */
							goto readmessage;
						default:
							ereport(ERROR,
									(errcode(ERRCODE_PROTOCOL_VIOLATION),
									 errmsg("unexpected message type 0x%02X during COPY from stdin",
											mtype)));
							break;
					}
				}
				avail = cstate->fe_msgbuf->len - cstate->fe_msgbuf->cursor;
				if (avail > datasize)
					avail = datasize;
				pq_copymsgbytes(cstate->fe_msgbuf, databuf, avail);
				databuf = (void *) ((char *) databuf + avail);
				bytesread += avail;		/* update the count of bytes that were
										 * read so far */
				datasize -= avail;
			}
			break;
		case COPY_CALLBACK:
			bytesread = cstate->data_source_cb(databuf, datasize, cstate->data_source_cb_extra);
			break;

	}

	return bytesread;
}


/*
 * These functions do apply some data conversion
 */

/*
 * CopySendInt32 sends an int32 in network byte order
 */
static void
CopySendInt32(CopyState cstate, int32 val)
{
	uint32		buf;

	buf = htonl((uint32) val);
	CopySendData(cstate, &buf, sizeof(buf));
}

/*
 * CopyGetInt32 reads an int32 that appears in network byte order
 *
 * Returns true if OK, false if EOF
 */
static bool
CopyGetInt32(CopyState cstate, int32 *val)
{
	uint32		buf;

	if (CopyGetData(cstate, &buf, sizeof(buf)) != sizeof(buf))
	{
		*val = 0;				/* suppress compiler warning */
		return false;
	}
	*val = (int32) ntohl(buf);
	return true;
}

/*
 * CopySendInt16 sends an int16 in network byte order
 */
static void
CopySendInt16(CopyState cstate, int16 val)
{
	uint16		buf;

	buf = htons((uint16) val);
	CopySendData(cstate, &buf, sizeof(buf));
}

/*
 * CopyGetInt16 reads an int16 that appears in network byte order
 */
static bool
CopyGetInt16(CopyState cstate, int16 *val)
{
	uint16		buf;

	if (CopyGetData(cstate, &buf, sizeof(buf)) != sizeof(buf))
	{
		*val = 0;				/* suppress compiler warning */
		return false;
	}
	*val = (int16) ntohs(buf);
	return true;
}


/*
 * CopyLoadRawBuf loads some more data into raw_buf
 *
 * Returns TRUE if able to obtain at least one more byte, else FALSE.
 *
 * If raw_buf_index < raw_buf_len, the unprocessed bytes are transferred
 * down to the start of the buffer and then we load more data after that.
 * This case is used only when a frontend multibyte character crosses a
 * bufferload boundary.
 */
static bool
CopyLoadRawBuf(CopyState cstate)
{
	int			nbytes;
	int			inbytes;

	if (cstate->raw_buf_index < cstate->raw_buf_len)
	{
		/* Copy down the unprocessed data */
		nbytes = cstate->raw_buf_len - cstate->raw_buf_index;
		memmove(cstate->raw_buf, cstate->raw_buf + cstate->raw_buf_index,
				nbytes);
	}
	else
		nbytes = 0;				/* no data need be saved */

	inbytes = CopyGetData(cstate, cstate->raw_buf + nbytes,
						  RAW_BUF_SIZE - nbytes);
	nbytes += inbytes;
	cstate->raw_buf[nbytes] = '\0';
	cstate->raw_buf_index = 0;
	cstate->raw_buf_len = nbytes;
	return (inbytes > 0);
}


/*
 *	 DoCopy executes the SQL COPY statement
 *
 * Either unload or reload contents of table <relation>, depending on <from>.
 * (<from> = TRUE means we are inserting into the table.) In the "TO" case
 * we also support copying the output of an arbitrary SELECT query.
 *
 * If <pipe> is false, transfer is between the table and the file named
 * <filename>.	Otherwise, transfer is between the table and our regular
 * input/output stream. The latter could be either stdin/stdout or a
 * socket, depending on whether we're running under Postmaster control.
 *
 * Do not allow a Postgres user without superuser privilege to read from
 * or write to a file.
 *
 * Do not allow the copy if user doesn't have proper permission to access
 * the table or the specifically requested columns.
 */
uint64
DoCopy(const CopyStmt *stmt, const char *queryString)
{
	CopyState	cstate;
	bool		is_from = stmt->is_from;
	bool		pipe = (stmt->filename == NULL || Gp_role == GP_ROLE_EXECUTE);
	Relation	rel;
	uint64		processed;
	List	   *range_table = NIL;
	List	   *attnamelist = stmt->attlist;
	AclMode		required_access = (is_from ? ACL_INSERT : ACL_SELECT);
	TupleDesc	tupDesc;
	List	   *options;
	/* save relationOid for auto-stats */
	Oid         relationOid = InvalidOid;

	glob_cstate = NULL;
	glob_copystmt = (CopyStmt *) stmt;

	options = stmt->options;

	if (stmt->sreh && !is_from)
		ereport(ERROR,
				(errcode(ERRCODE_GP_FEATURE_NOT_SUPPORTED),
				 errmsg("COPY single row error handling only available using COPY FROM")));

/* GPDB_91_MERGE_FIXME: this should probably be done earlier, e.g. in parser */
	/* Transfer any SREH options to the options list, so that BeginCopy can see them. */
	if (stmt->sreh)
	{
		SingleRowErrorDesc *sreh = (SingleRowErrorDesc *) stmt->sreh;

		options = list_copy(options);
		options = lappend(options, makeDefElem("sreh", (Node *) sreh));
	}

	/* Disallow COPY to/from file or program except to superusers. */
	if (!pipe && !superuser())
	{
		if (stmt->is_program)
			ereport(ERROR,
					(errcode(ERRCODE_INSUFFICIENT_PRIVILEGE),
					 errmsg("must be superuser to COPY to or from an external program"),
					 errhint("Anyone can COPY to stdout or from stdin. "
							 "psql's \\copy command also works for anyone.")));
		else
			ereport(ERROR,
				(errcode(ERRCODE_INSUFFICIENT_PRIVILEGE),
				 errmsg("must be superuser to COPY to or from a file"),
				 errhint("Anyone can COPY to stdout or from stdin. "
						 "psql's \\copy command also works for anyone.")));
	}

	/* GPDB_91_MERGE_FIXME: why not ? */
	if (stmt->is_program && stmt->filename == NULL)
		ereport(ERROR,
				(errcode(ERRCODE_SYNTAX_ERROR),
				 errmsg("STDIN/STDOUT not allowed with PROGRAM")));

	if (stmt->relation)
	{
		RangeTblEntry  *rte;
		List		   *attnums;
		ListCell	   *cur;

		Assert(!stmt->query);

		/* Open and lock the relation, using the appropriate lock type. */
		rel = heap_openrv(stmt->relation,
						  (is_from ? RowExclusiveLock : AccessShareLock));

		/* save relation oid for auto-stats call later */
		relationOid = RelationGetRelid(rel);

		rte = makeNode(RangeTblEntry);
		rte->rtekind = RTE_RELATION;
		rte->relid = RelationGetRelid(rel);
		rte->relkind = rel->rd_rel->relkind;
		rte->requiredPerms = required_access;
		range_table = list_make1(rte);

		tupDesc = RelationGetDescr(rel);
		attnums = CopyGetAttnums(tupDesc, rel, attnamelist);
		foreach (cur, attnums)
		{
			int			attno = lfirst_int(cur) -
			FirstLowInvalidHeapAttributeNumber;

			if (is_from)
				rte->modifiedCols = bms_add_member(rte->modifiedCols, attno);
			else
				rte->selectedCols = bms_add_member(rte->selectedCols, attno);
		}
		ExecCheckRTPerms(range_table, true);
	}
	else
	{
		Assert(stmt->query);

		rel = NULL;
	}

	if (is_from)
	{
		Assert(rel);

<<<<<<< HEAD
		if (stmt->sreh && Gp_role != GP_ROLE_EXECUTE && !rel->rd_cdbpolicy)
			ereport(ERROR,
					(errcode(ERRCODE_GP_FEATURE_NOT_SUPPORTED),
					 errmsg("COPY single row error handling only available for distributed user tables")));

=======
>>>>>>> 80edfd76
		/* check read-only transaction */
		/*
		 * GPDB_91_MERGE_FIXME: is it possible to get to this point in the code
		 * with a temporary relation that belongs to another session? If so, the
		 * following code doesn't function as expected.
		 */
		if (XactReadOnly && rel->rd_backend != TempRelBackendId)
			PreventCommandIfReadOnly("COPY FROM");

		cstate = BeginCopyFrom(rel, stmt->filename, stmt->is_program,
							   NULL, NULL, stmt->attlist, options,
							   stmt->ao_segnos);
		cstate->range_table = range_table;

		/*
		 * Error handling setup
		 */
		if (cstate->sreh)
		{
			/* Single row error handling requested */
			SingleRowErrorDesc *sreh = cstate->sreh;
			bool		log_to_file = false;

			if (sreh->into_file)
			{
				cstate->errMode = SREH_LOG;
				log_to_file = true;
			}
			else
			{
				cstate->errMode = SREH_IGNORE;
			}
			cstate->cdbsreh = makeCdbSreh(sreh->rejectlimit,
										  sreh->is_limit_in_rows,
										  cstate->filename,
										  stmt->relation->relname,
										  log_to_file);
			if (rel)
				cstate->cdbsreh->relid = RelationGetRelid(rel);
		}
		else
		{
			/* No single row error handling requested. Use "all or nothing" */
			cstate->cdbsreh = NULL; /* default - no SREH */
			cstate->errMode = ALL_OR_NOTHING; /* default */
		}

		if (cstate->on_segment && Gp_role == GP_ROLE_EXECUTE)
		{
			/* data needs to get inserted locally */
			rel->rd_cdbpolicy = GpPolicyCopy(CacheMemoryContext, stmt->policy);
		}

		/* We must be a QE if we received the partitioning config */
		if (stmt->partitions)
		{
			Assert(Gp_role == GP_ROLE_EXECUTE);
			cstate->partitions = stmt->partitions;
		}

		PG_TRY();
		{
			if (Gp_role == GP_ROLE_DISPATCH && cstate->on_segment)
			{
				processed = CopyDispatchOnSegment(cstate, stmt);
			}
			else
				processed = CopyFrom(cstate);	/* copy from file to database */
		}
		PG_CATCH();
		{
			if (cstate->cdbCopy)
			{
				MemoryContext oldcontext = MemoryContextSwitchTo(cstate->copycontext);

				cdbCopyAbort(cstate->cdbCopy);
				cstate->cdbCopy = NULL;
				MemoryContextSwitchTo(oldcontext);
			}
			PG_RE_THROW();
		}
		PG_END_TRY();
		EndCopyFrom(cstate);
	}
	else
	{
		/*
		 * GPDB_91_MERGE_FIXME: ExecutorStart() is called in BeginCopyTo,
		 * but the TRY-CATCH block only starts here. If an error is
		 * thrown in-between, we would fail to call mppExecutorCleanup. We
		 * really should be using a ResourceOwner or something else for
		 * cleanup, instead of TRY-CATCH blocks...
		 *
		 * Update: I tried to fix this using the glob_cstate hack. It's ugly,
		 * but fixes at least some cases that came up in regression tests.
		 */
		PG_TRY();
		{
			cstate = BeginCopyTo(rel, stmt->query, queryString,
								 stmt->filename, stmt->is_program,
								 stmt->attlist, options, stmt->skip_ext_partition);

			cstate->partitions = stmt->partitions;

			if (Gp_role == GP_ROLE_DISPATCH && cstate->on_segment)
			{
				processed = CopyDispatchOnSegment(cstate, stmt);
			}
			else
				processed = DoCopyTo(cstate);	/* copy from database to file */
		}
		PG_CATCH();
		{
			if (glob_cstate && glob_cstate->queryDesc)
			{
				/* should shutdown the mpp stuff such as interconnect and dispatch thread */
				mppExecutorCleanup(glob_cstate->queryDesc);
			}
			PG_RE_THROW();
		}
		PG_END_TRY();

		EndCopyTo(cstate);
	}

	/*
	 * Close the relation.  If reading, we can release the AccessShareLock we
	 * got; if writing, we should hold the lock until end of transaction to
	 * ensure that updates will be committed before lock is released.
	 */
	if (rel != NULL)
		heap_close(rel, (is_from ? NoLock : AccessShareLock));

	/* Issue automatic ANALYZE if conditions are satisfied (MPP-4082). */
	if (Gp_role == GP_ROLE_DISPATCH && is_from)
		auto_stats(AUTOSTATS_CMDTYPE_COPY, relationOid, processed, false /* inFunction */);

	return processed;
}

/*
 * Process the statement option list for COPY.
 *
 * Scan the options list (a list of DefElem) and transpose the information
 * into cstate, applying appropriate error checking.
 *
 * cstate is assumed to be filled with zeroes initially.
 *
 * This is exported so that external users of the COPY API can sanity-check
 * a list of options.  In that usage, cstate should be passed as NULL
 * (since external users don't know sizeof(CopyStateData)) and the collected
 * data is just leaked until CurrentMemoryContext is reset.
 *
 * Note that additional checking, such as whether column names listed in FORCE
 * QUOTE actually exist, has to be applied later.  This just checks for
 * self-consistency of the options list.
 */
void
ProcessCopyOptions(CopyState cstate,
				   bool is_from,
				   List *options,
				   int num_columns,
				   bool is_copy) /* false means external table */
{
	bool		format_specified = false;
	ListCell   *option;

	/* Support external use for option sanity checking */
	if (cstate == NULL)
		cstate = (CopyStateData *) palloc0(sizeof(CopyStateData));

	cstate->escape_off = false;
	cstate->file_encoding = -1;

	/* Extract options from the statement node tree */
	foreach(option, options)
	{
		DefElem    *defel = (DefElem *) lfirst(option);

		if (strcmp(defel->defname, "format") == 0)
		{
			char	   *fmt = defGetString(defel);

			if (format_specified)
				ereport(ERROR,
						(errcode(ERRCODE_SYNTAX_ERROR),
						 errmsg("conflicting or redundant options")));
			format_specified = true;
			if (strcmp(fmt, "text") == 0)
				 /* default format */ ;
			else if (strcmp(fmt, "csv") == 0)
				cstate->csv_mode = true;
			else if (strcmp(fmt, "binary") == 0)
				cstate->binary = true;
			else
				ereport(ERROR,
						(errcode(ERRCODE_INVALID_PARAMETER_VALUE),
						 errmsg("COPY format \"%s\" not recognized", fmt)));
		}
		else if (strcmp(defel->defname, "oids") == 0)
		{
			if (cstate->oids)
				ereport(ERROR,
						(errcode(ERRCODE_SYNTAX_ERROR),
						 errmsg("conflicting or redundant options")));
			cstate->oids = defGetBoolean(defel);
		}
		else if (strcmp(defel->defname, "delimiter") == 0)
		{
			if (cstate->delim)
				ereport(ERROR,
						(errcode(ERRCODE_SYNTAX_ERROR),
						 errmsg("conflicting or redundant options")));
			cstate->delim = defGetString(defel);
		}
		else if (strcmp(defel->defname, "null") == 0)
		{
			if (cstate->null_print)
				ereport(ERROR,
						(errcode(ERRCODE_SYNTAX_ERROR),
						 errmsg("conflicting or redundant options")));
			cstate->null_print = defGetString(defel);

			/*
			 * MPP-2010: unfortunately serialization function doesn't
			 * distinguish between 0x0 and empty string. Therefore we
			 * must assume that if NULL AS was indicated and has no value
			 * the actual value is an empty string.
			 */
			if(!cstate->null_print)
				cstate->null_print = "";
		}
		else if (strcmp(defel->defname, "header") == 0)
		{
			if (cstate->header_line)
				ereport(ERROR,
						(errcode(ERRCODE_SYNTAX_ERROR),
						 errmsg("conflicting or redundant options")));
			cstate->header_line = defGetBoolean(defel);
		}
		else if (strcmp(defel->defname, "quote") == 0)
		{
			if (cstate->quote)
				ereport(ERROR,
						(errcode(ERRCODE_SYNTAX_ERROR),
						 errmsg("conflicting or redundant options")));
			cstate->quote = defGetString(defel);
		}
		else if (strcmp(defel->defname, "escape") == 0)
		{
			if (cstate->escape)
				ereport(ERROR,
						(errcode(ERRCODE_SYNTAX_ERROR),
						 errmsg("conflicting or redundant options")));
			cstate->escape = defGetString(defel);
		}
		else if (strcmp(defel->defname, "force_quote") == 0)
		{
			if (cstate->force_quote || cstate->force_quote_all)
				ereport(ERROR,
						(errcode(ERRCODE_SYNTAX_ERROR),
						 errmsg("conflicting or redundant options")));
			if (defel->arg && IsA(defel->arg, A_Star))
				cstate->force_quote_all = true;
			else if (defel->arg && IsA(defel->arg, List))
				cstate->force_quote = (List *) defel->arg;
			else
				ereport(ERROR,
						(errcode(ERRCODE_INVALID_PARAMETER_VALUE),
						 errmsg("argument to option \"%s\" must be a list of column names",
								defel->defname)));
		}
		else if (strcmp(defel->defname, "force_not_null") == 0)
		{
			if (cstate->force_notnull)
				ereport(ERROR,
						(errcode(ERRCODE_SYNTAX_ERROR),
						 errmsg("conflicting or redundant options")));
			if (defel->arg && IsA(defel->arg, List))
				cstate->force_notnull = (List *) defel->arg;
			else
				ereport(ERROR,
						(errcode(ERRCODE_INVALID_PARAMETER_VALUE),
						 errmsg("argument to option \"%s\" must be a list of column names",
								defel->defname)));
		}
		else if (strcmp(defel->defname, "encoding") == 0)
		{
			if (cstate->file_encoding >= 0)
				ereport(ERROR,
						(errcode(ERRCODE_SYNTAX_ERROR),
						 errmsg("conflicting or redundant options")));
			cstate->file_encoding = pg_char_to_encoding(defGetString(defel));
			if (cstate->file_encoding < 0)
				ereport(ERROR,
						(errcode(ERRCODE_INVALID_PARAMETER_VALUE),
						 errmsg("argument to option \"%s\" must be a valid encoding name",
								defel->defname)));
		}
		else if (strcmp(defel->defname, "fill_missing_fields") == 0)
		{
			if (cstate->fill_missing)
				ereport(ERROR,
						(errcode(ERRCODE_SYNTAX_ERROR),
						 errmsg("conflicting or redundant options")));
			cstate->fill_missing = intVal(defel->arg);
		}
		else if (strcmp(defel->defname, "newline") == 0)
		{
			if (cstate->eol_str)
				ereport(ERROR,
						(errcode(ERRCODE_SYNTAX_ERROR),
						 errmsg("conflicting or redundant options")));
			cstate->eol_str = strVal(defel->arg);
		}
		else if (strcmp(defel->defname, "sreh") == 0)
		{
			if (defel->arg == NULL || !IsA(defel->arg, SingleRowErrorDesc))
				ereport(ERROR,
						(errcode(ERRCODE_INVALID_PARAMETER_VALUE),
						 errmsg("argument to option \"%s\" must be a list of column names",
								defel->defname)));
			if (cstate->sreh)
				ereport(ERROR,
						(errcode(ERRCODE_SYNTAX_ERROR),
						 errmsg("conflicting or redundant options")));

			cstate->sreh = (SingleRowErrorDesc *) defel->arg;
		}
		else if (strcmp(defel->defname, "on_segment") == 0)
		{
			if (cstate->on_segment)
				ereport(ERROR,
						(errcode(ERRCODE_SYNTAX_ERROR),
						 errmsg("conflicting or redundant options")));
			cstate->on_segment = TRUE;
		}
		else
			ereport(ERROR,
					(errcode(ERRCODE_SYNTAX_ERROR),
					 errmsg("option \"%s\" not recognized",
							defel->defname)));
	}

	bool	delim_off = false;

	if (cstate->delim && pg_strcasecmp(cstate->delim, "off") == 0)
		delim_off = true;

	/*
	 * Check for incompatible options (must do these two before inserting
	 * defaults)
	 */
	if (cstate->binary && cstate->delim)
		ereport(ERROR,
				(errcode(ERRCODE_SYNTAX_ERROR),
				 errmsg("cannot specify DELIMITER in BINARY mode")));

	if (cstate->binary && cstate->null_print)
		ereport(ERROR,
				(errcode(ERRCODE_SYNTAX_ERROR),
				 errmsg("cannot specify NULL in BINARY mode")));

	cstate->eol_type = EOL_UNKNOWN;

	/* Set defaults for omitted options */
	if (!cstate->delim)
		cstate->delim = cstate->csv_mode ? "," : "\t";

	if (!cstate->null_print)
		cstate->null_print = cstate->csv_mode ? "" : "\\N";
	cstate->null_print_len = strlen(cstate->null_print);

	if (cstate->csv_mode)
	{
		if (!cstate->quote)
			cstate->quote = "\"";
		if (!cstate->escape)
			cstate->escape = cstate->quote;
	}

	if (!cstate->csv_mode && !cstate->escape)
		cstate->escape = "\\";			/* default escape for text mode */

	/* Only single-byte delimiter strings are supported. */
	if (strlen(cstate->delim) != 1)
		ereport(ERROR,
				(errcode(ERRCODE_FEATURE_NOT_SUPPORTED),
			  errmsg("COPY delimiter must be a single one-byte character")));

	/* Disallow end-of-line characters */
	if (strchr(cstate->delim, '\r') != NULL ||
		strchr(cstate->delim, '\n') != NULL)
		ereport(ERROR,
				(errcode(ERRCODE_INVALID_PARAMETER_VALUE),
			 errmsg("COPY delimiter cannot be newline or carriage return")));

	if (strchr(cstate->null_print, '\r') != NULL ||
		strchr(cstate->null_print, '\n') != NULL)
		ereport(ERROR,
				(errcode(ERRCODE_INVALID_PARAMETER_VALUE),
				 errmsg("COPY null representation cannot use newline or carriage return")));

	/*
	 * Disallow unsafe delimiter characters in non-CSV mode.  We can't allow
	 * backslash because it would be ambiguous.  We can't allow the other
	 * cases because data characters matching the delimiter must be
	 * backslashed, and certain backslash combinations are interpreted
	 * non-literally by COPY IN.  Disallowing all lower case ASCII letters is
	 * more than strictly necessary, but seems best for consistency and
	 * future-proofing.  Likewise we disallow all digits though only octal
	 * digits are actually dangerous.
	 */
	if (!cstate->csv_mode && !delim_off &&
		strchr("\\.abcdefghijklmnopqrstuvwxyz0123456789",
			   cstate->delim[0]) != NULL)
		ereport(ERROR,
				(errcode(ERRCODE_INVALID_PARAMETER_VALUE),
				errmsg("delimiter cannot be \"%s\"", cstate->delim)));

	/* Check header */
	/*
	 * In PostgreSQL, HEADER is not allowed in text mode either, but in GPDB,
	 * only forbid it with BINARY.
	 */
	if (cstate->binary && cstate->header_line)
		ereport(ERROR,
				(errcode(ERRCODE_SYNTAX_ERROR),
				 errmsg("cannot specify HEADER in BINARY mode")));

	/* Check quote */
	if (!cstate->csv_mode && cstate->quote != NULL)
		ereport(ERROR,
				(errcode(ERRCODE_FEATURE_NOT_SUPPORTED),
				errmsg("quote available only in CSV mode")));

	if (cstate->csv_mode && strlen(cstate->quote) != 1)
		ereport(ERROR,
				(errcode(ERRCODE_FEATURE_NOT_SUPPORTED),
				 errmsg("quote must be a single one-byte character")));

	if (cstate->csv_mode && cstate->delim[0] == cstate->quote[0])
		ereport(ERROR,
				(errcode(ERRCODE_INVALID_PARAMETER_VALUE),
				 errmsg("delimiter and quote must be different")));

	/* Check escape */
	if (cstate->csv_mode && cstate->escape != NULL && strlen(cstate->escape) != 1)
		ereport(ERROR,
				(errcode(ERRCODE_FEATURE_NOT_SUPPORTED),
			errmsg("escape in CSV format must be a single character")));

	if (!cstate->csv_mode && cstate->escape != NULL &&
		(strchr(cstate->escape, '\r') != NULL ||
		strchr(cstate->escape, '\n') != NULL))
		ereport(ERROR,
				(errcode(ERRCODE_INVALID_PARAMETER_VALUE),
				errmsg("escape representation in text format cannot use newline or carriage return")));

	if (!cstate->csv_mode && cstate->escape != NULL && strlen(cstate->escape) != 1)
	{
		if (pg_strcasecmp(cstate->escape, "off") != 0)
			ereport(ERROR,
					(errcode(ERRCODE_FEATURE_NOT_SUPPORTED),
					errmsg("escape must be a single character, or [OFF/off] to disable escapes")));
	}

	/* Check force_quote */
	if (!cstate->csv_mode && (cstate->force_quote || cstate->force_quote_all))
		ereport(ERROR,
				(errcode(ERRCODE_FEATURE_NOT_SUPPORTED),
				errmsg("force quote available only in CSV mode")));
	if ((cstate->force_quote != NIL || cstate->force_quote_all) && is_from)
		ereport(ERROR,
				(errcode(ERRCODE_FEATURE_NOT_SUPPORTED),
				errmsg("force quote only available for data unloading, not loading")));

	/* Check force_notnull */
	if (!cstate->csv_mode && cstate->force_notnull != NIL)
		ereport(ERROR,
				(errcode(ERRCODE_FEATURE_NOT_SUPPORTED),
				errmsg("force not null available only in CSV mode")));
	if (cstate->force_notnull != NIL && !is_from)
		ereport(ERROR,
				(errcode(ERRCODE_FEATURE_NOT_SUPPORTED),
				errmsg("force not null only available for data loading, not unloading")));

	/* Don't allow the delimiter to appear in the null string. */
	if (strchr(cstate->null_print, cstate->delim[0]) != NULL)
		ereport(ERROR,
				(errcode(ERRCODE_FEATURE_NOT_SUPPORTED),
		errmsg("COPY delimiter must not appear in the NULL specification")));

	/* Don't allow the CSV quote char to appear in the null string. */
	if (cstate->csv_mode &&
		strchr(cstate->null_print, cstate->quote[0]) != NULL)
		ereport(ERROR,
				(errcode(ERRCODE_FEATURE_NOT_SUPPORTED),
				 errmsg("CSV quote character must not appear in the NULL specification")));

	/*
	 * DELIMITER
	 *
	 * Only single-byte delimiter strings are supported. In addition, if the
	 * server encoding is a multibyte character encoding we only allow the
	 * delimiter to be an ASCII character (like postgresql. For more info
	 * on this see discussion and comments in MPP-3756).
	 */
	if (pg_database_encoding_max_length() == 1)
	{
		/* single byte encoding such as ascii, latinx and other */
		if (strlen(cstate->delim) != 1 && !delim_off)
			ereport(ERROR,
					(errcode(ERRCODE_FEATURE_NOT_SUPPORTED),
					errmsg("delimiter must be a single one-byte character, or \'off\'")));
	}
	else
	{
		/* multi byte encoding such as utf8 */
		if ((strlen(cstate->delim) != 1 || IS_HIGHBIT_SET(cstate->delim[0])) && !delim_off )
			ereport(ERROR,
					(errcode(ERRCODE_FEATURE_NOT_SUPPORTED),
					errmsg("delimiter must be a single one-byte character, or \'off\'")));
	}

	/* Disallow end-of-line characters */
	if (strchr(cstate->delim, '\r') != NULL ||
		strchr(cstate->delim, '\n') != NULL)
		ereport(ERROR,
				(errcode(ERRCODE_INVALID_PARAMETER_VALUE),
				errmsg("delimiter cannot be newline or carriage return")));

	if (strchr(cstate->null_print, '\r') != NULL ||
		strchr(cstate->null_print, '\n') != NULL)
		ereport(ERROR,
				(errcode(ERRCODE_INVALID_PARAMETER_VALUE),
				errmsg("null representation cannot use newline or carriage return")));

	if (!cstate->csv_mode && strchr(cstate->delim, '\\') != NULL)
		ereport(ERROR,
				(errcode(ERRCODE_INVALID_PARAMETER_VALUE),
				errmsg("delimiter cannot be backslash")));

	if (strchr(cstate->null_print, cstate->delim[0]) != NULL && !delim_off)
		ereport(ERROR,
				(errcode(ERRCODE_FEATURE_NOT_SUPPORTED),
		errmsg("delimiter must not appear in the NULL specification")));

	if (delim_off)
	{

		/*
		 * We don't support delimiter 'off' for COPY because the QD COPY
		 * sometimes internally adds columns to the data that it sends to
		 * the QE COPY modules, and it uses the delimiter for it. There
		 * are ways to work around this but for now it's not important and
		 * we simply don't support it.
		 */
		if (is_copy)
			ereport(ERROR,
					(errcode(ERRCODE_FEATURE_NOT_SUPPORTED),
					errmsg("Using no delimiter is only supported for external tables")));

		if (num_columns != 1)
			ereport(ERROR,
					(errcode(ERRCODE_FEATURE_NOT_SUPPORTED),
					errmsg("Using no delimiter is only possible for a single column table")));

	}


	/* Check header */
	if (cstate->header_line)
	{
		if (!is_copy && Gp_role == GP_ROLE_DISPATCH)
		{
			/* (exttab) */
			if (is_from)
			{
				/* RET */
				ereport(NOTICE,
						(errmsg("HEADER means that each one of the data files has a header row.")));
			}
			else
			{
				/* WET */
				ereport(ERROR,
						(errcode(ERRCODE_GP_FEATURE_NOT_YET),
						errmsg("HEADER is not yet supported for writable external tables")));
			}
		}
	}

	if (cstate->fill_missing && !is_from)
		ereport(ERROR,
				(errcode(ERRCODE_FEATURE_NOT_SUPPORTED),
				errmsg("fill missing fields only available for data loading, not unloading")));

	/*
	 * NEWLINE
	 */
	if (cstate->eol_str)
	{
		if (!is_from)
		{
			ereport(ERROR,
					(errcode(ERRCODE_GP_FEATURE_NOT_YET),
					errmsg("newline currently available for data loading only, not unloading")));
		}
		else
		{
			if(pg_strcasecmp(cstate->eol_str, "lf") != 0 &&
			   pg_strcasecmp(cstate->eol_str, "cr") != 0 &&
			   pg_strcasecmp(cstate->eol_str, "crlf") != 0)
				ereport(ERROR,
						(errcode(ERRCODE_FEATURE_NOT_SUPPORTED),
						errmsg("invalid value for NEWLINE (%s)", cstate->eol_str),
						errhint("valid options are: 'LF', 'CRLF', 'CR'")));
		}
	}

	if (cstate->escape != NULL && pg_strcasecmp(cstate->escape, "off") == 0)
	{
		cstate->escape_off = true;
	}

	/* set end of line type if NEWLINE keyword was specified */
	if (cstate->eol_str)
		CopyEolStrToType(cstate);
}

/*
 * Common setup routines used by BeginCopyFrom and BeginCopyTo.
 *
 * Iff <binary>, unload or reload in the binary format, as opposed to the
 * more wasteful but more robust and portable text format.
 *
 * Iff <oids>, unload or reload the format that includes OID information.
 * On input, we accept OIDs whether or not the table has an OID column,
 * but silently drop them if it does not.  On output, we report an error
 * if the user asks for OIDs in a table that has none (not providing an
 * OID column might seem friendlier, but could seriously confuse programs).
 *
 * If in the text format, delimit columns with delimiter <delim> and print
 * NULL values as <null_print>.
 */
static CopyState
BeginCopy(bool is_from,
		  Relation rel,
		  Node *raw_query,
		  const char *queryString,
		  List *attnamelist,
		  List *options)
{
	CopyState	cstate;
	TupleDesc	tupDesc;
	int			num_phys_attrs;
	MemoryContext oldcontext;

	/* Allocate workspace and zero all fields */
	cstate = (CopyStateData *) palloc0(sizeof(CopyStateData));

	glob_cstate = cstate;

	/*
	 * We allocate everything used by a cstate in a new memory context. This
	 * avoids memory leaks during repeated use of COPY in a query.
	 */
	cstate->copycontext = AllocSetContextCreate(CurrentMemoryContext,
												"COPY",
												ALLOCSET_DEFAULT_MINSIZE,
												ALLOCSET_DEFAULT_INITSIZE,
												ALLOCSET_DEFAULT_MAXSIZE);

	oldcontext = MemoryContextSwitchTo(cstate->copycontext);

	/* Extract options from the statement node tree */
	ProcessCopyOptions(cstate, is_from, options,
					   0, /* pass correct value when COPY supports no delim */
					   true);

	/* Process the source/target relation or query */
	if (rel)
	{
		Assert(!raw_query);

		cstate->rel = rel;

		tupDesc = RelationGetDescr(cstate->rel);

		/* Don't allow COPY w/ OIDs to or from a table without them */
		if (cstate->oids && !cstate->rel->rd_rel->relhasoids)
			ereport(ERROR,
					(errcode(ERRCODE_UNDEFINED_COLUMN),
					 errmsg("table \"%s\" does not have OIDs",
							RelationGetRelationName(cstate->rel))));
	}
	else
	{
		List	   *rewritten;
		Query	   *query;
		PlannedStmt *plan;
		DestReceiver *dest;

		Assert(!is_from);
		cstate->rel = NULL;

		/* Don't allow COPY w/ OIDs from a select */
		if (cstate->oids)
			ereport(ERROR,
					(errcode(ERRCODE_FEATURE_NOT_SUPPORTED),
					 errmsg("COPY (SELECT) WITH OIDS is not supported")));

		/*
		 * Run parse analysis and rewrite.	Note this also acquires sufficient
		 * locks on the source table(s).
		 *
		 * Because the parser and planner tend to scribble on their input, we
		 * make a preliminary copy of the source querytree.  This prevents
		 * problems in the case that the COPY is in a portal or plpgsql
		 * function and is executed repeatedly.  (See also the same hack in
		 * DECLARE CURSOR and PREPARE.)  XXX FIXME someday.
		 */
		rewritten = pg_analyze_and_rewrite((Node *) copyObject(raw_query),
										   queryString, NULL, 0);

		/* We don't expect more or less than one result query */
		if (list_length(rewritten) != 1)
			elog(ERROR, "unexpected rewrite result");

		query = (Query *) linitial(rewritten);

		/* The grammar allows SELECT INTO, but we don't support that */
		if (query->utilityStmt != NULL &&
			IsA(query->utilityStmt, CreateTableAsStmt))
			ereport(ERROR,
					(errcode(ERRCODE_FEATURE_NOT_SUPPORTED),
					 errmsg("COPY (SELECT INTO) is not supported")));

		Assert(query->commandType == CMD_SELECT);
		Assert(query->utilityStmt == NULL);

		/* plan the query */
		plan = planner(query, 0, NULL);

		/*
		 * Use a snapshot with an updated command ID to ensure this query sees
		 * results of any previously executed queries.
		 */
		PushCopiedSnapshot(GetActiveSnapshot());
		UpdateActiveSnapshotCommandId();

		/* Create dest receiver for COPY OUT */
		dest = CreateDestReceiver(DestCopyOut);
		((DR_copy *) dest)->cstate = cstate;

		/* Create a QueryDesc requesting no output */
		cstate->queryDesc = CreateQueryDesc(plan, queryString,
											GetActiveSnapshot(),
											InvalidSnapshot,
											dest, NULL,
											GP_INSTRUMENT_OPTS);

		if (gp_enable_gpperfmon && Gp_role == GP_ROLE_DISPATCH)
		{
			Assert(queryString);
			gpmon_qlog_query_submit(cstate->queryDesc->gpmon_pkt);
			gpmon_qlog_query_text(cstate->queryDesc->gpmon_pkt,
					queryString,
					application_name,
					GetResqueueName(GetResQueueId()),
					GetResqueuePriority(GetResQueueId()));
		}

		/* GPDB hook for collecting query info */
		if (query_info_collect_hook)
			(*query_info_collect_hook)(METRICS_QUERY_SUBMIT, cstate->queryDesc);

		/*
		 * Call ExecutorStart to prepare the plan for execution.
		 *
		 * ExecutorStart computes a result tupdesc for us
		 */
		ExecutorStart(cstate->queryDesc, 0);

		tupDesc = cstate->queryDesc->tupDesc;
	}

	cstate->attnamelist = attnamelist;
	/* Generate or convert list of attributes to process */
	cstate->attnumlist = CopyGetAttnums(tupDesc, cstate->rel, attnamelist);

	num_phys_attrs = tupDesc->natts;

	/* Convert FORCE QUOTE name list to per-column flags, check validity */
	cstate->force_quote_flags = (bool *) palloc0(num_phys_attrs * sizeof(bool));
	if (cstate->force_quote_all)
	{
		int			i;

		for (i = 0; i < num_phys_attrs; i++)
			cstate->force_quote_flags[i] = true;
	}
	else if (cstate->force_quote)
	{
		List	   *attnums;
		ListCell   *cur;

		attnums = CopyGetAttnums(tupDesc, cstate->rel, cstate->force_quote);

		foreach(cur, attnums)
		{
			int			attnum = lfirst_int(cur);

			if (!list_member_int(cstate->attnumlist, attnum))
				ereport(ERROR,
						(errcode(ERRCODE_INVALID_COLUMN_REFERENCE),
				   errmsg("FORCE QUOTE column \"%s\" not referenced by COPY",
						  NameStr(tupDesc->attrs[attnum - 1]->attname))));
			cstate->force_quote_flags[attnum - 1] = true;
		}
	}

	/* Convert FORCE NOT NULL name list to per-column flags, check validity */
	cstate->force_notnull_flags = (bool *) palloc0(num_phys_attrs * sizeof(bool));
	if (cstate->force_notnull)
	{
		List	   *attnums;
		ListCell   *cur;

		attnums = CopyGetAttnums(tupDesc, cstate->rel, cstate->force_notnull);

		foreach(cur, attnums)
		{
			int			attnum = lfirst_int(cur);

			if (!list_member_int(cstate->attnumlist, attnum))
				ereport(ERROR,
						(errcode(ERRCODE_INVALID_COLUMN_REFERENCE),
				errmsg("FORCE NOT NULL column \"%s\" not referenced by COPY",
					   NameStr(tupDesc->attrs[attnum - 1]->attname))));
			cstate->force_notnull_flags[attnum - 1] = true;
		}
	}

	/* Use client encoding when ENCODING option is not specified. */
	if (cstate->file_encoding < 0)
		cstate->file_encoding = pg_get_client_encoding();

	/*
	 * Set up encoding conversion info.  Even if the file and server encodings
	 * are the same, we must apply pg_any_to_server() to validate data in
	 * multibyte encodings.
	 *
	 * In COPY_EXECUTE mode, the dispatcher has already done the conversion.
	 */
  if (cstate->dispatch_mode != COPY_DISPATCH)
  {
	cstate->need_transcoding =
		((cstate->file_encoding != GetDatabaseEncoding() ||
		  pg_database_encoding_max_length() > 1));
	/* See Multibyte encoding comment above */
	cstate->encoding_embeds_ascii = PG_ENCODING_IS_CLIENT_ONLY(cstate->file_encoding);
	setEncodingConversionProc(cstate, cstate->file_encoding, !is_from);
  }
  else
  {
	  cstate->need_transcoding = false;
	  cstate->encoding_embeds_ascii = PG_ENCODING_IS_CLIENT_ONLY(cstate->file_encoding);
  }

	/*
	 * some greenplum db specific vars
	 */
	cstate->is_copy_in = (is_from ? true : false);
	if (is_from)
	{
		cstate->error_on_executor = false;
		initStringInfo(&(cstate->executor_err_context));
	}

	cstate->copy_dest = COPY_FILE;		/* default */

	MemoryContextSwitchTo(oldcontext);

	return cstate;
}

/*
 * Dispatch a COPY ON SEGMENT statement to QEs.
 */
static uint64
CopyDispatchOnSegment(CopyState cstate, const CopyStmt *stmt)
{
	CopyStmt   *dispatchStmt;
	List	   *all_relids;
	CdbPgResults pgresults = {0};
	int			i;
	uint64		processed = 0;
	int			rejected = 0; /* GPDB_91_MERGE_FIXME: should be uint64! */

	dispatchStmt = copyObject((Node *) stmt);

	/* add in partitions for dispatch */
	dispatchStmt->partitions = RelationBuildPartitionDesc(cstate->rel, false);

	all_relids = list_make1_oid(RelationGetRelid(cstate->rel));

	/* add in AO segno map for dispatch */
	if (dispatchStmt->is_from)
	{
		if (rel_is_partitioned(RelationGetRelid(cstate->rel)))
		{
			if (gp_enable_segment_copy_checking &&
				!partition_policies_equal(cstate->rel->rd_cdbpolicy, RelationBuildPartitionDesc(cstate->rel, false)))
			{
				ereport(ERROR,
						(errcode(ERRCODE_FEATURE_NOT_SUPPORTED),
						 errmsg("COPY FROM ON SEGMENT doesn't support checking distribution key restriction when the distribution policy of the partition table is different from the main table"),
						 errhint("\"SET gp_enable_segment_copy_checking=off\" can be used to disable distribution key checking.")));
			}
			PartitionNode *pn = RelationBuildPartitionDesc(cstate->rel, false);

			all_relids = list_concat(all_relids, all_partition_relids(pn));
		}

		dispatchStmt->ao_segnos = assignPerRelSegno(all_relids);
	}

	dispatchStmt->skip_ext_partition = cstate->skip_ext_partition;

	if (cstate->rel->rd_cdbpolicy)
	{
		dispatchStmt->policy = GpPolicyCopy(CurrentMemoryContext,
											cstate->rel->rd_cdbpolicy);
	}
	else
	{
		dispatchStmt->policy = createRandomPartitionedPolicy(NULL);
	}

	CdbDispatchUtilityStatement((Node *) dispatchStmt,
								DF_NEED_TWO_PHASE |
								DF_WITH_SNAPSHOT |
								DF_CANCEL_ON_ERROR,
								NIL,
								&pgresults);

	/*
	 * GPDB_91_MERGE_FIXME: SREH handling seems to be handled in a different
	 * place for every type of copy. This should be consolidated with the
	 * others.
	 */
	for (i = 0; i < pgresults.numResults; ++i)
	{
		struct pg_result *result = pgresults.pg_results[i];

		processed += result->numCompleted;
		rejected += result->numRejected;
	}

	if (rejected)
		ReportSrehResults(NULL, rejected);

	cdbdisp_clearCdbPgResults(&pgresults);
	return processed;
}


/*
 * Modify the filename in cstate->filename, and cstate->cdbsreh if any,
 * for COPY ON SEGMENT.
 *
 * Replaces the "<SEGID>" token in the filename with this segment's ID.
 */
static void
MangleCopyFileName(CopyState cstate)
{
	char	   *filename = cstate->filename;
	StringInfoData filepath;

	initStringInfo(&filepath);
	appendStringInfoString(&filepath, filename);

	replaceStringInfoString(&filepath, "<SEG_DATA_DIR>", DataDir);

	if (strstr(filename, "<SEGID>") == NULL)
		ereport(ERROR,
				(errcode(ERRCODE_INVALID_PARAMETER_VALUE),
				 errmsg("<SEGID> is required for file name")));

	char segid_buf[8];
	snprintf(segid_buf, 8, "%d", GpIdentity.segindex);
	replaceStringInfoString(&filepath, "<SEGID>", segid_buf);

	cstate->filename = filepath.data;
	/* Rename filename if error log needed */
	if (NULL != cstate->cdbsreh)
	{
		snprintf(cstate->cdbsreh->filename,
				 sizeof(cstate->cdbsreh->filename), "%s",
				 filepath.data);
	}
}

/*
 * Release resources allocated in a cstate for COPY TO/FROM.
 */
static void
EndCopy(CopyState cstate)
{
	if (cstate->is_program)
	{
		close_program_pipes(cstate, true);
	}
	else
	{
		if (cstate->filename != NULL && FreeFile(cstate->copy_file))
			ereport(ERROR,
					(errcode_for_file_access(),
					 errmsg("could not close file \"%s\": %m",
							cstate->filename)));
	}

	/* Clean up single row error handling related memory */
	if (cstate->cdbsreh)
		destroyCdbSreh(cstate->cdbsreh);

	MemoryContextDelete(cstate->copycontext);
	pfree(cstate);
}

/*
 * Setup CopyState to read tuples from a table or a query for COPY TO.
 */
static CopyState
BeginCopyTo(Relation rel,
			Node *query,
			const char *queryString,
			const char *filename,
			bool is_program,
			List *attnamelist,
			List *options,
			bool skip_ext_partition)
{
	CopyState	cstate;
	MemoryContext oldcontext;

	if (rel != NULL && rel->rd_rel->relkind != RELKIND_RELATION &&
		!RelationIsExternal(rel))
	{
		if (rel->rd_rel->relkind == RELKIND_VIEW)
			ereport(ERROR,
					(errcode(ERRCODE_WRONG_OBJECT_TYPE),
					 errmsg("cannot copy from view \"%s\"",
							RelationGetRelationName(rel)),
					 errhint("Try the COPY (SELECT ...) TO variant.")));
		else if (rel->rd_rel->relkind == RELKIND_FOREIGN_TABLE)
			ereport(ERROR,
					(errcode(ERRCODE_WRONG_OBJECT_TYPE),
					 errmsg("cannot copy from foreign table \"%s\"",
							RelationGetRelationName(rel)),
					 errhint("Try the COPY (SELECT ...) TO variant.")));
		else if (rel->rd_rel->relkind == RELKIND_SEQUENCE)
			ereport(ERROR,
					(errcode(ERRCODE_WRONG_OBJECT_TYPE),
					 errmsg("cannot copy from sequence \"%s\"",
							RelationGetRelationName(rel))));
		else
			ereport(ERROR,
					(errcode(ERRCODE_WRONG_OBJECT_TYPE),
					 errmsg("cannot copy from non-table relation \"%s\"",
							RelationGetRelationName(rel))));
	}
	if (rel != NULL && RelationIsExternal(rel))
	{
		ereport(ERROR,
				(errcode(ERRCODE_WRONG_OBJECT_TYPE),
				 errmsg("cannot copy from external relation \"%s\"",
						RelationGetRelationName(rel)),
				 errhint("Try the COPY (SELECT ...) TO variant.")));
	}

	cstate = BeginCopy(false, rel, query, queryString, attnamelist, options);
	oldcontext = MemoryContextSwitchTo(cstate->copycontext);

	cstate->skip_ext_partition = skip_ext_partition;

	/* Determine the mode */
	if (Gp_role == GP_ROLE_DISPATCH && !cstate->on_segment &&
		cstate->rel && cstate->rel->rd_cdbpolicy)
	{
		cstate->dispatch_mode = COPY_DISPATCH;
	}
	else
		cstate->dispatch_mode = COPY_DIRECT;

	if (rel != NULL && rel_has_external_partition(rel->rd_id))
	{
		if (!cstate->skip_ext_partition)
		{
			ereport(ERROR,
					(errcode(ERRCODE_WRONG_OBJECT_TYPE),
					 errmsg("cannot copy from relation \"%s\" which has external partition(s)",
							RelationGetRelationName(rel)),
					 errhint("Try the COPY (SELECT ...) TO variant.")));
		}
		else
		{
			ereport(NOTICE,
					(errcode(ERRCODE_WRONG_OBJECT_TYPE),
					 errmsg("COPY ignores external partition(s)")));
		}
	}

	if (rel == NULL && cstate->on_segment)
	{
		/*
		 * Report error because COPY ON SEGMENT doesn't know the data
		 * location of the result of SELECT query.
		 */
		ereport(ERROR,
				(errcode(ERRCODE_WRONG_OBJECT_TYPE),
				 errmsg("'COPY (SELECT ...) TO' doesn't support 'ON SEGMENT'.")));
	}

	bool		pipe = (filename == NULL || (Gp_role == GP_ROLE_EXECUTE && !cstate->on_segment));

	if (cstate->on_segment && Gp_role == GP_ROLE_DISPATCH)
	{
		/* in ON SEGMENT mode, we don't open anything on the dispatcher. */

		if (filename == NULL)
			ereport(ERROR,
					(errcode(ERRCODE_SYNTAX_ERROR),
					 errmsg("STDOUT is not supported by 'COPY ON SEGMENT'")));
	}
	else if (pipe)
	{
		Assert(!is_program || Gp_role == GP_ROLE_EXECUTE);	/* the grammar does not allow this */
		if (whereToSendOutput != DestRemote)
			cstate->copy_file = stdout;
	}
	else
	{
		cstate->filename = pstrdup(filename);
		cstate->is_program = is_program;

		if (cstate->on_segment)
			MangleCopyFileName(cstate);
		filename = cstate->filename;

		if (is_program)
		{
			cstate->program_pipes = open_program_pipes(cstate->filename, true);
			cstate->copy_file = fdopen(cstate->program_pipes->pipes[0], PG_BINARY_W);

			if (cstate->copy_file == NULL)
				ereport(ERROR,
						(errmsg("could not execute command \"%s\": %m",
								cstate->filename)));
		}
		else
		{
			mode_t		oumask; /* Pre-existing umask value */
			struct stat st;

			/*
			 * Prevent write to relative path ... too easy to shoot oneself in the
			 * foot by overwriting a database file ...
			 */
			if (!is_absolute_path(filename))
				ereport(ERROR,
						(errcode(ERRCODE_INVALID_NAME),
						 errmsg("relative path not allowed for COPY to file")));

			oumask = umask(S_IWGRP | S_IWOTH);
			cstate->copy_file = AllocateFile(filename, PG_BINARY_W);
			umask(oumask);
			if (cstate->copy_file == NULL)
				ereport(ERROR,
						(errcode_for_file_access(),
						 errmsg("could not open file \"%s\" for writing: %m", filename)));

			// Increase buffer size to improve performance  (cmcdevitt)
			setvbuf(cstate->copy_file, NULL, _IOFBF, 393216); // 384 Kbytes

			fstat(fileno(cstate->copy_file), &st);
			if (S_ISDIR(st.st_mode))
				ereport(ERROR,
						(errcode(ERRCODE_WRONG_OBJECT_TYPE),
						 errmsg("\"%s\" is a directory", filename)));
		}
	}

	MemoryContextSwitchTo(oldcontext);

	return cstate;
}

/*
 * Set up CopyState for writing to an external table.
 */
CopyState
BeginCopyToForExternalTable(Relation extrel, List *options)
{
	CopyState	cstate;

	Assert(RelationIsExternal(extrel));

	cstate = BeginCopy(false, extrel, NULL, NULL, NIL, options);
	cstate->dispatch_mode = COPY_DIRECT;

	/*
	 * We use COPY_CALLBACK to mean that the each line should be
	 * left in fe_msgbuf. There is no actual callback!
	 */
	cstate->copy_dest = COPY_CALLBACK;

	/*
	 * Some more initialization, that in the normal COPY TO codepath, is done
	 * in CopyTo() itself.
	 */
	cstate->null_print_client = cstate->null_print;		/* default */
	if (cstate->need_transcoding)
		cstate->null_print_client = pg_server_to_custom(cstate->null_print,
														cstate->null_print_len,
														cstate->file_encoding,
														cstate->enc_conversion_proc);

	return cstate;
}

/*
 * This intermediate routine exists mainly to localize the effects of setjmp
 * so we don't need to plaster a lot of variables with "volatile".
 */
static uint64
DoCopyTo(CopyState cstate)
{
	bool		pipe = (cstate->filename == NULL);
	bool		fe_copy = (pipe && whereToSendOutput == DestRemote);
	uint64		processed;

	PG_TRY();
	{
		if (fe_copy)
			SendCopyBegin(cstate);

		/*
		 * We want to dispatch COPY TO commands only in the case that
		 * we are the dispatcher and we are copying from a user relation
		 * (a relation where data is distributed in the segment databases).
		 * Otherwize, if we are not the dispatcher *or* if we are
		 * doing COPY (SELECT) we just go straight to work, without
		 * dispatching COPY commands to executors.
		 */
		if (Gp_role == GP_ROLE_DISPATCH && cstate->rel && cstate->rel->rd_cdbpolicy)
			processed = CopyToDispatch(cstate);
		else
			processed = CopyTo(cstate);

		if (fe_copy)
			SendCopyEnd(cstate);
		else if (Gp_role == GP_ROLE_EXECUTE && cstate->on_segment)
		{
			/*
			 * For COPY ON SEGMENT command, switch back to front end
			 * before sending copy end which is "\."
			 */
			cstate->copy_dest = COPY_NEW_FE;
			SendCopyEnd(cstate);
		}
	}
	PG_CATCH();
	{
		/*
		 * Make sure we turn off old-style COPY OUT mode upon error. It is
		 * okay to do this in all cases, since it does nothing if the mode is
		 * not on.
		 */
		if (Gp_role == GP_ROLE_EXECUTE && cstate->on_segment)
			cstate->copy_dest = COPY_NEW_FE;

		pq_endcopyout(true);
		PG_RE_THROW();
	}
	PG_END_TRY();

	return processed;
}

/*
 * Clean up storage and release resources for COPY TO.
 */
static void
EndCopyTo(CopyState cstate)
{
	if (cstate->queryDesc != NULL)
	{
		/* Close down the query and free resources. */
		ExecutorFinish(cstate->queryDesc);
		ExecutorEnd(cstate->queryDesc);
		FreeQueryDesc(cstate->queryDesc);
		PopActiveSnapshot();
	}

	/* Clean up storage */
	EndCopy(cstate);
}

/*
 * Copy FROM relation TO file, in the dispatcher. Starts a COPY TO command on
 * each of the executors and gathers all the results and writes it out.
 */
static uint64
CopyToDispatch(CopyState cstate)
{
	CopyStmt   *stmt = glob_copystmt;
	TupleDesc	tupDesc;
	int			num_phys_attrs;
	int			attr_count;
	Form_pg_attribute *attr;
	CdbCopy    *cdbCopy;
	StringInfoData cdbcopy_err;
	uint64		processed = 0;

	tupDesc = cstate->rel->rd_att;
	attr = tupDesc->attrs;
	num_phys_attrs = tupDesc->natts;
	attr_count = list_length(cstate->attnumlist);

	/* We use fe_msgbuf as a per-row buffer regardless of copy_dest */
	cstate->fe_msgbuf = makeStringInfo();

	cdbCopy = makeCdbCopy(false);
	cdbCopy->partitions = RelationBuildPartitionDesc(cstate->rel, false);
	cdbCopy->skip_ext_partition = cstate->skip_ext_partition;
	cdbCopy->hasReplicatedTable = GpPolicyIsReplicated(cstate->rel->rd_cdbpolicy);

	/* XXX: lock all partitions */

	/* allocate memory for error and copy strings */
	initStringInfo(&cdbcopy_err);

	/*
	 * Start a COPY command in every db of every segment in Greenplum Database.
	 *
	 * From this point in the code we need to be extra careful
	 * about error handling. ereport() must not be called until
	 * the COPY command sessions are closed on the executors.
	 * Calling ereport() will leave the executors hanging in
	 * COPY state.
	 */
	elog(DEBUG5, "COPY command sent to segdbs");

	PG_TRY();
	{
		bool		done;

		cdbCopyStart(cdbCopy, stmt, NULL);

		if (cstate->binary)
		{
			/* Generate header for a binary copy */
			int32		tmp;

			/* Signature */
			CopySendData(cstate, (char *) BinarySignature, 11);
			/* Flags field */
			tmp = 0;
			if (cstate->oids)
				tmp |= (1 << 16);
			CopySendInt32(cstate, tmp);
			/* No header extension */
			tmp = 0;
			CopySendInt32(cstate, tmp);
		}

		/* if a header has been requested send the line */
		if (cstate->header_line)
		{
			ListCell   *cur;
			bool		hdr_delim = false;

			/*
			 * For non-binary copy, we need to convert null_print to client
			 * encoding, because it will be sent directly with CopySendString.
			 *
			 * MPP: in here we only care about this if we need to print the
			 * header. We rely on the segdb server copy out to do the conversion
			 * before sending the data rows out. We don't need to repeat it here
			 */
			if (cstate->need_transcoding)
				cstate->null_print = (char *)
					pg_server_to_custom(cstate->null_print,
										strlen(cstate->null_print),
										cstate->file_encoding,
										cstate->enc_conversion_proc);

			foreach(cur, cstate->attnumlist)
			{
				int			attnum = lfirst_int(cur);
				char	   *colname;

				if (hdr_delim)
					CopySendChar(cstate, cstate->delim[0]);
				hdr_delim = true;

				colname = NameStr(attr[attnum - 1]->attname);

				CopyAttributeOutCSV(cstate, colname, false,
									list_length(cstate->attnumlist) == 1);
			}

			/* add a newline and flush the data */
			CopySendEndOfRow(cstate);
		}

		/*
		 * This is the main work-loop. In here we keep collecting data from the
		 * COPY commands on the segdbs, until no more data is available. We
		 * keep writing data out a chunk at a time.
		 */
		do
		{
			bool		copy_cancel = (QueryCancelPending ? true : false);

			/* get a chunk of data rows from the QE's */
			done = cdbCopyGetData(cdbCopy, copy_cancel, &processed);

			/* send the chunk of data rows to destination (file or stdout) */
			if (cdbCopy->copy_out_buf.len > 0) /* conditional is important! */
			{
				/*
				 * in the dispatcher we receive chunks of whole rows with row endings.
				 * We don't want to use CopySendEndOfRow() b/c it adds row endings and
				 * also b/c it's intended for a single row at a time. Therefore we need
				 * to fill in the out buffer and just flush it instead.
				 */
				CopySendData(cstate, (void *) cdbCopy->copy_out_buf.data, cdbCopy->copy_out_buf.len);
				CopyToDispatchFlush(cstate);
			}
		} while(!done);
	}
    /* catch error from CopyStart, CopySendEndOfRow or CopyToDispatchFlush */
	PG_CATCH();
	{
		MemoryContext oldcontext = MemoryContextSwitchTo(cstate->copycontext);
		appendBinaryStringInfo(&cdbcopy_err, cdbCopy->err_msg.data, cdbCopy->err_msg.len);

		cdbCopyAbort(cdbCopy);

		ereport(LOG,
				(errcode(ERRCODE_INTERNAL_ERROR),
				 errmsg("%s", cdbcopy_err.data)));

		MemoryContextSwitchTo(oldcontext);
		PG_RE_THROW();
	}
	PG_END_TRY();

	if (cstate->binary)
	{
		/* Generate trailer for a binary copy */
		CopySendInt16(cstate, -1);
		/* Need to flush out the trailer */
		CopySendEndOfRow(cstate);
	}

	/* we can throw the error now if QueryCancelPending was set previously */
	CHECK_FOR_INTERRUPTS();

	/*
	 * report all accumulated errors back to the client.
	 */
	if (cdbCopy->io_errors)
		ereport(ERROR,
				(errcode(ERRCODE_IO_ERROR),
				 errmsg("%s", cdbcopy_err.data)));

	pfree(cdbcopy_err.data);
	pfree(cdbCopy);

	return processed;
}

/*
 * Copy from relation or query TO file.
 */
static uint64
CopyTo(CopyState cstate)
{
	TupleDesc	tupDesc;
	int			num_phys_attrs;
	Form_pg_attribute *attr;
	ListCell   *cur;
	uint64		processed = 0;
	List	   *target_rels;
	ListCell *lc;

	if (cstate->rel)
		tupDesc = RelationGetDescr(cstate->rel);
	else
		tupDesc = cstate->queryDesc->tupDesc;

	attr = tupDesc->attrs;
	num_phys_attrs = tupDesc->natts;
	cstate->null_print_client = cstate->null_print;		/* default */

	/* We use fe_msgbuf as a per-row buffer regardless of copy_dest */
	cstate->fe_msgbuf = makeStringInfo();

	/* Get info about the columns we need to process. */
	cstate->out_functions = (FmgrInfo *) palloc(num_phys_attrs * sizeof(FmgrInfo));
	foreach(cur, cstate->attnumlist)
	{
		int			attnum = lfirst_int(cur);
		Oid			out_func_oid;
		bool		isvarlena;

		if (cstate->binary)
			getTypeBinaryOutputInfo(attr[attnum - 1]->atttypid,
									&out_func_oid,
									&isvarlena);
		else
			getTypeOutputInfo(attr[attnum - 1]->atttypid,
							  &out_func_oid,
							  &isvarlena);
		fmgr_info(out_func_oid, &cstate->out_functions[attnum - 1]);
	}

	/*
	 * Create a temporary memory context that we can reset once per row to
	 * recover palloc'd memory.  This avoids any problems with leaks inside
	 * datatype output routines, and should be faster than retail pfree's
	 * anyway.	(We don't need a whole econtext as CopyFrom does.)
	 */
	cstate->rowcontext = AllocSetContextCreate(CurrentMemoryContext,
											   "COPY TO",
											   ALLOCSET_DEFAULT_MINSIZE,
											   ALLOCSET_DEFAULT_INITSIZE,
											   ALLOCSET_DEFAULT_MAXSIZE);

	if (!cstate->binary)
	{
		/*
		 * For non-binary copy, we need to convert null_print to file
		 * encoding, because it will be sent directly with CopySendString.
		 */
		if (cstate->need_transcoding)
			cstate->null_print_client = pg_server_to_custom(cstate->null_print,
															cstate->null_print_len,
															cstate->file_encoding,
															cstate->enc_conversion_proc);
	}

	if (Gp_role == GP_ROLE_EXECUTE && !cstate->on_segment)
	{
		/* header should not be printed in execute mode. */
	}
	else if (cstate->binary)
	{
		/* Generate header for a binary copy */
		int32		tmp;

		/* Signature */
		CopySendData(cstate, BinarySignature, 11);
		/* Flags field */
		tmp = 0;
		if (cstate->oids)
			tmp |= (1 << 16);
		CopySendInt32(cstate, tmp);
		/* No header extension */
		tmp = 0;
		CopySendInt32(cstate, tmp);
	}
	else
	{
		/* if a header has been requested send the line */
		if (cstate->header_line)
		{
			bool		hdr_delim = false;

			foreach(cur, cstate->attnumlist)
			{
				int			attnum = lfirst_int(cur);
				char	   *colname;

				if (hdr_delim)
					CopySendChar(cstate, cstate->delim[0]);
				hdr_delim = true;

				colname = NameStr(attr[attnum - 1]->attname);

				CopyAttributeOutCSV(cstate, colname, false,
									list_length(cstate->attnumlist) == 1);
			}

			CopySendEndOfRow(cstate);
		}
	}

	if (cstate->partitions)
	{
		List	   *relids = all_partition_relids(cstate->partitions);

		target_rels = NIL;
		foreach(lc, relids)
		{
			Oid relid = lfirst_oid(lc);
			Relation rel = heap_open(relid, AccessShareLock);

			target_rels = lappend(target_rels, rel);
		}
	}
	else
		target_rels = list_make1(cstate->rel);

	if (cstate->rel)
	{
		/* For replicated table, choose only one segment to scan data */
		if (Gp_role == GP_ROLE_EXECUTE && !cstate->on_segment &&
				GpPolicyIsReplicated(cstate->rel->rd_cdbpolicy) &&
				gp_session_id % GpIdentity.numsegments != GpIdentity.segindex)
		{
			MemoryContextDelete(cstate->rowcontext);
			return 0; /* GPDB_91_MERGE_FIXME: does this make sense? */
		}

		foreach(lc, target_rels)
		{
			Relation rel = lfirst(lc);
			Datum	   *values;
			bool	   *nulls;
			HeapScanDesc scandesc = NULL;			/* used if heap table */
			AppendOnlyScanDesc aoscandesc = NULL;	/* append only table */

			tupDesc = RelationGetDescr(rel);
			attr = tupDesc->attrs;
			num_phys_attrs = tupDesc->natts;

			/*
			 * We need to update attnumlist because different partition
			 * entries might have dropped tables.
			 */
			cstate->attnumlist =
				CopyGetAttnums(tupDesc, rel, cstate->attnamelist);

			pfree(cstate->out_functions);
			cstate->out_functions =
				(FmgrInfo *) palloc(num_phys_attrs * sizeof(FmgrInfo));

			/* Get info about the columns we need to process. */
			foreach(cur, cstate->attnumlist)
			{
				int			attnum = lfirst_int(cur);
				Oid			out_func_oid;
				bool		isvarlena;

				if (cstate->binary)
					getTypeBinaryOutputInfo(attr[attnum - 1]->atttypid,
											&out_func_oid,
											&isvarlena);
				else
					getTypeOutputInfo(attr[attnum - 1]->atttypid,
									  &out_func_oid,
									  &isvarlena);

				fmgr_info(out_func_oid, &cstate->out_functions[attnum - 1]);
			}

			values = (Datum *) palloc(num_phys_attrs * sizeof(Datum));
			nulls = (bool *) palloc(num_phys_attrs * sizeof(bool));

			if (RelationIsHeap(rel))
			{
				HeapTuple	tuple;

				scandesc = heap_beginscan(rel, GetActiveSnapshot(), 0, NULL);

				while ((tuple = heap_getnext(scandesc, ForwardScanDirection)) != NULL)
				{
					CHECK_FOR_INTERRUPTS();

					/* Deconstruct the tuple ... faster than repeated heap_getattr */
					heap_deform_tuple(tuple, tupDesc, values, nulls);

					/* Format and send the data */
					CopyOneRowTo(cstate, HeapTupleGetOid(tuple), values, nulls);
					processed++;
				}

				heap_endscan(scandesc);
			}
			else if (RelationIsAoRows(rel))
			{
				MemTuple		tuple;
				TupleTableSlot	*slot = MakeSingleTupleTableSlot(tupDesc);
				MemTupleBinding *mt_bind = create_memtuple_binding(tupDesc);

				aoscandesc = appendonly_beginscan(rel, GetActiveSnapshot(),
												  GetActiveSnapshot(), 0, NULL);

				while ((tuple = appendonly_getnext(aoscandesc, ForwardScanDirection, slot)) != NULL)
				{
					CHECK_FOR_INTERRUPTS();

					/* Extract all the values of the  tuple */
					slot_getallattrs(slot);
					values = slot_get_values(slot);
					nulls = slot_get_isnull(slot);

					/* Format and send the data */
					CopyOneRowTo(cstate, MemTupleGetOid(tuple, mt_bind), values, nulls);
					processed++;
				}

				ExecDropSingleTupleTableSlot(slot);

				appendonly_endscan(aoscandesc);
			}
			else if (RelationIsAoCols(rel))
			{
				AOCSScanDesc scan = NULL;
				TupleTableSlot *slot = MakeSingleTupleTableSlot(tupDesc);
				bool *proj = NULL;

				int nvp = tupDesc->natts;
				int i;

				if (tupDesc->tdhasoid)
				{
				    elog(ERROR, "OIDS=TRUE is not allowed on tables that use column-oriented storage. Use OIDS=FALSE");
				}

				proj = palloc(sizeof(bool) * nvp);
				for(i = 0; i < nvp; ++i)
				    proj[i] = true;

				scan = aocs_beginscan(rel, GetActiveSnapshot(),
									  GetActiveSnapshot(),
									  NULL /* relationTupleDesc */, proj);

				for(;;)
				{
				    CHECK_FOR_INTERRUPTS();

				    aocs_getnext(scan, ForwardScanDirection, slot);
				    if (TupIsNull(slot))
				        break;

				    slot_getallattrs(slot);
				    values = slot_get_values(slot);
				    nulls = slot_get_isnull(slot);

					CopyOneRowTo(cstate, InvalidOid, values, nulls);
					processed++;
				}

				ExecDropSingleTupleTableSlot(slot);
				aocs_endscan(scan);

				pfree(proj);
			}
			else if(RelationIsExternal(rel))
			{
				/* should never get here */
				if (!cstate->skip_ext_partition)
				{
				    elog(ERROR, "internal error");
				}
			}
			else
			{
				/* should never get here */
				Assert(false);
			}

			/* partition table, so close */
			if (cstate->partitions)
				heap_close(rel, NoLock);
		}
	}
	else
	{
		Assert(Gp_role != GP_ROLE_EXECUTE);

		/* run the plan --- the dest receiver will send tuples */
		ExecutorRun(cstate->queryDesc, ForwardScanDirection, 0L);
		processed = ((DR_copy *) cstate->queryDesc->dest)->processed;
	}

	if (Gp_role == GP_ROLE_EXECUTE && !cstate->on_segment)
	{
		/*
		 * Trailer should not be printed in execute mode. The dispatcher will
		 * write it once.
		 */
	}
	else if (cstate->binary)
	{
		/* Generate trailer for a binary copy */
		CopySendInt16(cstate, -1);

		/* Need to flush out the trailer */
		CopySendEndOfRow(cstate);
	}

	if (Gp_role == GP_ROLE_EXECUTE && cstate->on_segment)
		SendNumRows(0, processed);

	MemoryContextDelete(cstate->rowcontext);

	return processed;
}

void
CopyOneCustomRowTo(CopyState cstate, bytea *value)
{
	appendBinaryStringInfo(cstate->fe_msgbuf,
						   VARDATA_ANY((void *) value),
						   VARSIZE_ANY_EXHDR((void *) value));
}

/*
 * Emit one row during CopyTo().
 */
void
CopyOneRowTo(CopyState cstate, Oid tupleOid, Datum *values, bool *nulls)
{
	bool		need_delim = false;
	FmgrInfo   *out_functions = cstate->out_functions;
	MemoryContext oldcontext;
	ListCell   *cur;
	char	   *string;

	MemoryContextReset(cstate->rowcontext);
	oldcontext = MemoryContextSwitchTo(cstate->rowcontext);

	if (cstate->binary)
	{
		/* Binary per-tuple header */
		CopySendInt16(cstate, list_length(cstate->attnumlist));
		/* Send OID if wanted --- note attnumlist doesn't include it */
		if (cstate->oids)
		{
			/* Hack --- assume Oid is same size as int32 */
			CopySendInt32(cstate, sizeof(int32));
			CopySendInt32(cstate, tupleOid);
		}
	}
	else
	{
		/* Text format has no per-tuple header, but send OID if wanted */
		/* Assume digits don't need any quoting or encoding conversion */
		if (cstate->oids)
		{
			string = DatumGetCString(DirectFunctionCall1(oidout,
												ObjectIdGetDatum(tupleOid)));
			CopySendString(cstate, string);
			need_delim = true;
		}
	}

	foreach(cur, cstate->attnumlist)
	{
		int			attnum = lfirst_int(cur);
		Datum		value = values[attnum - 1];
		bool		isnull = nulls[attnum - 1];

		if (!cstate->binary)
		{
			if (need_delim)
				CopySendChar(cstate, cstate->delim[0]);
			need_delim = true;
		}

		if (isnull)
		{
			if (!cstate->binary)
				CopySendString(cstate, cstate->null_print_client);
			else
				CopySendInt32(cstate, -1);
		}
		else
		{
			if (!cstate->binary)
			{
				char		quotec = cstate->quote ? cstate->quote[0] : '\0';

				/* int2out or int4out ? */
				if (out_functions[attnum -1].fn_oid == 39 ||  /* int2out or int4out */
					out_functions[attnum -1].fn_oid == 43 )
				{
					char tmp[33];
					/*
					 * The standard postgres way is to call the output function, but that involves one or more pallocs,
					 * and a call to sprintf, followed by a conversion to client charset.
					 * Do a fast conversion to string instead.
					 */

					if (out_functions[attnum -1].fn_oid ==  39)
						pg_itoa(DatumGetInt16(value),tmp);
					else
						pg_ltoa(DatumGetInt32(value),tmp);

					/*
					 * Integers don't need quoting, or transcoding to client char
					 * set. We still quote them if FORCE QUOTE was used, though.
					 */
					if (cstate->force_quote_flags[attnum - 1])
						CopySendChar(cstate, quotec);
					CopySendData(cstate, tmp, strlen(tmp));
					if (cstate->force_quote_flags[attnum - 1])
						CopySendChar(cstate, quotec);
				}
				else if (out_functions[attnum -1].fn_oid == 1702)   /* numeric_out */
				{
					string = OutputFunctionCall(&out_functions[attnum - 1],
												value);
					/*
					 * Numerics don't need quoting, or transcoding to client char
					 * set. We still quote them if FORCE QUOTE was used, though.
					 */
					if (cstate->force_quote_flags[attnum - 1])
						CopySendChar(cstate, quotec);
					CopySendData(cstate, string, strlen(string));
					if (cstate->force_quote_flags[attnum - 1])
						CopySendChar(cstate, quotec);
				}
				else
				{
					string = OutputFunctionCall(&out_functions[attnum - 1],
												value);
					if (cstate->csv_mode)
						CopyAttributeOutCSV(cstate, string,
											cstate->force_quote_flags[attnum - 1],
											list_length(cstate->attnumlist) == 1);
					else
						CopyAttributeOutText(cstate, string);
				}
			}
			else
			{
				bytea	   *outputbytes;

				outputbytes = SendFunctionCall(&out_functions[attnum - 1],
											   value);
				CopySendInt32(cstate, VARSIZE(outputbytes) - VARHDRSZ);
				CopySendData(cstate, VARDATA(outputbytes),
							 VARSIZE(outputbytes) - VARHDRSZ);
			}
		}
	}

	/*
	 * Finish off the row: write it to the destination, and update the count.
	 * However, if we're in the context of a writable external table, we let
	 * the caller do it - send the data to its local external source (see
	 * external_insert() ).
	 */
	if (cstate->copy_dest != COPY_CALLBACK)
	{
		CopySendEndOfRow(cstate);
	}

	MemoryContextSwitchTo(oldcontext);
}


/*
 * error context callback for COPY FROM
 *
 * The argument for the error context must be CopyState.
 */
void
CopyFromErrorCallback(void *arg)
{
	CopyState	cstate = (CopyState) arg;
	char		buffer[20];

	/*
	 * If we saved the error context from a QE in cdbcopy.c append it here.
	 */
	if (Gp_role == GP_ROLE_DISPATCH && cstate->executor_err_context.len > 0)
	{
		errcontext("%s", cstate->executor_err_context.data);
		return;
	}

	/* don't need to print out context if error wasn't local */
	if (cstate->error_on_executor)
		return;

	if (cstate->binary)
	{
		/* can't usefully display the data */
		if (cstate->cur_attname)
			errcontext("COPY %s, line %s, column %s",
					   cstate->cur_relname,
					   linenumber_atoi(buffer, cstate->cur_lineno),
					   cstate->cur_attname);
		else
			errcontext("COPY %s, line %s",
					   cstate->cur_relname,
					   linenumber_atoi(buffer, cstate->cur_lineno));
	}
	else
	{
		if (cstate->cur_attname && cstate->cur_attval)
		{
			/* error is relevant to a particular column */
			char	   *attval;

			attval = limit_printout_length(cstate->cur_attval);
			errcontext("COPY %s, line %s, column %s: \"%s\"",
					   cstate->cur_relname,
					   linenumber_atoi(buffer, cstate->cur_lineno),
					   cstate->cur_attname, attval);
			pfree(attval);
		}
		else if (cstate->cur_attname)
		{
			/* error is relevant to a particular column, value is NULL */
			errcontext("COPY %s, line %s, column %s: null input",
					   cstate->cur_relname,
					   linenumber_atoi(buffer, cstate->cur_lineno),
					   cstate->cur_attname);
		}
		else
		{
			/* error is relevant to a particular line */
			if (cstate->line_buf_converted || !cstate->need_transcoding)
			{
				char	   *lineval;

				lineval = limit_printout_length(cstate->line_buf.data);
				errcontext("COPY %s, line %s: \"%s\"",
						   cstate->cur_relname,
						   linenumber_atoi(buffer, cstate->cur_lineno),
						   lineval);
				pfree(lineval);
			}
			else
			{
				/*
				 * Here, the line buffer is still in a foreign encoding,
				 * and indeed it's quite likely that the error is precisely
				 * a failure to do encoding conversion (ie, bad data).	We
				 * dare not try to convert it, and at present there's no way
				 * to regurgitate it without conversion.  So we have to punt
				 * and just report the line number.
				 */
				errcontext("COPY %s, line %s",
						   cstate->cur_relname,
						   linenumber_atoi(buffer, cstate->cur_lineno));
			}
		}
	}
}

/*
 * Make sure we don't print an unreasonable amount of COPY data in a message.
 *
 * It would seem a lot easier to just use the sprintf "precision" limit to
 * truncate the string.  However, some versions of glibc have a bug/misfeature
 * that vsnprintf will always fail (return -1) if it is asked to truncate
 * a string that contains invalid byte sequences for the current encoding.
 * So, do our own truncation.  We return a pstrdup'd copy of the input.
 */
char *
limit_printout_length(const char *str)
{
#define MAX_COPY_DATA_DISPLAY 100

	int			slen = strlen(str);
	int			len;
	char	   *res;

	/* Fast path if definitely okay */
	if (slen <= MAX_COPY_DATA_DISPLAY)
		return pstrdup(str);

	/* Apply encoding-dependent truncation */
	len = pg_mbcliplen(str, slen, MAX_COPY_DATA_DISPLAY);

	/*
	 * Truncate, and add "..." to show we truncated the input.
	 */
	res = (char *) palloc(len + 4);
	memcpy(res, str, len);
	strcpy(res + len, "...");

	return res;
}

/*
 * Copy FROM file to relation.
 */
static uint64
CopyFrom(CopyState cstate)
{
	TupleDesc	tupDesc;
	AttrNumber	num_phys_attrs,
				attr_count;
	Datum		*partValues = NULL;
	bool		*partNulls = NULL;
	ResultRelInfo *resultRelInfo;
	ResultRelInfo *parentResultRelInfo;
	EState	   *estate = CreateExecutorState(); /* for ExecConstraints() */
	TupleTableSlot *baseSlot;
	ExprContext *econtext;		/* used for ExecEvalExpr for default atts */
	MemoryContext oldcontext = CurrentMemoryContext;

	ErrorContextCallback errcontext;
	CommandId	mycid = GetCurrentCommandId(true);
	int			hi_options = 0; /* start with default heap_insert options */
	BulkInsertState bistate;
	CdbCopy    *cdbCopy = NULL;
	bool		is_check_distkey;
	GpDistributionData	*distData = NULL; /* distribution data used to compute target seg */
	uint64		processed = 0;
<<<<<<< HEAD
	int			i;
	Datum	   *baseValues;
	bool	   *baseNulls;
	PartitionData *partitionData = NULL;
	GpDistributionData *part_distData = NULL;
=======
	bool		useHeapMultiInsert;
	int			nBufferedTuples = 0;

#define MAX_BUFFERED_TUPLES 1000
	HeapTuple  *bufferedTuples = NULL;	/* initialize to silence warning */
	Size		bufferedTuplesSize = 0;
>>>>>>> 80edfd76

	Assert(cstate->rel);

	if (cstate->rel->rd_rel->relkind != RELKIND_RELATION)
	{
		if (cstate->rel->rd_rel->relkind == RELKIND_VIEW)
			ereport(ERROR,
					(errcode(ERRCODE_WRONG_OBJECT_TYPE),
					 errmsg("cannot copy to view \"%s\"",
							RelationGetRelationName(cstate->rel))));
		else if (cstate->rel->rd_rel->relkind == RELKIND_FOREIGN_TABLE)
			ereport(ERROR,
					(errcode(ERRCODE_WRONG_OBJECT_TYPE),
					 errmsg("cannot copy to foreign table \"%s\"",
							RelationGetRelationName(cstate->rel))));
		else if (cstate->rel->rd_rel->relkind == RELKIND_SEQUENCE)
			ereport(ERROR,
					(errcode(ERRCODE_WRONG_OBJECT_TYPE),
					 errmsg("cannot copy to sequence \"%s\"",
							RelationGetRelationName(cstate->rel))));
		else
			ereport(ERROR,
					(errcode(ERRCODE_WRONG_OBJECT_TYPE),
					 errmsg("cannot copy to non-table relation \"%s\"",
							RelationGetRelationName(cstate->rel))));
	}

	tupDesc = RelationGetDescr(cstate->rel);
	num_phys_attrs = tupDesc->natts;
	attr_count = list_length(cstate->attnumlist);

	/*----------
	 * Check to see if we can avoid writing WAL
	 *
	 * If archive logging/streaming is not enabled *and* either
	 *	- table was created in same transaction as this COPY
	 *	- data is being written to relfilenode created in this transaction
	 * then we can skip writing WAL.  It's safe because if the transaction
	 * doesn't commit, we'll discard the table (or the new relfilenode file).
	 * If it does commit, we'll have done the heap_sync at the bottom of this
	 * routine first.
	 *
	 * As mentioned in comments in utils/rel.h, the in-same-transaction test
	 * is not completely reliable, since in rare cases rd_createSubid or
	 * rd_newRelfilenodeSubid can be cleared before the end of the transaction.
	 * However this is OK since at worst we will fail to make the optimization.
	 *
	 * Also, if the target file is new-in-transaction, we assume that checking
	 * FSM for free space is a waste of time, even if we must use WAL because
	 * of archiving.  This could possibly be wrong, but it's unlikely.
	 *
	 * The comments for heap_insert and RelationGetBufferForTuple specify that
	 * skipping WAL logging is only safe if we ensure that our tuples do not
	 * go into pages containing tuples from any other transactions --- but this
	 * must be the case if we have a new table or new relfilenode, so we need
	 * no additional work to enforce that.
	 *----------
	 */
	if (cstate->rel->rd_createSubid != InvalidSubTransactionId ||
		cstate->rel->rd_newRelfilenodeSubid != InvalidSubTransactionId)
	{
		hi_options |= HEAP_INSERT_SKIP_FSM;
		/*
		 * The optimization to skip WAL has been disabled in GPDB. wal_level
		 * is hardcoded to 'archive' in GPDB, so it wouldn't have any effect
		 * anyway.
		 */
#if 0
		if (!XLogIsNeeded())
			hi_options |= HEAP_INSERT_SKIP_WAL;
#endif
	}

	oldcontext = MemoryContextSwitchTo(estate->es_query_cxt);

	/*
	 * We need a ResultRelInfo so we can use the regular executor's
	 * index-entry-making machinery.  (There used to be a huge amount of code
	 * here that basically duplicated execUtils.c ...)
	 */
	resultRelInfo = makeNode(ResultRelInfo);
	resultRelInfo->ri_RangeTableIndex = 1;		/* dummy */
	resultRelInfo->ri_RelationDesc = cstate->rel;
	resultRelInfo->ri_TrigDesc = CopyTriggerDesc(cstate->rel->trigdesc);
	if (resultRelInfo->ri_TrigDesc)
	{
		resultRelInfo->ri_TrigFunctions = (FmgrInfo *)
			palloc0(resultRelInfo->ri_TrigDesc->numtriggers * sizeof(FmgrInfo));
		resultRelInfo->ri_TrigWhenExprs = (List **)
			palloc0(resultRelInfo->ri_TrigDesc->numtriggers * sizeof(List *));
	}
	resultRelInfo->ri_TrigInstrument = NULL;
	ResultRelInfoSetSegno(resultRelInfo, cstate->ao_segnos);

	parentResultRelInfo = resultRelInfo;

	ExecOpenIndices(resultRelInfo);

	resultRelInfo->ri_resultSlot = MakeSingleTupleTableSlot(resultRelInfo->ri_RelationDesc->rd_att);

	estate->es_result_relations = resultRelInfo;
	estate->es_num_result_relations = 1;
	estate->es_result_relation_info = resultRelInfo;
	estate->es_result_partitions = cstate->partitions;

	CopyInitPartitioningState(estate);

	/* Set up a tuple slot too */
	baseSlot = ExecInitExtraTupleSlot(estate);
	ExecSetSlotDescriptor(baseSlot, tupDesc);
	/* Triggers might need a slot as well */
	estate->es_trig_tuple_slot = ExecInitExtraTupleSlot(estate);

	/*
	 * It's more efficient to prepare a bunch of tuples for insertion, and
	 * insert them in one heap_multi_insert() call, than call heap_insert()
	 * separately for every tuple. However, we can't do that if there are
	 * BEFORE/INSTEAD OF triggers, or we need to evaluate volatile default
	 * expressions. Such triggers or expressions might query the table we're
	 * inserting to, and act differently if the tuples that have already been
	 * processed and prepared for insertion are not there.
	 */
	if ((resultRelInfo->ri_TrigDesc != NULL &&
		 (resultRelInfo->ri_TrigDesc->trig_insert_before_row ||
		  resultRelInfo->ri_TrigDesc->trig_insert_instead_row)) ||
		cstate->volatile_defexprs)
	{
		useHeapMultiInsert = false;
	}
	else
	{
		useHeapMultiInsert = true;
		bufferedTuples = palloc(MAX_BUFFERED_TUPLES * sizeof(HeapTuple));
	}

	/* Prepare to catch AFTER triggers. */
	AfterTriggerBeginQuery();

	/*
	 * Check BEFORE STATEMENT insertion triggers. It's debatable whether we
	 * should do this for COPY, since it's not really an "INSERT" statement as
	 * such. However, executing these triggers maintains consistency with the
	 * EACH ROW triggers that we already fire on COPY.
	 */
	ExecBSInsertTriggers(estate, resultRelInfo);

	bistate = GetBulkInsertState();
	econtext = GetPerTupleExprContext(estate);

	/* Set up callback to identify error line number */
	errcontext.callback = CopyFromErrorCallback;
	errcontext.arg = (void *) cstate;
	errcontext.previous = error_context_stack;
	error_context_stack = &errcontext;

	is_check_distkey = (cstate->on_segment && Gp_role == GP_ROLE_EXECUTE && gp_enable_segment_copy_checking) ? true : false;

	if (cstate->dispatch_mode == COPY_DISPATCH)
	{
		/*
		 * Variables for cdbpolicy
		 */
		AttrNumber	p_nattrs; /* num of attributes in the distribution policy */
		Oid       *p_attr_types;	/* types for each policy attribute */

		if (cstate->dispatch_mode == COPY_DISPATCH)
		{
			estate->es_result_partitions =
				RelationBuildPartitionDesc(cstate->rel, false);
		}
		else
		{
			/* In QE, the dispatcher sent these as part of the CopyStmt, and it
			 * was already copied into the EState earlier. */
		}

		CopyInitPartitioningState(estate);

		/* get data for distribution */
		bool multi_dist_policy = estate->es_result_partitions
	        && !partition_policies_equal(cstate->rel->rd_cdbpolicy,
	                                     estate->es_result_partitions);
		distData = InitDistributionData(cstate, tupDesc->attrs, num_phys_attrs,
										estate, multi_dist_policy);
		p_attr_types = distData->p_attr_types;
		p_nattrs = distData->p_nattrs;

		/* init partition routing data structure */
		if (estate->es_result_partitions)
		{
			partitionData = InitPartitionData(estate, tupDesc->attrs, num_phys_attrs);
		}
	}
	else if (is_check_distkey)
	{
		/*
		 * We are executing COPY FROM ON SEGMENT, and we need to check that the row
		 * we're about to load really belongs to this segment.
		 *
		 * We don't support partitioned tables where the distribution key is different
		 * for different partitions, so this is a lot simpler than the dispatcher case
		 * above.
		 */
		distData = InitDistributionData(cstate, tupDesc->attrs, num_phys_attrs,
										estate, false);

		/*
		 * If this table is distributed randomly, there is nothing to check.
		 */
		if (distData->p_nattrs == 0)
			is_check_distkey = false;
	}

	if (cstate->dispatch_mode == COPY_DISPATCH)
	{
		/*
		 * We are the QD node, and we are receiving rows from client, or
		 * reading them from a file. We are not writing any data locally,
		 * instead, we determine the correct target segment for row,
		 * and forward each to the correct segment.
		 */
		cstate->dispatch_msgbuf = makeStringInfo();

		/*
		 * prepare to COPY data into segDBs:
		 * - set table partitioning information
		 * - set append only table relevant info for dispatch.
		 * - get the distribution policy for this table.
		 * - build a COPY command to dispatch to segdbs.
		 * - dispatch the modified COPY command to all segment databases.
		 * - prepare cdbhash for hashing on row values.
		 */
		cdbCopy = makeCdbCopy(true);

		((volatile CopyState) cstate)->cdbCopy = cdbCopy;

		cdbCopy->partitions = estate->es_result_partitions;
		if (list_length(cstate->ao_segnos) > 0)
			cdbCopy->ao_segnos = cstate->ao_segnos;

		/*
		 * Dispatch the COPY command.
		 *
		 * From this point in the code we need to be extra careful about error
		 * handling. ereport() must not be called until the COPY command sessions
		 * are closed on the executors. Calling ereport() will leave the executors
		 * hanging in COPY state.
		 *
		 * For errors detected by the dispatcher, we save the error message in
		 * cdbcopy_err StringInfo, move on to closing all COPY sessions on the
		 * executors and only then raise an error. We need to make sure to TRY/CATCH
		 * all other errors that may be raised from elsewhere in the backend. All
		 * error during COPY on the executors will be detected only when we end the
		 * COPY session there, so we are fine there.
		 */
		elog(DEBUG5, "COPY command sent to segdbs");

		cdbCopyStart(cdbCopy, glob_copystmt, cstate->rel->rd_cdbpolicy);

		/*
		 * Skip header processing if dummy file get from master for COPY FROM ON
		 * SEGMENT
		 */
		if (!cstate->on_segment)
		{
			/*
			 * Send QD->QE header to all segments except:
			 * dummy file on master for COPY FROM ON SEGMENT
			 */
			if (!cstate->on_segment)
			{
				SendCopyFromForwardedHeader(cstate, cdbCopy, cstate->file_has_oids);
			}
		}
	}

	CopyInitDataParser(cstate);

	for (;;)
	{
		TupleTableSlot *slot;
		bool		skip_tuple;
		Oid			loaded_oid = InvalidOid;
		unsigned int target_seg = 0;	/* result segment of cdbhash */

		CHECK_FOR_INTERRUPTS();

		/* Reset the per-tuple exprcontext */
		ResetPerTupleExprContext(estate);

		/* Switch into its memory context */
		MemoryContextSwitchTo(GetPerTupleMemoryContext(estate));

		/* Initialize all values for row to NULL */
		ExecClearTuple(baseSlot);
		baseValues = slot_get_values(baseSlot);
		baseNulls = slot_get_isnull(baseSlot);

		/*
		 * At this stage, we're dealing with tuples in the format of the parent
		 * table.
		 */
		estate->es_result_relation_info = parentResultRelInfo;

		if (cstate->dispatch_mode == COPY_EXECUTOR)
		{
			slot = NextCopyFromExecute(cstate, econtext, estate, &loaded_oid);
			if (slot == NULL)
				break;

			/*
			 * NextCopyFromExecute set up estate->es_result_relation_info,
			 * and stored the tuple in the correct slot.
			 */
			resultRelInfo = estate->es_result_relation_info;

			/* GPDB_91_MERGE_FIXME: We should probably keep BulkInsertState in
			 * ResultRelInfo, so that we could keep one open for each partition
			 * we insert to.
			 */
			if (resultRelInfo != parentResultRelInfo)
			{
				MemoryContextSwitchTo(estate->es_query_cxt);
				FreeBulkInsertState(bistate);
				bistate = GetBulkInsertState();
				MemoryContextSwitchTo(GetPerTupleMemoryContext(estate));
			}
		}
		else
		{
			if (cstate->dispatch_mode == COPY_DISPATCH)
			{
				if (!NextCopyFromDispatch(cstate, econtext, baseValues, baseNulls, &loaded_oid))
					break;
			}
			else
			{
				if (!NextCopyFrom(cstate, econtext, baseValues, baseNulls, &loaded_oid))
					break;
			}

			if (estate->es_result_partitions)
			{
				/*
				 * We might create a ResultRelInfo which needs to persist
				 * the per tuple context.
				 */
				bool		success;

				MemoryContextSwitchTo(estate->es_query_cxt);

				PG_TRY();
				{
					resultRelInfo = values_get_partition(baseValues, baseNulls,
														 tupDesc, estate, true);
					success = true;
				}
				PG_CATCH();
				{
					/* after all the prep work let cdbsreh do the real work */
					HandleCopyError(cstate);
					success = false;
				}
				PG_END_TRY();

				if (!success)
					continue;

				estate->es_result_relation_info = resultRelInfo;
				FreeBulkInsertState(bistate);
				bistate = GetBulkInsertState();
			}
			MemoryContextSwitchTo(GetPerTupleMemoryContext(estate));

			ExecStoreVirtualTuple(baseSlot);

			/*
			 * And now we can form the input tuple.
			 *
			 * The resulting tuple is stored in 'slot'
			 */
			if (resultRelInfo->ri_partInsertMap)
			{
				AttrMap *map = resultRelInfo->ri_partInsertMap;
				int relnatts;

				if (!resultRelInfo->ri_resultSlot)
					resultRelInfo->ri_resultSlot =
						MakeSingleTupleTableSlot(resultRelInfo->ri_RelationDesc->rd_att);

				relnatts = resultRelInfo->ri_RelationDesc->rd_att->natts;
				slot = resultRelInfo->ri_resultSlot;
				ExecClearTuple(slot);
				partValues = slot_get_values(resultRelInfo->ri_resultSlot);
				partNulls = slot_get_isnull(resultRelInfo->ri_resultSlot);
				MemSet(partValues, 0, relnatts * sizeof(Datum));
				MemSet(partNulls, true, relnatts * sizeof(bool));

				reconstructTupleValues(map, baseValues, baseNulls, (int) num_phys_attrs,
									   partValues, partNulls, (int) attr_count);
				ExecStoreVirtualTuple(slot);
			}
			else
			{
				slot = baseSlot;
			}

			if (cstate->dispatch_mode == COPY_DISPATCH)
			{
				/* lock partition */
				if (estate->es_result_partitions)
				{
					part_distData = GetDistributionPolicyForPartition(
						cstate, estate, partitionData,
						distData->hashmap,
						distData->p_attr_types, tupDesc,
						slot_get_values(slot), slot_get_isnull(slot));

					if (!part_distData->cdbHash)
						part_distData = distData;
				}
				else
					part_distData = distData;

				target_seg = GetTargetSeg(part_distData, slot_get_values(slot), slot_get_isnull(slot));

				/*
				 * policy should be PARTITIONED (normal tables) or
				 * ENTRY
				 */
				if (!part_distData->policy)
				{
					elog(FATAL, "Bad or undefined policy. (%p)", part_distData->policy);
				}
			}
			else if (is_check_distkey)
			{
				target_seg = GetTargetSeg(distData, slot_get_values(slot), slot_get_isnull(slot));

<<<<<<< HEAD
				/* check distribution key if COPY FROM ON SEGMENT */
				if (GpIdentity.segindex != target_seg)
				{
					PG_TRY();
					{
						ereport(ERROR,
								(errcode(ERRCODE_INTEGRITY_CONSTRAINT_VIOLATION),
								 errmsg("value of distribution key doesn't belong to segment with ID %d, it belongs to segment with ID %d",
										GpIdentity.segindex, target_seg)));
					}
					PG_CATCH();
					{
						HandleCopyError(cstate);
					}
					PG_END_TRY();
				}
			}
=======
		if (nBufferedTuples == 0)
		{
			/*
			 * Reset the per-tuple exprcontext. We can only do this if the
			 * tuple buffer is empty (calling the context the per-tuple memory
			 * context is a bit of a misnomer now
			 */
			ResetPerTupleExprContext(estate);
>>>>>>> 80edfd76
		}

		/*
		 * Triggers and stuff need to be invoked in query context.
		 */
		MemoryContextSwitchTo(estate->es_query_cxt);

		/* 'slot' was set above already */

		/* Partitions don't support triggers yet */
		Assert(!(estate->es_result_partitions &&
				 resultRelInfo->ri_TrigDesc));

		skip_tuple = false;

		/*
		 * Initialize "insertion desc" if the target requires that. Note that
		 * we do this (also) in the QD, even though all the data will be
		 * inserted in the QEs, because we nevertheless need to create the
		 * pg_aoseg rows in the QD.
		 */
		{
			char		relstorage;

			relstorage = RelinfoGetStorage(resultRelInfo);
			if (relstorage == RELSTORAGE_AOROWS &&
				resultRelInfo->ri_aoInsertDesc == NULL)
			{
				ResultRelInfoSetSegno(resultRelInfo, cstate->ao_segnos);
				resultRelInfo->ri_aoInsertDesc =
					appendonly_insert_init(resultRelInfo->ri_RelationDesc,
										   resultRelInfo->ri_aosegno, false);
			}
			else if (relstorage == RELSTORAGE_AOCOLS &&
					 resultRelInfo->ri_aocsInsertDesc == NULL)
			{
				ResultRelInfoSetSegno(resultRelInfo, cstate->ao_segnos);
				resultRelInfo->ri_aocsInsertDesc =
					aocs_insert_init(resultRelInfo->ri_RelationDesc,
									 resultRelInfo->ri_aosegno, false);
			}
			else if (relstorage == RELSTORAGE_EXTERNAL &&
					 resultRelInfo->ri_extInsertDesc == NULL)
			{
				resultRelInfo->ri_extInsertDesc =
					external_insert_init(resultRelInfo->ri_RelationDesc);
			}
		}

		if (cstate->dispatch_mode == COPY_DISPATCH)
		{
			bool send_to_all = part_distData &&
							   GpPolicyIsReplicated(part_distData->policy);

			/* in the QD, forward the row to the correct segment(s). */
			SendCopyFromForwardedTuple(cstate, cdbCopy, send_to_all,
									   send_to_all ? 0 : target_seg,
									   resultRelInfo->ri_RelationDesc,
									   cstate->cur_lineno,
									   cstate->line_buf.data,
									   cstate->line_buf.len,
									   loaded_oid,
									   slot_get_values(slot),
									   slot_get_isnull(slot));
			skip_tuple = true;
			processed++;
			if (cstate->cdbsreh)
				cstate->cdbsreh->processed++;
		}

		/* BEFORE ROW INSERT Triggers */
		if (!skip_tuple &&
			resultRelInfo->ri_TrigDesc &&
			resultRelInfo->ri_TrigDesc->trig_insert_before_row)
		{
			slot = ExecBRInsertTriggers(estate, resultRelInfo, slot);

			if (slot == NULL)	/* "do nothing" */
				skip_tuple = true;
			else	/* trigger might have changed tuple */
			{
				/*
				 * nothing to do in GPDB, since we extract the right kind of
				 * tuple from the slot only later.
				 */
			}
		}

		if (!skip_tuple)
		{
<<<<<<< HEAD
			char		relstorage = RelinfoGetStorage(resultRelInfo);
			List	   *recheckIndexes = NIL;
			ItemPointerData insertedTid;

=======
>>>>>>> 80edfd76
			/* Check the constraints of the tuple */
			if (resultRelInfo->ri_RelationDesc->rd_att->constr)
				ExecConstraints(resultRelInfo, slot, estate);

<<<<<<< HEAD
			/* OK, store the tuple and create index entries for it */
			if (relstorage == RELSTORAGE_AOROWS)
			{
				MemTuple	mtuple;

				mtuple = ExecFetchSlotMemTuple(slot, false);

				/* inserting into an append only relation */
				appendonly_insert(resultRelInfo->ri_aoInsertDesc, mtuple, loaded_oid,
								  (AOTupleId *) &insertedTid);
			}
			else if (relstorage == RELSTORAGE_AOCOLS)
			{
				aocs_insert(resultRelInfo->ri_aocsInsertDesc, slot);
				insertedTid = *slot_get_ctid(slot);
			}
			else if (relstorage == RELSTORAGE_EXTERNAL)
			{
				HeapTuple tuple;

				tuple = ExecFetchSlotHeapTuple(slot);
				external_insert(resultRelInfo->ri_extInsertDesc, tuple);
				ItemPointerSetInvalid(&insertedTid);
			}
			else
			{
				HeapTuple tuple;

				tuple = ExecFetchSlotHeapTuple(slot);
				if (cstate->file_has_oids)
					HeapTupleSetOid(tuple, loaded_oid);
				heap_insert(resultRelInfo->ri_RelationDesc, tuple, mycid, hi_options, bistate,
							GetCurrentTransactionId());
				insertedTid = tuple->t_self;
			}

			if (resultRelInfo->ri_NumIndices > 0)
				recheckIndexes = ExecInsertIndexTuples(slot, &insertedTid,
													   estate);

			/* AFTER ROW INSERT Triggers */
			if (resultRelInfo->ri_TrigDesc &&
				resultRelInfo->ri_TrigDesc->trig_insert_after_row)
			{
				HeapTuple tuple;

				tuple = ExecFetchSlotHeapTuple(slot);
				ExecARInsertTriggers(estate, resultRelInfo, tuple,
									 recheckIndexes);
			}
=======
			if (useHeapMultiInsert)
			{
				/* Add this tuple to the tuple buffer */
				bufferedTuples[nBufferedTuples++] = tuple;
				bufferedTuplesSize += tuple->t_len;

				/*
				 * If the buffer filled up, flush it. Also flush if the total
				 * size of all the tuples in the buffer becomes large, to
				 * avoid using large amounts of memory for the buffers when
				 * the tuples are exceptionally wide.
				 */
				if (nBufferedTuples == MAX_BUFFERED_TUPLES ||
					bufferedTuplesSize > 65535)
				{
					CopyFromInsertBatch(cstate, estate, mycid, hi_options,
										resultRelInfo, myslot, bistate,
										nBufferedTuples, bufferedTuples);
					nBufferedTuples = 0;
					bufferedTuplesSize = 0;
				}
			}
			else
			{
				List	   *recheckIndexes = NIL;

				/* OK, store the tuple and create index entries for it */
				heap_insert(cstate->rel, tuple, mycid, hi_options, bistate);
>>>>>>> 80edfd76

				if (resultRelInfo->ri_NumIndices > 0)
					recheckIndexes = ExecInsertIndexTuples(slot, &(tuple->t_self),
														   estate);

				/* AFTER ROW INSERT Triggers */
				ExecARInsertTriggers(estate, resultRelInfo, tuple,
									 recheckIndexes);

				list_free(recheckIndexes);
			}

			/*
			 * We count only tuples not suppressed by a BEFORE INSERT trigger;
			 * this is the same definition used by execMain.c for counting
			 * tuples inserted by an INSERT command.
			 *
			 * MPP: incrementing this counter here only matters for utility
			 * mode. in dispatch mode only the dispatcher COPY collects row
			 * count, so this counter is meaningless.
			 */
			processed++;
			if (relstorage_is_ao(relstorage))
				resultRelInfo->ri_aoprocessed++;
			if (cstate->cdbsreh)
				cstate->cdbsreh->processed++;
		}
	}

<<<<<<< HEAD
	/*
	 * After processed data from QD, which is empty and just for workflow, now
	 * to process the data on segment, only one shot if cstate->on_segment &&
	 * Gp_role == GP_ROLE_DISPATCH
	 */
	if (cstate->on_segment && Gp_role == GP_ROLE_EXECUTE)
	{
		CopyInitDataParser(cstate);
	}
	elog(DEBUG1, "Segment %u, Copied %lu rows.", GpIdentity.segindex, processed);
=======
	/* Flush any remaining buffered tuples */
	if (nBufferedTuples > 0)
		CopyFromInsertBatch(cstate, estate, mycid, hi_options,
							resultRelInfo, myslot, bistate,
							nBufferedTuples, bufferedTuples);
>>>>>>> 80edfd76

	/* Done, clean up */
	error_context_stack = errcontext.previous;

	FreeBulkInsertState(bistate);

	MemoryContextSwitchTo(estate->es_query_cxt);

	/*
	 * Done reading input data and sending it off to the segment
	 * databases Now we would like to end the copy command on
	 * all segment databases across the cluster.
	 */
	if (cstate->dispatch_mode == COPY_DISPATCH)
	{
		int64			total_completed_from_qes;
		int			total_rejected_from_qes;

		total_rejected_from_qes = cdbCopyEndAndFetchRejectNum(cdbCopy, &total_completed_from_qes, NULL);

		if (cstate->cdbsreh)
		{
			/* emit a NOTICE with number of rejected rows */
			int			total_rejected = 0;
			int total_rejected_from_qd = cstate->cdbsreh->rejectcount;

			/*
			 * If error log has been requested, then we send the row to the segment
			 * so that it can be written in the error log file. The segment process
			 * counts it again as a rejected row. So we ignore the reject count
			 * from the master and only consider the reject count from segments.
			 */
			if (cstate->cdbsreh->log_to_file)
				total_rejected_from_qd = 0;

			total_rejected = total_rejected_from_qd + total_rejected_from_qes;

			ReportSrehResults(cstate->cdbsreh, total_rejected);
		}
	}

	/* Execute AFTER STATEMENT insertion triggers */
	ExecASInsertTriggers(estate, resultRelInfo);

	/* Handle queued AFTER triggers */
	AfterTriggerEndQuery(estate);

	/*
	 * If SREH and in executor mode send the number of rejected
	 * rows to the client (QD COPY).
	 * If COPY ... FROM/TO ... ON SEGMENT, then we need to send the number of
	 * completed rows as well.
	 */
	if ((cstate->errMode != ALL_OR_NOTHING && cstate->dispatch_mode == COPY_EXECUTOR)
		|| cstate->on_segment)
	{
		SendNumRows((cstate->errMode != ALL_OR_NOTHING) ? cstate->cdbsreh->rejectcount : 0,
				cstate->on_segment ? processed : 0);
	}

	if (estate->es_result_partitions && Gp_role == GP_ROLE_EXECUTE)
		SendAOTupCounts(estate);

	/* update AO tuple counts */
	if (cstate->dispatch_mode == COPY_DISPATCH)
	{
		for (i = estate->es_num_result_relations - 1; i >= 0; i--)
		{
			resultRelInfo = &estate->es_result_relations[i];

			if (relstorage_is_ao(RelinfoGetStorage(resultRelInfo)))
			{
				int64 tupcount;

				if (cdbCopy->aotupcounts)
				{
					HTAB *ht = cdbCopy->aotupcounts;
					struct {
						Oid relid;
						int64 tupcount;
					} *ao;
					bool found;
					Oid relid = RelationGetRelid(resultRelInfo->ri_RelationDesc);

					ao = hash_search(ht, &relid, HASH_FIND, &found);
					if (found)
						tupcount = ao->tupcount;
					else
						tupcount = 0;
				}
				else
				{
					tupcount = processed;
				}

				/* find out which segnos the result rels in the QE's used */
				ResultRelInfoSetSegno(resultRelInfo, cstate->ao_segnos);

				if (resultRelInfo->ri_aoInsertDesc)
					resultRelInfo->ri_aoInsertDesc->insertCount += tupcount;
				if (resultRelInfo->ri_aocsInsertDesc)
					resultRelInfo->ri_aocsInsertDesc->insertCount += tupcount;
			}
		}
	}

	/* NB: do not pfree baseValues/baseNulls and partValues/partNulls here, since
	 * there may be duplicate free in ExecDropSingleTupleTableSlot; if not, they
	 * would be freed by FreeExecutorState anyhow */
	ExecResetTupleTable(estate->es_tupleTable, false);

	/*
	 * Finalize appends and close relations we opened.
	 *
	 * The main target relation is included in the array, but we want to keep
	 * that open, and let the caller close it. Increment the refcount so
	 * that it's still open, even though we close it in the loop.
	 */
	RelationIncrementReferenceCount(cstate->rel);
	resultRelInfo = estate->es_result_relations;
	for (i = estate->es_num_result_relations; i > 0; i--)
	{
		CloseResultRelInfo(resultRelInfo);
		resultRelInfo++;
	}

	MemoryContextSwitchTo(oldcontext);

	/* free distribution data after switching oldcontext */
	FreeDistributionData(distData);

	FreeExecutorState(estate);

	/*
	 * If we skipped writing WAL, then we need to sync the heap (but not
	 * indexes since those use WAL anyway)
	 */
	if (hi_options & HEAP_INSERT_SKIP_WAL)
	{
		/* disabled in GPDB. */
		elog(ERROR, "unexpected SKIP-WAL flag set");
	}

	return processed;
}

/*
 * A subroutine of CopyFrom, to write the current batch of buffered heap
 * tuples to the heap. Also updates indexes and runs AFTER ROW INSERT
 * triggers.
 */
static void
CopyFromInsertBatch(CopyState cstate, EState *estate, CommandId mycid,
					int hi_options, ResultRelInfo *resultRelInfo,
					TupleTableSlot *myslot, BulkInsertState bistate,
					int nBufferedTuples, HeapTuple *bufferedTuples)
{
	MemoryContext oldcontext;
	int			i;

	/*
	 * heap_multi_insert leaks memory, so switch to short-lived memory context
	 * before calling it.
	 */
	oldcontext = MemoryContextSwitchTo(GetPerTupleMemoryContext(estate));
	heap_multi_insert(cstate->rel,
					  bufferedTuples,
					  nBufferedTuples,
					  mycid,
					  hi_options,
					  bistate);
	MemoryContextSwitchTo(oldcontext);

	/*
	 * If there are any indexes, update them for all the inserted tuples, and
	 * run AFTER ROW INSERT triggers.
	 */
	if (resultRelInfo->ri_NumIndices > 0)
	{
		for (i = 0; i < nBufferedTuples; i++)
		{
			List	   *recheckIndexes;

			ExecStoreTuple(bufferedTuples[i], myslot, InvalidBuffer, false);
			recheckIndexes =
				ExecInsertIndexTuples(myslot, &(bufferedTuples[i]->t_self),
									  estate);
			ExecARInsertTriggers(estate, resultRelInfo,
								 bufferedTuples[i],
								 recheckIndexes);
			list_free(recheckIndexes);
		}
	}

	/*
	 * There's no indexes, but see if we need to run AFTER ROW INSERT triggers
	 * anyway.
	 */
	else if (resultRelInfo->ri_TrigDesc != NULL &&
			 resultRelInfo->ri_TrigDesc->trig_insert_after_row)
	{
		for (i = 0; i < nBufferedTuples; i++)
			ExecARInsertTriggers(estate, resultRelInfo,
								 bufferedTuples[i],
								 NIL);
	}
}

/*
 * Setup to read tuples from a file for COPY FROM.
 *
 * 'rel': Used as a template for the tuples
 * 'filename': Name of server-local file to read
 * 'attnamelist': List of char *, columns to include. NIL selects all cols.
 * 'options': List of DefElem. See copy_opt_item in gram.y for selections.
 *
 * Returns a CopyState, to be passed to NextCopyFrom and related functions.
 */
CopyState
BeginCopyFrom(Relation rel,
			  const char *filename,
			  bool is_program,
			  copy_data_source_cb data_source_cb,
			  void *data_source_cb_extra,
			  List *attnamelist,
			  List *options,
			  List *ao_segnos)
{
	CopyState	cstate;
	TupleDesc	tupDesc;
	Form_pg_attribute *attr;
	AttrNumber	num_phys_attrs,
				num_defaults;
	FmgrInfo   *in_functions;
	Oid		   *typioparams;
	int			attnum;
	Oid			in_func_oid;
	int		   *defmap;
	ExprState **defexprs;
	MemoryContext oldcontext;
	bool		volatile_defexprs;

	cstate = BeginCopy(true, rel, NULL, NULL, attnamelist, options);
	oldcontext = MemoryContextSwitchTo(cstate->copycontext);

	/*
	 * Determine the mode
	 */
	if (Gp_role == GP_ROLE_DISPATCH && !cstate->on_segment)
		cstate->dispatch_mode = COPY_DISPATCH;
	else if (Gp_role == GP_ROLE_EXECUTE && !cstate->on_segment)
		cstate->dispatch_mode = COPY_EXECUTOR;
	else
		cstate->dispatch_mode = COPY_DIRECT;

	/* Initialize state variables */
	cstate->fe_eof = false;
	// cstate->eol_type = EOL_UNKNOWN; /* GPDB: don't overwrite value set in ProcessCopyOptions */
	cstate->cur_relname = RelationGetRelationName(cstate->rel);
	cstate->cur_lineno = 0;
	cstate->cur_attname = NULL;
	cstate->cur_attval = NULL;

	/* Set up variables to avoid per-attribute overhead. */
	initStringInfo(&cstate->attribute_buf);
	initStringInfo(&cstate->line_buf);
	cstate->line_buf_converted = false;
	cstate->raw_buf = (char *) palloc(RAW_BUF_SIZE + 1);
	cstate->raw_buf_index = cstate->raw_buf_len = 0;

	tupDesc = RelationGetDescr(cstate->rel);
	attr = tupDesc->attrs;
	num_phys_attrs = tupDesc->natts;
	num_defaults = 0;
	volatile_defexprs = false;

	/*
	 * Pick up the required catalog information for each attribute in the
	 * relation, including the input function, the element type (to pass to
	 * the input function), and info about defaults and constraints. (Which
	 * input function we use depends on text/binary format choice.)
	 */
	in_functions = (FmgrInfo *) palloc(num_phys_attrs * sizeof(FmgrInfo));
	typioparams = (Oid *) palloc(num_phys_attrs * sizeof(Oid));
	defmap = (int *) palloc(num_phys_attrs * sizeof(int));
	defexprs = (ExprState **) palloc(num_phys_attrs * sizeof(ExprState *));

	for (attnum = 1; attnum <= num_phys_attrs; attnum++)
	{
		/* We don't need info for dropped attributes */
		if (attr[attnum - 1]->attisdropped)
			continue;

		/* Fetch the input function and typioparam info */
		if (cstate->binary)
			getTypeBinaryInputInfo(attr[attnum - 1]->atttypid,
								   &in_func_oid, &typioparams[attnum - 1]);
		else
			getTypeInputInfo(attr[attnum - 1]->atttypid,
							 &in_func_oid, &typioparams[attnum - 1]);
		fmgr_info(in_func_oid, &in_functions[attnum - 1]);

		/* TODO: is force quote array necessary for default conversion */

		/* Get default info if needed */
		if (!list_member_int(cstate->attnumlist, attnum))
		{
			/* attribute is NOT to be copied from input */
			/* use default value if one exists */
			Node	   *defexpr = build_column_default(cstate->rel, attnum);

			if (defexpr != NULL)
			{
				/* Initialize expressions in copycontext. */
				defexprs[num_defaults] = ExecInitExpr(
								 expression_planner((Expr *) defexpr), NULL);
				defmap[num_defaults] = attnum - 1;
				num_defaults++;

				if (!volatile_defexprs)
					volatile_defexprs = contain_volatile_functions(defexpr);
			}
		}
	}

	/* We keep those variables in cstate. */
	cstate->in_functions = in_functions;
	cstate->typioparams = typioparams;
	cstate->defmap = defmap;
	cstate->defexprs = defexprs;
	cstate->volatile_defexprs = volatile_defexprs;
	cstate->num_defaults = num_defaults;
	cstate->is_program = is_program;

	bool		pipe = (filename == NULL || cstate->dispatch_mode == COPY_EXECUTOR);

	if (cstate->on_segment && Gp_role == GP_ROLE_DISPATCH)
	{
		/* open nothing */

		if (filename == NULL)
			ereport(ERROR,
					(errcode(ERRCODE_SYNTAX_ERROR),
					 errmsg("STDIN is not supported by 'COPY ON SEGMENT'")));
	}
	else if (data_source_cb)
	{
		cstate->copy_dest = COPY_CALLBACK;
		cstate->data_source_cb = data_source_cb;
		cstate->data_source_cb_extra = data_source_cb_extra;
	}
	else if (pipe)
	{
		Assert(!is_program || cstate->dispatch_mode == COPY_EXECUTOR);	/* the grammar does not allow this */
		if (whereToSendOutput == DestRemote)
			ReceiveCopyBegin(cstate);
		else
			cstate->copy_file = stdin;
	}
	else
	{
		cstate->filename = pstrdup(filename);

		if (cstate->on_segment)
			MangleCopyFileName(cstate);

		if (cstate->is_program)
		{
			cstate->program_pipes = open_program_pipes(cstate->filename, false);
			cstate->copy_file = fdopen(cstate->program_pipes->pipes[0], PG_BINARY_R);

			if (cstate->copy_file == NULL)
				ereport(ERROR,
						(errmsg("could not execute command \"%s\": %m",
								cstate->filename)));
		}
		else
		{
			struct stat st;
			char	   *filename = cstate->filename;

			cstate->copy_file = AllocateFile(filename, PG_BINARY_R);
			if (cstate->copy_file == NULL)
				ereport(ERROR,
						(errcode_for_file_access(),
						 errmsg("could not open file \"%s\" for reading: %m",
								filename)));

			// Increase buffer size to improve performance  (cmcdevitt)
			setvbuf(cstate->copy_file, NULL, _IOFBF, 393216); // 384 Kbytes

			fstat(fileno(cstate->copy_file), &st);
			if (S_ISDIR(st.st_mode))
				ereport(ERROR,
						(errcode(ERRCODE_WRONG_OBJECT_TYPE),
						 errmsg("\"%s\" is a directory", filename)));
		}
	}

	/*
	 * Append Only Tables.
	 *
	 * If QD, build a list of all the relations (relids) that may get data
	 * inserted into them as a part of this operation. This includes
	 * the relation specified in the COPY command, plus any partitions
	 * that it may have. Then, call assignPerRelSegno to assign a segfile
	 * number to insert into each of the Append Only relations that exists
	 * in this global list. We generate the list now and save it in cstate.
	 *
	 * If QE - get the QD generated list from CopyStmt and each relation can
	 * find it's assigned segno by looking at it (during CopyFrom).
	 *
	 * Utility mode always builds a one single mapping.
	 */
	bool		shouldDispatch = (Gp_role == GP_ROLE_DISPATCH &&
								  rel->rd_cdbpolicy != NULL);
	if (shouldDispatch)
	{
		Oid			relid = RelationGetRelid(cstate->rel);
		List	   *all_relids = NIL;

		all_relids = lappend_oid(all_relids, relid);

		if (rel_is_partitioned(relid))
		{
			if (cstate->on_segment && gp_enable_segment_copy_checking && !partition_policies_equal(cstate->rel->rd_cdbpolicy, RelationBuildPartitionDesc(cstate->rel, false)))
			{
				ereport(ERROR,
						(errcode(ERRCODE_FEATURE_NOT_SUPPORTED),
						 errmsg("COPY FROM ON SEGMENT doesn't support checking distribution key restriction when the distribution policy of the partition table is different from the main table"),
						 errhint("\"SET gp_enable_segment_copy_checking=off\" can be used to disable distribution key checking.")));
			}
			PartitionNode *pn = RelationBuildPartitionDesc(cstate->rel, false);
			all_relids = list_concat(all_relids, all_partition_relids(pn));
		}

		cstate->ao_segnos = assignPerRelSegno(all_relids);
	}
	else
	{
		if (ao_segnos)
		{
			/* We must be a QE if we received the aosegnos config */
			Assert(Gp_role == GP_ROLE_EXECUTE);
			cstate->ao_segnos = ao_segnos;
		}
		else
		{
			/*
			 * utility mode (or dispatch mode for no policy table).
			 * create a one entry map for our one and only relation
			 */
			if (RelationIsAoRows(cstate->rel) || RelationIsAoCols(cstate->rel))
			{
				SegfileMapNode *n = makeNode(SegfileMapNode);
				n->relid = RelationGetRelid(cstate->rel);
				n->segno = SetSegnoForWrite(cstate->rel, InvalidFileSegNumber);
				cstate->ao_segnos = lappend(cstate->ao_segnos, n);
			}
		}
	}

	if (cstate->on_segment && Gp_role == GP_ROLE_DISPATCH)
	{
		/* nothing to do */
	}
	else if (cstate->dispatch_mode == COPY_EXECUTOR && cstate->copy_dest != COPY_CALLBACK)
	{
		/* Read special header from QD */
		static const size_t sigsize = sizeof(QDtoQESignature);
		char		readSig[sigsize];
		copy_from_dispatch_header header_frame;

		if (CopyGetData(cstate, &readSig, sigsize) != sigsize ||
			memcmp(readSig, QDtoQESignature, sigsize) != 0)
			ereport(ERROR,
					(errcode(ERRCODE_INTERNAL_ERROR),
					errmsg("QD->QE COPY communication signature not recognized")));

		if (CopyGetData(cstate, &header_frame, sizeof(header_frame)) != sizeof(header_frame))
			ereport(ERROR,
					(errcode(ERRCODE_BAD_COPY_FILE_FORMAT),
					errmsg("invalid QD->QD COPY communication header")));

		cstate->file_has_oids = header_frame.file_has_oids;
	}
	else if (!cstate->binary)
	{
		/* must rely on user to tell us... */
		cstate->file_has_oids = cstate->oids;
	}
	else
	{
		/* Read and verify binary header */
		char		readSig[11];
		int32		tmp;

		/* Signature */
		if (CopyGetData(cstate, readSig, 11) != 11 ||
			memcmp(readSig, BinarySignature, 11) != 0)
			ereport(ERROR,
					(errcode(ERRCODE_BAD_COPY_FILE_FORMAT),
					errmsg("COPY file signature not recognized")));
		/* Flags field */
		if (!CopyGetInt32(cstate, &tmp))
			ereport(ERROR,
					(errcode(ERRCODE_BAD_COPY_FILE_FORMAT),
					errmsg("invalid COPY file header (missing flags)")));
		cstate->file_has_oids = (tmp & (1 << 16)) != 0;
		tmp &= ~(1 << 16);
		if ((tmp >> 16) != 0)
			ereport(ERROR,
					(errcode(ERRCODE_BAD_COPY_FILE_FORMAT),
				 errmsg("unrecognized critical flags in COPY file header")));
		/* Header extension length */
		if (!CopyGetInt32(cstate, &tmp) ||
			tmp < 0)
			ereport(ERROR,
					(errcode(ERRCODE_BAD_COPY_FILE_FORMAT),
					 errmsg("invalid COPY file header (missing length)")));
		/* Skip extension header, if present */
		while (tmp-- > 0)
		{
			if (CopyGetData(cstate, readSig, 1) != 1)
				ereport(ERROR,
						(errcode(ERRCODE_BAD_COPY_FILE_FORMAT),
						 errmsg("invalid COPY file header (wrong length)")));
		}
	}

	if (cstate->file_has_oids && cstate->binary)
	{
		getTypeBinaryInputInfo(OIDOID,
							   &in_func_oid, &cstate->oid_typioparam);
		fmgr_info(in_func_oid, &cstate->oid_in_function);
	}

	/* create workspace for CopyReadAttributes results */
	if (!cstate->binary)
	{
		AttrNumber	attr_count = list_length(cstate->attnumlist);
		int			nfields = cstate->file_has_oids ? (attr_count + 1) : attr_count;

		cstate->max_fields = nfields;
		cstate->raw_fields = (char **) palloc(nfields * sizeof(char *));
	}

	MemoryContextSwitchTo(oldcontext);

	return cstate;
}

/*
 * Read raw fields in the next line for COPY FROM in text or csv mode.
 * Return false if no more lines.
 *
 * An internal temporary buffer is returned via 'fields'. It is valid until
 * the next call of the function. Since the function returns all raw fields
 * in the input file, 'nfields' could be different from the number of columns
 * in the relation.
 *
 * NOTE: force_not_null option are not applied to the returned fields.
 */
bool
NextCopyFromRawFields(CopyState cstate, char ***fields, int *nfields)
{
	int			fldct;
	bool		done;

	/* only available for text or csv input */
	Assert(!cstate->binary);

	/* on input just throw the header line away */
	if (cstate->cur_lineno == 0 && cstate->header_line)
	{
		cstate->cur_lineno++;
		if (CopyReadLine(cstate))
			return false;		/* done */
	}

	cstate->cur_lineno++;

	/* Actually read the line into memory here */
	done = CopyReadLine(cstate);

	/*
	 * EOF at start of line means we're done.  If we see EOF after some
	 * characters, we act as though it was newline followed by EOF, ie,
	 * process the line and then exit loop on next iteration.
	 */
	if (done && cstate->line_buf.len == 0)
		return false;

	/* Parse the line into de-escaped field values */
	if (cstate->csv_mode)
		fldct = CopyReadAttributesCSV(cstate);
	else
		fldct = CopyReadAttributesText(cstate);

	*fields = cstate->raw_fields;
	*nfields = fldct;
	return true;
}

bool
NextCopyFrom(CopyState cstate, ExprContext *econtext,
			   Datum *values, bool *nulls, Oid *tupleOid)
{
	if (!cstate->cdbsreh)
		return NextCopyFromX(cstate, econtext, values, nulls, tupleOid);
	else
	{
		MemoryContext oldcontext = CurrentMemoryContext;

		for (;;)
		{
			bool		got_error = false;
			bool		result;

			PG_TRY();
			{
				result = NextCopyFromX(cstate, econtext, values, nulls, tupleOid);
			}
			PG_CATCH();
			{
				HandleCopyError(cstate);
				got_error = true;
				MemoryContextSwitchTo(oldcontext);
			}
			PG_END_TRY();

			if (!got_error)
				return result;
		}
	}
}

/*
 * A data error happened. This code block will always be inside a PG_CATCH()
 * block right when a higher stack level produced an error. We handle the error
 * by checking which error mode is set (SREH or all-or-nothing) and do the right
 * thing accordingly. Note that we MUST have this code in a macro (as opposed
 * to a function) as elog_dismiss() has to be inlined with PG_CATCH in order to
 * access local error state variables.
 *
 * changing me? take a look at FILEAM_HANDLE_ERROR in fileam.c as well.
 */
static void
HandleCopyError(CopyState cstate)
{
	if (cstate->errMode == ALL_OR_NOTHING)
	{
		/* re-throw error and abort */
		PG_RE_THROW();
	}
	/* SREH must only handle data errors. all other errors must not be caught */
	if (ERRCODE_TO_CATEGORY(elog_geterrcode()) != ERRCODE_DATA_EXCEPTION)
	{
		/* re-throw error and abort */
		PG_RE_THROW();
	}
	else
	{
		/* SREH - release error state and handle error */
		MemoryContext oldcontext;
		ErrorData	*edata;
		char	   *errormsg;
		CdbSreh	   *cdbsreh = cstate->cdbsreh;

		cdbsreh->processed++;

		oldcontext = MemoryContextSwitchTo(cstate->cdbsreh->badrowcontext);

		/* save a copy of the error info */
		edata = CopyErrorData();

		FlushErrorState();

		/*
		 * set the error message. Use original msg and add column name if available.
		 * We do this even if we're not logging the errors, because
		 * ErrorIfRejectLimit() below will use this information in the error message,
		 * if the error count is reached.
		 */
		cdbsreh->rawdata = cstate->line_buf.data + cstate->line_buf.cursor;

		cdbsreh->is_server_enc = cstate->line_buf_converted;
		cdbsreh->linenumber = cstate->cur_lineno;
		cdbsreh->consec_csv_err = cstate->num_consec_csv_err;
		if (cstate->cur_attname)
		{
			errormsg =  psprintf("%s, column %s",
								 edata->message, cstate->cur_attname);
		}
		else
		{
			errormsg = edata->message;
		}
		cstate->cdbsreh->errmsg = errormsg;

		if (cstate->cdbsreh->log_to_file)
		{
			if (Gp_role == GP_ROLE_DISPATCH && !cstate->on_segment)
			{
				cstate->cdbsreh->rejectcount++;

				SendCopyFromForwardedError(cstate, cstate->cdbCopy, errormsg);
			}
			else 
			{
				/* after all the prep work let cdbsreh do the real work */
				if (Gp_role == GP_ROLE_DISPATCH)
				{
					cstate->cdbsreh->rejectcount++;
				}
				else
				{
					HandleSingleRowError(cstate->cdbsreh);
					//ErrorLogWrite(cstate->cdbsreh);
				}
			}
		}
		else
			cstate->cdbsreh->rejectcount++;

		ErrorIfRejectLimitReached(cstate->cdbsreh);

		MemoryContextSwitchTo(oldcontext);
		MemoryContextReset(cstate->cdbsreh->badrowcontext);
	}
}


/*
 * Read next tuple from file for COPY FROM. Return false if no more tuples.
 *
 * 'econtext' is used to evaluate default expression for each columns not
 * read from the file. It can be NULL when no default values are used, i.e.
 * when all columns are read from the file.
 *
 * 'values' and 'nulls' arrays must be the same length as columns of the
 * relation passed to BeginCopyFrom. This function fills the arrays.
 * Oid of the tuple is returned with 'tupleOid' separately.
 */
bool
NextCopyFromX(CopyState cstate, ExprContext *econtext,
			 Datum *values, bool *nulls, Oid *tupleOid)
{
	TupleDesc	tupDesc;
	Form_pg_attribute *attr;
	AttrNumber	num_phys_attrs,
				attr_count,
				num_defaults = cstate->num_defaults;
	FmgrInfo   *in_functions = cstate->in_functions;
	Oid		   *typioparams = cstate->typioparams;
	int			i;
	int			nfields;
	bool		isnull;
	bool		file_has_oids = cstate->file_has_oids;
	int		   *defmap = cstate->defmap;
	ExprState **defexprs = cstate->defexprs;

	tupDesc = RelationGetDescr(cstate->rel);
	attr = tupDesc->attrs;
	num_phys_attrs = tupDesc->natts;
	attr_count = list_length(cstate->attnumlist);
	nfields = file_has_oids ? (attr_count + 1) : attr_count;

	/* Initialize all values for row to NULL */
	MemSet(values, 0, num_phys_attrs * sizeof(Datum));
	MemSet(nulls, true, num_phys_attrs * sizeof(bool));

	if (!cstate->binary)
	{
		char	  **field_strings;
		ListCell   *cur;
		int			fldct;
		int			fieldno;
		char	   *string;

		/* read raw fields in the next line */
		if (!NextCopyFromRawFields(cstate, &field_strings, &fldct))
			return false;

		/* check for overflowing fields */
		if (nfields > 0 && fldct > nfields)
			ereport(ERROR,
					(errcode(ERRCODE_BAD_COPY_FILE_FORMAT),
					 errmsg("extra data after last expected column")));

		fieldno = 0;

		/* Read the OID field if present */
		if (file_has_oids)
		{
			if (fieldno >= fldct)
				ereport(ERROR,
						(errcode(ERRCODE_BAD_COPY_FILE_FORMAT),
						 errmsg("missing data for OID column")));
			string = field_strings[fieldno++];

			if (string == NULL)
				ereport(ERROR,
						(errcode(ERRCODE_BAD_COPY_FILE_FORMAT),
						 errmsg("null OID in COPY data")));
			else if (cstate->oids && tupleOid != NULL)
			{
				cstate->cur_attname = "oid";
				cstate->cur_attval = string;
				*tupleOid = DatumGetObjectId(DirectFunctionCall1(oidin,
												   CStringGetDatum(string)));
				if (*tupleOid == InvalidOid)
					ereport(ERROR,
							(errcode(ERRCODE_BAD_COPY_FILE_FORMAT),
							 errmsg("invalid OID in COPY data")));
				cstate->cur_attname = NULL;
				cstate->cur_attval = NULL;
			}
		}

		/*
		 * A completely empty line is not allowed with FILL MISSING FIELDS. Without
		 * FILL MISSING FIELDS, it's almost surely an error, but not always:
		 * a table with a single text column, for example, needs to accept empty
		 * lines.
		 */
		if (cstate->line_buf.len == 0 &&
			cstate->fill_missing &&
			list_length(cstate->attnumlist) > 1)
		{
			ereport(ERROR,
					(errcode(ERRCODE_BAD_COPY_FILE_FORMAT),
					 errmsg("missing data for column \"%s\", found empty data line",
							NameStr(attr[1]->attname))));
		}

		/* Loop to read the user attributes on the line. */
		foreach(cur, cstate->attnumlist)
		{
			int			attnum = lfirst_int(cur);
			int			m = attnum - 1;

			if (fieldno >= fldct)
			{
				/*
				 * Some attributes are missing. In FILL MISSING FIELDS mode,
				 * treat them as NULLs.
				 */
				if (!cstate->fill_missing)
					ereport(ERROR,
						(errcode(ERRCODE_BAD_COPY_FILE_FORMAT),
						 errmsg("missing data for column \"%s\"",
								NameStr(attr[m]->attname))));
				fieldno++;
				string = NULL;
			}
			else
				string = field_strings[fieldno++];

			if (cstate->csv_mode && string == NULL &&
				cstate->force_notnull_flags[m])
			{
				/* Go ahead and read the NULL string */
				string = cstate->null_print;
			}

			cstate->cur_attname = NameStr(attr[m]->attname);
			cstate->cur_attval = string;
			values[m] = InputFunctionCall(&in_functions[m],
										  string,
										  typioparams[m],
										  attr[m]->atttypmod);
			if (string != NULL)
				nulls[m] = false;
			cstate->cur_attname = NULL;
			cstate->cur_attval = NULL;
		}

		Assert(fieldno == nfields);
	}
	else
	{
		/* binary */
		int16		fld_count;
		ListCell   *cur;

		cstate->cur_lineno++;

		if (!CopyGetInt16(cstate, &fld_count))
		{
			/* EOF detected (end of file, or protocol-level EOF) */
			return false;
		}

		if (fld_count == -1)
		{
			/*
			 * Received EOF marker.  In a V3-protocol copy, wait for the
			 * protocol-level EOF, and complain if it doesn't come
			 * immediately.  This ensures that we correctly handle CopyFail,
			 * if client chooses to send that now.
			 *
			 * Note that we MUST NOT try to read more data in an old-protocol
			 * copy, since there is no protocol-level EOF marker then.  We
			 * could go either way for copy from file, but choose to throw
			 * error if there's data after the EOF marker, for consistency
			 * with the new-protocol case.
			 */
			char		dummy;

			if (cstate->copy_dest != COPY_OLD_FE &&
				CopyGetData(cstate, &dummy, 1) > 0)
				ereport(ERROR,
						(errcode(ERRCODE_BAD_COPY_FILE_FORMAT),
						 errmsg("received copy data after EOF marker")));
			return false;
		}

		if (fld_count != attr_count)
			ereport(ERROR,
					(errcode(ERRCODE_BAD_COPY_FILE_FORMAT),
					 errmsg("row field count is %d, expected %d",
							(int) fld_count, attr_count)));

		if (file_has_oids)
		{
			Oid			loaded_oid;

			cstate->cur_attname = "oid";
			loaded_oid =
				DatumGetObjectId(CopyReadBinaryAttribute(cstate,
														 0,
													&cstate->oid_in_function,
													  cstate->oid_typioparam,
														 -1,
														 &isnull,
														 false));
			if (isnull || loaded_oid == InvalidOid)
				ereport(ERROR,
						(errcode(ERRCODE_BAD_COPY_FILE_FORMAT),
						 errmsg("invalid OID in COPY data")));
			cstate->cur_attname = NULL;
			if (cstate->oids && tupleOid != NULL)
				*tupleOid = loaded_oid;
		}

		i = 0;
		foreach(cur, cstate->attnumlist)
		{
			int			attnum = lfirst_int(cur);
			int			m = attnum - 1;

			cstate->cur_attname = NameStr(attr[m]->attname);
			i++;
			values[m] = CopyReadBinaryAttribute(cstate,
												i,
												&in_functions[m],
												typioparams[m],
												attr[m]->atttypmod,
												&nulls[m],
												false);
			cstate->cur_attname = NULL;
		}
	}

	/*
	 * Now compute and insert any defaults available for the columns not
	 * provided by the input data.  Anything not processed here or above will
	 * remain NULL.
	 */
	for (i = 0; i < num_defaults; i++)
	{
		/*
		 * The caller must supply econtext and have switched into the
		 * per-tuple memory context in it.
		 */
		Assert(econtext != NULL);
		Assert(CurrentMemoryContext == econtext->ecxt_per_tuple_memory);

		values[defmap[i]] = ExecEvalExpr(defexprs[i], econtext,
										 &nulls[defmap[i]], NULL);
	}

	return true;
}


/*
 * Like NextCopyFrom(), but used in the QD, when we want to parse the
 * input line only partially. We only want to parse enough fields needed
 * to determine which target segment to forward the row to.
 */
static bool
NextCopyFromDispatch(CopyState cstate, ExprContext *econtext,
					 Datum *values, bool *nulls, Oid *tupleOid)
{
	/* GPDB_91_MERGE_FIXME: The idea here would be to only call the
	 * input function for the fields we need in the QD. But for now,
	 * screw performance. */
	return NextCopyFrom(cstate, econtext, values, nulls, tupleOid);
}

/*
 * Like NextCopyFrom(), but used in the QE, when we're reading pre-processed
 * rows from the QD.
 */
static TupleTableSlot *
NextCopyFromExecute(CopyState cstate, ExprContext *econtext,
					EState *estate, Oid *tupleOid)
{
	TupleDesc	tupDesc;
	Form_pg_attribute *attr;
	bool		file_has_oids = cstate->file_has_oids;
	int			i;
	AttrNumber	num_phys_attrs;
	copy_from_dispatch_row frame;
	int			r;
	Oid			header;
	ResultRelInfo *resultRelInfo;
	TupleTableSlot *slot;
	Datum	   *values;
	bool	   *nulls;
	MemoryContext oldcxt;

retry:
	/* sneak peek at the first Oid field to see if it's a row or an error */
	r = CopyGetData(cstate, &header, sizeof(Oid));
	if (r == 0)
		return NULL;
	if (r != sizeof(Oid))
		ereport(ERROR,
				(errcode(ERRCODE_BAD_COPY_FILE_FORMAT),
				 errmsg("unexpected EOF in COPY data")));

	if (header == InvalidOid)
	{
		HandleQDErrorFrame(cstate);
		goto retry;
	}

	frame.relid = header;
	r = CopyGetData(cstate, ((char *) &frame) + sizeof(Oid), sizeof(frame) - sizeof(Oid));
	if (r != sizeof(frame) - sizeof(Oid))
		ereport(ERROR,
				(errcode(ERRCODE_BAD_COPY_FILE_FORMAT),
				 errmsg("unexpected EOF in COPY data")));

	if (!OidIsValid(frame.relid))
		elog(ERROR, "invalid target relation id in tuple frame received from QD");

	/*
	 * Look up the correct partition
	 */
	oldcxt = MemoryContextSwitchTo(estate->es_query_cxt);

	resultRelInfo = estate->es_result_relation_info;
	if (frame.relid != RelationGetRelid(resultRelInfo->ri_RelationDesc))
	{
		resultRelInfo = targetid_get_partition(frame.relid, estate, true);
		estate->es_result_relation_info = resultRelInfo;
	}

	if (!resultRelInfo->ri_resultSlot)
		resultRelInfo->ri_resultSlot =
			MakeSingleTupleTableSlot(resultRelInfo->ri_RelationDesc->rd_att);
	slot = resultRelInfo->ri_resultSlot;

	tupDesc = RelationGetDescr(resultRelInfo->ri_RelationDesc);
	attr = tupDesc->attrs;
	num_phys_attrs = tupDesc->natts;

	MemoryContextSwitchTo(oldcxt);

	/* check for overflowing fields */
	if (frame.fld_count < 0 || frame.fld_count > num_phys_attrs)
		ereport(ERROR,
				(errcode(ERRCODE_BAD_COPY_FILE_FORMAT),
				 errmsg("extra data after last expected column")));

	/* Initialize all values for row to NULL */
	ExecClearTuple(slot);
	values = slot_get_values(resultRelInfo->ri_resultSlot);
	nulls = slot_get_isnull(resultRelInfo->ri_resultSlot);
	MemSet(values, 0, num_phys_attrs * sizeof(Datum));
	MemSet(nulls, true, num_phys_attrs * sizeof(bool));

	/* Read the OID field if present */
	if (file_has_oids)
	{
		Oid			loaded_oid = frame.loaded_oid;

		if (loaded_oid == InvalidOid)
		{
			cstate->cur_attname = "oid";
			ereport(ERROR,
					(errcode(ERRCODE_BAD_COPY_FILE_FORMAT),
					 errmsg("invalid OID in COPY data")));
		}
		*tupleOid = loaded_oid;
	}
	else if (frame.loaded_oid != InvalidOid)
			ereport(ERROR,
					(errcode(ERRCODE_BAD_COPY_FILE_FORMAT),
					 errmsg("unexpected OID received in COPY data")));

	cstate->cur_lineno = frame.lineno;

	for (i = 0; i < frame.fld_count; i++)
	{
		int16		attnum;
		int			m;
		int32		len;
		Datum		value;

		if (CopyGetData(cstate, &attnum, sizeof(attnum)) != sizeof(attnum))
			ereport(ERROR,
					(errcode(ERRCODE_BAD_COPY_FILE_FORMAT),
					 errmsg("unexpected EOF in COPY data")));
		if (attnum < 1 || attnum > num_phys_attrs)
			elog(ERROR, "invalid attnum received from QD: %d", attnum);
		m = attnum - 1;

		cstate->cur_attname = NameStr(attr[m]->attname);

		if (attr[attnum - 1]->attbyval)
		{
			if (CopyGetData(cstate, &value, sizeof(Datum)) != sizeof(Datum))
				ereport(ERROR,
						(errcode(ERRCODE_BAD_COPY_FILE_FORMAT),
						 errmsg("unexpected EOF in COPY data")));
		}
		else
		{
			char	   *p;

			if (attr[attnum - 1]->attlen > 0)
			{
				len = attr[attnum - 1]->attlen;

				p = palloc(len);
				if (CopyGetData(cstate, p, len) != len)
					ereport(ERROR,
							(errcode(ERRCODE_BAD_COPY_FILE_FORMAT),
							 errmsg("unexpected EOF in COPY data")));
			}
			else
			{
				Assert (attr[attnum - 1]->attlen == -1);

				/* For simplicity, varlen's are always transmitted in "long" format */
				if (CopyGetData(cstate, &len, sizeof(len)) != sizeof(len))
					ereport(ERROR,
							(errcode(ERRCODE_BAD_COPY_FILE_FORMAT),
							 errmsg("unexpected EOF in COPY data")));
				if (len < VARHDRSZ)
					elog(ERROR, "invalid varlen length received from QD: %d", len);
				p = palloc(len);
				SET_VARSIZE(p, len);
				if (CopyGetData(cstate, p + VARHDRSZ, len - VARHDRSZ) != len - VARHDRSZ)
					ereport(ERROR,
							(errcode(ERRCODE_BAD_COPY_FILE_FORMAT),
							 errmsg("unexpected EOF in COPY data")));
			}
			value = PointerGetDatum(p);
		}

		cstate->cur_attname = NULL;

		values[m] = value;
		/* NULLs are currently not transmitted */
		nulls[m] = false;
	}

	/*
	 * Here we should compute defaults for any columns for which we didn't
	 * get a default from the QD. But at the moment, all defaults are evaluated
	 * in the QD.
	 */

	ExecStoreVirtualTuple(slot);

	return slot;
}

static void
HandleQDErrorFrame(CopyState cstate)
{
	CdbSreh *cdbsreh = cstate->cdbsreh;
	MemoryContext oldcontext;
	copy_from_dispatch_error errframe;
	char	   *errormsg;
	char	   *line;
	int			r;

	Assert(Gp_role == GP_ROLE_EXECUTE);

	oldcontext = MemoryContextSwitchTo(cdbsreh->badrowcontext);

	r = CopyGetData(cstate, ((char *) &errframe) + sizeof(Oid), sizeof(errframe) - sizeof(Oid));
	if (r != sizeof(errframe) - sizeof(Oid))
		ereport(ERROR,
				(errcode(ERRCODE_BAD_COPY_FILE_FORMAT),
				 errmsg("unexpected EOF in COPY data")));

	errormsg = palloc(errframe.errmsg_len + 1);
	line = palloc(errframe.line_len + 1);

	r = CopyGetData(cstate, errormsg, errframe.errmsg_len);
	if (r != errframe.errmsg_len)
		ereport(ERROR,
				(errcode(ERRCODE_BAD_COPY_FILE_FORMAT),
				 errmsg("unexpected EOF in COPY data")));
	errormsg[errframe.errmsg_len] = '\0';

	r = CopyGetData(cstate, line, errframe.line_len);
	if (r != errframe.line_len)
		ereport(ERROR,
				(errcode(ERRCODE_BAD_COPY_FILE_FORMAT),
				 errmsg("unexpected EOF in COPY data")));
	line[errframe.line_len] = '\0';

	cdbsreh->linenumber = errframe.lineno;
	cdbsreh->rawdata = line;
	cdbsreh->is_server_enc = errframe.line_buf_converted;
	cdbsreh->errmsg = errormsg;

	HandleSingleRowError(cdbsreh);

	MemoryContextSwitchTo(oldcontext);

}

/*
 * This is the sending counterpart of NextCopyFromExecute. Used in the QD,
 * to send a row to a QE.
 */
static void
SendCopyFromForwardedTuple(CopyState cstate,
						   CdbCopy *cdbCopy,
						   bool toAll,
						   int target_seg,
						   Relation rel,
						   int64 lineno,
						   char *line,
						   int line_len,
						   Oid tuple_oid,
						   Datum *values,
						   bool *nulls)
{
	TupleDesc	tupDesc;
	Form_pg_attribute *attr;
	copy_from_dispatch_row *frame;
	StringInfo	msgbuf;
	int			num_sent_fields = 0;
	AttrNumber	num_phys_attrs;
	int			i;

	if (!OidIsValid(RelationGetRelid(rel)))
		elog(ERROR, "invalid target table OID in COPY");

	tupDesc = RelationGetDescr(rel);
	attr = tupDesc->attrs;
	num_phys_attrs = tupDesc->natts;

	msgbuf = cstate->dispatch_msgbuf;
	resetStringInfo(msgbuf);
	enlargeStringInfo(msgbuf, sizeof(copy_from_dispatch_row));
	msgbuf->len = sizeof(copy_from_dispatch_row);

	for (i = 0; i < num_phys_attrs; i++)
	{
		int16		attnum = i + 1;

		if (!nulls[i])
		{
			appendBinaryStringInfo(msgbuf, &attnum, sizeof(int16));

			if (attr[i]->attbyval)
				appendBinaryStringInfo(msgbuf, &values[i], sizeof(Datum));
			else
			{
				if (attr[i]->attlen > 0)
				{
					appendBinaryStringInfo(msgbuf, DatumGetPointer(values[i]), attr[i]->attlen);
				}
				else
				{
					int32		len;
					char	   *ptr;

					/*
					 * GPDB_91_MERGE_FIXME: do we need to worry about toasted datums here?
					 * In theory, I suppose you could have a default value that gets evaluated
					 * in the master, and the default value comes from another table as a toast
					 * pointer.
					 */
					Assert (attr[attnum - 1]->attlen == -1);

					/* For simplicity, varlen's are always transmitted in "long" format */
					len = VARSIZE(values[i]);
					ptr = VARDATA_ANY(values[i]);

					appendBinaryStringInfo(msgbuf, &len, sizeof(int32));
					appendBinaryStringInfo(msgbuf, ptr, len - VARHDRSZ);
				}
			}

			num_sent_fields++;
		}
	}

	frame = (copy_from_dispatch_row *) msgbuf->data;

	frame->relid = RelationGetRelid(rel);
	frame->loaded_oid = tuple_oid;
	frame->lineno = lineno;
	frame->fld_count = num_sent_fields;

	if (toAll)
		cdbCopySendDataToAll(cdbCopy, msgbuf->data, msgbuf->len);
	else
		cdbCopySendData(cdbCopy, target_seg, msgbuf->data, msgbuf->len);
}

static void
SendCopyFromForwardedHeader(CopyState cstate, CdbCopy *cdbCopy, bool file_has_oids)
{
	copy_from_dispatch_header header_frame;

	cdbCopySendDataToAll(cdbCopy, QDtoQESignature, sizeof(QDtoQESignature));

	memset(&header_frame, 0, sizeof(header_frame));
	header_frame.file_has_oids = file_has_oids;

	cdbCopySendDataToAll(cdbCopy, (char *) &header_frame, sizeof(header_frame));
}

static void
SendCopyFromForwardedError(CopyState cstate, CdbCopy *cdbCopy, char *errormsg)
{
	copy_from_dispatch_error *errframe;
	StringInfo	msgbuf;
	int			target_seg;
	int			errormsg_len = strlen(errormsg);

	msgbuf = cstate->dispatch_msgbuf;
	resetStringInfo(msgbuf);
	enlargeStringInfo(msgbuf, sizeof(copy_from_dispatch_error));
	/* allocate space for the header (we'll fill it in last). */
	msgbuf->len = sizeof(copy_from_dispatch_error);

	appendBinaryStringInfo(msgbuf, errormsg, errormsg_len);
	appendBinaryStringInfo(msgbuf, cstate->line_buf.data, cstate->line_buf.len);

	errframe = (copy_from_dispatch_error *) msgbuf->data;

	errframe->error_marker = InvalidOid;
	errframe->lineno = cstate->cur_lineno;
	errframe->line_buf_converted = cstate->line_buf_converted;
	errframe->line_len = cstate->line_buf.len;
	errframe->errmsg_len = errormsg_len;

	/* send the bad data row to a random QE (via roundrobin) */
	if (cstate->lastsegid == cdbCopy->total_segs)
		cstate->lastsegid = 0; /* start over from first segid */

	target_seg = (cstate->lastsegid++ % cdbCopy->total_segs);
	
	cdbCopySendData(cdbCopy, target_seg, msgbuf->data, msgbuf->len);
}

/*
 * Clean up storage and release resources for COPY FROM.
 */
void
EndCopyFrom(CopyState cstate)
{
	/* No COPY FROM related resources except memory. */

	EndCopy(cstate);
}

/*
 * Read the next input line and stash it in line_buf, with conversion to
 * server encoding.
 *
 * Result is true if read was terminated by EOF, false if terminated
 * by newline.  The terminating newline or EOF marker is not included
 * in the final value of line_buf.
 */
bool
CopyReadLine(CopyState cstate)
{
	bool		result;

	resetStringInfo(&cstate->line_buf);

	/* Mark that encoding conversion hasn't occurred yet */
	cstate->line_buf_converted = false;

	/* Parse data and transfer into line_buf */
	result = CopyReadLineText(cstate);

	if (result)
	{
		/*
		 * Reached EOF.  In protocol version 3, we should ignore anything
		 * after \. up to the protocol end of copy data.  (XXX maybe better
		 * not to treat \. as special?)
		 */
		if (cstate->copy_dest == COPY_NEW_FE)
		{
			do
			{
				cstate->raw_buf_index = cstate->raw_buf_len;
			} while (CopyLoadRawBuf(cstate));
		}
	}
	else
	{
		/*
		 * If we didn't hit EOF, then we must have transferred the EOL marker
		 * to line_buf along with the data.  Get rid of it.
		 */
		switch (cstate->eol_type)
		{
			case EOL_NL:
				Assert(cstate->line_buf.len >= 1);
				Assert(cstate->line_buf.data[cstate->line_buf.len - 1] == '\n');
				cstate->line_buf.len--;
				cstate->line_buf.data[cstate->line_buf.len] = '\0';
				break;
			case EOL_CR:
				Assert(cstate->line_buf.len >= 1);
				Assert(cstate->line_buf.data[cstate->line_buf.len - 1] == '\r');
				cstate->line_buf.len--;
				cstate->line_buf.data[cstate->line_buf.len] = '\0';
				break;
			case EOL_CRNL:
				Assert(cstate->line_buf.len >= 2);
				Assert(cstate->line_buf.data[cstate->line_buf.len - 2] == '\r');
				Assert(cstate->line_buf.data[cstate->line_buf.len - 1] == '\n');
				cstate->line_buf.len -= 2;
				cstate->line_buf.data[cstate->line_buf.len] = '\0';
				break;
			case EOL_UNKNOWN:
				/* shouldn't get here */
				Assert(false);
				break;
		}
	}

	/* Done reading the line.  Convert it to server encoding. */
	if (cstate->need_transcoding)
	{
		char	   *cvt;

		cvt = pg_any_to_server(cstate->line_buf.data,
							   cstate->line_buf.len,
							   cstate->file_encoding);
		if (cvt != cstate->line_buf.data)
		{
			/* transfer converted data back to line_buf */
			resetStringInfo(&cstate->line_buf);
			appendBinaryStringInfo(&cstate->line_buf, cvt, strlen(cvt));
			pfree(cvt);
		}
	}

	/* Now it's safe to use the buffer in error messages */
	cstate->line_buf_converted = true;

	return result;
}

/*
 * CopyReadLineText - inner loop of CopyReadLine for text mode
 */
static bool
CopyReadLineText(CopyState cstate)
{
	char	   *copy_raw_buf;
	int			raw_buf_ptr;
	int			copy_buf_len;
	bool		need_data = false;
	bool		hit_eof = false;
	bool		result = false;
	char		mblen_str[2];

	/* CSV variables */
	bool		first_char_in_line = true;
	bool		in_quote = false,
				last_was_esc = false;
	char		quotec = '\0';
	char		escapec = '\0';

	if (cstate->csv_mode)
	{
		quotec = cstate->quote[0];
		escapec = cstate->escape[0];
		/* ignore special escape processing if it's the same as quotec */
		if (quotec == escapec)
			escapec = '\0';
	}

	mblen_str[1] = '\0';

	/*
	 * The objective of this loop is to transfer the entire next input line
	 * into line_buf.  Hence, we only care for detecting newlines (\r and/or
	 * \n) and the end-of-copy marker (\.).
	 *
	 * In CSV mode, \r and \n inside a quoted field are just part of the data
	 * value and are put in line_buf.  We keep just enough state to know if we
	 * are currently in a quoted field or not.
	 *
	 * These four characters, and the CSV escape and quote characters, are
	 * assumed the same in frontend and backend encodings.
	 *
	 * For speed, we try to move data from raw_buf to line_buf in chunks
	 * rather than one character at a time.  raw_buf_ptr points to the next
	 * character to examine; any characters from raw_buf_index to raw_buf_ptr
	 * have been determined to be part of the line, but not yet transferred to
	 * line_buf.
	 *
	 * For a little extra speed within the loop, we copy raw_buf and
	 * raw_buf_len into local variables.
	 */
	copy_raw_buf = cstate->raw_buf;
	raw_buf_ptr = cstate->raw_buf_index;
	copy_buf_len = cstate->raw_buf_len;

	for (;;)
	{
		int			prev_raw_ptr;
		char		c;

		/*
		 * Load more data if needed.  Ideally we would just force four bytes
		 * of read-ahead and avoid the many calls to
		 * IF_NEED_REFILL_AND_NOT_EOF_CONTINUE(), but the COPY_OLD_FE protocol
		 * does not allow us to read too far ahead or we might read into the
		 * next data, so we read-ahead only as far we know we can.  One
		 * optimization would be to read-ahead four byte here if
		 * cstate->copy_dest != COPY_OLD_FE, but it hardly seems worth it,
		 * considering the size of the buffer.
		 */
		if (raw_buf_ptr >= copy_buf_len || need_data)
		{
			REFILL_LINEBUF;

			/*
			 * Try to read some more data.  This will certainly reset
			 * raw_buf_index to zero, and raw_buf_ptr must go with it.
			 */
			if (!CopyLoadRawBuf(cstate))
				hit_eof = true;
			raw_buf_ptr = 0;
			copy_buf_len = cstate->raw_buf_len;

			/*
			 * If we are completely out of data, break out of the loop,
			 * reporting EOF.
			 */
			if (copy_buf_len <= 0)
			{
				result = true;
				break;
			}
			need_data = false;
		}

		/* OK to fetch a character */
		prev_raw_ptr = raw_buf_ptr;
		c = copy_raw_buf[raw_buf_ptr++];

		if (cstate->csv_mode)
		{
			/*
			 * If character is '\\' or '\r', we may need to look ahead below.
			 * Force fetch of the next character if we don't already have it.
			 * We need to do this before changing CSV state, in case one of
			 * these characters is also the quote or escape character.
			 *
			 * Note: old-protocol does not like forced prefetch, but it's OK
			 * here since we cannot validly be at EOF.
			 */
			if (c == '\\' || c == '\r')
			{
				IF_NEED_REFILL_AND_NOT_EOF_CONTINUE(0);
			}

			/*
			 * Dealing with quotes and escapes here is mildly tricky. If the
			 * quote char is also the escape char, there's no problem - we
			 * just use the char as a toggle. If they are different, we need
			 * to ensure that we only take account of an escape inside a
			 * quoted field and immediately preceding a quote char, and not
			 * the second in a escape-escape sequence.
			 */
			if (in_quote && c == escapec)
				last_was_esc = !last_was_esc;
			if (c == quotec && !last_was_esc)
				in_quote = !in_quote;
			if (c != escapec)
				last_was_esc = false;

			/*
			 * Updating the line count for embedded CR and/or LF chars is
			 * necessarily a little fragile - this test is probably about the
			 * best we can do.  (XXX it's arguable whether we should do this
			 * at all --- is cur_lineno a physical or logical count?)
			 */
			if (in_quote && c == (cstate->eol_type == EOL_NL ? '\n' : '\r'))
				cstate->cur_lineno++;
		}

		/* Process \r */
		if (c == '\r' && (!cstate->csv_mode || !in_quote))
		{
			/* Check for \r\n on first line, _and_ handle \r\n. */
			if (cstate->eol_type == EOL_UNKNOWN ||
				cstate->eol_type == EOL_CRNL)
			{
				/*
				 * If need more data, go back to loop top to load it.
				 *
				 * Note that if we are at EOF, c will wind up as '\0' because
				 * of the guaranteed pad of raw_buf.
				 */
				IF_NEED_REFILL_AND_NOT_EOF_CONTINUE(0);

				/* get next char */
				c = copy_raw_buf[raw_buf_ptr];

				if (c == '\n')
				{
					raw_buf_ptr++;		/* eat newline */
					cstate->eol_type = EOL_CRNL;		/* in case not set yet */

					/*
					 * GPDB: end of line. Since we don't error out if we find a
					 * bare CR or LF in CRLF mode, break here instead.
					 */
					break;
				}
				else
				{
					/*
					 * GPDB_91_MERGE_FIXME: these commented-out blocks (as well
					 * as the restructured newline checks) are here because we
					 * allow the user to manually set the newline mode, and
					 * therefore don't error out on bare CR/LF in the middle of
					 * a column. Instead, they will be included verbatim.
					 *
					 * This probably has other fallout -- but so does changing
					 * the behavior. Discuss.
					 */
#if 0
					/* found \r, but no \n */
					if (cstate->eol_type == EOL_CRNL)
						ereport(ERROR,
								(errcode(ERRCODE_BAD_COPY_FILE_FORMAT),
								 !cstate->csv_mode ?
							errmsg("literal carriage return found in data") :
							errmsg("unquoted carriage return found in data"),
								 !cstate->csv_mode ?
						errhint("Use \"\\r\" to represent carriage return.") :
								 errhint("Use quoted CSV field to represent carriage return.")));
#endif

					/* GPDB: only reset eol_type if it's currently unknown. */
					if (cstate->eol_type == EOL_UNKNOWN)
					{
						/*
						 * if we got here, it is the first line and we didn't find
						 * \n, so don't consume the peeked character
						 */
						cstate->eol_type = EOL_CR;
					}
				}
			}
#if 0 /* GPDB_91_MERGE_FIXME: see above. */
			else if (cstate->eol_type == EOL_NL)
				ereport(ERROR,
						(errcode(ERRCODE_BAD_COPY_FILE_FORMAT),
						 !cstate->csv_mode ?
						 errmsg("literal carriage return found in data") :
						 errmsg("unquoted carriage return found in data"),
						 !cstate->csv_mode ?
					   errhint("Use \"\\r\" to represent carriage return.") :
						 errhint("Use quoted CSV field to represent carriage return.")));
#endif
			/* GPDB: a CR only ends the line in CR mode. */
			if (cstate->eol_type == EOL_CR)
			{
				/* If reach here, we have found the line terminator */
				break;
			}
		}

		/* Process \n */
		if (c == '\n' && (!cstate->csv_mode || !in_quote))
		{
#if 0 /* GPDB_91_MERGE_FIXME: see above. */
			if (cstate->eol_type == EOL_CR || cstate->eol_type == EOL_CRNL)
				ereport(ERROR,
						(errcode(ERRCODE_BAD_COPY_FILE_FORMAT),
						 !cstate->csv_mode ?
						 errmsg("literal newline found in data") :
						 errmsg("unquoted newline found in data"),
						 !cstate->csv_mode ?
						 errhint("Use \"\\n\" to represent newline.") :
					 errhint("Use quoted CSV field to represent newline.")));
#endif
			/* GPDB: only reset eol_type if it's currently unknown. */
			if (cstate->eol_type == EOL_UNKNOWN)
				cstate->eol_type = EOL_NL;	/* in case not set yet */

			/* GPDB: a LF only ends the line in LF mode. */
			if (cstate->eol_type == EOL_NL)
			{
				/* If reach here, we have found the line terminator */
				break;
			}
		}

		/*
		 * In CSV mode, we only recognize \. alone on a line.  This is because
		 * \. is a valid CSV data value.
		 */
		if (c == '\\' && (!cstate->csv_mode || first_char_in_line))
		{
			char		c2;

			IF_NEED_REFILL_AND_NOT_EOF_CONTINUE(0);
			IF_NEED_REFILL_AND_EOF_BREAK(0);

			/* -----
			 * get next character
			 * Note: we do not change c so if it isn't \., we can fall
			 * through and continue processing for file encoding.
			 * -----
			 */
			c2 = copy_raw_buf[raw_buf_ptr];

			if (c2 == '.')
			{
				raw_buf_ptr++;	/* consume the '.' */

				/*
				 * Note: if we loop back for more data here, it does not
				 * matter that the CSV state change checks are re-executed; we
				 * will come back here with no important state changed.
				 */
				if (cstate->eol_type == EOL_CRNL)
				{
					/* Get the next character */
					IF_NEED_REFILL_AND_NOT_EOF_CONTINUE(0);
					/* if hit_eof, c2 will become '\0' */
					c2 = copy_raw_buf[raw_buf_ptr++];

					if (c2 == '\n')
					{
						if (!cstate->csv_mode)
							ereport(ERROR,
									(errcode(ERRCODE_BAD_COPY_FILE_FORMAT),
									 errmsg("end-of-copy marker does not match previous newline style")));
						else
							NO_END_OF_COPY_GOTO;
					}
					else if (c2 != '\r')
					{
						if (!cstate->csv_mode)
							ereport(ERROR,
									(errcode(ERRCODE_BAD_COPY_FILE_FORMAT),
									 errmsg("end-of-copy marker corrupt")));
						else
							NO_END_OF_COPY_GOTO;
					}
				}

				/* Get the next character */
				IF_NEED_REFILL_AND_NOT_EOF_CONTINUE(0);
				/* if hit_eof, c2 will become '\0' */
				c2 = copy_raw_buf[raw_buf_ptr++];

				if (c2 != '\r' && c2 != '\n')
				{
					if (!cstate->csv_mode)
						ereport(ERROR,
								(errcode(ERRCODE_BAD_COPY_FILE_FORMAT),
								 errmsg("end-of-copy marker corrupt")));
					else
						NO_END_OF_COPY_GOTO;
				}

				if ((cstate->eol_type == EOL_NL && c2 != '\n') ||
					(cstate->eol_type == EOL_CRNL && c2 != '\n') ||
					(cstate->eol_type == EOL_CR && c2 != '\r'))
				{
					ereport(ERROR,
							(errcode(ERRCODE_BAD_COPY_FILE_FORMAT),
							 errmsg("end-of-copy marker does not match previous newline style")));
				}

				/*
				 * Transfer only the data before the \. into line_buf, then
				 * discard the data and the \. sequence.
				 */
				if (prev_raw_ptr > cstate->raw_buf_index)
					appendBinaryStringInfo(&cstate->line_buf,
									 cstate->raw_buf + cstate->raw_buf_index,
									   prev_raw_ptr - cstate->raw_buf_index);
				cstate->raw_buf_index = raw_buf_ptr;
				result = true;	/* report EOF */
				break;
			}
			else if (!cstate->csv_mode)

				/*
				 * If we are here, it means we found a backslash followed by
				 * something other than a period.  In non-CSV mode, anything
				 * after a backslash is special, so we skip over that second
				 * character too.  If we didn't do that \\. would be
				 * considered an eof-of copy, while in non-CSV mode it is a
				 * literal backslash followed by a period.  In CSV mode,
				 * backslashes are not special, so we want to process the
				 * character after the backslash just like a normal character,
				 * so we don't increment in those cases.
				 */
				raw_buf_ptr++;
		}

		/*
		 * This label is for CSV cases where \. appears at the start of a
		 * line, but there is more text after it, meaning it was a data value.
		 * We are more strict for \. in CSV mode because \. could be a data
		 * value, while in non-CSV mode, \. cannot be a data value.
		 */
not_end_of_copy:

		/*
		 * Process all bytes of a multi-byte character as a group.
		 *
		 * We only support multi-byte sequences where the first byte has the
		 * high-bit set, so as an optimization we can avoid this block
		 * entirely if it is not set.
		 */
		if (cstate->encoding_embeds_ascii && IS_HIGHBIT_SET(c))
		{
			int			mblen;

			mblen_str[0] = c;
			/* All our encodings only read the first byte to get the length */
			mblen = pg_encoding_mblen(cstate->file_encoding, mblen_str);
			IF_NEED_REFILL_AND_NOT_EOF_CONTINUE(mblen - 1);
			IF_NEED_REFILL_AND_EOF_BREAK(mblen - 1);
			raw_buf_ptr += mblen - 1;
		}
		first_char_in_line = false;
	}							/* end of outer loop */

	/*
	 * Transfer any still-uncopied data to line_buf.
	 */
	REFILL_LINEBUF;

	return result;
}

/*
 *	Return decimal value for a hexadecimal digit
 */
static int
GetDecimalFromHex(char hex)
{
	if (isdigit((unsigned char) hex))
		return hex - '0';
	else
		return tolower((unsigned char) hex) - 'a' + 10;
}

/*
 * Parse the current line into separate attributes (fields),
 * performing de-escaping as needed.
 *
 * The input is in line_buf.  We use attribute_buf to hold the result
 * strings.  cstate->raw_fields[k] is set to point to the k'th attribute
 * string, or NULL when the input matches the null marker string.
 * This array is expanded as necessary.
 *
 * (Note that the caller cannot check for nulls since the returned
 * string would be the post-de-escaping equivalent, which may look
 * the same as some valid data string.)
 *
 * delim is the column delimiter string (must be just one byte for now).
 * null_print is the null marker string.  Note that this is compared to
 * the pre-de-escaped input string.
 *
 * The return value is the number of fields actually read.
 */
static int
CopyReadAttributesText(CopyState cstate)
{
	char		delimc = cstate->delim[0];
	char		escapec = cstate->escape_off ? delimc : cstate->escape[0];
	int			fieldno;
	char	   *output_ptr;
	char	   *cur_ptr;
	char	   *line_end_ptr;

	/*
	 * We need a special case for zero-column tables: check that the input
	 * line is empty, and return.
	 */
	if (cstate->max_fields <= 0)
	{
		if (cstate->line_buf.len != 0)
			ereport(ERROR,
					(errcode(ERRCODE_BAD_COPY_FILE_FORMAT),
					 errmsg("extra data after last expected column")));
		return 0;
	}

	resetStringInfo(&cstate->attribute_buf);

	/*
	 * The de-escaped attributes will certainly not be longer than the input
	 * data line, so we can just force attribute_buf to be large enough and
	 * then transfer data without any checks for enough space.  We need to do
	 * it this way because enlarging attribute_buf mid-stream would invalidate
	 * pointers already stored into cstate->raw_fields[].
	 */
	if (cstate->attribute_buf.maxlen <= cstate->line_buf.len)
		enlargeStringInfo(&cstate->attribute_buf, cstate->line_buf.len);
	output_ptr = cstate->attribute_buf.data;

	/* set pointer variables for loop */
	cur_ptr = cstate->line_buf.data;
	line_end_ptr = cstate->line_buf.data + cstate->line_buf.len;

	/* Outer loop iterates over fields */
	fieldno = 0;
	for (;;)
	{
		bool		found_delim = false;
		char	   *start_ptr;
		char	   *end_ptr;
		int			input_len;
		bool		saw_non_ascii = false;

		/* Make sure there is enough space for the next value */
		if (fieldno >= cstate->max_fields)
		{
			cstate->max_fields *= 2;
			cstate->raw_fields =
				repalloc(cstate->raw_fields, cstate->max_fields * sizeof(char *));
		}

		/* Remember start of field on both input and output sides */
		start_ptr = cur_ptr;
		cstate->raw_fields[fieldno] = output_ptr;

		/*
		 * Scan data for field.
		 *
		 * Note that in this loop, we are scanning to locate the end of field
		 * and also speculatively performing de-escaping.  Once we find the
		 * end-of-field, we can match the raw field contents against the null
		 * marker string.  Only after that comparison fails do we know that
		 * de-escaping is actually the right thing to do; therefore we *must
		 * not* throw any syntax errors before we've done the null-marker
		 * check.
		 */
		for (;;)
		{
			char		c;

			end_ptr = cur_ptr;
			if (cur_ptr >= line_end_ptr)
				break;
			c = *cur_ptr++;
			if (c == delimc)
			{
				found_delim = true;
				break;
			}
			if (c == escapec)
			{
				if (cur_ptr >= line_end_ptr)
					break;
				c = *cur_ptr++;
				switch (c)
				{
					case '0':
					case '1':
					case '2':
					case '3':
					case '4':
					case '5':
					case '6':
					case '7':
						{
							/* handle \013 */
							int			val;

							val = OCTVALUE(c);
							if (cur_ptr < line_end_ptr)
							{
								c = *cur_ptr;
								if (ISOCTAL(c))
								{
									cur_ptr++;
									val = (val << 3) + OCTVALUE(c);
									if (cur_ptr < line_end_ptr)
									{
										c = *cur_ptr;
										if (ISOCTAL(c))
										{
											cur_ptr++;
											val = (val << 3) + OCTVALUE(c);
										}
									}
								}
							}
							c = val & 0377;
							if (c == '\0' || IS_HIGHBIT_SET(c))
								saw_non_ascii = true;
						}
						break;
					case 'x':
						/* Handle \x3F */
						if (cur_ptr < line_end_ptr)
						{
							char		hexchar = *cur_ptr;

							if (isxdigit((unsigned char) hexchar))
							{
								int			val = GetDecimalFromHex(hexchar);

								cur_ptr++;
								if (cur_ptr < line_end_ptr)
								{
									hexchar = *cur_ptr;
									if (isxdigit((unsigned char) hexchar))
									{
										cur_ptr++;
										val = (val << 4) + GetDecimalFromHex(hexchar);
									}
								}
								c = val & 0xff;
								if (c == '\0' || IS_HIGHBIT_SET(c))
									saw_non_ascii = true;
							}
						}
						break;
					case 'b':
						c = '\b';
						break;
					case 'f':
						c = '\f';
						break;
					case 'n':
						c = '\n';
						break;
					case 'r':
						c = '\r';
						break;
					case 't':
						c = '\t';
						break;
					case 'v':
						c = '\v';
						break;

						/*
						 * in all other cases, take the char after '\'
						 * literally
						 */
				}
			}

			/* Add c to output string */
			*output_ptr++ = c;
		}

		/* Check whether raw input matched null marker */
		input_len = end_ptr - start_ptr;
		if (input_len == cstate->null_print_len &&
			strncmp(start_ptr, cstate->null_print, input_len) == 0)
			cstate->raw_fields[fieldno] = NULL;
		else
		{
			/*
			 * At this point we know the field is supposed to contain data.
			 *
			 * If we de-escaped any non-7-bit-ASCII chars, make sure the
			 * resulting string is valid data for the db encoding.
			 */
			if (saw_non_ascii)
			{
				char	   *fld = cstate->raw_fields[fieldno];

				pg_verifymbstr(fld, output_ptr - fld, false);
			}
		}

		/* Terminate attribute value in output area */
		*output_ptr++ = '\0';

		fieldno++;
		/* Done if we hit EOL instead of a delim */
		if (!found_delim)
			break;
	}

	/* Clean up state of attribute_buf */
	output_ptr--;
	Assert(*output_ptr == '\0');
	cstate->attribute_buf.len = (output_ptr - cstate->attribute_buf.data);

	return fieldno;
}

/*
 * Parse the current line into separate attributes (fields),
 * performing de-escaping as needed.  This has exactly the same API as
 * CopyReadAttributesText, except we parse the fields according to
 * "standard" (i.e. common) CSV usage.
 */
static int
CopyReadAttributesCSV(CopyState cstate)
{
	char		delimc = cstate->delim[0];
	char		quotec = cstate->quote[0];
	char		escapec = cstate->escape[0];
	int			fieldno;
	char	   *output_ptr;
	char	   *cur_ptr;
	char	   *line_end_ptr;

	/*
	 * We need a special case for zero-column tables: check that the input
	 * line is empty, and return.
	 */
	if (cstate->max_fields <= 0)
	{
		if (cstate->line_buf.len != 0)
			ereport(ERROR,
					(errcode(ERRCODE_BAD_COPY_FILE_FORMAT),
					 errmsg("extra data after last expected column")));
		return 0;
	}

	resetStringInfo(&cstate->attribute_buf);

	/*
	 * The de-escaped attributes will certainly not be longer than the input
	 * data line, so we can just force attribute_buf to be large enough and
	 * then transfer data without any checks for enough space.  We need to do
	 * it this way because enlarging attribute_buf mid-stream would invalidate
	 * pointers already stored into cstate->raw_fields[].
	 */
	if (cstate->attribute_buf.maxlen <= cstate->line_buf.len)
		enlargeStringInfo(&cstate->attribute_buf, cstate->line_buf.len);
	output_ptr = cstate->attribute_buf.data;

	/* set pointer variables for loop */
	cur_ptr = cstate->line_buf.data;
	line_end_ptr = cstate->line_buf.data + cstate->line_buf.len;

	/* Outer loop iterates over fields */
	fieldno = 0;
	for (;;)
	{
		bool		found_delim = false;
		bool		saw_quote = false;
		char	   *start_ptr;
		char	   *end_ptr;
		int			input_len;

		/* Make sure there is enough space for the next value */
		if (fieldno >= cstate->max_fields)
		{
			cstate->max_fields *= 2;
			cstate->raw_fields =
				repalloc(cstate->raw_fields, cstate->max_fields * sizeof(char *));
		}

		/* Remember start of field on both input and output sides */
		start_ptr = cur_ptr;
		cstate->raw_fields[fieldno] = output_ptr;

		/*
		 * Scan data for field,
		 *
		 * The loop starts in "not quote" mode and then toggles between that
		 * and "in quote" mode. The loop exits normally if it is in "not
		 * quote" mode and a delimiter or line end is seen.
		 */
		for (;;)
		{
			char		c;

			/* Not in quote */
			for (;;)
			{
				end_ptr = cur_ptr;
				if (cur_ptr >= line_end_ptr)
					goto endfield;
				c = *cur_ptr++;
				/* unquoted field delimiter */
				if (c == delimc)
				{
					found_delim = true;
					goto endfield;
				}
				/* start of quoted field (or part of field) */
				if (c == quotec)
				{
					saw_quote = true;
					break;
				}
				/* Add c to output string */
				*output_ptr++ = c;
			}

			/* In quote */
			for (;;)
			{
				end_ptr = cur_ptr;
				if (cur_ptr >= line_end_ptr)
					ereport(ERROR,
							(errcode(ERRCODE_BAD_COPY_FILE_FORMAT),
							 errmsg("unterminated CSV quoted field")));

				c = *cur_ptr++;

				/* escape within a quoted field */
				if (c == escapec)
				{
					/*
					 * peek at the next char if available, and escape it if it
					 * is an escape char or a quote char
					 */
					if (cur_ptr < line_end_ptr)
					{
						char		nextc = *cur_ptr;

						if (nextc == escapec || nextc == quotec)
						{
							*output_ptr++ = nextc;
							cur_ptr++;
							continue;
						}
					}
				}

				/*
				 * end of quoted field. Must do this test after testing for
				 * escape in case quote char and escape char are the same
				 * (which is the common case).
				 */
				if (c == quotec)
					break;

				/* Add c to output string */
				*output_ptr++ = c;
			}
		}
endfield:

		/* Terminate attribute value in output area */
		*output_ptr++ = '\0';

		/* Check whether raw input matched null marker */
		input_len = end_ptr - start_ptr;
		if (!saw_quote && input_len == cstate->null_print_len &&
			strncmp(start_ptr, cstate->null_print, input_len) == 0)
			cstate->raw_fields[fieldno] = NULL;

		fieldno++;
		/* Done if we hit EOL instead of a delim */
		if (!found_delim)
			break;
	}

	/* Clean up state of attribute_buf */
	output_ptr--;
	Assert(*output_ptr == '\0');
	cstate->attribute_buf.len = (output_ptr - cstate->attribute_buf.data);

	return fieldno;
}

/*
 * Read a binary attribute.
 * skip_parsing is a hack for CopyFromDispatch (so we don't parse unneeded fields)
 */
static Datum
CopyReadBinaryAttribute(CopyState cstate,
						int column_no, FmgrInfo *flinfo,
						Oid typioparam, int32 typmod,
						bool *isnull, bool skip_parsing)
{
	int32		fld_size;
	Datum		result = 0;

	if (!CopyGetInt32(cstate, &fld_size))
		ereport(ERROR,
				(errcode(ERRCODE_BAD_COPY_FILE_FORMAT),
				 errmsg("unexpected EOF in COPY data")));
	if (fld_size == -1)
	{
		*isnull = true;
		return ReceiveFunctionCall(flinfo, NULL, typioparam, typmod);
	}
	if (fld_size < 0)
		ereport(ERROR,
				(errcode(ERRCODE_BAD_COPY_FILE_FORMAT),
				 errmsg("invalid field size")));

	/* reset attribute_buf to empty, and load raw data in it */
	resetStringInfo(&cstate->attribute_buf);

	enlargeStringInfo(&cstate->attribute_buf, fld_size);
	if (CopyGetData(cstate, cstate->attribute_buf.data,
					fld_size) != fld_size)
		ereport(ERROR,
				(errcode(ERRCODE_BAD_COPY_FILE_FORMAT),
				 errmsg("unexpected EOF in COPY data")));

	cstate->attribute_buf.len = fld_size;
	cstate->attribute_buf.data[fld_size] = '\0';

	if (!skip_parsing)
	{
		/* Call the column type's binary input converter */
		result = ReceiveFunctionCall(flinfo, &cstate->attribute_buf,
									 typioparam, typmod);

		/* Trouble if it didn't eat the whole buffer */
		if (cstate->attribute_buf.cursor != cstate->attribute_buf.len)
			ereport(ERROR,
					(errcode(ERRCODE_INVALID_BINARY_REPRESENTATION),
					 errmsg("incorrect binary data format")));
	}

	*isnull = false;
	return result;
}

/*
 * Send text representation of one attribute, with conversion and escaping
 */
#define DUMPSOFAR() \
	do { \
		if (ptr > start) \
			CopySendData(cstate, start, ptr - start); \
	} while (0)

static void
CopyAttributeOutText(CopyState cstate, char *string)
{
	char	   *ptr;
	char	   *start;
	char		c;
	char		delimc = cstate->delim[0];
	char		escapec = cstate->escape[0];

	if (cstate->need_transcoding)
		ptr = pg_server_to_custom(string,
								  strlen(string),
								  cstate->file_encoding,
								  cstate->enc_conversion_proc);
	else
		ptr = string;


	if (cstate->escape_off)
	{
		CopySendData(cstate, ptr, strlen(ptr));
		return;
	}

	/*
	 * We have to grovel through the string searching for control characters
	 * and instances of the delimiter character.  In most cases, though, these
	 * are infrequent.	To avoid overhead from calling CopySendData once per
	 * character, we dump out all characters between escaped characters in a
	 * single call.  The loop invariant is that the data from "start" to "ptr"
	 * can be sent literally, but hasn't yet been.
	 *
	 * We can skip pg_encoding_mblen() overhead when encoding is safe, because
	 * in valid backend encodings, extra bytes of a multibyte character never
	 * look like ASCII.  This loop is sufficiently performance-critical that
	 * it's worth making two copies of it to get the IS_HIGHBIT_SET() test out
	 * of the normal safe-encoding path.
	 */
	if (cstate->encoding_embeds_ascii)
	{
		start = ptr;
		while ((c = *ptr) != '\0')
		{
			if ((unsigned char) c < (unsigned char) 0x20)
			{
				/*
				 * \r and \n must be escaped, the others are traditional. We
				 * prefer to dump these using the C-like notation, rather than
				 * a backslash and the literal character, because it makes the
				 * dump file a bit more proof against Microsoftish data
				 * mangling.
				 */
				switch (c)
				{
					case '\b':
						c = 'b';
						break;
					case '\f':
						c = 'f';
						break;
					case '\n':
						c = 'n';
						break;
					case '\r':
						c = 'r';
						break;
					case '\t':
						c = 't';
						break;
					case '\v':
						c = 'v';
						break;
					default:
						/* If it's the delimiter, must backslash it */
						if (c == delimc)
							break;
						/* All ASCII control chars are length 1 */
						ptr++;
						continue;		/* fall to end of loop */
				}
				/* if we get here, we need to convert the control char */
				DUMPSOFAR();
				CopySendChar(cstate, escapec);
				CopySendChar(cstate, c);
				start = ++ptr;	/* do not include char in next run */
			}
			else if (c == escapec || c == delimc)
			{
				DUMPSOFAR();
				CopySendChar(cstate, escapec);
				start = ptr++;	/* we include char in next run */
			}
			else if (IS_HIGHBIT_SET(c))
				ptr += pg_encoding_mblen(cstate->file_encoding, ptr);
			else
				ptr++;
		}
	}
	else
	{
		start = ptr;
		while ((c = *ptr) != '\0')
		{
			if ((unsigned char) c < (unsigned char) 0x20)
			{
				/*
				 * \r and \n must be escaped, the others are traditional. We
				 * prefer to dump these using the C-like notation, rather than
				 * a backslash and the literal character, because it makes the
				 * dump file a bit more proof against Microsoftish data
				 * mangling.
				 */
				switch (c)
				{
					case '\b':
						c = 'b';
						break;
					case '\f':
						c = 'f';
						break;
					case '\n':
						c = 'n';
						break;
					case '\r':
						c = 'r';
						break;
					case '\t':
						c = 't';
						break;
					case '\v':
						c = 'v';
						break;
					default:
						/* If it's the delimiter, must backslash it */
						if (c == delimc)
							break;
						/* All ASCII control chars are length 1 */
						ptr++;
						continue;		/* fall to end of loop */
				}
				/* if we get here, we need to convert the control char */
				DUMPSOFAR();
				CopySendChar(cstate, escapec);
				CopySendChar(cstate, c);
				start = ++ptr;	/* do not include char in next run */
			}
			else if (c == escapec || c == delimc)
			{
				DUMPSOFAR();
				CopySendChar(cstate, escapec);
				start = ptr++;	/* we include char in next run */
			}
			else
				ptr++;
		}
	}

	DUMPSOFAR();
}

/*
 * Send text representation of one attribute, with conversion and
 * CSV-style escaping
 */
static void
CopyAttributeOutCSV(CopyState cstate, char *string,
					bool use_quote, bool single_attr)
{
	char	   *ptr;
	char	   *start;
	char		c;
	char		delimc = cstate->delim[0];
	char		quotec;
	char		escapec = cstate->escape[0];

	/*
	 * MPP-8075. We may get called with cstate->quote == NULL.
	 */
	if (cstate->quote == NULL)
	{
		quotec = '"';
	}
	else
	{
		quotec = cstate->quote[0];
	}

	/* force quoting if it matches null_print (before conversion!) */
	if (!use_quote && strcmp(string, cstate->null_print) == 0)
		use_quote = true;

	if (cstate->need_transcoding)
		ptr = pg_server_to_custom(string,
								  strlen(string),
								  cstate->file_encoding,
								  cstate->enc_conversion_proc);
	else
		ptr = string;

	/*
	 * Make a preliminary pass to discover if it needs quoting
	 */
	if (!use_quote)
	{
		/*
		 * Because '\.' can be a data value, quote it if it appears alone on a
		 * line so it is not interpreted as the end-of-data marker.
		 */
		if (single_attr && strcmp(ptr, "\\.") == 0)
			use_quote = true;
		else
		{
			char	   *tptr = ptr;

			while ((c = *tptr) != '\0')
			{
				if (c == delimc || c == quotec || c == '\n' || c == '\r')
				{
					use_quote = true;
					break;
				}
				if (IS_HIGHBIT_SET(c) && cstate->encoding_embeds_ascii)
					tptr += pg_encoding_mblen(cstate->file_encoding, tptr);
				else
					tptr++;
			}
		}
	}

	if (use_quote)
	{
		CopySendChar(cstate, quotec);

		/*
		 * We adopt the same optimization strategy as in CopyAttributeOutText
		 */
		start = ptr;
		while ((c = *ptr) != '\0')
		{
			if (c == quotec || c == escapec)
			{
				DUMPSOFAR();
				CopySendChar(cstate, escapec);
				start = ptr;	/* we include char in next run */
			}
			if (IS_HIGHBIT_SET(c) && cstate->encoding_embeds_ascii)
				ptr += pg_encoding_mblen(cstate->file_encoding, ptr);
			else
				ptr++;
		}
		DUMPSOFAR();

		CopySendChar(cstate, quotec);
	}
	else
	{
		/* If it doesn't need quoting, we can just dump it as-is */
		CopySendString(cstate, ptr);
	}
}

/*
 * CopyGetAttnums - build an integer list of attnums to be copied
 *
 * The input attnamelist is either the user-specified column list,
 * or NIL if there was none (in which case we want all the non-dropped
 * columns).
 *
 * rel can be NULL ... it's only used for error reports.
 */
List *
CopyGetAttnums(TupleDesc tupDesc, Relation rel, List *attnamelist)
{
	List	   *attnums = NIL;

	if (attnamelist == NIL)
	{
		/* Generate default column list */
		Form_pg_attribute *attr = tupDesc->attrs;
		int			attr_count = tupDesc->natts;
		int			i;

		for (i = 0; i < attr_count; i++)
		{
			if (attr[i]->attisdropped)
				continue;
			attnums = lappend_int(attnums, i + 1);
		}
	}
	else
	{
		/* Validate the user-supplied list and extract attnums */
		ListCell   *l;

		foreach(l, attnamelist)
		{
			char	   *name = strVal(lfirst(l));
			int			attnum;
			int			i;

			/* Lookup column name */
			attnum = InvalidAttrNumber;
			for (i = 0; i < tupDesc->natts; i++)
			{
				if (tupDesc->attrs[i]->attisdropped)
					continue;
				if (namestrcmp(&(tupDesc->attrs[i]->attname), name) == 0)
				{
					attnum = tupDesc->attrs[i]->attnum;
					break;
				}
			}
			if (attnum == InvalidAttrNumber)
			{
				if (rel != NULL)
					ereport(ERROR,
							(errcode(ERRCODE_UNDEFINED_COLUMN),
					errmsg("column \"%s\" of relation \"%s\" does not exist",
						   name, RelationGetRelationName(rel))));
				else
					ereport(ERROR,
							(errcode(ERRCODE_UNDEFINED_COLUMN),
							 errmsg("column \"%s\" does not exist",
									name)));
			}
			/* Check for duplicates */
			if (list_member_int(attnums, attnum))
				ereport(ERROR,
						(errcode(ERRCODE_DUPLICATE_COLUMN),
						 errmsg("column \"%s\" specified more than once",
								name)));
			attnums = lappend_int(attnums, attnum);
		}
	}

	return attnums;
}

/* remove end of line chars from end of a buffer */
void truncateEol(StringInfo buf, EolType eol_type)
{
	int one_back = buf->len - 1;
	int two_back = buf->len - 2;

	if(eol_type == EOL_CRNL)
	{
		if(buf->len < 2)
			return;

		if(buf->data[two_back] == '\r' &&
		   buf->data[one_back] == '\n')
		{
			buf->data[two_back] = '\0';
			buf->data[one_back] = '\0';
			buf->len -= 2;
		}
	}
	else
	{
		if(buf->len < 1)
			return;

		if(buf->data[one_back] == '\r' ||
		   buf->data[one_back] == '\n')
		{
			buf->data[one_back] = '\0';
			buf->len--;
		}
	}
}

/* wrapper for truncateEol */
void
truncateEolStr(char *str, EolType eol_type)
{
	StringInfoData buf;

	buf.data = str;
	buf.len = strlen(str);
	buf.maxlen = buf.len;
	truncateEol(&buf, eol_type);
}

/*
 * copy_dest_startup --- executor startup
 */
static void
copy_dest_startup(DestReceiver *self __attribute__((unused)), int operation __attribute__((unused)), TupleDesc typeinfo __attribute__((unused)))
{
	/* no-op */
}

/*
 * copy_dest_receive --- receive one tuple
 */
static void
copy_dest_receive(TupleTableSlot *slot, DestReceiver *self)
{
	DR_copy    *myState = (DR_copy *) self;
	CopyState	cstate = myState->cstate;

	/* Make sure the tuple is fully deconstructed */
	slot_getallattrs(slot);

	/* And send the data */
	CopyOneRowTo(cstate, InvalidOid, slot_get_values(slot), slot_get_isnull(slot));
}

/*
 * copy_dest_shutdown --- executor end
 */
static void
copy_dest_shutdown(DestReceiver *self __attribute__((unused)))
{
	/* no-op */
}

/*
 * copy_dest_destroy --- release DestReceiver object
 */
static void
copy_dest_destroy(DestReceiver *self)
{
	pfree(self);
}

/*
 * CreateCopyDestReceiver -- create a suitable DestReceiver object
 */
DestReceiver *
CreateCopyDestReceiver(void)
{
	DR_copy    *self = (DR_copy *) palloc(sizeof(DR_copy));

	self->pub.receiveSlot = copy_dest_receive;
	self->pub.rStartup = copy_dest_startup;
	self->pub.rShutdown = copy_dest_shutdown;
	self->pub.rDestroy = copy_dest_destroy;
	self->pub.mydest = DestCopyOut;

	self->cstate = NULL;		/* will be set later */
	self->processed = 0;

	return (DestReceiver *) self;
}


static void CopyInitPartitioningState(EState *estate)
{
	if (estate->es_result_partitions)
	{
		estate->es_partition_state =
 			createPartitionState(estate->es_result_partitions,
								 estate->es_num_result_relations);
	}
}

/*
 * Initialize data loader parsing state
 */
static void CopyInitDataParser(CopyState cstate)
{
	cstate->fe_eof = false;
	cstate->cur_relname = RelationGetRelationName(cstate->rel);
	cstate->cur_lineno = 0;
	cstate->cur_attname = NULL;
	cstate->null_print_len = strlen(cstate->null_print);

	if (cstate->csv_mode)
	{
		cstate->in_quote = false;
		cstate->last_was_esc = false;
		cstate->num_consec_csv_err = 0;
	}

	/* Set up data buffer to hold a chunk of data */
	MemSet(cstate->raw_buf, ' ', RAW_BUF_SIZE * sizeof(char));
	cstate->raw_buf[RAW_BUF_SIZE] = '\0';
}

/*
 * setEncodingConversionProc
 *
 * COPY and External tables use a custom path to the encoding conversion
 * API because external tables have their own encoding (which is not
 * necessarily client_encoding). We therefore have to set the correct
 * encoding conversion function pointer ourselves, to be later used in
 * the conversion engine.
 *
 * The code here mimics a part of SetClientEncoding() in mbutils.c
 */
void setEncodingConversionProc(CopyState cstate, int encoding, bool iswritable)
{
	Oid		conversion_proc;
	
	/*
	 * COPY FROM and RET: convert from file to server
	 * COPY TO   and WET: convert from server to file
	 */
	if (iswritable)
		conversion_proc = FindDefaultConversionProc(GetDatabaseEncoding(), encoding);
	else		
		conversion_proc = FindDefaultConversionProc(encoding, GetDatabaseEncoding());
	
	if (OidIsValid(conversion_proc))
	{
		/* conversion proc found */
		cstate->enc_conversion_proc = palloc(sizeof(FmgrInfo));
		fmgr_info(conversion_proc, cstate->enc_conversion_proc);
	}
	else
	{
		/* no conversion function (both encodings are probably the same) */
		cstate->enc_conversion_proc = NULL;
	}
}

void
CopyEolStrToType(CopyState cstate)
{
	if (pg_strcasecmp(cstate->eol_str, "lf") == 0)
	{
		cstate->eol_type = EOL_NL;
	}
	else if (pg_strcasecmp(cstate->eol_str, "cr") == 0)
	{
		cstate->eol_type = EOL_CR;
	}
	else if (pg_strcasecmp(cstate->eol_str, "crlf") == 0)
	{
		cstate->eol_type = EOL_CRNL;
		
	}
	else /* error. must have been validated in CopyValidateControlChars() ! */
		ereport(ERROR,
				(errcode(ERRCODE_INTERNAL_ERROR),
				 errmsg("internal error in CopySetEolType. Trying to set NEWLINE %s", 
						 cstate->eol_str)));
}

static GpDistributionData *
InitDistributionData(CopyState cstate, Form_pg_attribute *attr,
                     AttrNumber num_phys_attrs,
                     EState *estate, bool multi_dist_policy)
{
	GpDistributionData *distData = palloc(sizeof(GpDistributionData));
	/* Variables for cdbpolicy */
	GpPolicy *policy; /* the partitioning policy for this table */
	AttrNumber p_nattrs; /* num of attributes in the distribution policy */
	Oid *p_attr_types; /* types for each policy attribute */
	HTAB *hashmap = NULL;
	CdbHash *cdbHash = NULL;
	AttrNumber h_attnum; /* hash key attribute number */
	int p_index;
	int total_segs = getgpsegmentCount();
	int i = 0;

	if (!multi_dist_policy)
	{
		policy = GpPolicyCopy(CurrentMemoryContext, cstate->rel->rd_cdbpolicy);

		if (policy)
			p_nattrs = policy->nattrs; /* number of partitioning keys */
		else
			p_nattrs = 0;
		/* Create hash API reference */
		cdbHash = makeCdbHash(total_segs);
	}
	else
	{
		/*
		 * This is a partitioned table that has multiple, different
		 * distribution policies.
		 *
		 * We build up a fake policy comprising the set of all columns used
		 * to distribute all children in the partition configuration. That way
		 * we're sure to parse all necessary columns in the input data and we
		 * have all column types handy.
		 */
		List *cols = NIL;
		HASHCTL hash_ctl;

		partition_get_policies_attrs(estate->es_result_partitions,
		                             cstate->rel->rd_cdbpolicy, &cols);
		MemSet(&hash_ctl, 0, sizeof(hash_ctl));
		hash_ctl.keysize = sizeof(Oid);
		hash_ctl.entrysize = sizeof(cdbhashdata);
		hash_ctl.hash = oid_hash;
		hash_ctl.hcxt = CurrentMemoryContext;

		hashmap = hash_create("partition cdb hash map",
		                      100 /* XXX: need a better value, but what? */,
		                      &hash_ctl,
		                      HASH_ELEM | HASH_FUNCTION | HASH_CONTEXT);
		p_nattrs = list_length(cols);
		policy = createHashPartitionedPolicy(NULL, cols);
	}

	/*
	 * Extract types for each partition key from the tuple descriptor,
	 * and convert them when necessary. We don't want to do this
	 * for each tuple since get_typtype() is quite expensive when called
	 * lots of times.
	 * The array key for p_attr_types is the attribute number of the attribute
	 * in question.
	 */
	p_attr_types = (Oid *) palloc0(num_phys_attrs * sizeof(Oid));

	for (i = 0; i < p_nattrs; i++)
	{
		h_attnum = policy->attrs[i];

		/*
		 * get the data type of this attribute. If it's an
		 * array type use anyarray, or else just use as is.
		 */
		if (attr[h_attnum - 1]->attndims > 0)
			p_attr_types[h_attnum - 1] = ANYARRAYOID;
		else
		{
			/* If this type is a domain type, get its base type. */
			p_attr_types[h_attnum - 1] = attr[h_attnum - 1]->atttypid;
			if (get_typtype(p_attr_types[h_attnum - 1]) == 'd')
				p_attr_types[h_attnum - 1] = getBaseType(
				        p_attr_types[h_attnum - 1]);
		}
	}

	/*
	 * for optimized parsing - get the last field number in the
	 * file that we need to parse to have all values for the hash keys.
	 * (If the table has an empty distribution policy, then we don't need
	 * to parse any attributes really... just send the row away using
	 * a special cdbhash function designed for this purpose).
	 */
	cstate->last_hash_field = 0;

	for (p_index = 0; p_index < p_nattrs; p_index++)
	{
		i = 1;

		/*
		 * for this partitioning key, search for its location in the attr list.
		 * (note that fields may be out of order).
		 */
		ListCell *cur;
		foreach (cur, cstate->attnumlist)
		{
			int attnum = lfirst_int(cur);

			if (attnum == policy->attrs[p_index])
			{
				if (i > cstate->last_hash_field)
					cstate->last_hash_field = i;
			}
			if (estate->es_result_partitions)
			{
				if (attnum == estate->es_partition_state->max_partition_attr)
				{
					if (i > cstate->last_hash_field)
						cstate->last_hash_field = i;
				}
			}
			i++;
		}
	}

	distData->policy = policy;
	distData->p_nattrs = p_nattrs;
	distData->p_attr_types = p_attr_types;
	distData->cdbHash = cdbHash;
	distData->hashmap = hashmap;

	return distData;
}

static void
FreeDistributionData(GpDistributionData *distData)
{
	if (distData)
	{
		pfree(distData->policy);
		pfree(distData->p_attr_types);
		if (distData->cdbHash)
		{
			pfree(distData->cdbHash);
		}
		if (distData->hashmap)
		{
			pfree(distData->hashmap);
		}
		pfree(distData);

	}
}

static PartitionData *
InitPartitionData(EState *estate, Form_pg_attribute *attr,
				  AttrNumber num_phys_attrs)
{
	PartitionNode *n = estate->es_result_partitions;
	List	   *pattnums;
	ListCell   *lc;
	int			ii;

	/* init partition data*/
	PartitionData *partitionData = palloc(sizeof(PartitionData));
	partitionData->part_values = palloc0(num_phys_attrs * sizeof(Datum));
	partitionData->part_attr_types = NULL;
	partitionData->part_typio = palloc(num_phys_attrs * sizeof(Oid));
	partitionData->part_infuncs = palloc(num_phys_attrs * sizeof(FmgrInfo));
	partitionData->part_attnum = palloc(num_phys_attrs * sizeof(AttrNumber));

	pattnums = get_partition_attrs(n);
	
	ii = 0;
	foreach (lc, pattnums)
	{
		AttrNumber attnum = (AttrNumber) lfirst_int(lc);
		Oid in_func_oid;

		getTypeInputInfo(attr[attnum - 1]->atttypid, &in_func_oid,
		                 &partitionData->part_typio[attnum - 1]);
		fmgr_info(in_func_oid, &partitionData->part_infuncs[attnum - 1]);
		partitionData->part_attnum[ii++] = attnum;
	}
	Assert(ii == list_length(pattnums));
	partitionData->part_attnums = ii;

	return partitionData;
}

/* Get distribution policy for specific part */
static GpDistributionData *
GetDistributionPolicyForPartition(CopyState cstate, EState *estate,
                                  PartitionData *partitionData, HTAB *hashmap,
                                  Oid *p_attr_types, TupleDesc tupDesc,
                                  Datum *values, bool *nulls)
{
	ResultRelInfo *resultRelInfo;
	Datum *values_for_partition;
	GpPolicy *part_policy = NULL; /* policy for specific part */
	AttrNumber part_p_nattrs = 0; /* partition policy max attno */
	CdbHash *part_hash = NULL;

	values_for_partition = values;

	GpDistributionData *distData = palloc(sizeof(GpDistributionData));
	distData->p_attr_types = p_attr_types;
	resultRelInfo = values_get_partition(values_for_partition,
	                                     nulls,
	                                     tupDesc,
										 estate,
										 false); /* don't need indices in QD */

	/*
	 * If we a partition set with differing policies,
	 * get the policy for this particular child partition.
	 */
	if (hashmap)
	{
		bool found;
		cdbhashdata *d;
		Oid relid = resultRelInfo->ri_RelationDesc->rd_id;

		d = hash_search(hashmap, &(relid), HASH_ENTER, &found);
		if (found)
		{
			part_policy = d->policy;
			part_p_nattrs = part_policy->nattrs;
			part_hash = d->cdbHash;
		}
		else
		{
			MemoryContext oldcontext = MemoryContextSwitchTo(cstate->copycontext);
			Relation rel = heap_open(relid, NoLock);

			/*
			 * Make sure this all persists the current
			 * iteration.
			 */
			d->relid = relid;
			part_hash = d->cdbHash = makeCdbHash(cstate->cdbCopy->total_segs);
			part_policy = d->policy = GpPolicyCopy(cstate->copycontext, rel->rd_cdbpolicy);
			part_p_nattrs = part_policy->nattrs;
			heap_close(rel, NoLock);

			MemoryContextSwitchTo(oldcontext);
		}
	}
	distData->policy = part_policy;
	distData->p_nattrs = part_p_nattrs;
	distData->cdbHash = part_hash;

	return distData;
}

static unsigned int
GetTargetSeg(GpDistributionData *distData, Datum *baseValues, bool *baseNulls)
{
	unsigned int target_seg = 0;
	CdbHash *cdbHash = distData->cdbHash;
	GpPolicy *policy = distData->policy; /* the partitioning policy for this table */
	AttrNumber p_nattrs = distData->p_nattrs; /* num of attributes in the distribution policy */
	Oid *p_attr_types = distData->p_attr_types;

	if (!policy)
	{
		elog(FATAL, "Bad or undefined policy. (%p)", policy);
	}

	/*
	 * At this point in the code, baseValues[x] is final for this
	 * data row -- either the input data, a null or a default
	 * value is in there, and constraints applied.
	 *
	 * Perform a cdbhash on this data row. Perform a hash operation
	 * on each attribute.
	 */
	Assert(PointerIsValid(cdbHash));
	/* Assert does not activate in production build */
	if (!cdbHash)
	{
		elog(FATAL, "Bad cdb_hash: %p", cdbHash);
	}
	cdbhashinit(cdbHash);

	AttrNumber h_attnum;
	Datum h_key;
	for (int i = 0; i < p_nattrs; i++)
	{
		/* current attno from the policy */
		h_attnum = policy->attrs[i];

		h_key = baseValues[h_attnum - 1]; /* value of this attr */
		if (!baseNulls[h_attnum - 1])
			cdbhash(cdbHash, h_key, p_attr_types[h_attnum - 1]);
		else
			cdbhashnull(cdbHash);
	}

	/*
	 * If this is a relation with an empty policy, there is no
	 * hash key to use, therefore use cdbhashnokey() to pick a
	 * hash value for us.
	 */
	if (p_nattrs == 0)
		cdbhashnokey(cdbHash);

	target_seg = cdbhashreduce(cdbHash); /* hash result segment */

	return target_seg;
}

static ProgramPipes*
open_program_pipes(char *command, bool forwrite)
{
	int save_errno;
	pqsigfunc save_SIGPIPE;
	/* set up extvar */
	extvar_t extvar;
	memset(&extvar, 0, sizeof(extvar));

	external_set_env_vars(&extvar, command, false, NULL, NULL, false, 0);

	ProgramPipes *program_pipes = palloc(sizeof(ProgramPipes));
	program_pipes->pid = -1;
	program_pipes->pipes[0] = -1;
	program_pipes->pipes[1] = -1;
	program_pipes->shexec = make_command(command, &extvar);

	/*
	 * Preserve the SIGPIPE handler and set to default handling.  This
	 * allows "normal" SIGPIPE handling in the command pipeline.  Normal
	 * for PG is to *ignore* SIGPIPE.
	 */
	save_SIGPIPE = pqsignal(SIGPIPE, SIG_DFL);

	program_pipes->pid = popen_with_stderr(program_pipes->pipes, program_pipes->shexec, forwrite);

	save_errno = errno;

	/* Restore the SIGPIPE handler */
	pqsignal(SIGPIPE, save_SIGPIPE);

	if (program_pipes->pid == -1)
	{
		errno = save_errno;
		pfree(program_pipes);
		ereport(ERROR,
				(errcode(ERRCODE_INSUFFICIENT_RESOURCES),
				 errmsg("can not start command: %s", command)));
	}

	return program_pipes;
}

static void
close_program_pipes(CopyState cstate, bool ifThrow)
{
	Assert(cstate->is_program);

	int ret = 0;
	StringInfoData sinfo;
	initStringInfo(&sinfo);

	if (cstate->copy_file)
	{
		fclose(cstate->copy_file);
		cstate->copy_file = NULL;
	}

	/* just return if pipes not created, like when relation does not exist */
	if (!cstate->program_pipes)
	{
		return;
	}
	
	ret = pclose_with_stderr(cstate->program_pipes->pid, cstate->program_pipes->pipes, &sinfo);

	if (ret == 0 || !ifThrow)
	{
		return;
	}

	if (ret == -1)
	{
		/* pclose()/wait4() ended with an error; errno should be valid */
		ereport(ERROR,
				(errcode_for_file_access(),
				 errmsg("can not close pipe: %m")));
	}
	else if (!WIFSIGNALED(ret))
	{
		/*
		 * pclose() returned the process termination state.
		 */
		ereport(ERROR,
				(errcode(ERRCODE_SQL_ROUTINE_EXCEPTION),
				 errmsg("command error message: %s", sinfo.data)));
	}
}<|MERGE_RESOLUTION|>--- conflicted
+++ resolved
@@ -3,13 +3,9 @@
  * copy.c
  *		Implements the COPY utility command
  *
-<<<<<<< HEAD
  * Portions Copyright (c) 2005-2008, Greenplum inc
  * Portions Copyright (c) 2012-Present Pivotal Software, Inc.
- * Portions Copyright (c) 1996-2011, PostgreSQL Global Development Group
-=======
  * Portions Copyright (c) 1996-2012, PostgreSQL Global Development Group
->>>>>>> 80edfd76
  * Portions Copyright (c) 1994, Regents of the University of California
  *
  *
@@ -84,149 +80,6 @@
 #define ISOCTAL(c) (((c) >= '0') && ((c) <= '7'))
 #define OCTVALUE(c) ((c) - '0')
 
-<<<<<<< HEAD
-=======
-/*
- * Represents the different source/dest cases we need to worry about at
- * the bottom level
- */
-typedef enum CopyDest
-{
-	COPY_FILE,					/* to/from file */
-	COPY_OLD_FE,				/* to/from frontend (2.0 protocol) */
-	COPY_NEW_FE					/* to/from frontend (3.0 protocol) */
-} CopyDest;
-
-/*
- *	Represents the end-of-line terminator type of the input
- */
-typedef enum EolType
-{
-	EOL_UNKNOWN,
-	EOL_NL,
-	EOL_CR,
-	EOL_CRNL
-} EolType;
-
-/*
- * This struct contains all the state variables used throughout a COPY
- * operation. For simplicity, we use the same struct for all variants of COPY,
- * even though some fields are used in only some cases.
- *
- * Multi-byte encodings: all supported client-side encodings encode multi-byte
- * characters by having the first byte's high bit set. Subsequent bytes of the
- * character can have the high bit not set. When scanning data in such an
- * encoding to look for a match to a single-byte (ie ASCII) character, we must
- * use the full pg_encoding_mblen() machinery to skip over multibyte
- * characters, else we might find a false match to a trailing byte. In
- * supported server encodings, there is no possibility of a false match, and
- * it's faster to make useless comparisons to trailing bytes than it is to
- * invoke pg_encoding_mblen() to skip over them. encoding_embeds_ascii is TRUE
- * when we have to do it the hard way.
- */
-typedef struct CopyStateData
-{
-	/* low-level state data */
-	CopyDest	copy_dest;		/* type of copy source/destination */
-	FILE	   *copy_file;		/* used if copy_dest == COPY_FILE */
-	StringInfo	fe_msgbuf;		/* used for all dests during COPY TO, only for
-								 * dest == COPY_NEW_FE in COPY FROM */
-	bool		fe_eof;			/* true if detected end of copy data */
-	EolType		eol_type;		/* EOL type of input */
-	int			file_encoding;	/* file or remote side's character encoding */
-	bool		need_transcoding;		/* file encoding diff from server? */
-	bool		encoding_embeds_ascii;	/* ASCII can be non-first byte? */
-
-	/* parameters from the COPY command */
-	Relation	rel;			/* relation to copy to or from */
-	QueryDesc  *queryDesc;		/* executable query to copy from */
-	List	   *attnumlist;		/* integer list of attnums to copy */
-	char	   *filename;		/* filename, or NULL for STDIN/STDOUT */
-	bool		binary;			/* binary format? */
-	bool		oids;			/* include OIDs? */
-	bool		csv_mode;		/* Comma Separated Value format? */
-	bool		header_line;	/* CSV header line? */
-	char	   *null_print;		/* NULL marker string (server encoding!) */
-	int			null_print_len; /* length of same */
-	char	   *null_print_client;		/* same converted to file encoding */
-	char	   *delim;			/* column delimiter (must be 1 byte) */
-	char	   *quote;			/* CSV quote char (must be 1 byte) */
-	char	   *escape;			/* CSV escape char (must be 1 byte) */
-	List	   *force_quote;	/* list of column names */
-	bool		force_quote_all;	/* FORCE QUOTE *? */
-	bool	   *force_quote_flags;		/* per-column CSV FQ flags */
-	List	   *force_notnull;	/* list of column names */
-	bool	   *force_notnull_flags;	/* per-column CSV FNN flags */
-
-	/* these are just for error messages, see CopyFromErrorCallback */
-	const char *cur_relname;	/* table name for error messages */
-	int			cur_lineno;		/* line number for error messages */
-	const char *cur_attname;	/* current att for error messages */
-	const char *cur_attval;		/* current att value for error messages */
-
-	/*
-	 * Working state for COPY TO/FROM
-	 */
-	MemoryContext copycontext;	/* per-copy execution context */
-
-	/*
-	 * Working state for COPY TO
-	 */
-	FmgrInfo   *out_functions;	/* lookup info for output functions */
-	MemoryContext rowcontext;	/* per-row evaluation context */
-
-	/*
-	 * Working state for COPY FROM
-	 */
-	AttrNumber	num_defaults;
-	bool		file_has_oids;
-	FmgrInfo	oid_in_function;
-	Oid			oid_typioparam;
-	FmgrInfo   *in_functions;	/* array of input functions for each attrs */
-	Oid		   *typioparams;	/* array of element types for in_functions */
-	int		   *defmap;			/* array of default att numbers */
-	ExprState **defexprs;		/* array of default att expressions */
-	bool		volatile_defexprs;		/* is any of defexprs volatile? */
-
-	/*
-	 * These variables are used to reduce overhead in textual COPY FROM.
-	 *
-	 * attribute_buf holds the separated, de-escaped text for each field of
-	 * the current line.  The CopyReadAttributes functions return arrays of
-	 * pointers into this buffer.  We avoid palloc/pfree overhead by re-using
-	 * the buffer on each cycle.
-	 */
-	StringInfoData attribute_buf;
-
-	/* field raw data pointers found by COPY FROM */
-
-	int			max_fields;
-	char	  **raw_fields;
-
-	/*
-	 * Similarly, line_buf holds the whole input line being processed. The
-	 * input cycle is first to read the whole line into line_buf, convert it
-	 * to server encoding there, and then extract the individual attribute
-	 * fields into attribute_buf.  line_buf is preserved unmodified so that we
-	 * can display it in error messages if appropriate.
-	 */
-	StringInfoData line_buf;
-	bool		line_buf_converted;		/* converted to server encoding? */
-
-	/*
-	 * Finally, raw_buf holds raw data read from the data source (file or
-	 * client connection).	CopyReadLine parses this data sufficiently to
-	 * locate line boundaries, then transfers the data to line_buf and
-	 * converts it.  Note: we guarantee that there is a \0 at
-	 * raw_buf[raw_buf_len].
-	 */
-#define RAW_BUF_SIZE 65536		/* we palloc RAW_BUF_SIZE+1 bytes */
-	char	   *raw_buf;
-	int			raw_buf_index;	/* next byte to process */
-	int			raw_buf_len;	/* total # of bytes stored */
-} CopyStateData;
-
->>>>>>> 80edfd76
 /* DestReceiver for COPY (SELECT) TO */
 typedef struct
 {
@@ -316,16 +169,12 @@
 static uint64 CopyToDispatch(CopyState cstate);
 static uint64 CopyTo(CopyState cstate);
 static uint64 CopyFrom(CopyState cstate);
-<<<<<<< HEAD
 static uint64 CopyDispatchOnSegment(CopyState cstate, const CopyStmt *stmt);
-=======
 static void CopyFromInsertBatch(CopyState cstate, EState *estate,
 					CommandId mycid, int hi_options,
 					ResultRelInfo *resultRelInfo, TupleTableSlot *myslot,
 					BulkInsertState bistate,
 					int nBufferedTuples, HeapTuple *bufferedTuples);
-static bool CopyReadLine(CopyState cstate);
->>>>>>> 80edfd76
 static bool CopyReadLineText(CopyState cstate);
 static int	CopyReadAttributesText(CopyState cstate);
 static int	CopyReadAttributesCSV(CopyState cstate);
@@ -394,6 +243,12 @@
 GetTargetSeg(GpDistributionData *distData, Datum *baseValues, bool *baseNulls);
 static ProgramPipes *open_program_pipes(char *command, bool forwrite);
 static void close_program_pipes(CopyState cstate, bool ifThrow);
+static void cdbFlushInsertBatches(List *resultRels,
+					  CopyState cstate,
+					  EState *estate,
+					  CommandId mycid,
+					  int hi_options,
+					  TupleTableSlot *baseSlot);
 
 /* ==========================================================================
  * The following macros aid in major refactoring of data processing code (in
@@ -681,10 +536,9 @@
 #endif
 			}
 
-<<<<<<< HEAD
-			(void) fwrite(fe_msgbuf->data, fe_msgbuf->len,
-						  1, cstate->copy_file);
-			if (ferror(cstate->copy_file))
+			if (fwrite(fe_msgbuf->data, fe_msgbuf->len, 1,
+					   cstate->copy_file) != 1 ||
+				ferror(cstate->copy_file))
 			{
 				if (cstate->is_program)
 				{
@@ -711,12 +565,6 @@
 				}
 				else
 					ereport(ERROR,
-=======
-			if (fwrite(fe_msgbuf->data, fe_msgbuf->len, 1,
-					   cstate->copy_file) != 1 ||
-				ferror(cstate->copy_file))
-				ereport(ERROR,
->>>>>>> 80edfd76
 						(errcode_for_file_access(),
 						 errmsg("could not write to COPY file: %m")));
 			}
@@ -1184,14 +1032,11 @@
 	{
 		Assert(rel);
 
-<<<<<<< HEAD
 		if (stmt->sreh && Gp_role != GP_ROLE_EXECUTE && !rel->rd_cdbpolicy)
 			ereport(ERROR,
 					(errcode(ERRCODE_GP_FEATURE_NOT_SUPPORTED),
 					 errmsg("COPY single row error handling only available for distributed user tables")));
 
-=======
->>>>>>> 80edfd76
 		/* check read-only transaction */
 		/*
 		 * GPDB_91_MERGE_FIXME: is it possible to get to this point in the code
@@ -1924,7 +1769,7 @@
 
 		query = (Query *) linitial(rewritten);
 
-		/* The grammar allows SELECT INTO, but we don't support that */
+		/* Query mustn't use INTO, either */
 		if (query->utilityStmt != NULL &&
 			IsA(query->utilityStmt, CreateTableAsStmt))
 			ereport(ERROR,
@@ -3290,6 +3135,41 @@
 }
 
 /*
+ * Wrapper function of CopyFromInsertBatch
+ *
+ * Flush all relations have buffered tuples
+ */
+static void
+cdbFlushInsertBatches(List *resultRels,
+					  CopyState cstate,
+					  EState *estate,
+					  CommandId mycid,
+					  int hi_options,
+					  TupleTableSlot *baseSlot)
+{
+	ListCell *cell;
+	ResultRelInfo *oldRelInfo;
+	oldRelInfo = estate->es_result_relation_info;
+	foreach (cell, resultRels)
+	{
+		ResultRelInfo *relInfo = (ResultRelInfo *)lfirst(cell);
+		if (relInfo->nBufferedTuples > 0)
+		{
+			estate->es_result_relation_info = relInfo;
+			CopyFromInsertBatch(cstate, estate, mycid, hi_options,
+								relInfo,
+								baseSlot,
+								relInfo->biState,
+								relInfo->nBufferedTuples,
+								relInfo->bufferedTuples);
+		}
+		relInfo->nBufferedTuples = 0;
+		relInfo->bufferedTuplesSize = 0;
+	}
+	estate->es_result_relation_info = oldRelInfo;
+}
+
+/*
  * Copy FROM file to relation.
  */
 static uint64
@@ -3302,6 +3182,7 @@
 	bool		*partNulls = NULL;
 	ResultRelInfo *resultRelInfo;
 	ResultRelInfo *parentResultRelInfo;
+	List *resultRelInfoList = NULL;
 	EState	   *estate = CreateExecutorState(); /* for ExecConstraints() */
 	TupleTableSlot *baseSlot;
 	ExprContext *econtext;		/* used for ExecEvalExpr for default atts */
@@ -3310,25 +3191,19 @@
 	ErrorContextCallback errcontext;
 	CommandId	mycid = GetCurrentCommandId(true);
 	int			hi_options = 0; /* start with default heap_insert options */
-	BulkInsertState bistate;
 	CdbCopy    *cdbCopy = NULL;
 	bool		is_check_distkey;
 	GpDistributionData	*distData = NULL; /* distribution data used to compute target seg */
 	uint64		processed = 0;
-<<<<<<< HEAD
+    bool		useHeapMultiInsert;
+#define MAX_BUFFERED_TUPLES 1000
+	int			nTotalBufferedTuples = 0;
+	Size		totalBufferedTuplesSize = 0;
 	int			i;
 	Datum	   *baseValues;
 	bool	   *baseNulls;
 	PartitionData *partitionData = NULL;
 	GpDistributionData *part_distData = NULL;
-=======
-	bool		useHeapMultiInsert;
-	int			nBufferedTuples = 0;
-
-#define MAX_BUFFERED_TUPLES 1000
-	HeapTuple  *bufferedTuples = NULL;	/* initialize to silence warning */
-	Size		bufferedTuplesSize = 0;
->>>>>>> 80edfd76
 
 	Assert(cstate->rel);
 
@@ -3458,11 +3333,6 @@
 	{
 		useHeapMultiInsert = false;
 	}
-	else
-	{
-		useHeapMultiInsert = true;
-		bufferedTuples = palloc(MAX_BUFFERED_TUPLES * sizeof(HeapTuple));
-	}
 
 	/* Prepare to catch AFTER triggers. */
 	AfterTriggerBeginQuery();
@@ -3475,7 +3345,9 @@
 	 */
 	ExecBSInsertTriggers(estate, resultRelInfo);
 
-	bistate = GetBulkInsertState();
+	partValues = (Datum *) palloc(num_phys_attrs * sizeof(Datum));
+	partNulls = (bool *) palloc(num_phys_attrs * sizeof(bool));
+
 	econtext = GetPerTupleExprContext(estate);
 
 	/* Set up callback to identify error line number */
@@ -3616,8 +3488,15 @@
 
 		CHECK_FOR_INTERRUPTS();
 
-		/* Reset the per-tuple exprcontext */
-		ResetPerTupleExprContext(estate);
+		if (nTotalBufferedTuples == 0)
+		{
+			/*
+			 * Reset the per-tuple exprcontext. We can only do this if the
+			 * tuple buffer is empty (calling the context the per-tuple memory
+			 * context is a bit of a misnomer now
+			 */
+			ResetPerTupleExprContext(estate);
+		}
 
 		/* Switch into its memory context */
 		MemoryContextSwitchTo(GetPerTupleMemoryContext(estate));
@@ -3644,18 +3523,6 @@
 			 * and stored the tuple in the correct slot.
 			 */
 			resultRelInfo = estate->es_result_relation_info;
-
-			/* GPDB_91_MERGE_FIXME: We should probably keep BulkInsertState in
-			 * ResultRelInfo, so that we could keep one open for each partition
-			 * we insert to.
-			 */
-			if (resultRelInfo != parentResultRelInfo)
-			{
-				MemoryContextSwitchTo(estate->es_query_cxt);
-				FreeBulkInsertState(bistate);
-				bistate = GetBulkInsertState();
-				MemoryContextSwitchTo(GetPerTupleMemoryContext(estate));
-			}
 		}
 		else
 		{
@@ -3698,8 +3565,6 @@
 					continue;
 
 				estate->es_result_relation_info = resultRelInfo;
-				FreeBulkInsertState(bistate);
-				bistate = GetBulkInsertState();
 			}
 			MemoryContextSwitchTo(GetPerTupleMemoryContext(estate));
 
@@ -3768,7 +3633,6 @@
 			{
 				target_seg = GetTargetSeg(distData, slot_get_values(slot), slot_get_isnull(slot));
 
-<<<<<<< HEAD
 				/* check distribution key if COPY FROM ON SEGMENT */
 				if (GpIdentity.segindex != target_seg)
 				{
@@ -3786,16 +3650,6 @@
 					PG_END_TRY();
 				}
 			}
-=======
-		if (nBufferedTuples == 0)
-		{
-			/*
-			 * Reset the per-tuple exprcontext. We can only do this if the
-			 * tuple buffer is empty (calling the context the per-tuple memory
-			 * context is a bit of a misnomer now
-			 */
-			ResetPerTupleExprContext(estate);
->>>>>>> 80edfd76
 		}
 
 		/*
@@ -3886,74 +3740,44 @@
 
 		if (!skip_tuple)
 		{
-<<<<<<< HEAD
 			char		relstorage = RelinfoGetStorage(resultRelInfo);
-			List	   *recheckIndexes = NIL;
 			ItemPointerData insertedTid;
 
-=======
->>>>>>> 80edfd76
 			/* Check the constraints of the tuple */
 			if (resultRelInfo->ri_RelationDesc->rd_att->constr)
 				ExecConstraints(resultRelInfo, slot, estate);
 
-<<<<<<< HEAD
+			if (useHeapMultiInsert)
+			{
+				char relstorage = RelinfoGetStorage(resultRelInfo);
+				if (relstorage != RELSTORAGE_AOROWS &&
+					relstorage != RELSTORAGE_AOCOLS &&
+					relstorage != RELSTORAGE_EXTERNAL)
+					useHeapMultiInsert = true;
+				else
+					useHeapMultiInsert = false;
+			}
+
 			/* OK, store the tuple and create index entries for it */
-			if (relstorage == RELSTORAGE_AOROWS)
-			{
-				MemTuple	mtuple;
-
-				mtuple = ExecFetchSlotMemTuple(slot, false);
-
-				/* inserting into an append only relation */
-				appendonly_insert(resultRelInfo->ri_aoInsertDesc, mtuple, loaded_oid,
-								  (AOTupleId *) &insertedTid);
-			}
-			else if (relstorage == RELSTORAGE_AOCOLS)
-			{
-				aocs_insert(resultRelInfo->ri_aocsInsertDesc, slot);
-				insertedTid = *slot_get_ctid(slot);
-			}
-			else if (relstorage == RELSTORAGE_EXTERNAL)
-			{
-				HeapTuple tuple;
-
+			if (useHeapMultiInsert) {
+				HeapTuple	tuple;
 				tuple = ExecFetchSlotHeapTuple(slot);
-				external_insert(resultRelInfo->ri_extInsertDesc, tuple);
-				ItemPointerSetInvalid(&insertedTid);
-			}
-			else
-			{
-				HeapTuple tuple;
-
-				tuple = ExecFetchSlotHeapTuple(slot);
-				if (cstate->file_has_oids)
-					HeapTupleSetOid(tuple, loaded_oid);
-				heap_insert(resultRelInfo->ri_RelationDesc, tuple, mycid, hi_options, bistate,
-							GetCurrentTransactionId());
-				insertedTid = tuple->t_self;
-			}
-
-			if (resultRelInfo->ri_NumIndices > 0)
-				recheckIndexes = ExecInsertIndexTuples(slot, &insertedTid,
-													   estate);
-
-			/* AFTER ROW INSERT Triggers */
-			if (resultRelInfo->ri_TrigDesc &&
-				resultRelInfo->ri_TrigDesc->trig_insert_after_row)
-			{
-				HeapTuple tuple;
-
-				tuple = ExecFetchSlotHeapTuple(slot);
-				ExecARInsertTriggers(estate, resultRelInfo, tuple,
-									 recheckIndexes);
-			}
-=======
-			if (useHeapMultiInsert)
-			{
+
+				resultRelInfoList = list_append_unique_ptr(resultRelInfoList, resultRelInfo);
+				if (resultRelInfo->bufferedTuples == NULL)
+				{
+					resultRelInfo->bufferedTuples = palloc(MAX_BUFFERED_TUPLES * sizeof(HeapTuple));
+					resultRelInfo->nBufferedTuples = 0;
+					resultRelInfo->bufferedTuplesSize = 0;
+				}
+
+				MemoryContextSwitchTo(GetPerTupleMemoryContext(estate));
 				/* Add this tuple to the tuple buffer */
-				bufferedTuples[nBufferedTuples++] = tuple;
-				bufferedTuplesSize += tuple->t_len;
+				resultRelInfo->bufferedTuples[resultRelInfo->nBufferedTuples++] = heap_copytuple(tuple);
+				resultRelInfo->bufferedTuplesSize += tuple->t_len;
+				nTotalBufferedTuples++;
+				totalBufferedTuplesSize += tuple->t_len;
+				MemoryContextSwitchTo(estate->es_query_cxt);
 
 				/*
 				 * If the buffer filled up, flush it. Also flush if the total
@@ -3961,31 +3785,71 @@
 				 * avoid using large amounts of memory for the buffers when
 				 * the tuples are exceptionally wide.
 				 */
-				if (nBufferedTuples == MAX_BUFFERED_TUPLES ||
-					bufferedTuplesSize > 65535)
+				/*
+				 * GPDB_92_MERGE_FIXME: MAX_BUFFERED_TUPLES and 65535 might not be
+				 * the best value for partition table
+				 */
+				if (nTotalBufferedTuples == MAX_BUFFERED_TUPLES ||
+					totalBufferedTuplesSize > 65535)
 				{
-					CopyFromInsertBatch(cstate, estate, mycid, hi_options,
-										resultRelInfo, myslot, bistate,
-										nBufferedTuples, bufferedTuples);
-					nBufferedTuples = 0;
-					bufferedTuplesSize = 0;
+					cdbFlushInsertBatches(resultRelInfoList, cstate, estate, mycid, hi_options, slot);
+					nTotalBufferedTuples = 0;
+					totalBufferedTuplesSize = 0;
 				}
-			}
-			else
-			{
+			} else {
 				List	   *recheckIndexes = NIL;
 
-				/* OK, store the tuple and create index entries for it */
-				heap_insert(cstate->rel, tuple, mycid, hi_options, bistate);
->>>>>>> 80edfd76
+				if (relstorage == RELSTORAGE_AOROWS)
+				{
+					MemTuple	mtuple;
+
+					mtuple = ExecFetchSlotMemTuple(slot, false);
+
+					/* inserting into an append only relation */
+					appendonly_insert(resultRelInfo->ri_aoInsertDesc, mtuple, loaded_oid,
+									  (AOTupleId *) &insertedTid);
+				}
+				else if (relstorage == RELSTORAGE_AOCOLS)
+				{
+					aocs_insert(resultRelInfo->ri_aocsInsertDesc, slot);
+					insertedTid = *slot_get_ctid(slot);
+				}
+				else if (relstorage == RELSTORAGE_EXTERNAL)
+				{
+					HeapTuple tuple;
+
+					tuple = ExecFetchSlotHeapTuple(slot);
+					external_insert(resultRelInfo->ri_extInsertDesc, tuple);
+					ItemPointerSetInvalid(&insertedTid);
+				}
+				else
+				{
+					HeapTuple tuple;
+					tuple = ExecFetchSlotHeapTuple(slot);
+
+					if (cstate->file_has_oids)
+						HeapTupleSetOid(tuple, loaded_oid);
+					/* OK, store the tuple and create index entries for it */
+					heap_insert(resultRelInfo->ri_RelationDesc, tuple, mycid, hi_options,
+								resultRelInfo->biState,
+								GetCurrentTransactionId());
+					insertedTid = tuple->t_self;
+				}
 
 				if (resultRelInfo->ri_NumIndices > 0)
-					recheckIndexes = ExecInsertIndexTuples(slot, &(tuple->t_self),
+					recheckIndexes = ExecInsertIndexTuples(slot, &insertedTid,
 														   estate);
 
 				/* AFTER ROW INSERT Triggers */
-				ExecARInsertTriggers(estate, resultRelInfo, tuple,
-									 recheckIndexes);
+				if (resultRelInfo->ri_TrigDesc &&
+					resultRelInfo->ri_TrigDesc->trig_insert_after_row)
+				{
+					HeapTuple tuple;
+
+					tuple = ExecFetchSlotHeapTuple(slot);
+					ExecARInsertTriggers(estate, resultRelInfo, tuple,
+										 recheckIndexes);
+				}
 
 				list_free(recheckIndexes);
 			}
@@ -4007,7 +3871,6 @@
 		}
 	}
 
-<<<<<<< HEAD
 	/*
 	 * After processed data from QD, which is empty and just for workflow, now
 	 * to process the data on segment, only one shot if cstate->on_segment &&
@@ -4018,18 +3881,12 @@
 		CopyInitDataParser(cstate);
 	}
 	elog(DEBUG1, "Segment %u, Copied %lu rows.", GpIdentity.segindex, processed);
-=======
 	/* Flush any remaining buffered tuples */
-	if (nBufferedTuples > 0)
-		CopyFromInsertBatch(cstate, estate, mycid, hi_options,
-							resultRelInfo, myslot, bistate,
-							nBufferedTuples, bufferedTuples);
->>>>>>> 80edfd76
+	if (useHeapMultiInsert)
+		cdbFlushInsertBatches(resultRelInfoList, cstate, estate, mycid, hi_options, baseSlot);
 
 	/* Done, clean up */
 	error_context_stack = errcontext.previous;
-
-	FreeBulkInsertState(bistate);
 
 	MemoryContextSwitchTo(estate->es_query_cxt);
 
@@ -4190,12 +4047,13 @@
 	 * before calling it.
 	 */
 	oldcontext = MemoryContextSwitchTo(GetPerTupleMemoryContext(estate));
-	heap_multi_insert(cstate->rel,
+	heap_multi_insert(resultRelInfo->ri_RelationDesc,
 					  bufferedTuples,
 					  nBufferedTuples,
 					  mycid,
 					  hi_options,
-					  bistate);
+					  bistate,
+					  GetCurrentTransactionId());
 	MemoryContextSwitchTo(oldcontext);
 
 	/*
@@ -4208,7 +4066,7 @@
 		{
 			List	   *recheckIndexes;
 
-			ExecStoreTuple(bufferedTuples[i], myslot, InvalidBuffer, false);
+			ExecStoreHeapTuple(bufferedTuples[i], myslot, InvalidBuffer, false);
 			recheckIndexes =
 				ExecInsertIndexTuples(myslot, &(bufferedTuples[i]->t_self),
 									  estate);
