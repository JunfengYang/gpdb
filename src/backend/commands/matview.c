--- conflicted
+++ resolved
@@ -237,10 +237,6 @@
 	else
 		tableSpace = matviewRel->rd_rel->reltablespace;
 
-<<<<<<< HEAD
-	/* Create the transient table that will receive the regenerated data. */
-	OIDNewHeap = make_new_heap(matviewOid, tableSpace, true /* GPDB_93_MERGE_FIXME Is true?*/);
-=======
 	owner = matviewRel->rd_rel->relowner;
 
 	/*
@@ -249,9 +245,8 @@
 	 * will be gone).
 	 */
 	OIDNewHeap = make_new_heap(matviewOid, tableSpace, concurrent,
-							   ExclusiveLock);
+							   ExclusiveLock, true /* GPDB_93_MERGE_FIXME Is true? */);
 	LockRelationOid(OIDNewHeap, AccessExclusiveLock);
->>>>>>> ab76208e
 	dest = CreateTransientRelDestReceiver(OIDNewHeap);
 
 	/* Generate the data, if wanted. */
@@ -259,16 +254,6 @@
 		refresh_matview_datafill(dest, dataQuery, queryString, owner);
 
 	heap_close(matviewRel, NoLock);
-<<<<<<< HEAD
-
-	/*
-	 * Swap the physical files of the target and transient tables, then
-	 * rebuild the target's indexes and throw away the transient table.
-	 */
-	finish_heap_swap(matviewOid, OIDNewHeap, false, false, true, true, true,
-					 RecentXmin, ReadNextMultiXactId());
-=======
->>>>>>> ab76208e
 
 	/* Make the matview match the newly generated data. */
 	if (concurrent)
@@ -770,7 +755,12 @@
 static void
 refresh_by_heap_swap(Oid matviewOid, Oid OIDNewHeap)
 {
-	finish_heap_swap(matviewOid, OIDNewHeap, false, false, true, true,
+	finish_heap_swap(matviewOid, OIDNewHeap,
+					 false, /* is_system_catalog */
+					 false, /* swap_toast_by_content */
+					 false, /* swap_stats */
+					 true, /* check_constraints */
+					 true, /* is_internal */
 					 RecentXmin, ReadNextMultiXactId());
 }
 
