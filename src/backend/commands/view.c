--- conflicted
+++ resolved
@@ -3,13 +3,9 @@
  * view.c
  *	  use rewrite rules to construct views
  *
-<<<<<<< HEAD
  * Portions Copyright (c) 2006-2008, Greenplum inc
  * Portions Copyright (c) 2012-Present Pivotal Software, Inc.
- * Portions Copyright (c) 1996-2016, PostgreSQL Global Development Group
-=======
  * Portions Copyright (c) 1996-2019, PostgreSQL Global Development Group
->>>>>>> 9e1c9f95
  * Portions Copyright (c) 1994, Regents of the University of California
  *
  *
@@ -73,11 +69,8 @@
  *
  * Create a view relation and use the rules system to store the query
  * for the view.
-<<<<<<< HEAD
-=======
  *
  * EventTriggerAlterTableStart must have been called already.
->>>>>>> 9e1c9f95
  *---------------------------------------------------------------------
  */
 static ObjectAddress
@@ -200,10 +193,7 @@
 				atcmds = lappend(atcmds, atcmd);
 			}
 
-<<<<<<< HEAD
-=======
 			/* EventTriggerAlterTableStart called by ProcessUtilitySlow */
->>>>>>> 9e1c9f95
 			AlterTableInternal(viewOid, atcmds, true);
 
 			/* Make the new view columns visible */
@@ -235,10 +225,7 @@
 		atcmd->def = (Node *) options;
 		atcmds = list_make1(atcmd);
 
-<<<<<<< HEAD
-=======
 		/* EventTriggerAlterTableStart called by ProcessUtilitySlow */
->>>>>>> 9e1c9f95
 		AlterTableInternal(viewOid, atcmds, true);
 
 		ObjectAddressSet(address, RelationRelationId, viewOid);
@@ -261,8 +248,6 @@
 		createStmt->relation = relation;
 		createStmt->tableElts = attrList;
 		createStmt->inhRelations = NIL;
-		createStmt->inhOids = NIL;
-		createStmt->parentOidCount = 0;
 		createStmt->constraints = NIL;
 		createStmt->options = options;
 		createStmt->oncommit = ONCOMMIT_NOOP;
@@ -275,12 +260,9 @@
 		 * view, so we don't need more code to complain if "replace" is
 		 * false).
 		 */
-<<<<<<< HEAD
-		address = DefineRelation(createStmt, RELKIND_VIEW, InvalidOid, NULL, RELSTORAGE_VIRTUAL, false, true, NULL);
-=======
 		address = DefineRelation(createStmt, RELKIND_VIEW, InvalidOid, NULL,
-								 NULL);
->>>>>>> 9e1c9f95
+								 NULL,
+								 false, true, NULL);
 		Assert(address.objectId != InvalidOid);
 
 		/* Make the new view relation visible */
@@ -447,11 +429,8 @@
 DefineView(ViewStmt *stmt, const char *queryString,
 		   int stmt_location, int stmt_len)
 {
-<<<<<<< HEAD
+	RawStmt    *rawstmt;
 	Query	   *viewParse_orig;
-=======
-	RawStmt    *rawstmt;
->>>>>>> 9e1c9f95
 	Query	   *viewParse;
 	RangeVar   *view;
 	ListCell   *cell;
@@ -468,21 +447,18 @@
 	 * GPDB: Parse analysis is only performed in the dispatcher, the segments
 	 * receive an already-analysed version from the dispatcher.
 	 */
-<<<<<<< HEAD
 	if (Gp_role != GP_ROLE_EXECUTE)
-		viewParse = parse_analyze((Node *) copyObject(stmt->query),
-								  queryString, NULL, 0);
+	{
+		rawstmt = makeNode(RawStmt);
+		rawstmt->stmt = (Node *) copyObject(stmt->query);
+		rawstmt->stmt_location = stmt_location;
+		rawstmt->stmt_len = stmt_len;
+
+		viewParse = parse_analyze(rawstmt, queryString, NULL, 0, NULL);
+	}
 	else
 		viewParse = (Query *) stmt->query;
 	viewParse_orig = copyObject(viewParse);
-=======
-	rawstmt = makeNode(RawStmt);
-	rawstmt->stmt = (Node *) copyObject(stmt->query);
-	rawstmt->stmt_location = stmt_location;
-	rawstmt->stmt_len = stmt_len;
-
-	viewParse = parse_analyze(rawstmt, queryString, NULL, 0, NULL);
->>>>>>> 9e1c9f95
 
 	/*
 	 * The grammar should ensure that the result is a single SELECT Query.
@@ -622,7 +598,6 @@
 	 */
 	address = DefineVirtualRelation(view, viewParse->targetList,
 									stmt->replace, stmt->options, viewParse);
-<<<<<<< HEAD
 
 	if (Gp_role == GP_ROLE_DISPATCH)
 	{
@@ -635,8 +610,6 @@
 									GetAssignedOidsForDispatch(),
 									NULL);
 	}
-=======
->>>>>>> 9e1c9f95
 
 	return address;
 }
