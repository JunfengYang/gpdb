/*-------------------------------------------------------------------------
 *
 * portalcmds.c
 *	  Utility commands affecting portals (that is, SQL cursor commands)
 *
 * Note: see also tcop/pquery.c, which implements portal operations for
 * the FE/BE protocol.  This module uses pquery.c for some operations.
 * And both modules depend on utils/mmgr/portalmem.c, which controls
 * storage management for portals (but doesn't run any queries in them).
 *
 *
<<<<<<< HEAD
 * Portions Copyright (c) 2006-2008, Greenplum inc
 * Portions Copyright (c) 2012-Present Pivotal Software, Inc.
 * Portions Copyright (c) 1996-2016, PostgreSQL Global Development Group
=======
 * Portions Copyright (c) 1996-2019, PostgreSQL Global Development Group
>>>>>>> 9e1c9f95
 * Portions Copyright (c) 1994, Regents of the University of California
 *
 *
 * IDENTIFICATION
 *	  src/backend/commands/portalcmds.c
 *
 *-------------------------------------------------------------------------
 */

#include "postgres.h"

#include <limits.h>

#include "access/xact.h"
#include "commands/portalcmds.h"
#include "executor/executor.h"
#include "executor/tstoreReceiver.h"
#include "rewrite/rewriteHandler.h"
#include "tcop/pquery.h"
#include "tcop/tcopprot.h"
#include "utils/memutils.h"
#include "utils/snapmgr.h"

#include "cdb/cdbgang.h"
#include "cdb/cdbvars.h"
#include "postmaster/backoff.h"
#include "utils/resscheduler.h"


/*
 * PerformCursorOpen
 *		Execute SQL DECLARE CURSOR command.
 */
void
PerformCursorOpen(DeclareCursorStmt *cstmt, ParamListInfo params,
				  const char *queryString, bool isTopLevel)
{
	Query	   *query = castNode(Query, cstmt->query);
	List	   *rewritten;
	PlannedStmt *plan;
	Portal		portal;
	MemoryContext oldContext;

	/*
	 * Disallow empty-string cursor name (conflicts with protocol-level
	 * unnamed portal).
	 */
	if (!cstmt->portalname || cstmt->portalname[0] == '\0')
		ereport(ERROR,
				(errcode(ERRCODE_INVALID_CURSOR_NAME),
				 errmsg("invalid cursor name: must not be empty")));

	/*
	 * If this is a non-holdable cursor, we require that this statement has
	 * been executed inside a transaction block (or else, it would have no
	 * user-visible effect).
	 */
	if (!(cstmt->options & CURSOR_OPT_HOLD))
		RequireTransactionBlock(isTopLevel, "DECLARE CURSOR");

	/*
	 * Parse analysis was done already, but we still have to run the rule
	 * rewriter.  We do not do AcquireRewriteLocks: we assume the query either
	 * came straight from the parser, or suitable locks were acquired by
	 * plancache.c.
	 *
	 * Because the rewriter and planner tend to scribble on the input, we make
	 * a preliminary copy of the source querytree.  This prevents problems in
	 * the case that the DECLARE CURSOR is in a portal or plpgsql function and
	 * is executed repeatedly.  (See also the same hack in EXPLAIN and
	 * PREPARE.)  XXX FIXME someday.
	 */
	rewritten = QueryRewrite((Query *) copyObject(query));

	/* SELECT should never rewrite to more or less than one query */
	if (list_length(rewritten) != 1)
		elog(ERROR, "non-SELECT statement in DECLARE CURSOR");

	query = linitial_node(Query, rewritten);

	if (query->commandType != CMD_SELECT)
		elog(ERROR, "non-SELECT statement in DECLARE CURSOR");

	/* Plan the query, applying the specified options */
	plan = pg_plan_query(query, cstmt->options, params);

	/*
	 * Allow using the SCROLL keyword even though we don't support its
	 * functionality (backward scrolling). Silently accept it and instead
	 * of reporting an error like before, override it to NO SCROLL.
	 * 
	 * for information see: MPP-5305 and BIT-93
	 */
	if (cstmt->options & CURSOR_OPT_SCROLL)
	{
		/*ereport(ERROR,
				(errcode(ERRCODE_GP_FEATURE_NOT_YET),
				 errmsg("scrollable cursors are not yet supported in Greenplum Database")));*/

		cstmt->options -= CURSOR_OPT_SCROLL;
	}

	cstmt->options |= CURSOR_OPT_NO_SCROLL;
	
	Assert(!(cstmt->options & CURSOR_OPT_SCROLL && cstmt->options & CURSOR_OPT_NO_SCROLL));

	/*
	 * Create a portal and copy the plan and queryString into its memory.
	 */
	portal = CreatePortal(cstmt->portalname, false, false);

	oldContext = MemoryContextSwitchTo(portal->portalContext);

	plan = copyObject(plan);

	queryString = pstrdup(queryString);

	PortalDefineQuery(portal,
					  NULL,
					  queryString,
					  T_DeclareCursorStmt,
					  "SELECT", /* cursor's query is always a SELECT */
					  list_make1(plan),
					  NULL);

	portal->is_extended_query = true; /* cursors run in extended query mode */

	/*----------
	 * Also copy the outer portal's parameter list into the inner portal's
	 * memory context.  We want to pass down the parameter values in case we
	 * had a command like
	 *		DECLARE c CURSOR FOR SELECT ... WHERE foo = $1
	 * This will have been parsed using the outer parameter set and the
	 * parameter value needs to be preserved for use when the cursor is
	 * executed.
	 *----------
	 */
	params = copyParamList(params);

	MemoryContextSwitchTo(oldContext);

	portal->cursorOptions = cstmt->options;

	/*
	 * Set up options for portal.
	 *
	 * If the user didn't specify a SCROLL type, allow or disallow scrolling
	 * based on whether it would require any additional runtime overhead to do
	 * so.  Also, we disallow scrolling for FOR UPDATE cursors.
	 *
	 * GPDB: we do not allow backward scans at the moment regardless
	 * of any additional runtime overhead. We forced CURSOR_OPT_NO_SCROLL
	 * above. Comment out this logic.
	 */
#if 0
	portal->cursorOptions = cstmt->options;
	if (!(portal->cursorOptions & (CURSOR_OPT_SCROLL | CURSOR_OPT_NO_SCROLL)))
	{
		if (plan->rowMarks == NIL &&
			ExecSupportsBackwardScan(plan->planTree))
			portal->cursorOptions |= CURSOR_OPT_SCROLL;
		else
			portal->cursorOptions |= CURSOR_OPT_NO_SCROLL;
	}
#endif

	/*
	 * Start execution, inserting parameters if any.
	 */
	PortalStart(portal, params, 0, GetActiveSnapshot(), NULL);

	Assert(portal->strategy == PORTAL_ONE_SELECT);

	/*
	 * We're done; the query won't actually be run until PerformPortalFetch is
	 * called.
	 */
}

/*
 * PerformPortalFetch
 *		Execute SQL FETCH or MOVE command.
 *
 *	stmt: parsetree node for command
 *	dest: where to send results
 *	completionTag: points to a buffer of size COMPLETION_TAG_BUFSIZE
 *		in which to store a command completion status string.
 *
 * completionTag may be NULL if caller doesn't want a status string.
 */
void
PerformPortalFetch(FetchStmt *stmt,
				   DestReceiver *dest,
				   char *completionTag)
{
	Portal		portal;
	uint64		nprocessed;

	/*
	 * Disallow empty-string cursor name (conflicts with protocol-level
	 * unnamed portal).
	 */
	if (!stmt->portalname || stmt->portalname[0] == '\0')
		ereport(ERROR,
				(errcode(ERRCODE_INVALID_CURSOR_NAME),
				 errmsg("invalid cursor name: must not be empty")));

	/* get the portal from the portal name */
	portal = GetPortalByName(stmt->portalname);
	if (!PortalIsValid(portal))
	{
		ereport(ERROR,
				(errcode(ERRCODE_UNDEFINED_CURSOR),
				 errmsg("cursor \"%s\" does not exist", stmt->portalname)));
		return;					/* keep compiler happy */
	}

	/* Adjust dest if needed.  MOVE wants destination DestNone */
	if (stmt->ismove)
		dest = None_Receiver;

	/* Do it */
	nprocessed = PortalRunFetch(portal,
								stmt->direction,
								stmt->howMany,
								dest);

	/* Return command status if wanted */
	if (completionTag)
		snprintf(completionTag, COMPLETION_TAG_BUFSIZE, "%s " UINT64_FORMAT,
				 stmt->ismove ? "MOVE" : "FETCH",
				 nprocessed);
}

/*
 * PerformPortalClose
 *		Close a cursor.
 */
void
PerformPortalClose(const char *name)
{
	Portal		portal;

	/* NULL means CLOSE ALL */
	if (name == NULL)
	{
		PortalHashTableDeleteAll();
		return;
	}

	/*
	 * Disallow empty-string cursor name (conflicts with protocol-level
	 * unnamed portal).
	 */
	if (name[0] == '\0')
		ereport(ERROR,
				(errcode(ERRCODE_INVALID_CURSOR_NAME),
				 errmsg("invalid cursor name: must not be empty")));

	/*
	 * get the portal from the portal name
	 */
	portal = GetPortalByName(name);
	if (!PortalIsValid(portal))
	{
		ereport(ERROR,
				(errcode(ERRCODE_UNDEFINED_CURSOR),
				 errmsg("cursor \"%s\" does not exist", name)));
		return;					/* keep compiler happy */
	}

	/*
	 * Note: PortalCleanup is called as a side-effect, if not already done.
	 */
	PortalDrop(portal, false);
}

/*
 * PortalCleanup
 *
 * Clean up a portal when it's dropped.  This is the standard cleanup hook
 * for portals.
 *
 * Note: if portal->status is PORTAL_FAILED, we are probably being called
 * during error abort, and must be careful to avoid doing anything that
 * is likely to fail again.
 */
void
PortalCleanup(Portal portal)
{
	QueryDesc  *queryDesc;

	/*
	 * sanity checks
	 */
	AssertArg(PortalIsValid(portal));
	AssertArg(portal->cleanup == PortalCleanup);

	/*
	 * Shut down executor, if still running.  We skip this during error abort,
	 * since other mechanisms will take care of releasing executor resources,
	 * and we can't be sure that ExecutorEnd itself wouldn't fail.
	 */
	queryDesc = portal->queryDesc;
	if (queryDesc)
	{
		/*
		 * Reset the queryDesc before anything else.  This prevents us from
		 * trying to shut down the executor twice, in case of an error below.
		 * The transaction abort mechanisms will take care of resource cleanup
		 * in such a case.
		 */
		portal->queryDesc = NULL;

		if (portal->status != PORTAL_FAILED)
		{
			ResourceOwner saveResourceOwner;

			/* We must make the portal's resource owner current */
			saveResourceOwner = CurrentResourceOwner;
<<<<<<< HEAD
			PG_TRY();
			{
				if (portal->resowner)
					CurrentResourceOwner = portal->resowner;
				CurrentResourceOwner = portal->resowner;

				/*
				 * If we still have an estate -- then we need to cancel unfinished work.
				 */
				queryDesc->estate->cancelUnfinished = true;

				ExecutorFinish(queryDesc);
				ExecutorEnd(queryDesc);
				FreeQueryDesc(queryDesc);
			}
			PG_CATCH();
			{
				/* Ensure CurrentResourceOwner is restored on error */
				CurrentResourceOwner = saveResourceOwner;
				PG_RE_THROW();
			}
			PG_END_TRY();
=======
			if (portal->resowner)
				CurrentResourceOwner = portal->resowner;

			ExecutorFinish(queryDesc);
			ExecutorEnd(queryDesc);
			FreeQueryDesc(queryDesc);

>>>>>>> 9e1c9f95
			CurrentResourceOwner = saveResourceOwner;
		}
	}

	/* 
	 * If resource scheduling is enabled, release the resource lock. 
	 */
	if (IsResQueueLockedForPortal(portal))
	{
        ResUnLockPortal(portal);
	}

	/**
	 * Clean up backend's backoff entry
	 */
	if (gp_enable_resqueue_priority
			&& Gp_role == GP_ROLE_DISPATCH
			&& gp_session_id > -1)
	{
		BackoffBackendEntryExit();
	}
}

/*
 * PersistHoldablePortal
 *
 * Prepare the specified Portal for access outside of the current
 * transaction. When this function returns, all future accesses to the
 * portal must be done via the Tuplestore (not by invoking the
 * executor).
 */
void
PersistHoldablePortal(Portal portal)
{
	QueryDesc  *queryDesc = portal->queryDesc;
	Portal		saveActivePortal;
	ResourceOwner saveResourceOwner;
	MemoryContext savePortalContext;
	MemoryContext oldcxt;

	/*
	 * If we're preserving a holdable portal, we had better be inside the
	 * transaction that originally created it.
	 */
	Assert(portal->createSubid != InvalidSubTransactionId);
	Assert(queryDesc != NULL);

	/*
	 * Caller must have created the tuplestore already ... but not a snapshot.
	 */
	Assert(portal->holdContext != NULL);
	Assert(portal->holdStore != NULL);
	Assert(portal->holdSnapshot == NULL);

	/*
	 * Before closing down the executor, we must copy the tupdesc into
	 * long-term memory, since it was created in executor memory.
	 */
	oldcxt = MemoryContextSwitchTo(portal->holdContext);

	portal->tupDesc = CreateTupleDescCopy(portal->tupDesc);

	MemoryContextSwitchTo(oldcxt);

	/*
	 * Check for improper portal use, and mark portal active.
	 */
	MarkPortalActive(portal);

	/*
	 * Set up global portal context pointers.
	 */
	saveActivePortal = ActivePortal;
	saveResourceOwner = CurrentResourceOwner;
	savePortalContext = PortalContext;
	PG_TRY();
	{
		ActivePortal = portal;
		if (portal->resowner)
			CurrentResourceOwner = portal->resowner;
		PortalContext = portal->portalContext;

		MemoryContextSwitchTo(PortalContext);

		PushActiveSnapshot(queryDesc->snapshot);

		/*
		 * Rewind the executor: we need to store the entire result set in the
		 * tuplestore, so that subsequent backward FETCHs can be processed.
		 */
		/*
		 * We don't allow scanning backwards in MPP! skip this call and 
		 * skip the reset position call few lines down.
		 */
		if (Gp_role == GP_ROLE_UTILITY)
			ExecutorRewind(queryDesc);

		/*
		 * Change the destination to output to the tuplestore.  Note we tell
		 * the tuplestore receiver to detoast all data passed through it; this
		 * makes it safe to not keep a snapshot associated with the data.
		 */
		queryDesc->dest = CreateDestReceiver(DestTuplestore);
		SetTuplestoreDestReceiverParams(queryDesc->dest,
										portal->holdStore,
										portal->holdContext,
										true);

		/* Fetch the result set into the tuplestore */
<<<<<<< HEAD
		ExecutorRun(queryDesc, ForwardScanDirection, 0);
=======
		ExecutorRun(queryDesc, ForwardScanDirection, 0L, false);
>>>>>>> 9e1c9f95

		queryDesc->dest->rDestroy(queryDesc->dest);
		queryDesc->dest = NULL;

		/*
		 * Now shut down the inner executor.
		 */
		portal->queryDesc = NULL;	/* prevent double shutdown */
		ExecutorFinish(queryDesc);
		ExecutorEnd(queryDesc);
		FreeQueryDesc(queryDesc);

		/*
		 * Set the position in the result set.
		 */
		MemoryContextSwitchTo(portal->holdContext);

		/*
		 * Since we don't allow backward scan in MPP we didn't do the 
		 * ExecutorRewind() call few lines just above. Therefore we 
		 * don't want to reset the position because we are already in
		 * the position we need to be. Allow this only in utility mode.
		 */
		if(Gp_role == GP_ROLE_UTILITY)
		{
			if (portal->atEnd)
			{
				/*
				 * Just force the tuplestore forward to its end.  The size of the
				 * skip request here is arbitrary.
				 */
				while (tuplestore_skiptuples(portal->holdStore, 1000000, true))
					/* continue */ ;
			}
			else
			{
				tuplestore_rescan(portal->holdStore);

				if (!tuplestore_skiptuples(portal->holdStore,
										   portal->portalPos,
										   true))
					elog(ERROR, "unexpected end of tuple stream");
			}
		}
	}
	PG_CATCH();
	{
		/* Uncaught error while executing portal: mark it dead */
		MarkPortalFailed(portal);

		/* GPDB: cleanup dispatch and teardown interconnect */
		if (portal->queryDesc)
			mppExecutorCleanup(portal->queryDesc);

		/* Restore global vars and propagate error */
		ActivePortal = saveActivePortal;
		CurrentResourceOwner = saveResourceOwner;
		PortalContext = savePortalContext;

		PG_RE_THROW();
	}
	PG_END_TRY();

	MemoryContextSwitchTo(oldcxt);

	/* Mark portal not active */
	portal->status = PORTAL_READY;

	ActivePortal = saveActivePortal;
	CurrentResourceOwner = saveResourceOwner;
	PortalContext = savePortalContext;

	PopActiveSnapshot();

	/*
	 * We can now release any subsidiary memory of the portal's context; we'll
	 * never use it again.  The executor already dropped its context, but this
	 * will clean up anything that glommed onto the portal's context via
	 * PortalContext.
	 */
	MemoryContextDeleteChildren(portal->portalContext);
}<|MERGE_RESOLUTION|>--- conflicted
+++ resolved
@@ -9,13 +9,9 @@
  * storage management for portals (but doesn't run any queries in them).
  *
  *
-<<<<<<< HEAD
  * Portions Copyright (c) 2006-2008, Greenplum inc
  * Portions Copyright (c) 2012-Present Pivotal Software, Inc.
- * Portions Copyright (c) 1996-2016, PostgreSQL Global Development Group
-=======
  * Portions Copyright (c) 1996-2019, PostgreSQL Global Development Group
->>>>>>> 9e1c9f95
  * Portions Copyright (c) 1994, Regents of the University of California
  *
  *
@@ -99,6 +95,9 @@
 	if (query->commandType != CMD_SELECT)
 		elog(ERROR, "non-SELECT statement in DECLARE CURSOR");
 
+	/* Also try to make any cursor declared with DECLARE CURSOR updatable. */
+	cstmt->options |= CURSOR_OPT_UPDATABLE;
+
 	/* Plan the query, applying the specified options */
 	plan = pg_plan_query(query, cstmt->options, params);
 
@@ -336,38 +335,18 @@
 
 			/* We must make the portal's resource owner current */
 			saveResourceOwner = CurrentResourceOwner;
-<<<<<<< HEAD
-			PG_TRY();
-			{
-				if (portal->resowner)
-					CurrentResourceOwner = portal->resowner;
-				CurrentResourceOwner = portal->resowner;
-
-				/*
-				 * If we still have an estate -- then we need to cancel unfinished work.
-				 */
-				queryDesc->estate->cancelUnfinished = true;
-
-				ExecutorFinish(queryDesc);
-				ExecutorEnd(queryDesc);
-				FreeQueryDesc(queryDesc);
-			}
-			PG_CATCH();
-			{
-				/* Ensure CurrentResourceOwner is restored on error */
-				CurrentResourceOwner = saveResourceOwner;
-				PG_RE_THROW();
-			}
-			PG_END_TRY();
-=======
 			if (portal->resowner)
 				CurrentResourceOwner = portal->resowner;
+
+			/*
+			 * If we still have an estate -- then we need to cancel unfinished work.
+			 */
+			queryDesc->estate->cancelUnfinished = true;
 
 			ExecutorFinish(queryDesc);
 			ExecutorEnd(queryDesc);
 			FreeQueryDesc(queryDesc);
 
->>>>>>> 9e1c9f95
 			CurrentResourceOwner = saveResourceOwner;
 		}
 	}
@@ -477,11 +456,7 @@
 										true);
 
 		/* Fetch the result set into the tuplestore */
-<<<<<<< HEAD
-		ExecutorRun(queryDesc, ForwardScanDirection, 0);
-=======
 		ExecutorRun(queryDesc, ForwardScanDirection, 0L, false);
->>>>>>> 9e1c9f95
 
 		queryDesc->dest->rDestroy(queryDesc->dest);
 		queryDesc->dest = NULL;
