/*-------------------------------------------------------------------------
 *
 * tablespace.c
 *	  Commands to manipulate table spaces
 *
 * Tablespaces in PostgreSQL are designed to allow users to determine
 * where the data file(s) for a given database object reside on the file
 * system.
 *
 * A tablespace represents a directory on the file system. At tablespace
 * creation time, the directory must be empty. To simplify things and
 * remove the possibility of having file name conflicts, we isolate
 * files within a tablespace into database-specific subdirectories.
 *
 * To support file access via the information given in RelFileNode, we
 * maintain a symbolic-link map in $PGDATA/pg_tblspc. The symlinks are
 * named by tablespace OIDs and point to the actual tablespace directories.
 * There is also a per-cluster version directory in each tablespace.
 *
 * In GPDB, the "dbid" of the server is also embedded in the path, so that
 * multiple segments running on the host can use the same directory without
 * clashing with each other. Each database will create an additional directory
 * identified by the dbid under the tablespace directory.  In PostgreSQL, the
 * version string used in the path is in TABLESPACE_VERSION_DIRECTORY constant.
 * In GPDB, use the GP_TABLESPACE_VERSION_DIRECTORY.
 *
 * The path to the tablespace looks like this:
 *          /path/to/tablespace/<dbid>/GPDB_MAJOR_CATVER/dboid/relfilenode
 *
 * There are two tablespaces created at initdb time: pg_global (for shared
 * tables) and pg_default (for everything else).  For backwards compatibility
 * and to remain functional on platforms without symlinks, these tablespaces
 * are accessed specially: they are respectively
 *			$PGDATA/global/relfilenode
 *			$PGDATA/base/dboid/relfilenode
 *
 * To allow CREATE DATABASE to give a new database a default tablespace
 * that's different from the template database's default, we make the
 * provision that a zero in pg_class.reltablespace means the database's
 * default tablespace.  Without this, CREATE DATABASE would have to go in
 * and munge the system catalogs of the new database.
 *
 *
<<<<<<< HEAD
 * Portions Copyright (c) 2005-2010 Greenplum Inc
 * Portions Copyright (c) 2012-Present Pivotal Software, Inc.
 * Portions Copyright (c) 1996-2016, PostgreSQL Global Development Group
=======
 * Portions Copyright (c) 1996-2019, PostgreSQL Global Development Group
>>>>>>> 9e1c9f95
 * Portions Copyright (c) 1994, Regents of the University of California
 *
 *
 * IDENTIFICATION
 *	  src/backend/commands/tablespace.c
 *
 *-------------------------------------------------------------------------
 */
#include "postgres.h"

#include <fcntl.h>
#include <unistd.h>
#include <dirent.h>
#include <sys/stat.h>
#include <utils/faultinjector.h>

#include "access/heapam.h"
#include "access/reloptions.h"
#include "access/htup_details.h"
#include "access/sysattr.h"
#include "access/tableam.h"
#include "access/xact.h"
#include "access/xlog.h"
#include "access/xloginsert.h"
#include "catalog/catalog.h"
#include "catalog/dependency.h"
#include "catalog/indexing.h"
#include "catalog/namespace.h"
#include "catalog/objectaccess.h"
#include "catalog/pg_namespace.h"
#include "catalog/pg_tablespace.h"
#include "catalog/pg_type.h"
#include "catalog/storage_tablespace.h"
#include "commands/comment.h"
#include "commands/seclabel.h"
#include "commands/tablecmds.h"
#include "commands/tablespace.h"
#include "common/file_perm.h"
#include "miscadmin.h"
#include "postmaster/bgwriter.h"
#include "storage/bufmgr.h"
#include "storage/fd.h"
#include "storage/lmgr.h"
#include "storage/standby.h"
#include "utils/acl.h"
#include "utils/builtins.h"
#include "utils/fmgroids.h"
#include "utils/guc.h"
#include "utils/lsyscache.h"
#include "utils/memutils.h"
#include "utils/rel.h"
<<<<<<< HEAD
#include "utils/tarrable.h"
#include "utils/tqual.h"
=======
#include "utils/varlena.h"
>>>>>>> 9e1c9f95

#include "catalog/heap.h"
#include "catalog/oid_dispatch.h"
#include "cdb/cdbdisp_query.h"
#include "cdb/cdbvars.h"
#include "cdb/cdbutil.h"
#include "miscadmin.h"


/* GUC variables */
char	   *default_tablespace = NULL;
char	   *temp_tablespaces = NULL;


static void create_tablespace_directories(const char *location,
										  const Oid tablespaceoid);
static bool destroy_tablespace_directories(Oid tablespaceoid, bool redo);

static bool is_tablespace_empty(const Oid tablespace_oid);
static void ensure_tablespace_directory_is_empty(const Oid tablespaceoid, const char *tablespace_name);

static void unlink_during_redo(Oid tablepace_oid_to_unlink);
static void unlink_without_redo(Oid tablespace_oid_to_unlink);

/*
 * Each database using a table space is isolated into its own name space
 * by a subdirectory named for the database OID.  On first creation of an
 * object in the tablespace, create the subdirectory.  If the subdirectory
 * already exists, fall through quietly.
 *
 * isRedo indicates that we are creating an object during WAL replay.
 * In this case we will cope with the possibility of the tablespace
 * directory not being there either --- this could happen if we are
 * replaying an operation on a table in a subsequently-dropped tablespace.
 * We handle this by making a directory in the place where the tablespace
 * symlink would normally be.  This isn't an exact replay of course, but
 * it's the best we can do given the available information.
 *
 * If tablespaces are not supported, we still need it in case we have to
 * re-create a database subdirectory (of $PGDATA/base) during WAL replay.
 */
void
TablespaceCreateDbspace(Oid spcNode, Oid dbNode, bool isRedo)
{
	struct stat st;
	char	   *dir;

	/*
	 * The global tablespace doesn't have per-database subdirectories, so
	 * nothing to do for it.
	 */
	if (spcNode == GLOBALTABLESPACE_OID)
		return;

	Assert(OidIsValid(spcNode));
	Assert(OidIsValid(dbNode));

	dir = GetDatabasePath(dbNode, spcNode);

	if (stat(dir, &st) < 0)
	{
		/* Directory does not exist? */
		if (errno == ENOENT)
		{
			/*
			 * Acquire TablespaceCreateLock to ensure that no DROP TABLESPACE
			 * or TablespaceCreateDbspace is running concurrently.
			 */
			LWLockAcquire(TablespaceCreateLock, LW_EXCLUSIVE);

			/*
			 * Recheck to see if someone created the directory while we were
			 * waiting for lock.
			 */
			if (stat(dir, &st) == 0 && S_ISDIR(st.st_mode))
			{
				/* Directory was created */
			}
			else
			{
				/* Directory creation failed? */
				if (MakePGDirectory(dir) < 0)
				{
					/* Failure other than not exists or not in WAL replay? */
					if (errno != ENOENT || !isRedo)
						ereport(ERROR,
								(errcode_for_file_access(),
								 errmsg("could not create directory \"%s\": %m",
										dir)));

					/*
					 * Parent directories are missing during WAL replay, so
					 * continue by creating simple parent directories rather
					 * than a symlink.
					 */

<<<<<<< HEAD
					/* Create database directory */
					if (pg_mkdir_p(dir, S_IRWXU) < 0)
=======
					/* create two parents up if not exist */
					parentdir = pstrdup(dir);
					get_parent_directory(parentdir);
					get_parent_directory(parentdir);
					/* Can't create parent and it doesn't already exist? */
					if (MakePGDirectory(parentdir) < 0 && errno != EEXIST)
						ereport(ERROR,
								(errcode_for_file_access(),
								 errmsg("could not create directory \"%s\": %m",
										parentdir)));
					pfree(parentdir);

					/* create one parent up if not exist */
					parentdir = pstrdup(dir);
					get_parent_directory(parentdir);
					/* Can't create parent and it doesn't already exist? */
					if (MakePGDirectory(parentdir) < 0 && errno != EEXIST)
						ereport(ERROR,
								(errcode_for_file_access(),
								 errmsg("could not create directory \"%s\": %m",
										parentdir)));
					pfree(parentdir);

					/* Create database directory */
					if (MakePGDirectory(dir) < 0)
>>>>>>> 9e1c9f95
						ereport(ERROR,
								(errcode_for_file_access(),
								 errmsg("could not create directory \"%s\": %m",
										dir)));
				}
			}

			LWLockRelease(TablespaceCreateLock);
		}
		else
		{
			ereport(ERROR,
					(errcode_for_file_access(),
					 errmsg("could not stat directory \"%s\": %m", dir)));
		}
	}
	else
	{
		/* Is it not a directory? */
		if (!S_ISDIR(st.st_mode))
			ereport(ERROR,
					(errcode(ERRCODE_WRONG_OBJECT_TYPE),
					 errmsg("\"%s\" exists but is not a directory",
							dir)));
	}

	pfree(dir);
}

/*
 * Create a table space
 *
 * Only superusers can create a tablespace. This seems a reasonable restriction
 * since we're determining the system layout and, anyway, we probably have
 * root if we're doing this kind of activity
 */
Oid
CreateTableSpace(CreateTableSpaceStmt *stmt)
{
#ifdef HAVE_SYMLINK
	Relation	rel;
	Datum		values[Natts_pg_tablespace];
	bool		nulls[Natts_pg_tablespace];
	HeapTuple	tuple;
	Oid			tablespaceoid;
	char	   *location = NULL;
	Oid			ownerId;
	Datum		newOptions;
	List       *nonContentOptions = NIL;

	/* Must be super user */
	if (!superuser())
		ereport(ERROR,
				(errcode(ERRCODE_INSUFFICIENT_PRIVILEGE),
				 errmsg("permission denied to create tablespace \"%s\"",
						stmt->tablespacename),
				 errhint("Must be superuser to create a tablespace.")));

	/* However, the eventual owner of the tablespace need not be */
	if (stmt->owner)
		ownerId = get_rolespec_oid(stmt->owner, false);
	else
		ownerId = GetUserId();

	/* If we have segment-level overrides */
	if (list_length(stmt->options) > 0)
	{
		ListCell   *option;

		foreach(option, stmt->options)
		{
			DefElem	   *defel = (DefElem *) lfirst(option);

			/* Segment content ID specific locations */
			if (strlen(defel->defname) > strlen("content") &&
				strncmp(defel->defname, "content", strlen("content")) == 0)
			{
				int contentId = pg_atoi(defel->defname + strlen("content"), sizeof(int16), 0);

				/*
				 * The master validates the content ids are in [0, segCount)
				 * before dispatching. We can use primary segment count
				 * because the number of primary segments can never shrink and
				 * therefore should not have holes in the content id sequence.
				 */
				if (Gp_role == GP_ROLE_DISPATCH)
				{
					if (contentId < 0 || contentId >= getgpsegmentCount())
						ereport(ERROR,
								(errcode(ERRCODE_SYNTAX_ERROR),
								 errmsg("segment content ID %d does not exist", contentId),
								 errhint("Segment content IDs can be found in gp_segment_configuration table.")));
				}
				else if (contentId == GpIdentity.segindex)
					location = pstrdup(strVal(defel->arg));
			}
			else
				nonContentOptions = lappend(nonContentOptions, defel);
		}
	}

	if (!location)
		location = pstrdup(stmt->location);

	/* Unix-ify the offered path, and strip any trailing slashes */
	canonicalize_path(location);

	/* disallow quotes, else CREATE DATABASE would be at risk */
	if (strchr(location, '\''))
		ereport(ERROR,
				(errcode(ERRCODE_INVALID_NAME),
				 errmsg("tablespace location cannot contain single quotes")));

	/*
	 * Allowing relative paths seems risky
	 *
	 * this also helps us ensure that location is not empty or whitespace
	 */
	if (!is_absolute_path(location))
		ereport(ERROR,
				(errcode(ERRCODE_INVALID_OBJECT_DEFINITION),
				 errmsg("tablespace location must be an absolute path")));

	/*
	 * Check that location isn't too long. Remember that we're going to append
<<<<<<< HEAD
	 * '<dbid>/<GP_TABLESPACE_VERSION_DIRECTORY>/<dboid>/<relid>_<fork>.<nnn>'.  FYI, we never actually
	 * reference the whole path here, but mkdir() uses the first two parts.
	 */
	if (strlen(location) + 1 + get_dbid_string_length() + 1 + strlen(GP_TABLESPACE_VERSION_DIRECTORY) + 1 +
	  OIDCHARS + 1 + OIDCHARS + 1 + FORKNAMECHARS + 1 + OIDCHARS > MAXPGPATH)
=======
	 * 'PG_XXX/<dboid>/<relid>_<fork>.<nnn>'.  FYI, we never actually
	 * reference the whole path here, but MakePGDirectory() uses the first two
	 * parts.
	 */
	if (strlen(location) + 1 + strlen(TABLESPACE_VERSION_DIRECTORY) + 1 +
		OIDCHARS + 1 + OIDCHARS + 1 + FORKNAMECHARS + 1 + OIDCHARS > MAXPGPATH)
>>>>>>> 9e1c9f95
		ereport(ERROR,
				(errcode(ERRCODE_INVALID_OBJECT_DEFINITION),
				 errmsg("tablespace location \"%s\" is too long",
						location)));

	if ((strlen(location) + 1 + get_dbid_string_length() + 1) > MAX_TARABLE_SYMLINK_PATH_LENGTH)
		ereport(WARNING, (errmsg("tablespace location \"%s\" is too long for TAR", location),
						  errdetail("The location is used to create a symlink target from pg_tblspc. Symlink targets are truncated to 100 characters when sending a TAR (e.g the BASE_BACKUP protocol response).")
						  ));

	/* Warn if the tablespace is in the data directory. */
	if (path_is_prefix_of_path(DataDir, location))
		ereport(WARNING,
				(errcode(ERRCODE_INVALID_OBJECT_DEFINITION),
				 errmsg("tablespace location should not be inside the data directory")));

	/*
	 * Disallow creation of tablespaces named "pg_xxx"; we reserve this
	 * namespace for system purposes.
	 */
	if (!allowSystemTableMods && IsReservedName(stmt->tablespacename))
		ereport(ERROR,
				(errcode(ERRCODE_RESERVED_NAME),
				 errmsg("unacceptable tablespace name \"%s\"",
						stmt->tablespacename),
				 errdetail("The prefix \"pg_\" is reserved for system tablespaces.")));

	/*
	 * If built with appropriate switch, whine when regression-testing
	 * conventions for tablespace names are violated.
	 */
#ifdef ENFORCE_REGRESSION_TEST_NAME_RESTRICTIONS
	if (strncmp(stmt->tablespacename, "regress_", 8) != 0)
		elog(WARNING, "tablespaces created by regression test cases should have names starting with \"regress_\"");
#endif

	/*
	 * Check that there is no other tablespace by this name.  (The unique
	 * index would catch this anyway, but might as well give a friendlier
	 * message.)
	 */
	if (OidIsValid(get_tablespace_oid(stmt->tablespacename, true)))
		ereport(ERROR,
				(errcode(ERRCODE_DUPLICATE_OBJECT),
				 errmsg("tablespace \"%s\" already exists",
						stmt->tablespacename)));

	/*
	 * Insert tuple into pg_tablespace.  The purpose of doing this first is to
	 * lock the proposed tablename against other would-be creators. The
	 * insertion will roll back if we find problems below.
	 */
	rel = table_open(TableSpaceRelationId, RowExclusiveLock);

	MemSet(nulls, false, sizeof(nulls));

	tablespaceoid = GetNewOidWithIndex(rel, TablespaceOidIndexId,
									   Anum_pg_tablespace_oid);
	values[Anum_pg_tablespace_oid - 1] = ObjectIdGetDatum(tablespaceoid);
	values[Anum_pg_tablespace_spcname - 1] =
		DirectFunctionCall1(namein, CStringGetDatum(stmt->tablespacename));
	values[Anum_pg_tablespace_spcowner - 1] =
		ObjectIdGetDatum(ownerId);
	nulls[Anum_pg_tablespace_spcacl - 1] = true;

	/* Generate new proposed spcoptions (text array) */
	newOptions = transformRelOptions((Datum) 0,
									 nonContentOptions,
									 NULL, NULL, false, false);
	(void) tablespace_reloptions(newOptions, true);
	if (newOptions != (Datum) 0)
		values[Anum_pg_tablespace_spcoptions - 1] = newOptions;
	else
		nulls[Anum_pg_tablespace_spcoptions - 1] = true;

	tuple = heap_form_tuple(rel->rd_att, values, nulls);

	CatalogTupleInsert(rel, tuple);

	heap_freetuple(tuple);

	/* Record dependency on owner */
	recordDependencyOnOwner(TableSpaceRelationId, tablespaceoid, ownerId);

	/* Post creation hook for new tablespace */
	InvokeObjectPostCreateHook(TableSpaceRelationId, tablespaceoid, 0);

	create_tablespace_directories(location, tablespaceoid);

	/* Record the filesystem change in XLOG */
	{
		xl_tblspc_create_rec xlrec;

		xlrec.ts_id = tablespaceoid;

		XLogBeginInsert();
		XLogRegisterData((char *) &xlrec,
						 offsetof(xl_tblspc_create_rec, ts_path));
		XLogRegisterData((char *) location, strlen(location) + 1);

		SIMPLE_FAULT_INJECTOR("before_xlog_create_tablespace");
		(void) XLogInsert(RM_TBLSPC_ID, XLOG_TBLSPC_CREATE);
	}

	/*
	 * Mark tablespace for deletion on abort.
	 */
	ScheduleTablespaceDirectoryDeletionForAbort(tablespaceoid);

	SIMPLE_FAULT_INJECTOR("after_xlog_create_tablespace");
	
	/*
	 * Force synchronous commit, to minimize the window between creating the
	 * symlink on-disk and marking the transaction committed.  It's not great
	 * that there is any window at all, but definitely we don't want to make
	 * it larger than necessary.
	 */
	ForceSyncCommit();

	pfree(location);

	/* We keep the lock on pg_tablespace until commit */
	table_close(rel, NoLock);

	if (Gp_role == GP_ROLE_DISPATCH)
	{
		CdbDispatchUtilityStatement((Node *) stmt,
									DF_CANCEL_ON_ERROR|
									DF_WITH_SNAPSHOT|
									DF_NEED_TWO_PHASE,
									GetAssignedOidsForDispatch(),
									NULL);

		/* MPP-6929: metadata tracking */
		MetaTrackAddObject(TableSpaceRelationId,
						   tablespaceoid,
						   GetUserId(),
						   "CREATE", "TABLESPACE");
	}

	return tablespaceoid;
#else							/* !HAVE_SYMLINK */
	ereport(ERROR,
			(errcode(ERRCODE_FEATURE_NOT_SUPPORTED),
			 errmsg("tablespaces are not supported on this platform")));
	return InvalidOid;			/* keep compiler quiet */
#endif							/* HAVE_SYMLINK */
}

/*
 * Logic for iterating over database directories originally appeared in
 * destroy_tablespace_directories.
 *
 * Note: it is ok for the database directories to exist, but we don't want
 * them to contain data.
 */
static bool
is_tablespace_empty(const Oid tablespace_oid)
{
	char	   *linkloc_with_version_dir;
	DIR		   *dirdesc;
	struct dirent *de;
	char	   *subfile;
	int is_empty = true;

	linkloc_with_version_dir = psprintf("pg_tblspc/%u/%s", tablespace_oid,
										GP_TABLESPACE_VERSION_DIRECTORY);

	dirdesc = AllocateDir(linkloc_with_version_dir);

	while (dirdesc != NULL && (de = ReadDir(dirdesc, linkloc_with_version_dir)) != NULL)
	{
		if (strcmp(de->d_name, ".") == 0 ||
			strcmp(de->d_name, "..") == 0)
			continue;

		subfile = psprintf("%s/%s", linkloc_with_version_dir, de->d_name);

		if (!directory_is_empty(subfile)) {
			is_empty = false;
		}

		pfree(subfile);
	}

	FreeDir(dirdesc);
	pfree(linkloc_with_version_dir);

	return is_empty;
}


static void 
ensure_tablespace_directory_is_empty(const Oid tablespace_oid,
									 const char *tablespace_name) {
	if (tablespace_oid == InvalidOid)
		return;

	if (is_tablespace_empty(tablespace_oid))
		return;

	/*
	 * There can be lingering empty files in the directories, left behind by for
	 * example DROP TABLE, that have been scheduled for deletion at next
	 * checkpoint (see comments in mdunlink() for details).  We force a
	 * checkpoint which will clean out any lingering files, and try again.
	 *
	 * XXX On Windows, an unlinked file persists in the directory listing
	 * until no process retains an open handle for the file.  The DDL
	 * commands that schedule files for unlink send invalidation messages
	 * directing other PostgreSQL processes to close the files.  DROP
	 * TABLESPACE should not give up on the tablespace becoming empty
	 * until all relevant invalidation processing is complete.
	 *
	 * note: comment taken from DropTableSpace and reworded to be appropriate
	 * for ensure_tablespace_directory_is_empty.
	 */
	RequestCheckpoint(CHECKPOINT_IMMEDIATE | CHECKPOINT_FORCE | CHECKPOINT_WAIT);

	if (is_tablespace_empty(tablespace_oid))
		return;



	ereport(ERROR, (
		errcode(ERRCODE_OBJECT_NOT_IN_PREREQUISITE_STATE),
		errmsg("tablespace \"%s\" is not empty", tablespace_name)));
}


/*
 * Drop a table space
 *
 * Be careful to check that the tablespace is empty.
 *
 * The way drop tablespace is handled in Greenplum is slightly
 * different than upstream Postgres. In Greenplum, due to 2 phase commit,
 * there is a small window after the dispatch of Drop Tablespace command
 * to the QE's and before the QE acquires the TablespaceCreateLock lock,
 * in which a table could be created in the tablespace which is currently
 * being dropped. In such a case, the tablespace will be dropped from the
 * catalog but the tablespace directory will not be deleted from disk. In upstream
 * this window does not exist.
 * Also, the newly created table will be still pointing to the
 * dropped tablespace oid. Earlier, while looking up the tablespace oid
 * using name, a tuple lock on the pg_tablespace entry was taken to prevent
 * such behavior. However, that behavior is disruptive for several other cases,
 * for instance while spilling to the temporary tablespace by reader gang.
 *
 * With the careful consideration that, the data in the tablespace directory
 * is not dropped and user can still alter table to point the tablespace
 * to a new location, a lock is not acquired in get_tablespace_oid. This makes
 * drop tablespace consistent with upstream (expect 2PC).
 */
void
DropTableSpace(DropTableSpaceStmt *stmt)
{
#ifdef HAVE_SYMLINK
	char	   *tablespacename = stmt->tablespacename;
	TableScanDesc scandesc;
	Relation	rel;
	HeapTuple	tuple;
	Form_pg_tablespace spcform;
	ScanKeyData entry[1];
	Oid			tablespaceoid;

	/*
	 * Find the target tuple
	 */
	rel = table_open(TableSpaceRelationId, RowExclusiveLock);

	ScanKeyInit(&entry[0],
				Anum_pg_tablespace_spcname,
				BTEqualStrategyNumber, F_NAMEEQ,
				CStringGetDatum(tablespacename));
	scandesc = table_beginscan_catalog(rel, 1, entry);
	tuple = heap_getnext(scandesc, ForwardScanDirection);

	if (!HeapTupleIsValid(tuple))
	{
		if (!stmt->missing_ok)
		{
			ereport(ERROR,
					(errcode(ERRCODE_UNDEFINED_OBJECT),
					 errmsg("tablespace \"%s\" does not exist",
							tablespacename)));
		}
		else
		{
			ereport(NOTICE,
					(errmsg("tablespace \"%s\" does not exist, skipping",
							tablespacename)));
			/* XXX I assume I need one or both of these next two calls */
			table_endscan(scandesc);
			table_close(rel, NoLock);
		}
		return;
	}

	spcform = (Form_pg_tablespace) GETSTRUCT(tuple);
	tablespaceoid = spcform->oid;

	/* Must be tablespace owner */
	if (!pg_tablespace_ownercheck(tablespaceoid, GetUserId()))
		aclcheck_error(ACLCHECK_NOT_OWNER, OBJECT_TABLESPACE,
					   tablespacename);

	/* Disallow drop of the standard tablespaces, even by superuser */
	if (tablespaceoid == GLOBALTABLESPACE_OID ||
		tablespaceoid == DEFAULTTABLESPACE_OID)
		aclcheck_error(ACLCHECK_NO_PRIV, OBJECT_TABLESPACE,
					   tablespacename);

	/* DROP hook for the tablespace being removed */
	InvokeObjectDropHook(TableSpaceRelationId, tablespaceoid, 0);

	/*
	 * Remove the pg_tablespace tuple (this will roll back if we fail below)
	 */
	CatalogTupleDelete(rel, &tuple->t_self);

	table_endscan(scandesc);

	/*
	 * Remove any comments or security labels on this tablespace.
	 */
	DeleteSharedComments(tablespaceoid, TableSpaceRelationId);
	DeleteSharedSecurityLabel(tablespaceoid, TableSpaceRelationId);

	/*
	 * Remove dependency on owner.
	 */
	deleteSharedDependencyRecordsFor(TableSpaceRelationId, tablespaceoid, 0);

	/* MPP-6929: metadata tracking */
	if (Gp_role == GP_ROLE_DISPATCH)
		MetaTrackDropObject(TableSpaceRelationId,
							tablespaceoid);

	/*
	 * Acquire TablespaceCreateLock to ensure that no TablespaceCreateDbspace
	 * is running concurrently.
	 */
	LWLockAcquire(TablespaceCreateLock, LW_EXCLUSIVE);

	ensure_tablespace_directory_is_empty(tablespaceoid, tablespacename);

	/* Record the filesystem change in XLOG */
	{
		xl_tblspc_drop_rec xlrec;

		xlrec.ts_id = tablespaceoid;

		XLogBeginInsert();
		XLogRegisterData((char *) &xlrec, sizeof(xl_tblspc_drop_rec));

		(void) XLogInsert(RM_TBLSPC_ID, XLOG_TBLSPC_DROP);
	}

	ScheduleTablespaceDirectoryDeletionForCommit(tablespaceoid);

	SIMPLE_FAULT_INJECTOR("after_xlog_tblspc_drop");

	/*
	 * Note: because we checked that the tablespace was empty, there should be
	 * no need to worry about flushing shared buffers or free space map
	 * entries for relations in the tablespace.
	 */

	/*
	 * Force synchronous commit, to minimize the window between removing the
	 * files on-disk and marking the transaction committed.  It's not great
	 * that there is any window at all, but definitely we don't want to make
	 * it larger than necessary.
	 */
	ForceSyncCommit();

	/*
	 * Allow TablespaceCreateDbspace again.
	 */
	LWLockRelease(TablespaceCreateLock);

<<<<<<< HEAD
	/* We keep the lock on the row in pg_tablespace until commit */
	heap_close(rel, NoLock);
	SIMPLE_FAULT_INJECTOR("AfterTablespaceCreateLockRelease");

	/*
	 * If we are the QD, dispatch this DROP command to all the QEs
	 */
	if (Gp_role == GP_ROLE_DISPATCH)
	{
		CdbDispatchUtilityStatement((Node *) stmt,
									DF_CANCEL_ON_ERROR|
									DF_WITH_SNAPSHOT|
									DF_NEED_TWO_PHASE,
									NIL,
									NULL);
	}

=======
	/* We keep the lock on pg_tablespace until commit */
	table_close(rel, NoLock);
>>>>>>> 9e1c9f95
#else							/* !HAVE_SYMLINK */
	ereport(ERROR,
			(errcode(ERRCODE_FEATURE_NOT_SUPPORTED),
			 errmsg("tablespaces are not supported on this platform")));
#endif							/* HAVE_SYMLINK */
}

/*
 * create_tablespace_directories
 *
 *	Attempt to create filesystem infrastructure linking $PGDATA/pg_tblspc/
 *	to the specified directory
 */
static void
create_tablespace_directories(const char *location, const Oid tablespaceoid)
{
	char	   *linkloc;
	char	   *location_with_dbid_dir;
	char	   *location_with_version_dir;
	struct stat st;

	elog(DEBUG5, "creating tablespace directories for tablespaceoid %d on dbid %d",
		tablespaceoid, GpIdentity.dbid);

	linkloc = psprintf("pg_tblspc/%u", tablespaceoid);
	location_with_dbid_dir = psprintf("%s/%d", location, GpIdentity.dbid);
	location_with_version_dir = psprintf("%s/%s", location_with_dbid_dir,
										 GP_TABLESPACE_VERSION_DIRECTORY);

	/*
	 * Attempt to coerce target directory to safe permissions.  If this fails,
	 * it doesn't exist or has the wrong owner.
	 */
	if (chmod(location, pg_dir_create_mode) != 0)
	{
		if (errno == ENOENT)
			ereport(ERROR,
					(errcode(ERRCODE_UNDEFINED_FILE),
					 errmsg("directory \"%s\" does not exist", location),
					 InRecovery ? errhint("Create this directory for the tablespace before "
										  "restarting the server.") : 0));
		else
			ereport(ERROR,
<<<<<<< HEAD
				(errcode_for_file_access(),
				 errmsg("could not set permissions on directory \"%s\": %m",
						location)));
=======
					(errcode_for_file_access(),
					 errmsg("could not set permissions on directory \"%s\": %m",
							location)));
>>>>>>> 9e1c9f95
	}

	if (InRecovery)
	{
		/*
		 * Our theory for replaying a CREATE is to forcibly drop the target
		 * subdirectory if present, and then recreate it. This may be more
		 * work than needed, but it is simple to implement.
		 */
		if (stat(location_with_version_dir, &st) == 0 && S_ISDIR(st.st_mode))
		{
			if (!rmtree(location_with_version_dir, true))
				/* If this failed, MakePGDirectory() below is going to error. */
				ereport(WARNING,
						(errmsg("some useless files may be left behind in old database directory \"%s\"",
								location_with_version_dir)));
		}
	}

	/*
	 * In GPDB each segment has a directory with its unique dbid under the
	 * tablespace path. Unlike the location_with_version_dir, do not error out
	 * if it already exists.
	 */
	if (stat(location_with_dbid_dir, &st) < 0) 
	{
		if (errno == ENOENT)
		{
			if (mkdir(location_with_dbid_dir, S_IRWXU) < 0)
					ereport(ERROR,
							(errcode_for_file_access(),
								errmsg("could not create directory \"%s\": %m", location_with_dbid_dir)));
		}
		else
			ereport(ERROR,
					(errcode_for_file_access(),
						errmsg("could not stat directory \"%s\": %m", location_with_dbid_dir)));

	}
	else
		ereport(DEBUG1,
				(errmsg("directory \"%s\" already exists in tablespace",
					location_with_dbid_dir)));

	/*
	 * The creation of the version directory prevents more than one tablespace
	 * in a single location.
	 */
	if (MakePGDirectory(location_with_version_dir) < 0)
	{
		if (errno == EEXIST)
			ereport(ERROR,
					(errcode(ERRCODE_OBJECT_IN_USE),
					 errmsg("directory \"%s\" already in use as a tablespace",
							location_with_version_dir)));
		else
			ereport(ERROR,
					(errcode_for_file_access(),
				  errmsg("could not create directory \"%s\": %m",
						 location_with_version_dir)));
	}

	/*
	 * In recovery, remove old symlink, in case it points to the wrong place.
	 */
	if (InRecovery)
		remove_tablespace_symlink(linkloc);

	/*
	 * Create the symlink under PGDATA
	 */
	if (symlink(location_with_dbid_dir, linkloc) < 0)
		ereport(ERROR,
				(errcode_for_file_access(),
				 errmsg("could not create symbolic link \"%s\": %m",
						linkloc)));

	pfree(linkloc);
	pfree(location_with_dbid_dir);
	pfree(location_with_version_dir);
}


/*
 * This block was moved from DropTableSpace, just before inserting the
 * XLOG_TBLSPC_CREATE record we'd drop the directories.
 *
 * We needed to move it later in the two-phase commit process to ensure
 * files would still exist to roll back to during an abort.
 */
static void
unlink_without_redo(Oid tablespace_oid_to_unlink)
{
	/*
	 * Explicitly set isRedo to true, even though we're not really doing
	 * redo behavior right now. This avoids throwing an error out of
	 * destroy_tablespace_directories, which by now is too late in the
	 * commit to handle the error.
	 */
	bool is_redo_flag_for_destroy_tablespace_directories = true;

	if (!destroy_tablespace_directories(tablespace_oid_to_unlink, is_redo_flag_for_destroy_tablespace_directories))
	{
		/*
		 * Not all files deleted?  However, there can be lingering empty files
		 * in the directories, left behind by for example DROP TABLE, that
		 * have been scheduled for deletion at next checkpoint (see comments
		 * in mdunlink() for details).  We could just delete them immediately,
		 * but we can't tell them apart from important data files that we
		 * mustn't delete.  So instead, we force a checkpoint which will clean
		 * out any lingering files, and try again.
		 *
		 * XXX On Windows, an unlinked file persists in the directory listing
		 * until no process retains an open handle for the file.  The DDL
		 * commands that schedule files for unlink send invalidation messages
		 * directing other PostgreSQL processes to close the files.  DROP
		 * TABLESPACE should not give up on the tablespace becoming empty
		 * until all relevant invalidation processing is complete.
		 */
		RequestCheckpoint(CHECKPOINT_IMMEDIATE | CHECKPOINT_FORCE | CHECKPOINT_WAIT);

		if (!destroy_tablespace_directories(tablespace_oid_to_unlink, is_redo_flag_for_destroy_tablespace_directories))
		{
			/*
			 * Still not empty, the files must be important then
			 *
			 * GPDB: transformed to warning to avoid throwing an error
			 */
			ereport(WARNING,
				(errcode(ERRCODE_OBJECT_NOT_IN_PREREQUISITE_STATE),
					errmsg("tablespace with oid \"%u\" is not empty",
						tablespace_oid_to_unlink)));
		}
	}
}

/*
 * This was moved from tblspc_redo so it could be executed at the end
 * of a two-phase commit.
 */
static void
unlink_during_redo(Oid tablepace_oid_to_unlink)
{
	/*
	 * If we issued a WAL record for a drop tablespace it implies that
	 * there were no files in it at all when the DROP was done. That means
	 * that no permanent objects can exist in it at this point.
	 *
	 * It is possible for standby users to be using this tablespace as a
	 * location for their temporary files, so if we fail to remove all
	 * files then do conflict processing and try again, if currently
	 * enabled.
	 *
	 * Other possible reasons for failure include bollixed file
	 * permissions on a standby server when they were okay on the primary,
	 * etc etc. There's not much we can do about that, so just remove what
	 * we can and press on.
	 */
	if (!destroy_tablespace_directories(tablepace_oid_to_unlink, true))
	{
		ResolveRecoveryConflictWithTablespace(tablepace_oid_to_unlink);

		/*
		 * If we did recovery processing then hopefully the backends who
		 * wrote temp files should have cleaned up and exited by now.  So
		 * retry before complaining.  If we fail again, this is just a LOG
		 * condition, because it's not worth throwing an ERROR for (as
		 * that would crash the database and require manual intervention
		 * before we could get past this WAL record on restart).
		 */
		if (!destroy_tablespace_directories(tablepace_oid_to_unlink, true))
			ereport(LOG, 
				(errcode(ERRCODE_OBJECT_NOT_IN_PREREQUISITE_STATE), 
					errmsg("directories for tablespace %u could not be removed", 
						tablepace_oid_to_unlink), 
					errhint("You can remove the directories manually if necessary.")));
	}
}

/*
 * Added to expose destroy_tablespace_directories
 * while minimizing the diff with upstream.
 * 
 * We unlink at the end of a two-phase commit, to ensure that there are files
 * to fall back to if there is an abort.
 * 
 */
void 
UnlinkTablespaceDirectory(Oid tablepace_oid_to_unlink, bool isRedo) 
{
	/*
	 * Acquire TablespaceCreateLock to ensure that no TablespaceCreateDbspace
	 * is running concurrently.
	 */
	LWLockAcquire(TablespaceCreateLock, LW_EXCLUSIVE);

	if (isRedo) {
		unlink_during_redo(tablepace_oid_to_unlink);
	} else {
		unlink_without_redo(tablepace_oid_to_unlink);
	}

	LWLockRelease(TablespaceCreateLock);
}

/*
 * destroy_tablespace_directories
 *
 * Attempt to remove filesystem infrastructure for the tablespace.
 *
 * 'redo' indicates we are redoing a drop from XLOG; in that case we should
 * not throw an ERROR for problems, just LOG them.  The worst consequence of
 * not removing files here would be failure to release some disk space, which
 * does not justify throwing an error that would require manual intervention
 * to get the database running again.
 *
 * Returns true if successful, false if some subdirectory is not empty
 */
static bool
destroy_tablespace_directories(Oid tablespaceoid, bool redo)
{
	char	   *linkloc;
	char	   *linkloc_with_version_dir;
	char	    link_target_dir[MAXPGPATH + 1 + get_dbid_string_length()];
	int		    rllen;
	DIR		   *dirdesc;
	struct dirent *de;
	char	   *subfile;
	struct stat st;

	Assert(LWLockHeldByMe(TablespaceCreateLock));

	elog(DEBUG5, "destroy_tablespace_directories for tablespace %u on dbid %d",
		tablespaceoid, GpIdentity.dbid);

	linkloc_with_version_dir = psprintf("pg_tblspc/%u/%s", tablespaceoid,
										GP_TABLESPACE_VERSION_DIRECTORY);

	/*
	 * Check if the tablespace still contains any files.  We try to rmdir each
	 * per-database directory we find in it.  rmdir failure implies there are
	 * still files in that subdirectory, so give up.  (We do not have to worry
	 * about undoing any already completed rmdirs, since the next attempt to
	 * use the tablespace from that database will simply recreate the
	 * subdirectory via TablespaceCreateDbspace.)
	 *
	 * Since we hold TablespaceCreateLock, no one else should be creating any
	 * fresh subdirectories in parallel. It is possible that new files are
	 * being created within subdirectories, though, so the rmdir call could
	 * fail.  Worst consequence is a less friendly error message.
	 *
	 * If redo is true then ENOENT is a likely outcome here, and we allow it
	 * to pass without comment.  In normal operation we still allow it, but
	 * with a warning.  This is because even though ProcessUtility disallows
	 * DROP TABLESPACE in a transaction block, it's possible that a previous
	 * DROP failed and rolled back after removing the tablespace directories
	 * and/or symlink.  We want to allow a new DROP attempt to succeed at
	 * removing the catalog entries (and symlink if still present), so we
	 * should not give a hard error here.
	 */
	dirdesc = AllocateDir(linkloc_with_version_dir);
	if (dirdesc == NULL)
	{
		if (errno == ENOENT)
		{
			if (!redo)
				ereport(WARNING,
						(errcode_for_file_access(),
						 errmsg("could not open directory \"%s\": %m",
								linkloc_with_version_dir)));
			/* The symlink might still exist, so go try to remove it */
			goto remove_symlink;
		}
		else if (redo)
		{
			/* in redo, just log other types of error */
			ereport(LOG,
					(errcode_for_file_access(),
					 errmsg("could not open directory \"%s\": %m",
							linkloc_with_version_dir)));
			pfree(linkloc_with_version_dir);
			return false;
		}
		/* else let ReadDir report the error */
	}

	while ((de = ReadDir(dirdesc, linkloc_with_version_dir)) != NULL)
	{
		if (strcmp(de->d_name, ".") == 0 ||
			strcmp(de->d_name, "..") == 0)
			continue;

		subfile = psprintf("%s/%s", linkloc_with_version_dir, de->d_name);

		/* This check is just to deliver a friendlier error message */
		if (!redo && !directory_is_empty(subfile))
		{
			FreeDir(dirdesc);
			pfree(subfile);
			pfree(linkloc_with_version_dir);
			return false;
		}

		/* remove empty directory */
		if (rmdir(subfile) < 0)
			ereport(redo ? LOG : ERROR,
					(errcode_for_file_access(),
					 errmsg("could not remove directory \"%s\": %m",
							subfile)));

		pfree(subfile);
	}

	FreeDir(dirdesc);

	/* remove version directory */
	if (rmdir(linkloc_with_version_dir) < 0)
	{
		ereport(redo ? LOG : ERROR,
				(errcode_for_file_access(),
				 errmsg("could not remove directory \"%s\": %m",
						linkloc_with_version_dir)));
		pfree(linkloc_with_version_dir);
		return false;
	}

	/*
	 * Try to remove the symlink.  We must however deal with the possibility
	 * that it's a directory instead of a symlink --- this could happen during
	 * WAL replay (see TablespaceCreateDbspace), and it is also the case on
	 * Windows where junction points lstat() as directories.
	 *
	 * Note: in the redo case, we'll return true if this final step fails;
	 * there's no point in retrying it.  Also, ENOENT should provoke no more
	 * than a warning.
	 *
	 * GPDB: Then remove the symlink target directory: <tablespace_location>/<dbid>
	 * iff this directory is empty.
	 */
remove_symlink:
	linkloc = pstrdup(linkloc_with_version_dir);
	get_parent_directory(linkloc);

	/* Remove the symlink target directory if it exists or is valid. */
	rllen = readlink(linkloc, link_target_dir, sizeof(link_target_dir));
	if(rllen < 0)
	{
		ereport(redo ? LOG : ERROR,
				(errcode_for_file_access(),
					errmsg("could not read symbolic link \"%s\": %m",
						   linkloc)));
	}
	else if(rllen >= sizeof(link_target_dir))
	{
		ereport(redo ? LOG : ERROR,
				(errcode_for_file_access(),
					errmsg("symbolic link \"%s\" target is too long",
						   linkloc)));
	}
	else
	{
		link_target_dir[rllen] = '\0';
		if (access(link_target_dir, F_OK) != 0)
		{
			ereport(redo? LOG : ERROR,
					(errcode_for_file_access(),
							errmsg("could not open directory \"%s\": %m",
								   link_target_dir)));
		}
		else
		{
			if(directory_is_empty(link_target_dir) && rmdir(link_target_dir) < 0)
				ereport(redo ? LOG : ERROR,
						(errcode_for_file_access(),
								errmsg("could not remove directory \"%s\": %m",
									   link_target_dir)));
		}
	}


	if (lstat(linkloc, &st) < 0)
	{
		int			saved_errno = errno;

		ereport(redo ? LOG : (saved_errno == ENOENT ? WARNING : ERROR),
				(errcode_for_file_access(),
				 errmsg("could not stat file \"%s\": %m",
						linkloc)));
	}
	else if (S_ISDIR(st.st_mode))
	{
		if (rmdir(linkloc) < 0)
		{
			int			saved_errno = errno;

			ereport(redo ? LOG : (saved_errno == ENOENT ? WARNING : ERROR),
					(errcode_for_file_access(),
					 errmsg("could not remove directory \"%s\": %m",
							linkloc)));
		}
	}
#ifdef S_ISLNK
	else if (S_ISLNK(st.st_mode))
	{
		if (unlink(linkloc) < 0)
		{
			int			saved_errno = errno;

			ereport(redo ? LOG : (saved_errno == ENOENT ? WARNING : ERROR),
					(errcode_for_file_access(),
					 errmsg("could not remove symbolic link \"%s\": %m",
							linkloc)));
		}
	}
#endif
	else
	{
		/* Refuse to remove anything that's not a directory or symlink */
		ereport(redo ? LOG : ERROR,
				(errcode(ERRCODE_OBJECT_NOT_IN_PREREQUISITE_STATE),
				 errmsg("\"%s\" is not a directory or symbolic link",
						linkloc)));
	}

	pfree(linkloc_with_version_dir);
	pfree(linkloc);

	return true;
}


/*
 * Check if a directory is empty.
 *
 * This probably belongs somewhere else, but not sure where...
 */
bool
directory_is_empty(const char *path)
{
	DIR		   *dirdesc;
	struct dirent *de;

	dirdesc = AllocateDir(path);

	while ((de = ReadDir(dirdesc, path)) != NULL)
	{
		if (strcmp(de->d_name, ".") == 0 ||
			strcmp(de->d_name, "..") == 0)
			continue;
		FreeDir(dirdesc);
		return false;
	}

	FreeDir(dirdesc);
	return true;
}

/*
 *	remove_tablespace_symlink
 *
 * This function removes symlinks in pg_tblspc.  On Windows, junction points
 * act like directories so we must be able to apply rmdir.  This function
 * works like the symlink removal code in destroy_tablespace_directories,
 * except that failure to remove is always an ERROR.  But if the file doesn't
 * exist at all, that's OK.
 */
void
remove_tablespace_symlink(const char *linkloc)
{
	struct stat st;

	if (lstat(linkloc, &st) < 0)
	{
		if (errno == ENOENT)
			return;
		ereport(ERROR,
				(errcode_for_file_access(),
				 errmsg("could not stat file \"%s\": %m", linkloc)));
	}

	if (S_ISDIR(st.st_mode))
	{
		/*
		 * This will fail if the directory isn't empty, but not if it's a
		 * junction point.
		 */
		if (rmdir(linkloc) < 0 && errno != ENOENT)
			ereport(ERROR,
					(errcode_for_file_access(),
					 errmsg("could not remove directory \"%s\": %m",
							linkloc)));
	}
#ifdef S_ISLNK
	else if (S_ISLNK(st.st_mode))
	{
		if (unlink(linkloc) < 0 && errno != ENOENT)
			ereport(ERROR,
					(errcode_for_file_access(),
					 errmsg("could not remove symbolic link \"%s\": %m",
							linkloc)));
	}
#endif
	else
	{
		/* Refuse to remove anything that's not a directory or symlink */
		ereport(ERROR,
				(errcode(ERRCODE_OBJECT_NOT_IN_PREREQUISITE_STATE),
				 errmsg("\"%s\" is not a directory or symbolic link",
						linkloc)));
	}
}

/*
 * Rename a tablespace
 */
ObjectAddress
RenameTableSpace(const char *oldname, const char *newname)
{
	Oid			tspId;
	Relation	rel;
	ScanKeyData entry[1];
<<<<<<< HEAD
	HeapScanDesc scan;
	Oid			tablespaceoid;
=======
	TableScanDesc scan;
>>>>>>> 9e1c9f95
	HeapTuple	tup;
	HeapTuple	newtuple;
	Form_pg_tablespace newform;
	ObjectAddress address;

	/* Search pg_tablespace */
	rel = table_open(TableSpaceRelationId, RowExclusiveLock);

	ScanKeyInit(&entry[0],
				Anum_pg_tablespace_spcname,
				BTEqualStrategyNumber, F_NAMEEQ,
				CStringGetDatum(oldname));
	scan = table_beginscan_catalog(rel, 1, entry);
	tup = heap_getnext(scan, ForwardScanDirection);
	if (!HeapTupleIsValid(tup))
		ereport(ERROR,
				(errcode(ERRCODE_UNDEFINED_OBJECT),
				 errmsg("tablespace \"%s\" does not exist",
						oldname)));

	newtuple = heap_copytuple(tup);
	newform = (Form_pg_tablespace) GETSTRUCT(newtuple);
	tspId = newform->oid;

	table_endscan(scan);

	/* Must be owner */
<<<<<<< HEAD
	tablespaceoid = HeapTupleGetOid(newtuple);
	if (!pg_tablespace_ownercheck(tablespaceoid, GetUserId()))
		aclcheck_error(ACLCHECK_NO_PRIV, ACL_KIND_TABLESPACE, oldname);
=======
	if (!pg_tablespace_ownercheck(tspId, GetUserId()))
		aclcheck_error(ACLCHECK_NO_PRIV, OBJECT_TABLESPACE, oldname);
>>>>>>> 9e1c9f95

	/* Validate new name */
	if (!allowSystemTableMods && IsReservedName(newname))
	{
		ereport(ERROR,
				(errcode(ERRCODE_RESERVED_NAME),
				 errmsg("unacceptable tablespace name \"%s\"", newname),
<<<<<<< HEAD
				 errdetail("The prefix \"%s\" is reserved for system tablespaces.",
						   GetReservedPrefix(newname))));
	}
=======
				 errdetail("The prefix \"pg_\" is reserved for system tablespaces.")));

	/*
	 * If built with appropriate switch, whine when regression-testing
	 * conventions for tablespace names are violated.
	 */
#ifdef ENFORCE_REGRESSION_TEST_NAME_RESTRICTIONS
	if (strncmp(newname, "regress_", 8) != 0)
		elog(WARNING, "tablespaces created by regression test cases should have names starting with \"regress_\"");
#endif
>>>>>>> 9e1c9f95

	/* Make sure the new name doesn't exist */
	ScanKeyInit(&entry[0],
				Anum_pg_tablespace_spcname,
				BTEqualStrategyNumber, F_NAMEEQ,
				CStringGetDatum(newname));
	scan = table_beginscan_catalog(rel, 1, entry);
	tup = heap_getnext(scan, ForwardScanDirection);
	if (HeapTupleIsValid(tup))
		ereport(ERROR,
				(errcode(ERRCODE_DUPLICATE_OBJECT),
				 errmsg("tablespace \"%s\" already exists",
						newname)));

	table_endscan(scan);

	/* OK, update the entry */
	namestrcpy(&(newform->spcname), newname);

	CatalogTupleUpdate(rel, &newtuple->t_self, newtuple);

	/* MPP-6929: metadata tracking */
	if (Gp_role == GP_ROLE_DISPATCH)
		MetaTrackUpdObject(TableSpaceRelationId,
						   tablespaceoid,
						   GetUserId(),
						   "ALTER", "RENAME"
				);

	InvokeObjectPostAlterHook(TableSpaceRelationId, tspId, 0);

	ObjectAddressSet(address, TableSpaceRelationId, tspId);

	table_close(rel, NoLock);

	return address;
}

/*
 * Alter table space options
 */
Oid
AlterTableSpaceOptions(AlterTableSpaceOptionsStmt *stmt)
{
	Relation	rel;
	ScanKeyData entry[1];
	TableScanDesc scandesc;
	HeapTuple	tup;
	Oid			tablespaceoid;
	Datum		datum;
	Datum		newOptions;
	Datum		repl_val[Natts_pg_tablespace];
	bool		isnull;
	bool		repl_null[Natts_pg_tablespace];
	bool		repl_repl[Natts_pg_tablespace];
	HeapTuple	newtuple;

	/* Search pg_tablespace */
	rel = table_open(TableSpaceRelationId, RowExclusiveLock);

	ScanKeyInit(&entry[0],
				Anum_pg_tablespace_spcname,
				BTEqualStrategyNumber, F_NAMEEQ,
				CStringGetDatum(stmt->tablespacename));
	scandesc = table_beginscan_catalog(rel, 1, entry);
	tup = heap_getnext(scandesc, ForwardScanDirection);
	if (!HeapTupleIsValid(tup))
		ereport(ERROR,
				(errcode(ERRCODE_UNDEFINED_OBJECT),
				 errmsg("tablespace \"%s\" does not exist",
						stmt->tablespacename)));

	tablespaceoid = ((Form_pg_tablespace) GETSTRUCT(tup))->oid;

	/* Must be owner of the existing object */
	if (!pg_tablespace_ownercheck(tablespaceoid, GetUserId()))
		aclcheck_error(ACLCHECK_NOT_OWNER, OBJECT_TABLESPACE,
					   stmt->tablespacename);

	/* Generate new proposed spcoptions (text array) */
	datum = heap_getattr(tup, Anum_pg_tablespace_spcoptions,
						 RelationGetDescr(rel), &isnull);
	newOptions = transformRelOptions(isnull ? (Datum) 0 : datum,
									 stmt->options, NULL, NULL, false,
									 stmt->isReset);
	(void) tablespace_reloptions(newOptions, true);

	/* Build new tuple. */
	memset(repl_null, false, sizeof(repl_null));
	memset(repl_repl, false, sizeof(repl_repl));
	if (newOptions != (Datum) 0)
		repl_val[Anum_pg_tablespace_spcoptions - 1] = newOptions;
	else
		repl_null[Anum_pg_tablespace_spcoptions - 1] = true;
	repl_repl[Anum_pg_tablespace_spcoptions - 1] = true;
	newtuple = heap_modify_tuple(tup, RelationGetDescr(rel), repl_val,
								 repl_null, repl_repl);

	/* Update system catalog. */
	CatalogTupleUpdate(rel, &newtuple->t_self, newtuple);

	InvokeObjectPostAlterHook(TableSpaceRelationId, tablespaceoid, 0);

	heap_freetuple(newtuple);

	/* Conclude heap scan. */
	table_endscan(scandesc);
	table_close(rel, NoLock);

	if (Gp_role == GP_ROLE_DISPATCH)
	{
		CdbDispatchUtilityStatement((Node *) stmt,
									DF_CANCEL_ON_ERROR|
									DF_WITH_SNAPSHOT|
									DF_NEED_TWO_PHASE,
									GetAssignedOidsForDispatch(),
									NULL);
	}

	return tablespaceoid;
}

/*
 * Routines for handling the GUC variable 'default_tablespace'.
 */

/*
 * Returns true if tablespace exists, false otherwise
 */
static bool
check_tablespace(const char *tablespacename)
{
	bool		result;
	Relation	rel;
	HeapScanDesc scandesc;
	HeapTuple	tuple;
	ScanKeyData entry[1];

	/*
	 * Search pg_tablespace. We use a heapscan here even though there is an
	 * index on name, on the theory that pg_tablespace will usually have just
	 * a few entries and so an indexed lookup is a waste of effort.
	 */
	rel = heap_open(TableSpaceRelationId, AccessShareLock);

	ScanKeyInit(&entry[0],
				Anum_pg_tablespace_spcname,
				BTEqualStrategyNumber, F_NAMEEQ,
				CStringGetDatum(tablespacename));
	scandesc = heap_beginscan_catalog(rel, 1, entry);
	tuple = heap_getnext(scandesc, ForwardScanDirection);

	/* If nothing matches then the tablespace doesn't exist */
	if (HeapTupleIsValid(tuple))
		result = true;
	else
		result = false;

	heap_endscan(scandesc);
	heap_close(rel, AccessShareLock);

	return result;
}

/* check_hook: validate new default_tablespace */
bool
check_default_tablespace(char **newval, void **extra, GucSource source)
{
	/*
	 * If we aren't inside a transaction, or connected to a database, we
	 * cannot do the catalog accesses necessary to verify the name.  Must
	 * accept the value on faith.
	 */
	if (IsTransactionState() && MyDatabaseId != InvalidOid)
	{
		/*
		 * get_tablespace_oid cannot be used because it acquires lock hence
		 * ends up allocating xid (maybe in reader gang too) instead
		 * check_tablespace is used.
		 */
		if (**newval != '\0' &&
			!check_tablespace(*newval))
		{
			/*
			 * When source == PGC_S_TEST, don't throw a hard error for a
			 * nonexistent tablespace, only a NOTICE.  See comments in guc.h.
			 */
			if (source == PGC_S_TEST)
			{
				ereport(NOTICE,
						(errcode(ERRCODE_UNDEFINED_OBJECT),
						 errmsg("tablespace \"%s\" does not exist",
								*newval)));
			}
			else
			{
				GUC_check_errdetail("Tablespace \"%s\" does not exist.",
									*newval);
				return false;
			}
		}
	}

	return true;
}

/*
 * GetDefaultTablespace -- get the OID of the current default tablespace
 *
 * Temporary objects have different default tablespaces, hence the
 * relpersistence parameter must be specified.  Also, for partitioned tables,
 * we disallow specifying the database default, so that needs to be specified
 * too.
 *
 * May return InvalidOid to indicate "use the database's default tablespace".
 *
 * Note that caller is expected to check appropriate permissions for any
 * result other than InvalidOid.
 *
 * This exists to hide (and possibly optimize the use of) the
 * default_tablespace GUC variable.
 */
Oid
GetDefaultTablespace(char relpersistence, bool partitioned)
{
	Oid			result;

	/* The temp-table case is handled elsewhere */
	if (relpersistence == RELPERSISTENCE_TEMP)
	{
		PrepareTempTablespaces();
		return GetNextTempTableSpace();
	}

	/* Fast path for default_tablespace == "" */
	if (default_tablespace == NULL || default_tablespace[0] == '\0')
		return InvalidOid;

	/*
	 * It is tempting to cache this lookup for more speed, but then we would
	 * fail to detect the case where the tablespace was dropped since the GUC
	 * variable was set.  Note also that we don't complain if the value fails
	 * to refer to an existing tablespace; we just silently return InvalidOid,
	 * causing the new object to be created in the database's tablespace.
	 */
	result = get_tablespace_oid(default_tablespace, true);

	/*
	 * Allow explicit specification of database's default tablespace in
	 * default_tablespace without triggering permissions checks.  Don't allow
	 * specifying that when creating a partitioned table, however, since the
	 * result is confusing.
	 */
	if (result == MyDatabaseTableSpace)
	{
		if (partitioned)
			ereport(ERROR,
					(errcode(ERRCODE_FEATURE_NOT_SUPPORTED),
					 errmsg("cannot specify default tablespace for partitioned relations")));
		result = InvalidOid;
	}
	return result;
}


/*
 * Routines for handling the GUC variable 'temp_tablespaces'.
 */

typedef struct
{
	int			numSpcs;
	Oid			tblSpcs[FLEXIBLE_ARRAY_MEMBER];
} temp_tablespaces_extra;

/* check_hook: validate new temp_tablespaces */
bool
check_temp_tablespaces(char **newval, void **extra, GucSource source)
{
	char	   *rawname;
	List	   *namelist;

	/* Need a modifiable copy of string */
	rawname = pstrdup(*newval);

	/* Parse string into list of identifiers */
	if (!SplitIdentifierString(rawname, ',', &namelist))
	{
		/* syntax error in name list */
		GUC_check_errdetail("List syntax is invalid.");
		pfree(rawname);
		list_free(namelist);
		return false;
	}

	/*
	 * If we aren't inside a transaction, or connected to a database, we
	 * cannot do the catalog accesses necessary to verify the name.  Must
	 * accept the value on faith. Fortunately, there's then also no need to
	 * pass the data to fd.c.
	 */
	if (IsTransactionState() && MyDatabaseId != InvalidOid)
	{
		temp_tablespaces_extra *myextra;
		Oid		   *tblSpcs;
		int			numSpcs;
		ListCell   *l;

		/* temporary workspace until we are done verifying the list */
		tblSpcs = (Oid *) palloc(list_length(namelist) * sizeof(Oid));
		numSpcs = 0;
		foreach(l, namelist)
		{
			char	   *curname = (char *) lfirst(l);
			Oid			curoid;
			AclResult	aclresult;

			/* Allow an empty string (signifying database default) */
			if (curname[0] == '\0')
			{
				tblSpcs[numSpcs++] = InvalidOid;
				continue;
			}

			/*
			 * In an interactive SET command, we ereport for bad info.  When
			 * source == PGC_S_TEST, don't throw a hard error for a
			 * nonexistent tablespace, only a NOTICE.  See comments in guc.h.
			 */
			curoid = get_tablespace_oid(curname, source <= PGC_S_TEST);
			if (curoid == InvalidOid)
			{
				if (source == PGC_S_TEST)
					ereport(NOTICE,
							(errcode(ERRCODE_UNDEFINED_OBJECT),
							 errmsg("tablespace \"%s\" does not exist",
									curname)));
				continue;
			}

			/*
			 * Allow explicit specification of database's default tablespace
			 * in temp_tablespaces without triggering permissions checks.
			 */
			if (curoid == MyDatabaseTableSpace)
			{
				tblSpcs[numSpcs++] = InvalidOid;
				continue;
			}

			/* Check permissions, similarly complaining only if interactive */
			aclresult = pg_tablespace_aclcheck(curoid, GetUserId(),
											   ACL_CREATE);
			if (aclresult != ACLCHECK_OK)
			{
				if (source >= PGC_S_INTERACTIVE)
					aclcheck_error(aclresult, OBJECT_TABLESPACE, curname);
				continue;
			}

			tblSpcs[numSpcs++] = curoid;
		}

		/* Now prepare an "extra" struct for assign_temp_tablespaces */
		myextra = malloc(offsetof(temp_tablespaces_extra, tblSpcs) +
						 numSpcs * sizeof(Oid));
		if (!myextra)
			return false;
		myextra->numSpcs = numSpcs;
		memcpy(myextra->tblSpcs, tblSpcs, numSpcs * sizeof(Oid));
		*extra = (void *) myextra;

		pfree(tblSpcs);
	}

	pfree(rawname);
	list_free(namelist);

	return true;
}

/* assign_hook: do extra actions as needed */
void
assign_temp_tablespaces(const char *newval, void *extra)
{
	temp_tablespaces_extra *myextra = (temp_tablespaces_extra *) extra;

	/*
	 * If check_temp_tablespaces was executed inside a transaction, then pass
	 * the list it made to fd.c.  Otherwise, clear fd.c's list; we must be
	 * still outside a transaction, or else restoring during transaction exit,
	 * and in either case we can just let the next PrepareTempTablespaces call
	 * make things sane.
	 */
	if (myextra)
		SetTempTablespaces(myextra->tblSpcs, myextra->numSpcs);
	else
		SetTempTablespaces(NULL, 0);
}

/*
 * PrepareTempTablespaces -- prepare to use temp tablespaces
 *
 * If we have not already done so in the current transaction, parse the
 * temp_tablespaces GUC variable and tell fd.c which tablespace(s) to use
 * for temp files.
 */
void
PrepareTempTablespaces(void)
{
	char	   *rawname;
	List	   *namelist;
	Oid		   *tblSpcs;
	int			numSpcs;
	ListCell   *l;

	/* No work if already done in current transaction */
	if (TempTablespacesAreSet())
		return;

	/*
	 * Can't do catalog access unless within a transaction.  This is just a
	 * safety check in case this function is called by low-level code that
	 * could conceivably execute outside a transaction.  Note that in such a
	 * scenario, fd.c will fall back to using the current database's default
	 * tablespace, which should always be OK.
	 */
	if (!IsTransactionState())
		return;

	/* Need a modifiable copy of string */
	rawname = pstrdup(temp_tablespaces);

	/* Parse string into list of identifiers */
	if (!SplitIdentifierString(rawname, ',', &namelist))
	{
		/* syntax error in name list */
		SetTempTablespaces(NULL, 0);
		pfree(rawname);
		list_free(namelist);
		return;
	}

	/* Store tablespace OIDs in an array in TopTransactionContext */
	tblSpcs = (Oid *) MemoryContextAlloc(TopTransactionContext,
										 list_length(namelist) * sizeof(Oid));
	numSpcs = 0;
	foreach(l, namelist)
	{
		char	   *curname = (char *) lfirst(l);
		Oid			curoid;
		AclResult	aclresult;

		/* Allow an empty string (signifying database default) */
		if (curname[0] == '\0')
		{
			tblSpcs[numSpcs++] = InvalidOid;
			continue;
		}

		/* Else verify that name is a valid tablespace name */
		curoid = get_tablespace_oid(curname, true);
		if (curoid == InvalidOid)
		{
			/* Skip any bad list elements */
			continue;
		}

		/*
		 * Allow explicit specification of database's default tablespace in
		 * temp_tablespaces without triggering permissions checks.
		 */
		if (curoid == MyDatabaseTableSpace)
		{
			tblSpcs[numSpcs++] = InvalidOid;
			continue;
		}

		/* Check permissions similarly */
		aclresult = pg_tablespace_aclcheck(curoid, GetUserId(),
										   ACL_CREATE);
		if (aclresult != ACLCHECK_OK)
			continue;

		tblSpcs[numSpcs++] = curoid;
	}

	SetTempTablespaces(tblSpcs, numSpcs);

	pfree(rawname);
	list_free(namelist);
}


/*
 * get_tablespace_oid - given a tablespace name, look up the OID
 *
 * If missing_ok is false, throw an error if tablespace name not found.  If
 * true, just return InvalidOid.
 */
Oid
get_tablespace_oid(const char *tablespacename, bool missing_ok)
{
	Oid			result;
	Relation	rel;
	TableScanDesc scandesc;
	HeapTuple	tuple;
	ScanKeyData entry[1];

	/*
	 * Search pg_tablespace.  We use a heapscan here even though there is an
	 * index on name, on the theory that pg_tablespace will usually have just
	 * a few entries and so an indexed lookup is a waste of effort.
	 */
	rel = table_open(TableSpaceRelationId, AccessShareLock);

	ScanKeyInit(&entry[0],
				Anum_pg_tablespace_spcname,
				BTEqualStrategyNumber, F_NAMEEQ,
				CStringGetDatum(tablespacename));
	scandesc = table_beginscan_catalog(rel, 1, entry);
	tuple = heap_getnext(scandesc, ForwardScanDirection);

	/* If nothing matches then the tablespace doesn't exist */
	if (HeapTupleIsValid(tuple))
		result = ((Form_pg_tablespace) GETSTRUCT(tuple))->oid;
	else
		result = InvalidOid;

	table_endscan(scandesc);
	table_close(rel, AccessShareLock);

	if (!OidIsValid(result) && !missing_ok)
		ereport(ERROR,
				(errcode(ERRCODE_UNDEFINED_OBJECT),
				 errmsg("tablespace \"%s\" does not exist",
						tablespacename)));

	return result;
}

/*
 * get_tablespace_name - given a tablespace OID, look up the name
 *
 * Returns a palloc'd string, or NULL if no such tablespace.
 */
char *
get_tablespace_name(Oid spc_oid)
{
	char	   *result;
	Relation	rel;
	TableScanDesc scandesc;
	HeapTuple	tuple;
	ScanKeyData entry[1];

	/*
	 * Search pg_tablespace.  We use a heapscan here even though there is an
	 * index on oid, on the theory that pg_tablespace will usually have just a
	 * few entries and so an indexed lookup is a waste of effort.
	 */
	rel = table_open(TableSpaceRelationId, AccessShareLock);

	ScanKeyInit(&entry[0],
				Anum_pg_tablespace_oid,
				BTEqualStrategyNumber, F_OIDEQ,
				ObjectIdGetDatum(spc_oid));
	scandesc = table_beginscan_catalog(rel, 1, entry);
	tuple = heap_getnext(scandesc, ForwardScanDirection);

	/* We assume that there can be at most one matching tuple */
	if (HeapTupleIsValid(tuple))
		result = pstrdup(NameStr(((Form_pg_tablespace) GETSTRUCT(tuple))->spcname));
	else
		result = NULL;

	table_endscan(scandesc);
	table_close(rel, AccessShareLock);

	return result;
}


/*
 * TABLESPACE resource manager's routines
 */
void
tblspc_redo(XLogReaderState *record)
{
	uint8		info = XLogRecGetInfo(record) & ~XLR_INFO_MASK;

	/* Backup blocks are not used in tblspc records */
	Assert(!XLogRecHasAnyBlockRefs(record));

	if (info == XLOG_TBLSPC_CREATE)
	{
		xl_tblspc_create_rec *xlrec = (xl_tblspc_create_rec *) XLogRecGetData(record);
		char	   *location = xlrec->ts_path;

		create_tablespace_directories(location, xlrec->ts_id);
	}
	else if (info == XLOG_TBLSPC_DROP)
	{
		/*
		 * We no longer remove tablespace directories while replaying
		 * XLOG_TBLSPC_DROP. We wait until the commit for the tablespace drop
		 * gets replayed.
		 *
		 * See UnlinkTablespaceDirectory().
		 */
<<<<<<< HEAD
=======
		if (!destroy_tablespace_directories(xlrec->ts_id, true))
		{
			ResolveRecoveryConflictWithTablespace(xlrec->ts_id);

			/*
			 * If we did recovery processing then hopefully the backends who
			 * wrote temp files should have cleaned up and exited by now.  So
			 * retry before complaining.  If we fail again, this is just a LOG
			 * condition, because it's not worth throwing an ERROR for (as
			 * that would crash the database and require manual intervention
			 * before we could get past this WAL record on restart).
			 */
			if (!destroy_tablespace_directories(xlrec->ts_id, true))
				ereport(LOG,
						(errcode(ERRCODE_OBJECT_NOT_IN_PREREQUISITE_STATE),
						 errmsg("directories for tablespace %u could not be removed",
								xlrec->ts_id),
						 errhint("You can remove the directories manually if necessary.")));
		}
>>>>>>> 9e1c9f95
	}
	else
		elog(PANIC, "tblspc_redo: unknown op code %u", info);
}<|MERGE_RESOLUTION|>--- conflicted
+++ resolved
@@ -41,13 +41,9 @@
  * and munge the system catalogs of the new database.
  *
  *
-<<<<<<< HEAD
  * Portions Copyright (c) 2005-2010 Greenplum Inc
  * Portions Copyright (c) 2012-Present Pivotal Software, Inc.
- * Portions Copyright (c) 1996-2016, PostgreSQL Global Development Group
-=======
  * Portions Copyright (c) 1996-2019, PostgreSQL Global Development Group
->>>>>>> 9e1c9f95
  * Portions Copyright (c) 1994, Regents of the University of California
  *
  *
@@ -99,12 +95,8 @@
 #include "utils/lsyscache.h"
 #include "utils/memutils.h"
 #include "utils/rel.h"
-<<<<<<< HEAD
 #include "utils/tarrable.h"
-#include "utils/tqual.h"
-=======
 #include "utils/varlena.h"
->>>>>>> 9e1c9f95
 
 #include "catalog/heap.h"
 #include "catalog/oid_dispatch.h"
@@ -188,6 +180,8 @@
 				/* Directory creation failed? */
 				if (MakePGDirectory(dir) < 0)
 				{
+					char	   *parentdir;
+
 					/* Failure other than not exists or not in WAL replay? */
 					if (errno != ENOENT || !isRedo)
 						ereport(ERROR,
@@ -201,10 +195,6 @@
 					 * than a symlink.
 					 */
 
-<<<<<<< HEAD
-					/* Create database directory */
-					if (pg_mkdir_p(dir, S_IRWXU) < 0)
-=======
 					/* create two parents up if not exist */
 					parentdir = pstrdup(dir);
 					get_parent_directory(parentdir);
@@ -230,7 +220,6 @@
 
 					/* Create database directory */
 					if (MakePGDirectory(dir) < 0)
->>>>>>> 9e1c9f95
 						ereport(ERROR,
 								(errcode_for_file_access(),
 								 errmsg("could not create directory \"%s\": %m",
@@ -356,26 +345,21 @@
 
 	/*
 	 * Check that location isn't too long. Remember that we're going to append
-<<<<<<< HEAD
-	 * '<dbid>/<GP_TABLESPACE_VERSION_DIRECTORY>/<dboid>/<relid>_<fork>.<nnn>'.  FYI, we never actually
-	 * reference the whole path here, but mkdir() uses the first two parts.
-	 */
-	if (strlen(location) + 1 + get_dbid_string_length() + 1 + strlen(GP_TABLESPACE_VERSION_DIRECTORY) + 1 +
-	  OIDCHARS + 1 + OIDCHARS + 1 + FORKNAMECHARS + 1 + OIDCHARS > MAXPGPATH)
-=======
-	 * 'PG_XXX/<dboid>/<relid>_<fork>.<nnn>'.  FYI, we never actually
+	 * '<dbid>/<GP_TABLESPACE_VERSION_DIRECTORY>/<dboid>/<relid>_<fork>.<nnn>'.
+	 * FYI, we never actually
 	 * reference the whole path here, but MakePGDirectory() uses the first two
 	 * parts.
 	 */
-	if (strlen(location) + 1 + strlen(TABLESPACE_VERSION_DIRECTORY) + 1 +
+	if (strlen(location) + 1 + MAX_DBID_STRING_LENGTH + 1 + strlen(GP_TABLESPACE_VERSION_DIRECTORY) + 1 +
 		OIDCHARS + 1 + OIDCHARS + 1 + FORKNAMECHARS + 1 + OIDCHARS > MAXPGPATH)
->>>>>>> 9e1c9f95
+	{
 		ereport(ERROR,
 				(errcode(ERRCODE_INVALID_OBJECT_DEFINITION),
 				 errmsg("tablespace location \"%s\" is too long",
 						location)));
-
-	if ((strlen(location) + 1 + get_dbid_string_length() + 1) > MAX_TARABLE_SYMLINK_PATH_LENGTH)
+	}
+
+	if ((strlen(location) + 1 + MAX_DBID_STRING_LENGTH + 1) > MAX_TARABLE_SYMLINK_PATH_LENGTH)
 		ereport(WARNING, (errmsg("tablespace location \"%s\" is too long for TAR", location),
 						  errdetail("The location is used to create a symlink target from pg_tblspc. Symlink targets are truncated to 100 characters when sending a TAR (e.g the BASE_BACKUP protocol response).")
 						  ));
@@ -426,8 +410,9 @@
 
 	MemSet(nulls, false, sizeof(nulls));
 
-	tablespaceoid = GetNewOidWithIndex(rel, TablespaceOidIndexId,
-									   Anum_pg_tablespace_oid);
+	tablespaceoid = GetNewOidForTableSpace(rel, TablespaceOidIndexId,
+										   Anum_pg_tablespace_oid,
+										   stmt->tablespacename);
 	values[Anum_pg_tablespace_oid - 1] = ObjectIdGetDatum(tablespaceoid);
 	values[Anum_pg_tablespace_spcname - 1] =
 		DirectFunctionCall1(namein, CStringGetDatum(stmt->tablespacename));
@@ -752,9 +737,8 @@
 	 */
 	LWLockRelease(TablespaceCreateLock);
 
-<<<<<<< HEAD
-	/* We keep the lock on the row in pg_tablespace until commit */
-	heap_close(rel, NoLock);
+	/* We keep the lock on pg_tablespace until commit */
+	table_close(rel, NoLock);
 	SIMPLE_FAULT_INJECTOR("AfterTablespaceCreateLockRelease");
 
 	/*
@@ -770,10 +754,6 @@
 									NULL);
 	}
 
-=======
-	/* We keep the lock on pg_tablespace until commit */
-	table_close(rel, NoLock);
->>>>>>> 9e1c9f95
 #else							/* !HAVE_SYMLINK */
 	ereport(ERROR,
 			(errcode(ERRCODE_FEATURE_NOT_SUPPORTED),
@@ -817,15 +797,9 @@
 										  "restarting the server.") : 0));
 		else
 			ereport(ERROR,
-<<<<<<< HEAD
-				(errcode_for_file_access(),
-				 errmsg("could not set permissions on directory \"%s\": %m",
-						location)));
-=======
 					(errcode_for_file_access(),
 					 errmsg("could not set permissions on directory \"%s\": %m",
 							location)));
->>>>>>> 9e1c9f95
 	}
 
 	if (InRecovery)
@@ -1049,7 +1023,7 @@
 {
 	char	   *linkloc;
 	char	   *linkloc_with_version_dir;
-	char	    link_target_dir[MAXPGPATH + 1 + get_dbid_string_length()];
+	char	    link_target_dir[MAXPGPATH + 1 + MAX_DBID_STRING_LENGTH];
 	int		    rllen;
 	DIR		   *dirdesc;
 	struct dirent *de;
@@ -1347,12 +1321,7 @@
 	Oid			tspId;
 	Relation	rel;
 	ScanKeyData entry[1];
-<<<<<<< HEAD
-	HeapScanDesc scan;
-	Oid			tablespaceoid;
-=======
 	TableScanDesc scan;
->>>>>>> 9e1c9f95
 	HeapTuple	tup;
 	HeapTuple	newtuple;
 	Form_pg_tablespace newform;
@@ -1380,14 +1349,8 @@
 	table_endscan(scan);
 
 	/* Must be owner */
-<<<<<<< HEAD
-	tablespaceoid = HeapTupleGetOid(newtuple);
-	if (!pg_tablespace_ownercheck(tablespaceoid, GetUserId()))
-		aclcheck_error(ACLCHECK_NO_PRIV, ACL_KIND_TABLESPACE, oldname);
-=======
 	if (!pg_tablespace_ownercheck(tspId, GetUserId()))
 		aclcheck_error(ACLCHECK_NO_PRIV, OBJECT_TABLESPACE, oldname);
->>>>>>> 9e1c9f95
 
 	/* Validate new name */
 	if (!allowSystemTableMods && IsReservedName(newname))
@@ -1395,12 +1358,9 @@
 		ereport(ERROR,
 				(errcode(ERRCODE_RESERVED_NAME),
 				 errmsg("unacceptable tablespace name \"%s\"", newname),
-<<<<<<< HEAD
 				 errdetail("The prefix \"%s\" is reserved for system tablespaces.",
 						   GetReservedPrefix(newname))));
 	}
-=======
-				 errdetail("The prefix \"pg_\" is reserved for system tablespaces.")));
 
 	/*
 	 * If built with appropriate switch, whine when regression-testing
@@ -1410,7 +1370,6 @@
 	if (strncmp(newname, "regress_", 8) != 0)
 		elog(WARNING, "tablespaces created by regression test cases should have names starting with \"regress_\"");
 #endif
->>>>>>> 9e1c9f95
 
 	/* Make sure the new name doesn't exist */
 	ScanKeyInit(&entry[0],
@@ -1435,7 +1394,7 @@
 	/* MPP-6929: metadata tracking */
 	if (Gp_role == GP_ROLE_DISPATCH)
 		MetaTrackUpdObject(TableSpaceRelationId,
-						   tablespaceoid,
+						   tspId,
 						   GetUserId(),
 						   "ALTER", "RENAME"
 				);
@@ -1545,7 +1504,7 @@
 {
 	bool		result;
 	Relation	rel;
-	HeapScanDesc scandesc;
+	TableScanDesc scandesc;
 	HeapTuple	tuple;
 	ScanKeyData entry[1];
 
@@ -1554,13 +1513,13 @@
 	 * index on name, on the theory that pg_tablespace will usually have just
 	 * a few entries and so an indexed lookup is a waste of effort.
 	 */
-	rel = heap_open(TableSpaceRelationId, AccessShareLock);
+	rel = table_open(TableSpaceRelationId, AccessShareLock);
 
 	ScanKeyInit(&entry[0],
 				Anum_pg_tablespace_spcname,
 				BTEqualStrategyNumber, F_NAMEEQ,
 				CStringGetDatum(tablespacename));
-	scandesc = heap_beginscan_catalog(rel, 1, entry);
+	scandesc = table_beginscan_catalog(rel, 1, entry);
 	tuple = heap_getnext(scandesc, ForwardScanDirection);
 
 	/* If nothing matches then the tablespace doesn't exist */
@@ -1569,8 +1528,8 @@
 	else
 		result = false;
 
-	heap_endscan(scandesc);
-	heap_close(rel, AccessShareLock);
+	table_endscan(scandesc);
+	table_close(rel, AccessShareLock);
 
 	return result;
 }
@@ -2020,28 +1979,6 @@
 		 *
 		 * See UnlinkTablespaceDirectory().
 		 */
-<<<<<<< HEAD
-=======
-		if (!destroy_tablespace_directories(xlrec->ts_id, true))
-		{
-			ResolveRecoveryConflictWithTablespace(xlrec->ts_id);
-
-			/*
-			 * If we did recovery processing then hopefully the backends who
-			 * wrote temp files should have cleaned up and exited by now.  So
-			 * retry before complaining.  If we fail again, this is just a LOG
-			 * condition, because it's not worth throwing an ERROR for (as
-			 * that would crash the database and require manual intervention
-			 * before we could get past this WAL record on restart).
-			 */
-			if (!destroy_tablespace_directories(xlrec->ts_id, true))
-				ereport(LOG,
-						(errcode(ERRCODE_OBJECT_NOT_IN_PREREQUISITE_STATE),
-						 errmsg("directories for tablespace %u could not be removed",
-								xlrec->ts_id),
-						 errhint("You can remove the directories manually if necessary.")));
-		}
->>>>>>> 9e1c9f95
 	}
 	else
 		elog(PANIC, "tblspc_redo: unknown op code %u", info);
