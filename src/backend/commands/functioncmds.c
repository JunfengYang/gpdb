--- conflicted
+++ resolved
@@ -68,18 +68,13 @@
 #include "utils/syscache.h"
 #include "utils/tqual.h"
 
-<<<<<<< HEAD
 #include "cdb/cdbvars.h"
 #include "cdb/cdbdisp_query.h"
 
 
-static void AlterFunctionOwner_internal(Relation rel, HeapTuple tup,
-							Oid newOwnerId);
 static void CheckForModifySystemFunc(Oid funcOid, List *funcName);
 
 
-=======
->>>>>>> e472b921
 /*
  *	 Examine the RETURNS clause of the CREATE FUNCTION statement
  *	 and return information about it as *prorettype_p and *returnsSet.
@@ -409,14 +404,11 @@
 						(errcode(ERRCODE_INVALID_FUNCTION_DEFINITION),
 				   errmsg("only input parameters can have default values")));
 
-<<<<<<< HEAD
 			if (toid == ANYTABLEOID)
 				ereport(ERROR,
 						(errcode(ERRCODE_INVALID_FUNCTION_DEFINITION),
 						 errmsg("anytable parameter cannot have default value")));
 
-=======
->>>>>>> e472b921
 			def = transformExpr(pstate, fp->defexpr,
 								EXPR_KIND_FUNCTION_DEFAULT);
 			def = coerce_to_specific_type(pstate, def, toid, "DEFAULT");
@@ -432,8 +424,6 @@
 						(errcode(ERRCODE_INVALID_COLUMN_REFERENCE),
 						 errmsg("cannot use table references in parameter default value")));
 
-<<<<<<< HEAD
-=======
 			/*
 			 * transformExpr() should have already rejected subqueries,
 			 * aggregates, and window functions, based on the EXPR_KIND_ for a
@@ -448,7 +438,6 @@
 			 * are inserted.
 			 */
 
->>>>>>> e472b921
 			*parameterDefaults = lappend(*parameterDefaults, def);
 			have_defaults = true;
 		}
@@ -1360,36 +1349,7 @@
 	 * And now that we have all the parameters, and know we're permitted to do
 	 * so, go ahead and create the function.
 	 */
-<<<<<<< HEAD
 	funcOid = ProcedureCreate(funcname,
-					namespaceId,
-					stmt->replace,
-					returnsSet,
-					prorettype,
-					GetUserId(),
-					languageOid,
-					languageValidator,
-					describeFuncOid,
-					prosrc_str, /* converted to text later */
-					probin_str, /* converted to text later */
-					false,		/* not an aggregate */
-					isWindowFunc,
-					security,
-					isLeakProof,
-					isStrict,
-					volatility,
-					parameterTypes,
-					PointerGetDatum(allParameterTypes),
-					PointerGetDatum(parameterModes),
-					PointerGetDatum(parameterNames),
-					parameterDefaults,
-					PointerGetDatum(proconfig),
-					procost,
-					prorows,
-					dataAccess,
-					execLocation);
-=======
-	return ProcedureCreate(funcname,
 						   namespaceId,
 						   stmt->replace,
 						   returnsSet,
@@ -1397,6 +1357,7 @@
 						   GetUserId(),
 						   languageOid,
 						   languageValidator,
+						   describeFuncOid,
 						   prosrc_str,	/* converted to text later */
 						   probin_str,	/* converted to text later */
 						   false,		/* not an aggregate */
@@ -1412,9 +1373,9 @@
 						   parameterDefaults,
 						   PointerGetDatum(proconfig),
 						   procost,
-						   prorows);
-}
->>>>>>> e472b921
+						   prorows,
+						   dataAccess,
+						   execLocation);
 
 	if (Gp_role == GP_ROLE_DISPATCH)
 	{
@@ -1425,6 +1386,8 @@
 									GetAssignedOidsForDispatch(),
 									NULL);
 	}
+
+	return funcOid;
 }
 
 /*
@@ -1479,214 +1442,6 @@
 	}
 }
 
-<<<<<<< HEAD
-
-/*
- * Rename function
- */
-void
-RenameFunction(List *name, List *argtypes, const char *newname)
-{
-	Oid			procOid;
-	Oid			namespaceOid;
-	HeapTuple	tup;
-	Form_pg_proc procForm;
-	Relation	rel;
-	AclResult	aclresult;
-
-	rel = heap_open(ProcedureRelationId, RowExclusiveLock);
-
-	procOid = LookupFuncNameTypeNames(name, argtypes, false);
-
-	tup = SearchSysCacheCopy1(PROCOID, ObjectIdGetDatum(procOid));
-	if (!HeapTupleIsValid(tup)) /* should not happen */
-		elog(ERROR, "cache lookup failed for function %u", procOid);
-	procForm = (Form_pg_proc) GETSTRUCT(tup);
-
-	if (procForm->proisagg)
-		ereport(ERROR,
-				(errcode(ERRCODE_WRONG_OBJECT_TYPE),
-				 errmsg("\"%s\" is an aggregate function",
-						NameListToString(name)),
-			 errhint("Use ALTER AGGREGATE to rename aggregate functions.")));
-
-	namespaceOid = procForm->pronamespace;
-
-	/* make sure the new name doesn't exist */
-	if (SearchSysCacheExists3(PROCNAMEARGSNSP,
-							  CStringGetDatum(newname),
-							  PointerGetDatum(&procForm->proargtypes),
-							  ObjectIdGetDatum(namespaceOid)))
-	{
-		ereport(ERROR,
-				(errcode(ERRCODE_DUPLICATE_FUNCTION),
-				 errmsg("function %s already exists in schema \"%s\"",
-						funcname_signature_string(newname,
-												  procForm->pronargs,
-												  NIL,
-											   procForm->proargtypes.values),
-						get_namespace_name(namespaceOid))));
-	}
-
-	/* must be owner */
-	if (!pg_proc_ownercheck(procOid, GetUserId()))
-		aclcheck_error(ACLCHECK_NOT_OWNER, ACL_KIND_PROC,
-					   NameListToString(name));
-
-	/* must have CREATE privilege on namespace */
-	aclresult = pg_namespace_aclcheck(namespaceOid, GetUserId(), ACL_CREATE);
-	if (aclresult != ACLCHECK_OK)
-		aclcheck_error(aclresult, ACL_KIND_NAMESPACE,
-					   get_namespace_name(namespaceOid));
-
-	/* check bootstrap object */
-	CheckForModifySystemFunc(procOid, name);
-
-	/* rename */
-	namestrcpy(&(procForm->proname), newname);
-	simple_heap_update(rel, &tup->t_self, tup);
-	CatalogUpdateIndexes(rel, tup);
-
-	heap_close(rel, NoLock);
-	heap_freetuple(tup);
-}
-
-/*
- * Change function owner by name and args
- */
-void
-AlterFunctionOwner(List *name, List *argtypes, Oid newOwnerId)
-{
-	Relation	rel;
-	Oid			procOid;
-	HeapTuple	tup;
-
-	rel = heap_open(ProcedureRelationId, RowExclusiveLock);
-
-	procOid = LookupFuncNameTypeNames(name, argtypes, false);
-
-	tup = SearchSysCache1(PROCOID, ObjectIdGetDatum(procOid));
-	if (!HeapTupleIsValid(tup)) /* should not happen */
-		elog(ERROR, "cache lookup failed for function %u", procOid);
-
-	if (((Form_pg_proc) GETSTRUCT(tup))->proisagg)
-		ereport(ERROR,
-				(errcode(ERRCODE_WRONG_OBJECT_TYPE),
-				 errmsg("\"%s\" is an aggregate function",
-						NameListToString(name)),
-				 errhint("Use ALTER AGGREGATE to change owner of aggregate functions.")));
-
-	/* check bootstrap object */
-	CheckForModifySystemFunc(procOid, name);
-
-	AlterFunctionOwner_internal(rel, tup, newOwnerId);
-
-	heap_close(rel, NoLock);
-}
-
-/*
- * Change function owner by Oid
- */
-void
-AlterFunctionOwner_oid(Oid procOid, Oid newOwnerId)
-{
-	Relation	rel;
-	HeapTuple	tup;
-
-	rel = heap_open(ProcedureRelationId, RowExclusiveLock);
-
-	tup = SearchSysCache1(PROCOID, ObjectIdGetDatum(procOid));
-	if (!HeapTupleIsValid(tup)) /* should not happen */
-		elog(ERROR, "cache lookup failed for function %u", procOid);
-	AlterFunctionOwner_internal(rel, tup, newOwnerId);
-
-	heap_close(rel, NoLock);
-}
-
-static void
-AlterFunctionOwner_internal(Relation rel, HeapTuple tup, Oid newOwnerId)
-{
-	Form_pg_proc procForm;
-	AclResult	aclresult;
-	Oid			procOid;
-
-	Assert(RelationGetRelid(rel) == ProcedureRelationId);
-
-	procForm = (Form_pg_proc) GETSTRUCT(tup);
-	procOid = HeapTupleGetOid(tup);
-
-	/*
-	 * If the new owner is the same as the existing owner, consider the
-	 * command to have succeeded.  This is for dump restoration purposes.
-	 */
-	if (procForm->proowner != newOwnerId)
-	{
-		Datum		repl_val[Natts_pg_proc];
-		bool		repl_null[Natts_pg_proc];
-		bool		repl_repl[Natts_pg_proc];
-		Acl		   *newAcl;
-		Datum		aclDatum;
-		bool		isNull;
-		HeapTuple	newtuple;
-
-		/* Superusers can always do it */
-		if (!superuser())
-		{
-			/* Otherwise, must be owner of the existing object */
-			if (!pg_proc_ownercheck(procOid, GetUserId()))
-				aclcheck_error(ACLCHECK_NOT_OWNER, ACL_KIND_PROC,
-							   NameStr(procForm->proname));
-
-			/* Must be able to become new owner */
-			check_is_member_of_role(GetUserId(), newOwnerId);
-
-			/* New owner must have CREATE privilege on namespace */
-			aclresult = pg_namespace_aclcheck(procForm->pronamespace,
-											  newOwnerId,
-											  ACL_CREATE);
-			if (aclresult != ACLCHECK_OK)
-				aclcheck_error(aclresult, ACL_KIND_NAMESPACE,
-							   get_namespace_name(procForm->pronamespace));
-		}
-
-		memset(repl_null, false, sizeof(repl_null));
-		memset(repl_repl, false, sizeof(repl_repl));
-
-		repl_repl[Anum_pg_proc_proowner - 1] = true;
-		repl_val[Anum_pg_proc_proowner - 1] = ObjectIdGetDatum(newOwnerId);
-
-		/*
-		 * Determine the modified ACL for the new owner.  This is only
-		 * necessary when the ACL is non-null.
-		 */
-		aclDatum = SysCacheGetAttr(PROCOID, tup,
-								   Anum_pg_proc_proacl,
-								   &isNull);
-		if (!isNull)
-		{
-			newAcl = aclnewowner(DatumGetAclP(aclDatum),
-								 procForm->proowner, newOwnerId);
-			repl_repl[Anum_pg_proc_proacl - 1] = true;
-			repl_val[Anum_pg_proc_proacl - 1] = PointerGetDatum(newAcl);
-		}
-
-		newtuple = heap_modify_tuple(tup, RelationGetDescr(rel), repl_val,
-									 repl_null, repl_repl);
-
-		simple_heap_update(rel, &newtuple->t_self, newtuple);
-		CatalogUpdateIndexes(rel, newtuple);
-
-		heap_freetuple(newtuple);
-
-		/* Update owner dependency reference */
-		changeDependencyOnOwner(ProcedureRelationId, procOid, newOwnerId);
-	}
-
-	ReleaseSysCache(tup);
-}
-
-=======
->>>>>>> e472b921
 /*
  * Implements the ALTER FUNCTION utility command (except for the
  * RENAME and OWNER clauses, which are handled as part of the generic
@@ -1879,7 +1634,6 @@
 
 	heap_close(rel, NoLock);
 	heap_freetuple(tup);
-<<<<<<< HEAD
 	
 	if (Gp_role == GP_ROLE_DISPATCH)
 	{
@@ -1890,10 +1644,8 @@
 									NIL,
 									NULL);
 	}
-=======
 
 	return funcOid;
->>>>>>> e472b921
 }
 
 /*
@@ -2284,8 +2036,7 @@
 	heap_freetuple(tuple);
 
 	heap_close(relation, RowExclusiveLock);
-<<<<<<< HEAD
-	
+
 	if (Gp_role == GP_ROLE_DISPATCH)
 	{
 		CdbDispatchUtilityStatement((Node *) stmt,
@@ -2295,11 +2046,8 @@
 									GetAssignedOidsForDispatch(),
 									NULL);
 	}
-	
-=======
 
 	return castid;
->>>>>>> e472b921
 }
 
 /*
