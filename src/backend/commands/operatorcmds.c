--- conflicted
+++ resolved
@@ -170,14 +170,10 @@
 				   negatorName, /* optional negator operator name */
 				   restrictionName,		/* optional restrict. sel. procedure */
 				   joinName,	/* optional join sel. procedure name */
-<<<<<<< HEAD
-				   canHash,		/* operator hashes */
-				   leftSortName,	/* optional left sort operator */
-				   rightSortName,		/* optional right sort operator */
-				   ltCompareName,		/* optional < comparison op */
-				   gtCompareName,		/* optional < comparison op */
+				   canMerge,	/* operator merges */
+				   canHash,	/* operator hashes */
 				   newOid);
-				   
+
 	if (Gp_role == GP_ROLE_DISPATCH)
 	{
 		DefineStmt * stmt = makeNode(DefineStmt);
@@ -190,10 +186,6 @@
 		stmt->shadowOid = 0;
 		CdbDispatchUtilityStatement((Node *) stmt, "DefineOperator");
 	}
-=======
-				   canMerge,	/* operator merges */
-				   canHash);	/* operator hashes */
->>>>>>> a78fcfb5
 }
 
 
