--- conflicted
+++ resolved
@@ -587,17 +587,13 @@
 	 * now have TypeCreate do all the real work.
 	 */
 	typoid =
-<<<<<<< HEAD
-		TypeCreateWithOptions(InvalidOid,	/* no predetermined type OID */
-=======
 		/*
 		 *	The pg_type.oid is stored in user tables as array elements
 		 *	(base types) in ArrayType and in composite types in
 		 *	DatumTupleFields.  This oid must be preserved by binary
 		 *	upgrades.
 		 */
-		TypeCreate(InvalidOid,	/* no predetermined type OID */
->>>>>>> 78a09145
+		TypeCreateWithOptions(InvalidOid,	/* no predetermined type OID */
 				   typeName,	/* type name */
 				   typeNamespace,		/* namespace */
 				   InvalidOid,	/* relation oid (n/a here) */
