--- conflicted
+++ resolved
@@ -85,7 +85,8 @@
 	memset(values, 0, sizeof(values));
 	memset(nulls, false, sizeof(nulls));
 
-	amoid = GetNewOidWithIndex(rel, AmOidIndexId, Anum_pg_am_oid);
+	amoid = GetNewOidForAccessMethod(rel, AmOidIndexId, Anum_pg_am_oid,
+									 stmt->amname);
 	values[Anum_pg_am_oid - 1] = ObjectIdGetDatum(amoid);
 	values[Anum_pg_am_amname - 1] =
 		DirectFunctionCall1(namein, CStringGetDatum(stmt->amname));
@@ -110,7 +111,6 @@
 
 	recordDependencyOnCurrentExtension(&myself, false);
 
-<<<<<<< HEAD
 	if (Gp_role == GP_ROLE_DISPATCH)
 	{
 		CdbDispatchUtilityStatement((Node *) stmt,
@@ -121,10 +121,7 @@
 									NULL);
 	}
 
-	heap_close(rel, RowExclusiveLock);
-=======
 	table_close(rel, RowExclusiveLock);
->>>>>>> 9e1c9f95
 
 	return myself;
 }
@@ -204,6 +201,26 @@
 get_index_am_oid(const char *amname, bool missing_ok)
 {
 	return get_am_type_oid(amname, AMTYPE_INDEX, missing_ok);
+}
+
+Oid
+get_table_am_handler_oid(const char *amname, bool missing_ok)
+{
+	HeapTuple	tup;
+	Oid			oid = InvalidOid;
+
+	tup = SearchSysCache1(AMNAME, CStringGetDatum(amname));
+	if (HeapTupleIsValid(tup))
+	{
+		Form_pg_am	amform = (Form_pg_am) GETSTRUCT(tup);
+		oid = amform->amhandler;
+		ReleaseSysCache(tup);
+	}
+	if (!OidIsValid(oid) && !missing_ok)
+		ereport(ERROR,
+				(errcode(ERRCODE_UNDEFINED_OBJECT),
+				 errmsg("handler for access method \"%s\" does not exist", amname)));
+	return oid;
 }
 
 /*
