/*-------------------------------------------------------------------------
 *
 * alter.c
 *	  Drivers for generic alter commands
 *
 * Portions Copyright (c) 1996-2012, PostgreSQL Global Development Group
 * Portions Copyright (c) 1994, Regents of the University of California
 *
 *
 * IDENTIFICATION
 *	  src/backend/commands/alter.c
 *
 *-------------------------------------------------------------------------
 */
#include "postgres.h"

#include "catalog/dependency.h"
#include "catalog/indexing.h"
#include "catalog/namespace.h"
#include "catalog/pg_largeobject.h"
#include "catalog/pg_namespace.h"
#include "commands/alter.h"
#include "commands/collationcmds.h"
#include "commands/conversioncmds.h"
#include "commands/dbcommands.h"
#include "commands/defrem.h"
#include "commands/extension.h"
#include "commands/extprotocolcmds.h"
#include "commands/proclang.h"
#include "commands/schemacmds.h"
#include "commands/tablecmds.h"
#include "commands/tablespace.h"
#include "commands/trigger.h"
#include "commands/typecmds.h"
#include "commands/user.h"
#include "miscadmin.h"
#include "tcop/utility.h"
#include "utils/builtins.h"
#include "utils/lsyscache.h"
#include "utils/rel.h"
#include "utils/syscache.h"

#include "cdb/cdbvars.h"
#include "cdb/cdbdisp_query.h"


/*
 * Executes an ALTER OBJECT / RENAME TO statement.	Based on the object
 * type, the function appropriate to that type is executed.
 */
void
ExecRenameStmt(RenameStmt *stmt)
{
	switch (stmt->renameType)
	{
		case OBJECT_AGGREGATE:
			RenameAggregate(stmt->object, stmt->objarg, stmt->newname);
			break;

		case OBJECT_COLLATION:
			RenameCollation(stmt->object, stmt->newname);
			break;

		case OBJECT_CONSTRAINT:
			RenameConstraint(stmt);
			break;

		case OBJECT_CONVERSION:
			RenameConversion(stmt->object, stmt->newname);
			break;

		case OBJECT_DATABASE:
			RenameDatabase(stmt->subname, stmt->newname);
			break;

<<<<<<< HEAD
		case OBJECT_EXTPROTOCOL:
			RenameExtProtocol(stmt->subname, stmt->newname);
=======
		case OBJECT_FDW:
			RenameForeignDataWrapper(stmt->subname, stmt->newname);
			break;

		case OBJECT_FOREIGN_SERVER:
			RenameForeignServer(stmt->subname, stmt->newname);
>>>>>>> 80edfd76
			break;

		case OBJECT_FUNCTION:
			RenameFunction(stmt->object, stmt->objarg, stmt->newname);
			break;

		case OBJECT_LANGUAGE:
			RenameLanguage(stmt->subname, stmt->newname);
			break;

		case OBJECT_OPCLASS:
			RenameOpClass(stmt->object, stmt->subname, stmt->newname);
			break;

		case OBJECT_OPFAMILY:
			RenameOpFamily(stmt->object, stmt->subname, stmt->newname);
			break;

		case OBJECT_ROLE:
			RenameRole(stmt->subname, stmt->newname);
			break;

		case OBJECT_SCHEMA:
			RenameSchema(stmt->subname, stmt->newname);
			break;

		case OBJECT_TABLESPACE:
			RenameTableSpace(stmt->subname, stmt->newname);
			break;

		case OBJECT_TABLE:
		case OBJECT_SEQUENCE:
		case OBJECT_VIEW:
		case OBJECT_INDEX:
		case OBJECT_FOREIGN_TABLE:
			RenameRelation(stmt);
			break;

		case OBJECT_COLUMN:
		case OBJECT_ATTRIBUTE:
			renameatt(stmt);
			break;

		case OBJECT_TRIGGER:
<<<<<<< HEAD
		case OBJECT_FOREIGN_TABLE:
			{
				Oid			relid;

				/*
				 * In the dispatcher, resolve the name to OID, and update the
				 * stmt struct with the OID. In the QE, use the OID from the
				 * struct (which was filled in by the dispatcher).
				 */
				if (Gp_role == GP_ROLE_DISPATCH)
				{
					CheckRelationOwnership(stmt->relation, true);

					stmt->objid = RangeVarGetRelid(stmt->relation, false);
				}
				relid = stmt->objid;

				switch (stmt->renameType)
				{
					case OBJECT_TABLE:
					case OBJECT_SEQUENCE:
					case OBJECT_VIEW:
					case OBJECT_INDEX:
					case OBJECT_FOREIGN_TABLE:
						{
							/*
							 * RENAME TABLE requires that we (still) hold
							 * CREATE rights on the containing namespace, as
							 * well as ownership of the table.
							 */
							Oid			namespaceId = get_rel_namespace(relid);
							AclResult	aclresult;

							aclresult = pg_namespace_aclcheck(namespaceId,
															  GetUserId(),
															  ACL_CREATE);
							if (aclresult != ACLCHECK_OK)
								aclcheck_error(aclresult, ACL_KIND_NAMESPACE,
											get_namespace_name(namespaceId));

							RenameRelation(relid, stmt->newname, stmt->renameType, stmt);
							break;
						}
					case OBJECT_COLUMN:
					case OBJECT_ATTRIBUTE:
						renameatt(relid, stmt);
						break;
					case OBJECT_TRIGGER:
						renametrig(relid,
								   stmt->subname,		/* old att name */
								   stmt->newname);		/* new att name */
						break;
					default:
						 /* can't happen */ ;
				}
				break;
			}
=======
			renametrig(stmt);
			break;
>>>>>>> 80edfd76

		case OBJECT_TSPARSER:
			RenameTSParser(stmt->object, stmt->newname);
			break;

		case OBJECT_TSDICTIONARY:
			RenameTSDictionary(stmt->object, stmt->newname);
			break;

		case OBJECT_TSTEMPLATE:
			RenameTSTemplate(stmt->object, stmt->newname);
			break;

		case OBJECT_TSCONFIGURATION:
			RenameTSConfiguration(stmt->object, stmt->newname);
			break;

		case OBJECT_DOMAIN:
		case OBJECT_TYPE:
			RenameType(stmt);
			break;

		default:
			elog(ERROR, "unrecognized rename stmt type: %d",
				 (int) stmt->renameType);
	}
	if (Gp_role == GP_ROLE_DISPATCH)
	{
		CdbDispatchUtilityStatement((Node *) stmt,
									DF_CANCEL_ON_ERROR|
									DF_WITH_SNAPSHOT|
									DF_NEED_TWO_PHASE,
									NIL,
									NULL);
	}

}

/*
 * Executes an ALTER OBJECT / SET SCHEMA statement.  Based on the object
 * type, the function appropriate to that type is executed.
 */
void
ExecAlterObjectSchemaStmt(AlterObjectSchemaStmt *stmt)
{
	switch (stmt->objectType)
	{
		case OBJECT_AGGREGATE:
			AlterFunctionNamespace(stmt->object, stmt->objarg, true,
								   stmt->newschema);
			break;

		case OBJECT_COLLATION:
			AlterCollationNamespace(stmt->object, stmt->newschema);
			break;

		case OBJECT_CONVERSION:
			AlterConversionNamespace(stmt->object, stmt->newschema);
			break;

		case OBJECT_EXTENSION:
			AlterExtensionNamespace(stmt->object, stmt->newschema);
			break;

		case OBJECT_FUNCTION:
			AlterFunctionNamespace(stmt->object, stmt->objarg, false,
								   stmt->newschema);
			break;

		case OBJECT_OPERATOR:
			AlterOperatorNamespace(stmt->object, stmt->objarg, stmt->newschema);
			break;

		case OBJECT_OPCLASS:
			AlterOpClassNamespace(stmt->object, stmt->addname, stmt->newschema);
			break;

		case OBJECT_OPFAMILY:
			AlterOpFamilyNamespace(stmt->object, stmt->addname, stmt->newschema);
			break;

		case OBJECT_SEQUENCE:
		case OBJECT_TABLE:
		case OBJECT_VIEW:
		case OBJECT_FOREIGN_TABLE:
			AlterTableNamespace(stmt);
			break;

		case OBJECT_TSPARSER:
			AlterTSParserNamespace(stmt->object, stmt->newschema);
			break;

		case OBJECT_TSDICTIONARY:
			AlterTSDictionaryNamespace(stmt->object, stmt->newschema);
			break;

		case OBJECT_TSTEMPLATE:
			AlterTSTemplateNamespace(stmt->object, stmt->newschema);
			break;

		case OBJECT_TSCONFIGURATION:
			AlterTSConfigurationNamespace(stmt->object, stmt->newschema);
			break;

		case OBJECT_TYPE:
		case OBJECT_DOMAIN:
			AlterTypeNamespace(stmt->object, stmt->newschema, stmt->objectType);
			break;

		default:
			elog(ERROR, "unrecognized AlterObjectSchemaStmt type: %d",
				 (int) stmt->objectType);
	}
	if (Gp_role == GP_ROLE_DISPATCH)
	{
		CdbDispatchUtilityStatement((Node *) stmt,
									DF_CANCEL_ON_ERROR|
									DF_WITH_SNAPSHOT|
									DF_NEED_TWO_PHASE,
									NIL,
									NULL);
	}
}

/*
 * Change an object's namespace given its classOid and object Oid.
 *
 * Objects that don't have a namespace should be ignored.
 *
 * This function is currently used only by ALTER EXTENSION SET SCHEMA,
 * so it only needs to cover object types that can be members of an
 * extension, and it doesn't have to deal with certain special cases
 * such as not wanting to process array types --- those should never
 * be direct members of an extension anyway.
 *
 * Returns the OID of the object's previous namespace, or InvalidOid if
 * object doesn't have a schema.
 */
Oid
AlterObjectNamespace_oid(Oid classId, Oid objid, Oid nspOid,
						 ObjectAddresses *objsMoved)
{
	Oid			oldNspOid = InvalidOid;
	ObjectAddress dep;

	dep.classId = classId;
	dep.objectId = objid;
	dep.objectSubId = 0;

	switch (getObjectClass(&dep))
	{
		case OCLASS_CLASS:
			{
				Relation	rel;

				rel = relation_open(objid, AccessExclusiveLock);
				oldNspOid = RelationGetNamespace(rel);

				AlterTableNamespaceInternal(rel, oldNspOid, nspOid, objsMoved);

				relation_close(rel, NoLock);
				break;
			}

		case OCLASS_PROC:
			oldNspOid = AlterFunctionNamespace_oid(objid, nspOid);
			break;

		case OCLASS_TYPE:
			oldNspOid = AlterTypeNamespace_oid(objid, nspOid, objsMoved);
			break;

		case OCLASS_COLLATION:
			oldNspOid = AlterCollationNamespace_oid(objid, nspOid);
			break;

		case OCLASS_CONVERSION:
			oldNspOid = AlterConversionNamespace_oid(objid, nspOid);
			break;

		case OCLASS_OPERATOR:
			oldNspOid = AlterOperatorNamespace_oid(objid, nspOid);
			break;

		case OCLASS_OPCLASS:
			oldNspOid = AlterOpClassNamespace_oid(objid, nspOid);
			break;

		case OCLASS_OPFAMILY:
			oldNspOid = AlterOpFamilyNamespace_oid(objid, nspOid);
			break;

		case OCLASS_TSPARSER:
			oldNspOid = AlterTSParserNamespace_oid(objid, nspOid);
			break;

		case OCLASS_TSDICT:
			oldNspOid = AlterTSDictionaryNamespace_oid(objid, nspOid);
			break;

		case OCLASS_TSTEMPLATE:
			oldNspOid = AlterTSTemplateNamespace_oid(objid, nspOid);
			break;

		case OCLASS_TSCONFIG:
			oldNspOid = AlterTSConfigurationNamespace_oid(objid, nspOid);
			break;

		default:
			break;
	}

	return oldNspOid;
}


/*
 * Generic function to change the namespace of a given object, for simple
 * cases (won't work for tables, nor other cases where we need to do more
 * than change the namespace column of a single catalog entry).
 *
 * The AlterFooNamespace() calls just above will call a function whose job
 * is to lookup the arguments for the generic function here.
 *
 * rel: catalog relation containing object (RowExclusiveLock'd by caller)
 * oidCacheId: syscache that indexes this catalog by OID
 * nameCacheId: syscache that indexes this catalog by name and namespace
 *		(pass -1 if there is none)
 * objid: OID of object to change the namespace of
 * nspOid: OID of new namespace
 * Anum_name: column number of catalog's name column
 * Anum_namespace: column number of catalog's namespace column
 * Anum_owner: column number of catalog's owner column, or -1 if none
 * acl_kind: ACL type for object, or -1 if none assigned
 *
 * If the object does not have an owner or permissions, pass -1 for
 * Anum_owner and acl_kind.  In this case the calling user must be superuser.
 *
 * Returns the OID of the object's previous namespace.
 */
Oid
AlterObjectNamespace(Relation rel, int oidCacheId, int nameCacheId,
					 Oid objid, Oid nspOid,
					 int Anum_name, int Anum_namespace, int Anum_owner,
					 AclObjectKind acl_kind)
{
	Oid			classId = RelationGetRelid(rel);
	Oid			oldNspOid;
	Datum		name,
				namespace;
	bool		isnull;
	HeapTuple	tup,
				newtup;
	Datum	   *values;
	bool	   *nulls;
	bool	   *replaces;

	tup = SearchSysCacheCopy1(oidCacheId, ObjectIdGetDatum(objid));
	if (!HeapTupleIsValid(tup)) /* should not happen */
		elog(ERROR, "cache lookup failed for object %u of catalog \"%s\"",
			 objid, RelationGetRelationName(rel));

	name = heap_getattr(tup, Anum_name, RelationGetDescr(rel), &isnull);
	Assert(!isnull);
	namespace = heap_getattr(tup, Anum_namespace, RelationGetDescr(rel), &isnull);
	Assert(!isnull);
	oldNspOid = DatumGetObjectId(namespace);

	/* Check basic namespace related issues */
	CheckSetNamespace(oldNspOid, nspOid, classId, objid);

	/* Permission checks ... superusers can always do it */
	if (!superuser())
	{
		Datum		owner;
		Oid			ownerId;
		AclResult	aclresult;

		/* Fail if object does not have an explicit owner */
		if (Anum_owner <= 0)
			ereport(ERROR,
					(errcode(ERRCODE_INSUFFICIENT_PRIVILEGE),
<<<<<<< HEAD
							(errmsg("must be superuser to set schema of %s",
									getObjectDescriptionOids(classId, objid)))));
=======
					 (errmsg("must be superuser to set schema of %s",
							 getObjectDescriptionOids(classId, objid)))));
>>>>>>> 80edfd76

		/* Otherwise, must be owner of the existing object */
		owner = heap_getattr(tup, Anum_owner, RelationGetDescr(rel), &isnull);
		Assert(!isnull);
		ownerId = DatumGetObjectId(owner);

		if (!has_privs_of_role(GetUserId(), ownerId))
			aclcheck_error(ACLCHECK_NOT_OWNER, acl_kind,
						   NameStr(*(DatumGetName(name))));

		/* User must have CREATE privilege on new namespace */
		aclresult = pg_namespace_aclcheck(nspOid, GetUserId(), ACL_CREATE);
		if (aclresult != ACLCHECK_OK)
			aclcheck_error(aclresult, ACL_KIND_NAMESPACE,
						   get_namespace_name(nspOid));
	}

	/*
	 * Check for duplicate name (more friendly than unique-index failure).
	 * Since this is just a friendliness check, we can just skip it in cases
	 * where there isn't a suitable syscache available.
	 */
	if (nameCacheId >= 0 &&
		SearchSysCacheExists2(nameCacheId, name, ObjectIdGetDatum(nspOid)))
		ereport(ERROR,
				(errcode(ERRCODE_DUPLICATE_OBJECT),
						errmsg("%s already exists in schema \"%s\"",
							   getObjectDescriptionOids(classId, objid),
							   get_namespace_name(nspOid))));

	/* Build modified tuple */
	values = palloc0(RelationGetNumberOfAttributes(rel) * sizeof(Datum));
	nulls = palloc0(RelationGetNumberOfAttributes(rel) * sizeof(bool));
	replaces = palloc0(RelationGetNumberOfAttributes(rel) * sizeof(bool));
	values[Anum_namespace - 1] = ObjectIdGetDatum(nspOid);
	replaces[Anum_namespace - 1] = true;
	newtup = heap_modify_tuple(tup, RelationGetDescr(rel),
							   values, nulls, replaces);

	/* Perform actual update */
	simple_heap_update(rel, &tup->t_self, newtup);
	CatalogUpdateIndexes(rel, newtup);

	/* Release memory */
	pfree(values);
	pfree(nulls);
	pfree(replaces);

	/* update dependencies to point to the new schema */
	changeDependencyFor(classId, objid,
						NamespaceRelationId, oldNspOid, nspOid);

	return oldNspOid;
}

/*
 * Executes an ALTER OBJECT / OWNER TO statement.  Based on the object
 * type, the function appropriate to that type is executed.
 */
void
ExecAlterOwnerStmt(AlterOwnerStmt *stmt)
{
	Oid			newowner = get_role_oid(stmt->newowner, false);

	switch (stmt->objectType)
	{
		case OBJECT_AGGREGATE:
			AlterAggregateOwner(stmt->object, stmt->objarg, newowner);
			break;

		case OBJECT_COLLATION:
			AlterCollationOwner(stmt->object, newowner);
			break;

		case OBJECT_CONVERSION:
			AlterConversionOwner(stmt->object, newowner);
			break;

		case OBJECT_DATABASE:
			AlterDatabaseOwner(strVal(linitial(stmt->object)), newowner);
			break;

		case OBJECT_FUNCTION:
			AlterFunctionOwner(stmt->object, stmt->objarg, newowner);
			break;

		case OBJECT_LANGUAGE:
			AlterLanguageOwner(strVal(linitial(stmt->object)), newowner);
			break;

		case OBJECT_LARGEOBJECT:
			LargeObjectAlterOwner(oidparse(linitial(stmt->object)), newowner);
			break;

		case OBJECT_OPERATOR:
			Assert(list_length(stmt->objarg) == 2);
			AlterOperatorOwner(stmt->object,
							   (TypeName *) linitial(stmt->objarg),
							   (TypeName *) lsecond(stmt->objarg),
							   newowner);
			break;

		case OBJECT_OPCLASS:
			AlterOpClassOwner(stmt->object, stmt->addname, newowner);
			break;

		case OBJECT_OPFAMILY:
			AlterOpFamilyOwner(stmt->object, stmt->addname, newowner);
			break;

		case OBJECT_SCHEMA:
			AlterSchemaOwner(strVal(linitial(stmt->object)), newowner);
			break;

		case OBJECT_TABLESPACE:
			AlterTableSpaceOwner(strVal(linitial(stmt->object)), newowner);
			break;

		case OBJECT_EXTPROTOCOL:
			AlterExtProtocolOwner(strVal(linitial(stmt->object)), newowner);
			break;

		case OBJECT_TYPE:
		case OBJECT_DOMAIN:		/* same as TYPE */
			AlterTypeOwner(stmt->object, newowner, stmt->objectType);
			break;

		case OBJECT_TSDICTIONARY:
			AlterTSDictionaryOwner(stmt->object, newowner);
			break;

		case OBJECT_TSCONFIGURATION:
			AlterTSConfigurationOwner(stmt->object, newowner);
			break;

		case OBJECT_FDW:
			AlterForeignDataWrapperOwner(strVal(linitial(stmt->object)),
										 newowner);
			break;

		case OBJECT_FOREIGN_SERVER:
			AlterForeignServerOwner(strVal(linitial(stmt->object)), newowner);
			break;

		default:
			elog(ERROR, "unrecognized AlterOwnerStmt type: %d",
				 (int) stmt->objectType);
	}
	if (Gp_role == GP_ROLE_DISPATCH)
	{
		CdbDispatchUtilityStatement((Node *) stmt,
									DF_CANCEL_ON_ERROR|
									DF_WITH_SNAPSHOT|
									DF_NEED_TWO_PHASE,
									NIL,
									NULL);
	}
}<|MERGE_RESOLUTION|>--- conflicted
+++ resolved
@@ -73,17 +73,16 @@
 			RenameDatabase(stmt->subname, stmt->newname);
 			break;
 
-<<<<<<< HEAD
 		case OBJECT_EXTPROTOCOL:
 			RenameExtProtocol(stmt->subname, stmt->newname);
-=======
+			break;
+
 		case OBJECT_FDW:
 			RenameForeignDataWrapper(stmt->subname, stmt->newname);
 			break;
 
 		case OBJECT_FOREIGN_SERVER:
 			RenameForeignServer(stmt->subname, stmt->newname);
->>>>>>> 80edfd76
 			break;
 
 		case OBJECT_FUNCTION:
@@ -128,68 +127,8 @@
 			break;
 
 		case OBJECT_TRIGGER:
-<<<<<<< HEAD
-		case OBJECT_FOREIGN_TABLE:
-			{
-				Oid			relid;
-
-				/*
-				 * In the dispatcher, resolve the name to OID, and update the
-				 * stmt struct with the OID. In the QE, use the OID from the
-				 * struct (which was filled in by the dispatcher).
-				 */
-				if (Gp_role == GP_ROLE_DISPATCH)
-				{
-					CheckRelationOwnership(stmt->relation, true);
-
-					stmt->objid = RangeVarGetRelid(stmt->relation, false);
-				}
-				relid = stmt->objid;
-
-				switch (stmt->renameType)
-				{
-					case OBJECT_TABLE:
-					case OBJECT_SEQUENCE:
-					case OBJECT_VIEW:
-					case OBJECT_INDEX:
-					case OBJECT_FOREIGN_TABLE:
-						{
-							/*
-							 * RENAME TABLE requires that we (still) hold
-							 * CREATE rights on the containing namespace, as
-							 * well as ownership of the table.
-							 */
-							Oid			namespaceId = get_rel_namespace(relid);
-							AclResult	aclresult;
-
-							aclresult = pg_namespace_aclcheck(namespaceId,
-															  GetUserId(),
-															  ACL_CREATE);
-							if (aclresult != ACLCHECK_OK)
-								aclcheck_error(aclresult, ACL_KIND_NAMESPACE,
-											get_namespace_name(namespaceId));
-
-							RenameRelation(relid, stmt->newname, stmt->renameType, stmt);
-							break;
-						}
-					case OBJECT_COLUMN:
-					case OBJECT_ATTRIBUTE:
-						renameatt(relid, stmt);
-						break;
-					case OBJECT_TRIGGER:
-						renametrig(relid,
-								   stmt->subname,		/* old att name */
-								   stmt->newname);		/* new att name */
-						break;
-					default:
-						 /* can't happen */ ;
-				}
-				break;
-			}
-=======
 			renametrig(stmt);
 			break;
->>>>>>> 80edfd76
 
 		case OBJECT_TSPARSER:
 			RenameTSParser(stmt->object, stmt->newname);
@@ -472,13 +411,8 @@
 		if (Anum_owner <= 0)
 			ereport(ERROR,
 					(errcode(ERRCODE_INSUFFICIENT_PRIVILEGE),
-<<<<<<< HEAD
-							(errmsg("must be superuser to set schema of %s",
-									getObjectDescriptionOids(classId, objid)))));
-=======
 					 (errmsg("must be superuser to set schema of %s",
 							 getObjectDescriptionOids(classId, objid)))));
->>>>>>> 80edfd76
 
 		/* Otherwise, must be owner of the existing object */
 		owner = heap_getattr(tup, Anum_owner, RelationGetDescr(rel), &isnull);
