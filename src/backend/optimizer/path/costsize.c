/*-------------------------------------------------------------------------
 *
 * costsize.c
 *	  Routines to compute (and set) relation sizes and path costs
 *
 * Path costs are measured in arbitrary units established by these basic
 * parameters:
 *
 *	seq_page_cost		Cost of a sequential page fetch
 *	random_page_cost	Cost of a non-sequential page fetch
 *	cpu_tuple_cost		Cost of typical CPU time to process a tuple
 *	cpu_index_tuple_cost  Cost of typical CPU time to process an index tuple
 *	cpu_operator_cost	Cost of CPU time to execute an operator or function
 *
 * We expect that the kernel will typically do some amount of read-ahead
 * optimization; this in conjunction with seek costs means that seq_page_cost
 * is normally considerably less than random_page_cost.  (However, if the
 * database is fully cached in RAM, it is reasonable to set them equal.)
 *
 * We also use a rough estimate "effective_cache_size" of the number of
 * disk pages in Postgres + OS-level disk cache.  (We can't simply use
 * NBuffers for this purpose because that would ignore the effects of
 * the kernel's disk cache.)
 *
 * Obviously, taking constants for these values is an oversimplification,
 * but it's tough enough to get any useful estimates even at this level of
 * detail.	Note that all of these parameters are user-settable, in case
 * the default values are drastically off for a particular platform.
 *
 * seq_page_cost and random_page_cost can also be overridden for an individual
 * tablespace, in case some data is on a fast disk and other data is on a slow
 * disk.  Per-tablespace overrides never apply to temporary work files such as
 * an external sort or a materialize node that overflows work_mem.
 *
 * We compute two separate costs for each path:
 *		total_cost: total estimated cost to fetch all tuples
 *		startup_cost: cost that is expended before first tuple is fetched
 * In some scenarios, such as when there is a LIMIT or we are implementing
 * an EXISTS(...) sub-select, it is not necessary to fetch all tuples of the
 * path's result.  A caller can estimate the cost of fetching a partial
 * result by interpolating between startup_cost and total_cost.  In detail:
 *		actual_cost = startup_cost +
 *			(total_cost - startup_cost) * tuples_to_fetch / path->parent->rows;
 * Note that a base relation's rows count (and, by extension, plan_rows for
 * plan nodes below the LIMIT node) are set without regard to any LIMIT, so
 * that this equation works properly.  (Also, these routines guarantee not to
 * set the rows count to zero, so there will be no zero divide.)  The LIMIT is
 * applied as a top-level plan node.
 *
 * For largely historical reasons, most of the routines in this module use
 * the passed result Path only to store their startup_cost and total_cost
 * results into.  All the input data they need is passed as separate
 * parameters, even though much of it could be extracted from the Path.
 * An exception is made for the cost_XXXjoin() routines, which expect all
 * the non-cost fields of the passed XXXPath to be filled in.
 *
 *
<<<<<<< HEAD
 * Portions Copyright (c) 2005-2008, Greenplum inc
 * Portions Copyright (c) 2012-Present Pivotal Software, Inc.
 * Portions Copyright (c) 1996-2009, PostgreSQL Global Development Group
=======
 * Portions Copyright (c) 1996-2010, PostgreSQL Global Development Group
>>>>>>> 1084f317
 * Portions Copyright (c) 1994, Regents of the University of California
 *
 * IDENTIFICATION
 *	  $PostgreSQL: pgsql/src/backend/optimizer/path/costsize.c,v 1.218 2010/07/06 19:18:56 momjian Exp $
 *
 *-------------------------------------------------------------------------
 */

#include "postgres.h"

#include <math.h>

#include "executor/executor.h"
#include "executor/nodeHash.h"
#include "miscadmin.h"
#include "nodes/nodeFuncs.h"
#include "optimizer/clauses.h"
#include "optimizer/cost.h"
#include "optimizer/pathnode.h"
#include "optimizer/placeholder.h"
#include "optimizer/planmain.h"
#include "optimizer/restrictinfo.h"
#include "parser/parse_expr.h"
#include "parser/parsetree.h"
#include "utils/lsyscache.h"
#include "utils/selfuncs.h"
#include "utils/spccache.h"
#include "utils/tuplesort.h"

#include "cdb/cdbpath.h"        /* cdbpath_rows() */
#include "cdb/cdbvars.h"

#define LOG2(x)  (log(x) / 0.693147180559945)

/*
 * Some Paths return less than the nominal number of rows of their parent
 * relations; join nodes need to do this to get the correct input count:
 */
#define PATH_ROWS(root, path) (cdbpath_rows((root), (path)))


double		seq_page_cost = DEFAULT_SEQ_PAGE_COST;
double		random_page_cost = DEFAULT_RANDOM_PAGE_COST;
double		cpu_tuple_cost = DEFAULT_CPU_TUPLE_COST;
double		cpu_index_tuple_cost = DEFAULT_CPU_INDEX_TUPLE_COST;
double		cpu_operator_cost = DEFAULT_CPU_OPERATOR_COST;

int			effective_cache_size = DEFAULT_EFFECTIVE_CACHE_SIZE;

Cost		disable_cost = 1.0e10;

bool		enable_seqscan = true;
bool		enable_indexscan = true;
bool		enable_bitmapscan = true;
bool		force_bitmap_table_scan = false;
bool		enable_tidscan = true;
bool		enable_sort = true;
bool		enable_hashagg = true;
<<<<<<< HEAD
bool		enable_groupagg = true;
bool		enable_nestloop = false;
bool		enable_mergejoin = false;
=======
bool		enable_nestloop = true;
bool		enable_material = true;
bool		enable_mergejoin = true;
>>>>>>> 1084f317
bool		enable_hashjoin = true;

typedef struct
{
	PlannerInfo *root;
	QualCost	total;
} cost_qual_eval_context;

static MergeScanSelCache *cached_scansel(PlannerInfo *root,
			   RestrictInfo *rinfo,
			   PathKey *pathkey);
static void cost_rescan(PlannerInfo *root, Path *path,
			Cost *rescan_startup_cost, Cost *rescan_total_cost);
static bool cost_qual_eval_walker(Node *node, cost_qual_eval_context *context);
static bool adjust_semi_join(PlannerInfo *root, JoinPath *path,
				 SpecialJoinInfo *sjinfo,
				 Selectivity *outer_match_frac,
				 Selectivity *match_count,
				 bool *indexed_join_quals);
static double approx_tuple_count(PlannerInfo *root, JoinPath *path,
				   List *quals);
static double relation_byte_size(double tuples, int width);
static double page_size(double tuples, int width);
static Selectivity adjust_selectivity_for_nulltest(Selectivity selec,
												Selectivity pselec,
												List *pushed_quals,
												JoinType jointype,
												RelOptInfo *left,
												RelOptInfo *right);

/* CDB: The clamp_row_est() function definition has been moved to cost.h */

/*
 * cost_seqscan
 *	  Determines and returns the cost of scanning a relation sequentially.
 */
void
cost_seqscan(Path *path, PlannerInfo *root,
			 RelOptInfo *baserel)
{
	Cost		startup_cost = 0;
	Cost		run_cost = 0;
	Cost		cpu_per_tuple;

	/* Should only be applied to base relations */
	Assert(baserel->relid > 0);
	Assert(baserel->rtekind == RTE_RELATION);

	/*
	 * disk costs
	 */
	run_cost += seq_page_cost * baserel->pages;

	/* CPU costs */
	startup_cost += baserel->baserestrictcost.startup;
	cpu_per_tuple = cpu_tuple_cost + baserel->baserestrictcost.per_tuple;
	run_cost += cpu_per_tuple * baserel->tuples;

	path->startup_cost = startup_cost;
	path->total_cost = startup_cost + run_cost;
}

/*
 * cost_appendonlyscan
 *	  Determines and returns the cost of scanning a relation sequentially.
 */
void
cost_appendonlyscan(AppendOnlyPath *path, PlannerInfo *root,
					RelOptInfo *baserel)
{
	double		spc_seq_page_cost;
	Cost		startup_cost = 0;
	Cost		run_cost = 0;
	Cost		cpu_per_tuple;
	
	/* Should only be applied to base relations */
	Assert(baserel->relid > 0);
	Assert(baserel->rtekind == RTE_RELATION);
<<<<<<< HEAD
	
	/*
	 * disk costs
	 */
	run_cost += seq_page_cost * baserel->pages;
	
	/* CPU costs */
	startup_cost += baserel->baserestrictcost.startup;
	cpu_per_tuple = cpu_tuple_cost + baserel->baserestrictcost.per_tuple;
	run_cost += cpu_per_tuple * baserel->tuples;
	
	path->path.startup_cost = startup_cost;
	path->path.total_cost = startup_cost + run_cost;
}
=======

	if (!enable_seqscan)
		startup_cost += disable_cost;

	/* fetch estimated page cost for tablespace containing table */
	get_tablespace_page_costs(baserel->reltablespace,
							  NULL,
							  &spc_seq_page_cost);

	/*
	 * disk costs
	 */
	run_cost += spc_seq_page_cost * baserel->pages;
>>>>>>> 1084f317

/*
 * cost_aocsscan
 *	  Determines and returns the cost of scanning a relation sequentially.
 */
void
cost_aocsscan(AOCSPath *path, PlannerInfo *root,
					RelOptInfo *baserel)
{
	Cost		startup_cost = 0;
	Cost		run_cost = 0;
	Cost		cpu_per_tuple;
	
	/* Should only be applied to base relations */
	Assert(baserel->relid > 0);
	Assert(baserel->rtekind == RTE_RELATION);
	
	/*
	 * disk costs
	 */
	run_cost += seq_page_cost * baserel->pages;
	
	/* CPU costs */
	startup_cost += baserel->baserestrictcost.startup;
	cpu_per_tuple = cpu_tuple_cost + baserel->baserestrictcost.per_tuple;
	run_cost += cpu_per_tuple * baserel->tuples;
	
	path->path.startup_cost = startup_cost;
	path->path.total_cost = startup_cost + run_cost;
}

/*
 * cost_externalscan
 *	  Determines and returns the cost of scanning an external relation.
 *
 *	  Right now this is not very meaningful at all but we'll probably
 *	  want to make some good estimates in the future.
 */
void
cost_externalscan(ExternalPath *path, PlannerInfo *root,
				  RelOptInfo *baserel)
{
	Cost		startup_cost = 0;
	Cost		run_cost = 0;
	Cost		cpu_per_tuple;
	
	/* Should only be applied to external relations */
	Assert(baserel->relid > 0);
	Assert(baserel->rtekind == RTE_RELATION);
	
	/*
	 * disk costs
	 */
	run_cost += seq_page_cost * baserel->pages;
	
	/* CPU costs */
	startup_cost += baserel->baserestrictcost.startup;
	cpu_per_tuple = cpu_tuple_cost + baserel->baserestrictcost.per_tuple;
	run_cost += cpu_per_tuple * baserel->tuples;
	
	path->path.startup_cost = startup_cost;
	path->path.total_cost = startup_cost + run_cost;
}

/*
 * cost_index
 *	  Determines and returns the cost of scanning a relation using an index.
 *
 * 'index' is the index to be used
 * 'indexQuals' is the list of applicable qual clauses (implicit AND semantics)
 * 'outer_rel' is the outer relation when we are considering using the index
 *		scan as the inside of a nestloop join (hence, some of the indexQuals
 *		are join clauses, and we should expect repeated scans of the index);
 *		NULL for a plain index scan
 *
 * cost_index() takes an IndexPath not just a Path, because it sets a few
 * additional fields of the IndexPath besides startup_cost and total_cost.
 * These fields are needed if the IndexPath is used in a BitmapIndexScan.
 *
 * NOTE: 'indexQuals' must contain only clauses usable as index restrictions.
 * Any additional quals evaluated as qpquals may reduce the number of returned
 * tuples, but they won't reduce the number of tuples we have to fetch from
 * the table, so they don't reduce the scan cost.
 *
 * NOTE: as of 8.0, indexQuals is a list of RestrictInfo nodes, where formerly
 * it was a list of bare clause expressions.
 */
void
cost_index(IndexPath *path, PlannerInfo *root,
		   IndexOptInfo *index,
		   List *indexQuals,
		   RelOptInfo *outer_rel)
{
	RelOptInfo *baserel = index->rel;
	Cost		startup_cost = 0;
	Cost		run_cost = 0;
	Cost		indexStartupCost = 0.0;
	Cost		indexTotalCost = 0.0;
	Selectivity indexSelectivity = 0.0;
	double		indexCorrelation = 0.0,
				csquared;
	double		spc_seq_page_cost,
				spc_random_page_cost;
	Cost		min_IO_cost,
				max_IO_cost;
	Cost		cpu_per_tuple;
	double		tuples_fetched;
	double		pages_fetched;

	/* Should only be applied to base relations */
	Assert(IsA(baserel, RelOptInfo) &&
		   IsA(index, IndexOptInfo));
	Assert(baserel->relid > 0);
	Assert(baserel->rtekind == RTE_RELATION);

	/*
	 * Call index-access-method-specific code to estimate the processing cost
	 * for scanning the index, as well as the selectivity of the index (ie,
	 * the fraction of main-table tuples we will have to retrieve) and its
	 * correlation to the main-table tuple order.
	 */
    index->num_leading_eq = 0;
	OidFunctionCall8(index->amcostestimate,
					 PointerGetDatum(root),
					 PointerGetDatum(index),
					 PointerGetDatum(indexQuals),
					 PointerGetDatum(outer_rel),
					 PointerGetDatum(&indexStartupCost),
					 PointerGetDatum(&indexTotalCost),
					 PointerGetDatum(&indexSelectivity),
					 PointerGetDatum(&indexCorrelation));
					
    /*
     * CDB: Note whether all of the key columns are matched by equality
     * predicates.
     *
     * The index->num_leading_eq field is kludgily used as an implicit result
     * parameter from the amcostestimate proc, to avoid changing its externally
     * exposed interface. Transfer to IndexPath, then zap to discourage misuse.
     */
    path->num_leading_eq = index->num_leading_eq;
    index->num_leading_eq = 0;

	/*
	 * clamp index correlation to 99% or less, so that we always account for at least a little bit
	 * of random_page_cost in our calculation.  Otherwise, perfectly correlated indexes look too fast.
	 */
	if (indexCorrelation >= 0.99)
		indexCorrelation = 0.99;
	else if (indexCorrelation <= -0.99)
		indexCorrelation = -0.99;

	/*
	 * Save amcostestimate's results for possible use in bitmap scan planning.
	 * We don't bother to save indexStartupCost or indexCorrelation, because a
	 * bitmap scan doesn't care about either.
	 */
	path->indextotalcost = indexTotalCost;
	path->indexselectivity = indexSelectivity;

	/* all costs for touching index itself included here */
	startup_cost += indexStartupCost;
	run_cost += indexTotalCost - indexStartupCost;

	/* estimate number of main-table tuples fetched */
	tuples_fetched = clamp_row_est(indexSelectivity * baserel->tuples);

	/* fetch estimated page costs for tablespace containing table */
	get_tablespace_page_costs(baserel->reltablespace,
							  &spc_random_page_cost,
							  &spc_seq_page_cost);

	/*----------
	 * Estimate number of main-table pages fetched, and compute I/O cost.
	 *
	 * When the index ordering is uncorrelated with the table ordering,
	 * we use an approximation proposed by Mackert and Lohman (see
	 * index_pages_fetched() for details) to compute the number of pages
	 * fetched, and then charge spc_random_page_cost per page fetched.
	 *
	 * When the index ordering is exactly correlated with the table ordering
	 * (just after a CLUSTER, for example), the number of pages fetched should
	 * be exactly selectivity * table_size.  What's more, all but the first
	 * will be sequential fetches, not the random fetches that occur in the
	 * uncorrelated case.  So if the number of pages is more than 1, we
	 * ought to charge
	 *		spc_random_page_cost + (pages_fetched - 1) * spc_seq_page_cost
	 * For partially-correlated indexes, we ought to charge somewhere between
	 * these two estimates.  We currently interpolate linearly between the
	 * estimates based on the correlation squared (XXX is that appropriate?).
	 *----------
	 */
	if (outer_rel != NULL && outer_rel->rows > 1)
	{
		/*
		 * For repeated indexscans, the appropriate estimate for the
		 * uncorrelated case is to scale up the number of tuples fetched in
		 * the Mackert and Lohman formula by the number of scans, so that we
		 * estimate the number of pages fetched by all the scans; then
		 * pro-rate the costs for one scan.  In this case we assume all the
		 * fetches are random accesses.
		 */
		double		num_scans = outer_rel->rows;

		pages_fetched = index_pages_fetched(tuples_fetched * num_scans,
											baserel->pages,
											(double) index->pages,
											root);

		max_IO_cost = (pages_fetched * spc_random_page_cost) / num_scans;

		/*
		 * In the perfectly correlated case, the number of pages touched by
		 * each scan is selectivity * table_size, and we can use the Mackert
		 * and Lohman formula at the page level to estimate how much work is
		 * saved by caching across scans.  We still assume all the fetches are
		 * random, though, which is an overestimate that's hard to correct for
		 * without double-counting the cache effects.  (But in most cases
		 * where such a plan is actually interesting, only one page would get
		 * fetched per scan anyway, so it shouldn't matter much.)
		 */
		pages_fetched = ceil(indexSelectivity * (double) baserel->pages);

		pages_fetched = index_pages_fetched(pages_fetched * num_scans,
											baserel->pages,
											(double) index->pages,
											root);

		min_IO_cost = (pages_fetched * spc_random_page_cost) / num_scans;
	}
	else
	{
		/*
		 * Normal case: apply the Mackert and Lohman formula, and then
		 * interpolate between that and the correlation-derived result.
		 */
		pages_fetched = index_pages_fetched(tuples_fetched,
											baserel->pages,
											(double) index->pages,
											root);

		/* max_IO_cost is for the perfectly uncorrelated case (csquared=0) */
		max_IO_cost = pages_fetched * spc_random_page_cost;

		/* min_IO_cost is for the perfectly correlated case (csquared=1) */
		pages_fetched = ceil(indexSelectivity * (double) baserel->pages);
		min_IO_cost = spc_random_page_cost;
		if (pages_fetched > 1)
			min_IO_cost += (pages_fetched - 1) * spc_seq_page_cost;
	}

	/*
	 * Now interpolate based on estimated index order correlation to get total
	 * disk I/O cost for main table accesses.
	 */
	csquared = indexCorrelation * indexCorrelation;

	run_cost += max_IO_cost + csquared * (min_IO_cost - max_IO_cost);

	/*
	 * Estimate CPU costs per tuple.
	 *
	 * Normally the indexquals will be removed from the list of restriction
	 * clauses that we have to evaluate as qpquals, so we should subtract
	 * their costs from baserestrictcost.  But if we are doing a join then
	 * some of the indexquals are join clauses and shouldn't be subtracted.
	 * Rather than work out exactly how much to subtract, we don't subtract
	 * anything.
	 *
	 * XXX actually, this calculation is almost completely bogus, because
	 * indexquals will contain derived indexable conditions which might be
	 * quite different from the "original" quals in baserestrictinfo.  We
	 * ought to determine the actual qpqual list and cost that, rather than
	 * using this shortcut.  But that's too invasive a change to consider
	 * back-patching, so for the moment we just mask the worst aspects of the
	 * problem by clamping the subtracted amount.
	 */
	startup_cost += baserel->baserestrictcost.startup;
	cpu_per_tuple = cpu_tuple_cost + baserel->baserestrictcost.per_tuple;

	if (outer_rel == NULL)
	{
		QualCost	index_qual_cost;

		cost_qual_eval(&index_qual_cost, indexQuals, root);
		/* any startup cost still has to be paid ... */
		cpu_per_tuple -= Min(index_qual_cost.per_tuple,
							 baserel->baserestrictcost.per_tuple);
	}

	run_cost += cpu_per_tuple * tuples_fetched;

	path->path.startup_cost = startup_cost;
	path->path.total_cost = startup_cost + run_cost;
}

/*
 * index_pages_fetched
 *	  Estimate the number of pages actually fetched after accounting for
 *	  cache effects.
 *
 * We use an approximation proposed by Mackert and Lohman, "Index Scans
 * Using a Finite LRU Buffer: A Validated I/O Model", ACM Transactions
 * on Database Systems, Vol. 14, No. 3, September 1989, Pages 401-424.
 * The Mackert and Lohman approximation is that the number of pages
 * fetched is
 *	PF =
 *		min(2TNs/(2T+Ns), T)			when T <= b
 *		2TNs/(2T+Ns)					when T > b and Ns <= 2Tb/(2T-b)
 *		b + (Ns - 2Tb/(2T-b))*(T-b)/T	when T > b and Ns > 2Tb/(2T-b)
 * where
 *		T = # pages in table
 *		N = # tuples in table
 *		s = selectivity = fraction of table to be scanned
 *		b = # buffer pages available (we include kernel space here)
 *
 * We assume that effective_cache_size is the total number of buffer pages
 * available for the whole query, and pro-rate that space across all the
 * tables in the query and the index currently under consideration.  (This
 * ignores space needed for other indexes used by the query, but since we
 * don't know which indexes will get used, we can't estimate that very well;
 * and in any case counting all the tables may well be an overestimate, since
 * depending on the join plan not all the tables may be scanned concurrently.)
 *
 * The product Ns is the number of tuples fetched; we pass in that
 * product rather than calculating it here.  "pages" is the number of pages
 * in the object under consideration (either an index or a table).
 * "index_pages" is the amount to add to the total table space, which was
 * computed for us by query_planner.
 *
 * Caller is expected to have ensured that tuples_fetched is greater than zero
 * and rounded to integer (see clamp_row_est).	The result will likewise be
 * greater than zero and integral.
 */
double
index_pages_fetched(double tuples_fetched, BlockNumber pages,
					double index_pages, PlannerInfo *root)
{
	double		pages_fetched;
	double		total_pages;
	double		T,
				b;

	/* T is # pages in table, but don't allow it to be zero */
	T = (pages > 1) ? (double) pages : 1.0;

	/* Compute number of pages assumed to be competing for cache space */
	total_pages = root->total_table_pages + index_pages;
	total_pages = Max(total_pages, 1.0);
	Assert(T <= total_pages);

	/* b is pro-rated share of effective_cache_size */
	b = (double) effective_cache_size *T / total_pages;

	/* force it positive and integral */
	if (b <= 1.0)
		b = 1.0;
	else
		b = ceil(b);

	/* This part is the Mackert and Lohman formula */
	if (T <= b)
	{
		pages_fetched =
			(2.0 * T * tuples_fetched) / (2.0 * T + tuples_fetched);
		if (pages_fetched >= T)
			pages_fetched = T;
		else
			pages_fetched = ceil(pages_fetched);
	}
	else
	{
		double		lim;

		lim = (2.0 * T * b) / (2.0 * T - b);
		if (tuples_fetched <= lim)
		{
			pages_fetched =
				(2.0 * T * tuples_fetched) / (2.0 * T + tuples_fetched);
		}
		else
		{
			pages_fetched =
				b + (tuples_fetched - lim) * (T - b) / T;
		}
		pages_fetched = ceil(pages_fetched);
	}
	return pages_fetched;
}

/*
 * get_indexpath_pages
 *		Determine the total size of the indexes used in a bitmap index path.
 *
 * Note: if the same index is used more than once in a bitmap tree, we will
 * count it multiple times, which perhaps is the wrong thing ... but it's
 * not completely clear, and detecting duplicates is difficult, so ignore it
 * for now.
 */
static double
get_indexpath_pages(Path *bitmapqual)
{
	double		result = 0;
	ListCell   *l;

	if (IsA(bitmapqual, BitmapAndPath))
	{
		BitmapAndPath *apath = (BitmapAndPath *) bitmapqual;

		foreach(l, apath->bitmapquals)
		{
			result += get_indexpath_pages((Path *) lfirst(l));
		}
	}
	else if (IsA(bitmapqual, BitmapOrPath))
	{
		BitmapOrPath *opath = (BitmapOrPath *) bitmapqual;

		foreach(l, opath->bitmapquals)
		{
			result += get_indexpath_pages((Path *) lfirst(l));
		}
	}
	else if (IsA(bitmapqual, IndexPath))
	{
		IndexPath  *ipath = (IndexPath *) bitmapqual;

		result = (double) ipath->indexinfo->pages;
	}
	else
		elog(ERROR, "unrecognized node type: %d", nodeTag(bitmapqual));

	return result;
}

/*
 * cost_bitmap_heap_scan
 *	  Determines and returns the cost of scanning a relation using a bitmap
 *	  index-then-heap plan.
 *
 * 'baserel' is the relation to be scanned
 * 'bitmapqual' is a tree of IndexPaths, BitmapAndPaths, and BitmapOrPaths
 * 'outer_rel' is the outer relation when we are considering using the bitmap
 *		scan as the inside of a nestloop join (hence, some of the indexQuals
 *		are join clauses, and we should expect repeated scans of the table);
 *		NULL for a plain bitmap scan
 *
 * Note: if this is a join inner path, the component IndexPaths in bitmapqual
 * should have been costed accordingly.
 */
void
cost_bitmap_heap_scan(Path *path, PlannerInfo *root, RelOptInfo *baserel,
					  Path *bitmapqual, RelOptInfo *outer_rel)
{
	Cost		startup_cost = 0;
	Cost		run_cost = 0;
	Cost		indexTotalCost;
	Selectivity indexSelectivity;
	Cost		cpu_per_tuple;
	Cost		cost_per_page;
	double		tuples_fetched;
	double		pages_fetched;
	double		spc_seq_page_cost,
				spc_random_page_cost;
	double		T;

	/* Should only be applied to base relations */
	Assert(IsA(baserel, RelOptInfo));
	Assert(baserel->relid > 0);
	Assert(baserel->rtekind == RTE_RELATION);

	/*
	 * Fetch total cost of obtaining the bitmap, as well as its total
	 * selectivity.
	 */
	cost_bitmap_tree_node(bitmapqual, &indexTotalCost, &indexSelectivity);

	startup_cost += indexTotalCost;

	/*
	 * Estimate number of main-table pages fetched.
	 */
	tuples_fetched = clamp_row_est(indexSelectivity * baserel->tuples);

	T = (baserel->pages > 1) ? (double) baserel->pages : 1.0;

	if (outer_rel != NULL && outer_rel->rows > 1)
	{
		/*
		 * For repeated bitmap scans, scale up the number of tuples fetched in
		 * the Mackert and Lohman formula by the number of scans, so that we
		 * estimate the number of pages fetched by all the scans. Then
		 * pro-rate for one scan.
		 */
		double		num_scans = outer_rel->rows;

		pages_fetched = index_pages_fetched(tuples_fetched * num_scans,
											baserel->pages,
											get_indexpath_pages(bitmapqual),
											root);
		pages_fetched /= num_scans;
	}
	else
	{
		/*
		 * For a single scan, the number of heap pages that need to be fetched
		 * is the same as the Mackert and Lohman formula for the case T <= b
		 * (ie, no re-reads needed).
		 */
		pages_fetched = (2.0 * T * tuples_fetched) / (2.0 * T + tuples_fetched);
	}
	if (pages_fetched >= T)
		pages_fetched = T;
	else
		pages_fetched = ceil(pages_fetched);

	/*
	 * For small numbers of pages we should charge random_page_cost apiece,
	 * while if nearly all the table's pages are being read, it's more
	 * appropriate to charge seq_page_cost apiece.	The effect is nonlinear,
	 * too. For lack of a better idea, interpolate like this to determine the
	 * cost per page.
	 */
	if (pages_fetched >= 2.0)
		cost_per_page = random_page_cost -
			(random_page_cost - seq_page_cost) * sqrt(pages_fetched / T);
	else
		cost_per_page = random_page_cost;

	run_cost += pages_fetched * cost_per_page;

	/*
	 * Estimate CPU costs per tuple.
	 *
	 * Often the indexquals don't need to be rechecked at each tuple ... but
	 * not always, especially not if there are enough tuples involved that the
	 * bitmaps become lossy.  For the moment, just assume they will be
	 * rechecked always.
	 */
	startup_cost += baserel->baserestrictcost.startup;
	cpu_per_tuple = cpu_tuple_cost + baserel->baserestrictcost.per_tuple;

	run_cost += cpu_per_tuple * tuples_fetched;

	path->startup_cost = startup_cost;
	path->total_cost = startup_cost + run_cost;
}

/*
 * cost_bitmap_appendonly_scan
 *
 * NOTE: This is a copy of cost_bitmap_heap_scan.
 */
void
cost_bitmap_appendonly_scan(Path *path, PlannerInfo *root, RelOptInfo *baserel,
					  Path *bitmapqual, RelOptInfo *outer_rel)
{
	Cost		startup_cost = 0;
	Cost		run_cost = 0;
	Cost		indexTotalCost;
	Selectivity indexSelectivity;
	Cost		cpu_per_tuple;
	Cost		cost_per_page;
	double		tuples_fetched;
	double		pages_fetched;
	double		T;

	/* Should only be applied to base relations */
	Assert(IsA(baserel, RelOptInfo));
	Assert(baserel->relid > 0);
	Assert(baserel->rtekind == RTE_RELATION);

	/*
	 * Fetch total cost of obtaining the bitmap, as well as its total
	 * selectivity.
	 */
	cost_bitmap_tree_node(bitmapqual, &indexTotalCost, &indexSelectivity);

	startup_cost += indexTotalCost;

	/* Fetch estimated page costs for tablespace containing table. */
	get_tablespace_page_costs(baserel->reltablespace,
							  &spc_random_page_cost,
							  &spc_seq_page_cost);

	/*
	 * Estimate number of main-table pages fetched.
	 */
	tuples_fetched = clamp_row_est(indexSelectivity * baserel->tuples);

	T = (baserel->pages > 1) ? (double) baserel->pages : 1.0;

	if (outer_rel != NULL && outer_rel->rows > 1)
	{
		/*
		 * For repeated bitmap scans, scale up the number of tuples fetched in
		 * the Mackert and Lohman formula by the number of scans, so that we
		 * estimate the number of pages fetched by all the scans. Then
		 * pro-rate for one scan.
		 */
		double		num_scans = outer_rel->rows;

		pages_fetched = index_pages_fetched(tuples_fetched * num_scans,
											baserel->pages,
											get_indexpath_pages(bitmapqual),
											root);
		pages_fetched /= num_scans;
	}
	else
	{
		/*
		 * For a single scan, the number of heap pages that need to be fetched
		 * is the same as the Mackert and Lohman formula for the case T <= b
		 * (ie, no re-reads needed).
		 */
		pages_fetched = (2.0 * T * tuples_fetched) / (2.0 * T + tuples_fetched);
	}
	if (pages_fetched >= T)
		pages_fetched = T;
	else
		pages_fetched = ceil(pages_fetched);

	/*
	 * For small numbers of pages we should charge spc_random_page_cost
	 * apiece, while if nearly all the table's pages are being read, it's more
	 * appropriate to charge spc_seq_page_cost apiece.	The effect is
	 * nonlinear, too. For lack of a better idea, interpolate like this to
	 * determine the cost per page.
	 */
	if (pages_fetched >= 2.0)
		cost_per_page = spc_random_page_cost -
			(spc_random_page_cost - spc_seq_page_cost)
			* sqrt(pages_fetched / T);
	else
		cost_per_page = spc_random_page_cost;

	run_cost += pages_fetched * cost_per_page;

	/*
	 * Estimate CPU costs per tuple.
	 *
	 * Often the indexquals don't need to be rechecked at each tuple ... but
	 * not always, especially not if there are enough tuples involved that the
	 * bitmaps become lossy.  For the moment, just assume they will be
	 * rechecked always.
	 */
	startup_cost += baserel->baserestrictcost.startup;
	cpu_per_tuple = cpu_tuple_cost + baserel->baserestrictcost.per_tuple;

	run_cost += cpu_per_tuple * tuples_fetched;

	path->startup_cost = startup_cost;
	path->total_cost = startup_cost + run_cost;
}

/*
 * cost_bitmap_tree_node
 *		Extract cost and selectivity from a bitmap tree node (index/and/or)
 */
void
cost_bitmap_tree_node(Path *path, Cost *cost, Selectivity *selec)
{
	if (IsA(path, IndexPath))
	{
		*cost = ((IndexPath *) path)->indextotalcost;
		*selec = ((IndexPath *) path)->indexselectivity;

		/*
		 * Charge a small amount per retrieved tuple to reflect the costs of
		 * manipulating the bitmap.  This is mostly to make sure that a bitmap
		 * scan doesn't look to be the same cost as an indexscan to retrieve a
		 * single tuple.
		 */
		*cost += 0.1 * cpu_operator_cost * ((IndexPath *) path)->rows;
	}
	else if (IsA(path, BitmapAndPath))
	{
		*cost = path->total_cost;
		*selec = ((BitmapAndPath *) path)->bitmapselectivity;
	}
	else if (IsA(path, BitmapOrPath))
	{
		*cost = path->total_cost;
		*selec = ((BitmapOrPath *) path)->bitmapselectivity;
	}
	else
	{
		elog(ERROR, "unrecognized node type: %d", nodeTag(path));
		*cost = *selec = 0;		/* keep compiler quiet */
	}
}

/*
 * cost_bitmap_and_node
 *		Estimate the cost of a BitmapAnd node
 *
 * Note that this considers only the costs of index scanning and bitmap
 * creation, not the eventual heap access.	In that sense the object isn't
 * truly a Path, but it has enough path-like properties (costs in particular)
 * to warrant treating it as one.
 */
void
cost_bitmap_and_node(BitmapAndPath *path, PlannerInfo *root)
{
	Cost		totalCost;
	Selectivity selec;
	ListCell   *l;

	/*
	 * We estimate AND selectivity on the assumption that the inputs are
	 * independent.  This is probably often wrong, but we don't have the info
	 * to do better.
	 *
	 * The runtime cost of the BitmapAnd itself is estimated at 100x
	 * cpu_operator_cost for each tbm_intersect needed.  Probably too small,
	 * definitely too simplistic?
	 */
	totalCost = 0.0;
	selec = 1.0;
	foreach(l, path->bitmapquals)
	{
		Path	   *subpath = (Path *) lfirst(l);
		Cost		subCost;
		Selectivity subselec;

		cost_bitmap_tree_node(subpath, &subCost, &subselec);

		selec *= subselec;

		totalCost += subCost;
		if (l != list_head(path->bitmapquals))
			totalCost += 100.0 * cpu_operator_cost;
	}
	path->bitmapselectivity = selec;
	path->path.startup_cost = totalCost;
	path->path.total_cost = totalCost;
}

/*
 * cost_bitmap_or_node
 *		Estimate the cost of a BitmapOr node
 *
 * See comments for cost_bitmap_and_node.
 */
void
cost_bitmap_or_node(BitmapOrPath *path, PlannerInfo *root)
{
	Cost		totalCost;
	Selectivity selec;
	ListCell   *l;

	/*
	 * We estimate OR selectivity on the assumption that the inputs are
	 * non-overlapping, since that's often the case in "x IN (list)" type
	 * situations.	Of course, we clamp to 1.0 at the end.
	 *
	 * The runtime cost of the BitmapOr itself is estimated at 100x
	 * cpu_operator_cost for each tbm_union needed.  Probably too small,
	 * definitely too simplistic?  We are aware that the tbm_unions are
	 * optimized out when the inputs are BitmapIndexScans.
	 */
	totalCost = 0.0;
	selec = 0.0;
	foreach(l, path->bitmapquals)
	{
		Path	   *subpath = (Path *) lfirst(l);
		Cost		subCost;
		Selectivity subselec;

		cost_bitmap_tree_node(subpath, &subCost, &subselec);

		selec += subselec;

		totalCost += subCost;
		if (l != list_head(path->bitmapquals) &&
			!IsA(subpath, IndexPath))
			totalCost += 100.0 * cpu_operator_cost;
	}
	path->bitmapselectivity = Min(selec, 1.0);
	path->path.startup_cost = totalCost;
	path->path.total_cost = totalCost;
}

/*
 * cost_tidscan
 *	  Determines and returns the cost of scanning a relation using TIDs.
 */
void
cost_tidscan(Path *path, PlannerInfo *root,
			 RelOptInfo *baserel, List *tidquals)
{
	Cost		startup_cost = 0;
	Cost		run_cost = 0;
	bool		isCurrentOf = false;
	Cost		cpu_per_tuple;
	QualCost	tid_qual_cost;
	int			ntuples;
	ListCell   *l;
	double		spc_random_page_cost;

	/* Should only be applied to base relations */
	Assert(baserel->relid > 0);
	Assert(baserel->rtekind == RTE_RELATION);

	/* Count how many tuples we expect to retrieve */
	ntuples = 0;
	foreach(l, tidquals)
	{
		if (IsA(lfirst(l), ScalarArrayOpExpr))
		{
			/* Each element of the array yields 1 tuple */
			ScalarArrayOpExpr *saop = (ScalarArrayOpExpr *) lfirst(l);
			Node	   *arraynode = (Node *) lsecond(saop->args);

			ntuples += estimate_array_length(arraynode);
		}
		else if (IsA(lfirst(l), CurrentOfExpr))
		{
			/* CURRENT OF yields 1 tuple */
			isCurrentOf = true;
			ntuples++;
		}
		else
		{
			/* It's just CTID = something, count 1 tuple */
			ntuples++;
		}
	}

	/*
	 * We must force TID scan for WHERE CURRENT OF, because only nodeTidscan.c
	 * understands how to do it correctly.	Therefore, honor enable_tidscan
	 * only when CURRENT OF isn't present.  Also note that cost_qual_eval
	 * counts a CurrentOfExpr as having startup cost disable_cost, which we
	 * subtract off here; that's to prevent other plan types such as seqscan
	 * from winning.
	 */
	if (isCurrentOf)
	{
		Assert(baserel->baserestrictcost.startup >= disable_cost);
		startup_cost -= disable_cost;
	}
	else if (!enable_tidscan)
		startup_cost += disable_cost;

	/*
	 * The TID qual expressions will be computed once, any other baserestrict
	 * quals once per retrived tuple.
	 */
	cost_qual_eval(&tid_qual_cost, tidquals, root);

	/* fetch estimated page cost for tablespace containing table */
	get_tablespace_page_costs(baserel->reltablespace,
							  &spc_random_page_cost,
							  NULL);

	/* disk costs --- assume each tuple on a different page */
	run_cost += spc_random_page_cost * ntuples;

	/* CPU costs */
	startup_cost += baserel->baserestrictcost.startup +
		tid_qual_cost.per_tuple;
	cpu_per_tuple = cpu_tuple_cost + baserel->baserestrictcost.per_tuple -
		tid_qual_cost.per_tuple;
	run_cost += cpu_per_tuple * ntuples;

	path->startup_cost = startup_cost;
	path->total_cost = startup_cost + run_cost;
}

/*
 * cost_subqueryscan
 *	  Determines and returns the cost of scanning a subquery RTE.
 */
void
cost_subqueryscan(Path *path, RelOptInfo *baserel)
{
	Cost		startup_cost;
	Cost		run_cost;
	Cost		cpu_per_tuple;

	/* Should only be applied to base relations that are subqueries */
	Assert(baserel->relid > 0);
	Assert(baserel->rtekind == RTE_SUBQUERY);

	/*
	 * Cost of path is cost of evaluating the subplan, plus cost of evaluating
	 * any restriction clauses that will be attached to the SubqueryScan node,
	 * plus cpu_tuple_cost to account for selection and projection overhead.
	 */
	path->startup_cost = baserel->subplan->startup_cost;
	path->total_cost = baserel->subplan->total_cost;

	startup_cost = baserel->baserestrictcost.startup;
	cpu_per_tuple = cpu_tuple_cost + baserel->baserestrictcost.per_tuple;
	run_cost = cpu_per_tuple * baserel->tuples;

	path->startup_cost += startup_cost;
	path->total_cost += startup_cost + run_cost;
}

/*
 * cost_functionscan
 *	  Determines and returns the cost of scanning a function RTE.
 */
void
cost_functionscan(Path *path, PlannerInfo *root, RelOptInfo *baserel)
{
	Cost		startup_cost = 0;
	Cost		run_cost = 0;
	Cost		cpu_per_tuple;
	RangeTblEntry *rte;
	QualCost	exprcost;

	/* Should only be applied to base relations that are functions */
	Assert(baserel->relid > 0);
	rte = planner_rt_fetch(baserel->relid, root);
	Assert(rte->rtekind == RTE_FUNCTION);

	/*
	 * Estimate costs of executing the function expression.
	 *
	 * Currently, nodeFunctionscan.c always executes the function to
	 * completion before returning any rows, and caches the results in a
	 * tuplestore.	So the function eval cost is all startup cost, and per-row
	 * costs are minimal.
	 *
	 * XXX in principle we ought to charge tuplestore spill costs if the
	 * number of rows is large.  However, given how phony our rowcount
	 * estimates for functions tend to be, there's not a lot of point in that
	 * refinement right now.
	 */
	cost_qual_eval_node(&exprcost, rte->funcexpr, root);

	startup_cost += exprcost.startup + exprcost.per_tuple;

	/* Add scanning CPU costs */
	startup_cost += baserel->baserestrictcost.startup;
	cpu_per_tuple = cpu_tuple_cost + baserel->baserestrictcost.per_tuple;
	run_cost += cpu_per_tuple * baserel->tuples;

	path->startup_cost = startup_cost;
	path->total_cost = startup_cost + run_cost;
}

/*
 * cost_tablefunction
 *	  Determines and returns the cost of scanning a table function RTE.
 */
void
cost_tablefunction(Path *path, PlannerInfo *root, RelOptInfo *baserel)
{
	Cost		startup_cost;
	Cost		run_cost;
	Cost		cpu_per_tuple;

	/* Should only be applied to base relations that are functions */
	Assert(baserel->relid > 0);
	Assert(baserel->rtekind == RTE_TABLEFUNCTION);

	/* Initialize cost of the subquery input */
	path->startup_cost = baserel->subplan->startup_cost;
	path->total_cost   = baserel->subplan->total_cost;

	/*
	 * For now, estimate function's cost at one operator eval per function
	 * call.  Someday we should revive the function cost estimate columns in
	 * pg_proc...  (see cost_functionscan above)
	 */
	cpu_per_tuple = cpu_operator_cost;

	/* Calculate additional cost of the table function node */
	cpu_per_tuple += cpu_tuple_cost + baserel->baserestrictcost.per_tuple;
	startup_cost   = baserel->baserestrictcost.startup;
	run_cost	   = cpu_per_tuple * baserel->tuples;

	/* Add in the additional cost */
	path->startup_cost += startup_cost;
	path->total_cost   += startup_cost + run_cost;
}

/*
 * cost_valuesscan
 *	  Determines and returns the cost of scanning a VALUES RTE.
 */
void
cost_valuesscan(Path *path, PlannerInfo *root, RelOptInfo *baserel)
{
	Cost		startup_cost = 0;
	Cost		run_cost = 0;
	Cost		cpu_per_tuple;

	/* Should only be applied to base relations that are values lists */
	Assert(baserel->relid > 0);
	Assert(baserel->rtekind == RTE_VALUES);

	/*
	 * For now, estimate list evaluation cost at one operator eval per list
	 * (probably pretty bogus, but is it worth being smarter?)
	 */
	cpu_per_tuple = cpu_operator_cost;

	/* Add scanning CPU costs */
	startup_cost += baserel->baserestrictcost.startup;
	cpu_per_tuple += cpu_tuple_cost + baserel->baserestrictcost.per_tuple;
	run_cost += cpu_per_tuple * baserel->tuples;

	path->startup_cost = startup_cost;
	path->total_cost = startup_cost + run_cost;
}

/*
 * cost_ctescan
 *	  Determines and returns the cost of scanning a CTE RTE.
 *
 * Note: this is used for both self-reference and regular CTEs; the
 * possible cost differences are below the threshold of what we could
 * estimate accurately anyway.	Note that the costs of evaluating the
 * referenced CTE query are added into the final plan as initplan costs,
 * and should NOT be counted here.
 */
void
cost_ctescan(Path *path, PlannerInfo *root, RelOptInfo *baserel)
{
	Cost		startup_cost = 0;
	Cost		run_cost = 0;
	Cost		cpu_per_tuple;

	/* Should only be applied to base relations that are CTEs */
	Assert(baserel->relid > 0);
	Assert(baserel->rtekind == RTE_CTE);

	/* Charge one CPU tuple cost per row for tuplestore manipulation */
	cpu_per_tuple = cpu_tuple_cost;

	/* Add scanning CPU costs */
	startup_cost += baserel->baserestrictcost.startup;
	cpu_per_tuple += cpu_tuple_cost + baserel->baserestrictcost.per_tuple;
	run_cost += cpu_per_tuple * baserel->tuples;

	path->startup_cost = startup_cost;
	path->total_cost = startup_cost + run_cost;
}

/*
 * cost_recursive_union
 *	  Determines and returns the cost of performing a recursive union,
 *	  and also the estimated output size.
 *
 * We are given Plans for the nonrecursive and recursive terms.
 *
 * Note that the arguments and output are Plans, not Paths as in most of
 * the rest of this module.  That's because we don't bother setting up a
 * Path representation for recursive union --- we have only one way to do it.
 */
void
cost_recursive_union(Plan *runion, Plan *nrterm, Plan *rterm)
{
	Cost		startup_cost;
	Cost		total_cost;
	double		total_rows;

	/* We probably have decent estimates for the non-recursive term */
	startup_cost = nrterm->startup_cost;
	total_cost = nrterm->total_cost;
	total_rows = nrterm->plan_rows;

	/*
	 * We arbitrarily assume that about 10 recursive iterations will be
	 * needed, and that we've managed to get a good fix on the cost and output
	 * size of each one of them.  These are mighty shaky assumptions but it's
	 * hard to see how to do better.
	 */
	total_cost += 10 * rterm->total_cost;
	total_rows += 10 * rterm->plan_rows;

	/*
	 * Also charge cpu_tuple_cost per row to account for the costs of
	 * manipulating the tuplestores.  (We don't worry about possible
	 * spill-to-disk costs.)
	 */
	total_cost += cpu_tuple_cost * total_rows;

	runion->startup_cost = startup_cost;
	runion->total_cost = total_cost;
	runion->plan_rows = total_rows;
	runion->plan_width = Max(nrterm->plan_width, rterm->plan_width);
}

/*
 * cost_sort
 *	  Determines and returns the cost of sorting a relation, including
 *	  the cost of reading the input data.
 *
 * If the total volume of data to sort is less than work_mem, we will do
 * an in-memory sort, which requires no I/O and about t*log2(t) tuple
 * comparisons for t tuples.
 *
 * If the total volume exceeds work_mem, we switch to a tape-style merge
 * algorithm.  There will still be about t*log2(t) tuple comparisons in
 * total, but we will also need to write and read each tuple once per
 * merge pass.	We expect about ceil(logM(r)) merge passes where r is the
 * number of initial runs formed and M is the merge order used by tuplesort.c.
 * Since the average initial run should be about twice work_mem, we have
 *		disk traffic = 2 * relsize * ceil(logM(p / (2*work_mem)))
 *		cpu = comparison_cost * t * log2(t)
 *
 * If the sort is bounded (i.e., only the first k result tuples are needed)
 * and k tuples can fit into work_mem, we use a heap method that keeps only
 * k tuples in the heap; this will require about t*log2(k) tuple comparisons.
 *
 * The disk traffic is assumed to be 3/4ths sequential and 1/4th random
 * accesses (XXX can't we refine that guess?)
 *
 * We charge two operator evals per tuple comparison, which should be in
 * the right ballpark in most cases.
 *
 * 'pathkeys' is a list of sort keys
 * 'input_cost' is the total cost for reading the input data
 * 'tuples' is the number of tuples in the relation
 * 'width' is the average tuple width in bytes
 * 'limit_tuples' is the bound on the number of output tuples; -1 if no bound
 *
 * NOTE: some callers currently pass NIL for pathkeys because they
 * can't conveniently supply the sort keys.  Since this routine doesn't
 * currently do anything with pathkeys anyway, that doesn't matter...
 * but if it ever does, it should react gracefully to lack of key data.
 * (Actually, the thing we'd most likely be interested in is just the number
 * of sort keys, which all callers *could* supply.)
 */
void
cost_sort(Path *path, PlannerInfo *root,
		  List *pathkeys, Cost input_cost, double tuples, int width,
		  double limit_tuples)
{
	Cost		startup_cost = input_cost;
	Cost		run_cost = 0;
	double		input_bytes = relation_byte_size(tuples, width);
	double		output_bytes;
	double		output_tuples;
	long		work_mem_bytes = (long) global_work_mem(root);

	if (!enable_sort)
		startup_cost += disable_cost;

	/*
	 * We want to be sure the cost of a sort is never estimated as zero, even
	 * if passed-in tuple count is zero.  Besides, mustn't do log(0)...
	 */
	if (tuples < 2.0)
		tuples = 2.0;

	/* Do we have a useful LIMIT? */
	if (limit_tuples > 0 && limit_tuples < tuples)
	{
		output_tuples = limit_tuples;
		output_bytes = relation_byte_size(output_tuples, width);
	}
	else
	{
		output_tuples = tuples;
		output_bytes = input_bytes;
	}

	if (output_bytes > work_mem_bytes)
	{
		/*
		 * We'll have to use a disk-based sort of all the tuples
		 */
		double		npages = ceil(input_bytes / BLCKSZ);
		double		nruns = (input_bytes / work_mem_bytes) * 0.5;
		double		mergeorder = tuplesort_merge_order(work_mem_bytes);
		double		log_runs;
		double		npageaccesses;

		/*
		 * CPU costs
		 *
		 * Assume about two operator evals per tuple comparison and N log2 N
		 * comparisons
		 */
		startup_cost += 2.0 * cpu_operator_cost * tuples * LOG2(tuples);

		/* Disk costs */

		/* Compute logM(r) as log(r) / log(M) */
		if (nruns > mergeorder)
			log_runs = ceil(log(nruns) / log(mergeorder));
		else
			log_runs = 1.0;
		npageaccesses = 2.0 * npages * log_runs;
		/* Assume 3/4ths of accesses are sequential, 1/4th are not */
		startup_cost += npageaccesses *
			(seq_page_cost * 0.75 + random_page_cost * 0.25);
	}
	else if (tuples > 2 * output_tuples || input_bytes > work_mem_bytes)
	{
		/*
		 * We'll use a bounded heap-sort keeping just K tuples in memory, for
		 * a total number of tuple comparisons of N log2 K; but the constant
		 * factor is a bit higher than for quicksort.  Tweak it so that the
		 * cost curve is continuous at the crossover point.
		 */
		startup_cost += 2.0 * cpu_operator_cost * tuples * LOG2(2.0 * output_tuples);
	}
	else
	{
		/* We'll use plain quicksort on all the input tuples */
		startup_cost += 2.0 * cpu_operator_cost * tuples * LOG2(tuples);
	}

	/*
	 * Also charge a small amount (arbitrarily set equal to operator cost) per
	 * extracted tuple.  We don't charge cpu_tuple_cost because a Sort node
	 * doesn't do qual-checking or projection, so it has less overhead than
	 * most plan nodes.  Note it's correct to use tuples not output_tuples
	 * here --- the upper LIMIT will pro-rate the run cost so we'd be double
	 * counting the LIMIT otherwise.
	 */
	run_cost += cpu_operator_cost * tuples;

	path->startup_cost = startup_cost;
	path->total_cost = startup_cost + run_cost;
}

/*
 * cost_material
 *	  Determines and returns the cost of materializing a relation, including
 *	  the cost of reading the input data.
 *
 * If the total volume of data to materialize exceeds work_mem, we will need
 * to write it to disk, so the cost is much higher in that case.
 *
 * Note that here we are estimating the costs for the first scan of the
 * relation, so the materialization is all overhead --- any savings will
 * occur only on rescan, which is estimated in cost_rescan.
 */
void
cost_material(Path *path, PlannerInfo *root,
			  Cost input_startup_cost, Cost input_total_cost,
			  double tuples, int width)
{
	Cost		startup_cost = input_startup_cost;
	Cost		run_cost = input_total_cost - input_startup_cost;
	double		nbytes = relation_byte_size(tuples, width);

	/*
	 * Whether spilling or not, charge 2x cpu_operator_cost per tuple to
	 * reflect bookkeeping overhead.  (This rate must be more than what
	 * cost_rescan charges for materialize, ie, cpu_operator_cost per tuple;
	 * if it is exactly the same then there will be a cost tie between
	 * nestloop with A outer, materialized B inner and nestloop with B outer,
	 * materialized A inner.  The extra cost ensures we'll prefer
	 * materializing the smaller rel.)	Note that this is normally a good deal
	 * less than cpu_tuple_cost; which is OK because a Material plan node
	 * doesn't do qual-checking or projection, so it's got less overhead than
	 * most plan nodes.
	 */
	run_cost += 2 * cpu_operator_cost * tuples;

	/*
	 * If we will spill to disk, charge at the rate of seq_page_cost per page.
	 * This cost is assumed to be evenly spread through the plan run phase,
	 * which isn't exactly accurate but our cost model doesn't allow for
	 * nonuniform costs within the run phase.
	 */
	if (nbytes > global_work_mem(root))
	{
		double		npages = ceil(nbytes / BLCKSZ);

		run_cost += seq_page_cost * npages;
	}

	path->startup_cost = startup_cost;
	path->total_cost = startup_cost + run_cost;
}

/*
 * cost_agg
 *		Determines and returns the cost of performing an Agg plan node,
 *		including the cost of its input.
 *
 * Note: when aggstrategy == AGG_SORTED, caller must ensure that input costs
 * are for appropriately-sorted input.
 */
void
cost_agg(Path *path, PlannerInfo *root,
		 AggStrategy aggstrategy, int numAggs,
		 int numGroupCols, double numGroups,
		 Cost input_startup_cost, Cost input_total_cost,
		 double input_tuples, double input_width,
		 double hash_batches, double hashentry_width,
		 bool hash_streaming)
{
	Cost		startup_cost;
	Cost		total_cost;

	/*
	 * We charge one cpu_operator_cost per aggregate function per input tuple,
	 * and another one per output tuple (corresponding to transfn and finalfn
	 * calls respectively).  If we are grouping, we charge an additional
	 * cpu_operator_cost per grouping column per input tuple for grouping
	 * comparisons.
	 *
	 * We will produce a single output tuple if not grouping, and a tuple per
	 * group otherwise.  We charge cpu_tuple_cost for each output tuple.
	 *
	 * Note: in this cost model, AGG_SORTED and AGG_HASHED have exactly the
	 * same total CPU cost, but AGG_SORTED has lower startup cost.	If the
	 * input path is already sorted appropriately, AGG_SORTED should be
	 * preferred (since it has no risk of memory overflow).  This will happen
	 * as long as the computed total costs are indeed exactly equal --- but if
	 * there's roundoff error we might do the wrong thing.  So be sure that
	 * the computations below form the same intermediate values in the same
	 * order.
	 *
	 * Note: ideally we should use the pg_proc.procost costs of each
	 * aggregate's component functions, but for now that seems like an
	 * excessive amount of work.
	 */
	if (aggstrategy == AGG_PLAIN)
	{
		startup_cost = input_total_cost;
		startup_cost += cpu_operator_cost * (input_tuples + 1) * numAggs;
		/* we aren't grouping */
		total_cost = startup_cost + cpu_tuple_cost;
	}
	else if (aggstrategy == AGG_SORTED)
	{
		/* Here we are able to deliver output on-the-fly */
		startup_cost = input_startup_cost;
		total_cost = input_total_cost;
		/* calcs phrased this way to match HASHED case, see note above */
		total_cost += cpu_operator_cost * input_tuples * numGroupCols;
		total_cost += cpu_operator_cost * input_tuples * numAggs;
		total_cost += cpu_operator_cost * numGroups * numAggs;
		total_cost += cpu_tuple_cost * numGroups;
	}
	else
	{
		double spilled_bytes = 0.0;
		double spilled_groups = 0.0;

		/* must be AGG_HASHED */
		startup_cost = input_total_cost;
		startup_cost += cpu_operator_cost * input_tuples * numGroupCols;
		startup_cost += cpu_operator_cost * input_tuples * numAggs;

		/* account for some disk I/O if we expect to spill */
		if (hash_batches > 0)
		{
			/*
			 * Estimate the number of spilled groups. We know that it is between
			 * numGroups and input_tuples. However, we do not have a good measure
			 * to know the exact number. Currently, we choose 0.5 of 
			 * (input_tuples - numGroups) as additional groups to be spilled.
			 */
			spilled_groups = numGroups + (input_tuples - numGroups) * 0.5;

			if (!hash_streaming)
			{
				double spilled_bytes_for_batch =
					(spilled_groups * hashentry_width) / hash_batches;
				double partitions = spilled_bytes_for_batch / (global_work_mem(root));
				double tree_depth = 1;
				if (partitions != 0)
					tree_depth += ceil(log(partitions) / log(gp_hashagg_default_nbatches));

				spilled_bytes = tree_depth * spilled_groups * hashentry_width;

				/* startup gets charged the write-cost */
				startup_cost += seq_page_cost * (spilled_bytes / BLCKSZ);
			}
		}

		if (!hash_streaming)
		{
			total_cost = startup_cost;
			total_cost += cpu_operator_cost * numGroups * numAggs;
			total_cost += cpu_tuple_cost * numGroups;
		}
		else
		{
			total_cost = startup_cost;
			total_cost += cpu_operator_cost * spilled_groups * numAggs;
			total_cost += cpu_tuple_cost * spilled_groups;
		}

		if (hash_batches > 2)
		{
			/* total gets charged the read-cost */
			total_cost += seq_page_cost * (spilled_bytes / BLCKSZ);
		}
	}

	path->startup_cost = startup_cost;
	path->total_cost = total_cost;
}

/*
 * cost_windowagg
 *		Determines and returns the cost of performing a WindowAgg plan node,
 *		including the cost of its input.
 *
 * Input is assumed already properly sorted.
 */
void
cost_windowagg(Path *path, PlannerInfo *root,
			   int numWindowFuncs, int numPartCols, int numOrderCols,
			   Cost input_startup_cost, Cost input_total_cost,
			   double input_tuples)
{
	Cost		startup_cost;
	Cost		total_cost;

	startup_cost = input_startup_cost;
	total_cost = input_total_cost;

	/*
	 * We charge one cpu_operator_cost per window function per tuple (often a
	 * drastic underestimate, but without a way to gauge how many tuples the
	 * window function will fetch, it's hard to do better).  We also charge
	 * cpu_operator_cost per grouping column per tuple for grouping
	 * comparisons, plus cpu_tuple_cost per tuple for general overhead.
	 */
	total_cost += cpu_operator_cost * input_tuples * numWindowFuncs;
	total_cost += cpu_operator_cost * input_tuples * (numPartCols + numOrderCols);
	total_cost += cpu_tuple_cost * input_tuples;

	path->startup_cost = startup_cost;
	path->total_cost = total_cost;
}

/*
 * cost_group
 *		Determines and returns the cost of performing a Group plan node,
 *		including the cost of its input.
 *
 * Note: caller must ensure that input costs are for appropriately-sorted
 * input.
 */
void
cost_group(Path *path, PlannerInfo *root,
		   int numGroupCols, double numGroups,
		   Cost input_startup_cost, Cost input_total_cost,
		   double input_tuples)
{
	Cost		startup_cost;
	Cost		total_cost;

	startup_cost = input_startup_cost;
	total_cost = input_total_cost;

	/*
	 * Charge one cpu_operator_cost per comparison per input tuple. We assume
	 * all columns get compared at most of the tuples.
	 */
	total_cost += cpu_operator_cost * input_tuples * numGroupCols;

	path->startup_cost = startup_cost;
	path->total_cost = total_cost;
}

/* 
 * cost_shareinputscan
 * 		compute the cost of shareinputscan.  Shareinput scan scans from 
 * 		a material or sort.  It may read disk, but should be costed
 *   	less than material node.
 */
void 
cost_shareinputscan(Path *path, PlannerInfo *root, Cost sharecost, double tuples, int width)
{
	double nbytes = relation_byte_size(tuples, width);
	double npages = ceil(nbytes/BLCKSZ);

	path->startup_cost = sharecost;
	path->total_cost = sharecost;
	
	/* I/O cost */
	if (nbytes > global_work_mem(root))
	{
		path->total_cost += seq_page_cost * npages;
	}
	else
	{
		/* Charge a small amount of I/O cost */
		path->total_cost += seq_page_cost * npages * 0.2;
	}
	
	/* charge a small CPU cost.  */
	path->total_cost += cpu_tuple_cost * tuples * 0.1;
}

/*
 * If a nestloop's inner path is an indexscan, be sure to use its estimated
 * output row count, which may be lower than the restriction-clause-only row
 * count of its parent.  (We don't include this case in the PATH_ROWS macro
 * because it applies *only* to a nestloop's inner relation.)  We have to
 * be prepared to recurse through Append nodes in case of an appendrel.
 */
static double
nestloop_inner_path_rows(PlannerInfo *root, Path *path)
{
	double		result;

    if (IsA(path, AppendPath))
	{
		ListCell   *l;

		result = 0;
		foreach(l, ((AppendPath *) path)->subpaths)
		{
			result += nestloop_inner_path_rows(root, (Path *) lfirst(l));
		}
	}
	else
		result = PATH_ROWS(root, path);

	return result;
}

/*
 * cost_nestloop
 *	  Determines and returns the cost of joining two relations using the
 *	  nested loop algorithm.
 *
 * 'path' is already filled in except for the cost fields
 * 'sjinfo' is extra info about the join for selectivity estimation
 */
void
cost_nestloop(NestPath *path, PlannerInfo *root, SpecialJoinInfo *sjinfo)
{
	Path	   *outer_path = path->outerjoinpath;
	Path	   *inner_path = path->innerjoinpath;
	Cost		startup_cost = 0;
	Cost		run_cost = 0;
	Cost		inner_rescan_start_cost;
	Cost		inner_rescan_total_cost;
	Cost		inner_run_cost;
	Cost		inner_rescan_run_cost;
	Cost		cpu_per_tuple;
	QualCost	restrict_qual_cost;
	double		outer_path_rows = PATH_ROWS(root, outer_path);
	double		inner_path_rows = nestloop_inner_path_rows(root, inner_path);
	double		ntuples;
	Selectivity outer_match_frac;
	Selectivity match_count;
	bool		indexed_join_quals;

	/* estimate costs to rescan the inner relation */
	cost_rescan(root, inner_path,
				&inner_rescan_start_cost,
				&inner_rescan_total_cost);

	/* cost of source data */

	/*
	 * NOTE: clearly, we must pay both outer and inner paths' startup_cost
	 * before we can start returning tuples, so the join's startup cost is
	 * their sum.  We'll also pay the inner path's rescan startup cost
	 * multiple times.
	 */
	startup_cost += outer_path->startup_cost + inner_path->startup_cost;
	run_cost += outer_path->total_cost - outer_path->startup_cost;
	if (outer_path_rows > 1)
		run_cost += (outer_path_rows - 1) * inner_rescan_start_cost;

	inner_run_cost = inner_path->total_cost - inner_path->startup_cost;
	inner_rescan_run_cost = inner_rescan_total_cost - inner_rescan_start_cost;

	if (adjust_semi_join(root, path, sjinfo,
						 &outer_match_frac,
						 &match_count,
						 &indexed_join_quals))
	{
		double		outer_matched_rows;
		Selectivity inner_scan_frac;

		/*
		 * SEMI or ANTI join: executor will stop after first match.
		 *
		 * For an outer-rel row that has at least one match, we can expect the
		 * inner scan to stop after a fraction 1/(match_count+1) of the inner
		 * rows, if the matches are evenly distributed.  Since they probably
		 * aren't quite evenly distributed, we apply a fuzz factor of 2.0 to
		 * that fraction.  (If we used a larger fuzz factor, we'd have to
		 * clamp inner_scan_frac to at most 1.0; but since match_count is at
		 * least 1, no such clamp is needed now.)
		 *
		 * A complicating factor is that rescans may be cheaper than first
		 * scans.  If we never scan all the way to the end of the inner rel,
		 * it might be (depending on the plan type) that we'd never pay the
		 * whole inner first-scan run cost.  However it is difficult to
		 * estimate whether that will happen, so be conservative and always
		 * charge the whole first-scan cost once.
		 */
		run_cost += inner_run_cost;

		outer_matched_rows = rint(outer_path_rows * outer_match_frac);
		inner_scan_frac = 2.0 / (match_count + 1.0);

		/* Add inner run cost for additional outer tuples having matches */
		if (outer_matched_rows > 1)
			run_cost += (outer_matched_rows - 1) * inner_rescan_run_cost * inner_scan_frac;

		/* Compute number of tuples processed (not number emitted!) */
		ntuples = outer_matched_rows * inner_path_rows * inner_scan_frac;

		/*
		 * For unmatched outer-rel rows, there are two cases.  If the inner
		 * path is an indexscan using all the joinquals as indexquals, then an
		 * unmatched row results in an indexscan returning no rows, which is
		 * probably quite cheap.  We estimate this case as the same cost to
		 * return the first tuple of a nonempty scan.  Otherwise, the executor
		 * will have to scan the whole inner rel; not so cheap.
		 */
		if (indexed_join_quals)
		{
			run_cost += (outer_path_rows - outer_matched_rows) *
				inner_rescan_run_cost / inner_path_rows;

			/*
			 * We won't be evaluating any quals at all for these rows, so
			 * don't add them to ntuples.
			 */
		}
		else
		{
			run_cost += (outer_path_rows - outer_matched_rows) *
				inner_rescan_run_cost;
			ntuples += (outer_path_rows - outer_matched_rows) *
				inner_path_rows;
		}
	}
	else
	{
		/* Normal case; we'll scan whole input rel for each outer row */
		run_cost += inner_run_cost;
		if (outer_path_rows > 1)
			run_cost += (outer_path_rows - 1) * inner_rescan_run_cost;

		/* Compute number of tuples processed (not number emitted!) */
		ntuples = outer_path_rows * inner_path_rows;
	}

	/* CPU costs */
	cost_qual_eval(&restrict_qual_cost, path->joinrestrictinfo, root);
	startup_cost += restrict_qual_cost.startup;
	cpu_per_tuple = cpu_tuple_cost + restrict_qual_cost.per_tuple;
	run_cost += cpu_per_tuple * ntuples;

	path->path.startup_cost = startup_cost;
	path->path.total_cost = startup_cost + run_cost;
}

/*
 * cost_mergejoin
 *	  Determines and returns the cost of joining two relations using the
 *	  merge join algorithm.
 *
 * Unlike other costsize functions, this routine makes one actual decision:
 * whether we should materialize the inner path.  We do that either because
 * the inner path can't support mark/restore, or because it's cheaper to
 * use an interposed Material node to handle mark/restore.	When the decision
 * is cost-based it would be logically cleaner to build and cost two separate
 * paths with and without that flag set; but that would require repeating most
 * of the calculations here, which are not all that cheap.	Since the choice
 * will not affect output pathkeys or startup cost, only total cost, there is
 * no possibility of wanting to keep both paths.  So it seems best to make
 * the decision here and record it in the path's materialize_inner field.
 *
 * 'path' is already filled in except for the cost fields and materialize_inner
 * 'sjinfo' is extra info about the join for selectivity estimation
 *
 * Notes: path's mergeclauses should be a subset of the joinrestrictinfo list;
 * outersortkeys and innersortkeys are lists of the keys to be used
 * to sort the outer and inner relations, or NIL if no explicit
 * sort is needed because the source path is already ordered.
 */
void
cost_mergejoin(MergePath *path, PlannerInfo *root, SpecialJoinInfo *sjinfo)
{
	Path	   *outer_path = path->jpath.outerjoinpath;
	Path	   *inner_path = path->jpath.innerjoinpath;
	List	   *mergeclauses = path->path_mergeclauses;
	List	   *outersortkeys = path->outersortkeys;
	List	   *innersortkeys = path->innersortkeys;
	Cost		startup_cost = 0;
	Cost		run_cost = 0;
	Cost		cpu_per_tuple,
				inner_run_cost,
				bare_inner_cost,
				mat_inner_cost;
	QualCost	merge_qual_cost;
	QualCost	qp_qual_cost;
	double		outer_path_rows = PATH_ROWS(root, outer_path);
	double		inner_path_rows = PATH_ROWS(root, inner_path);
	double		outer_rows,
				inner_rows,
				outer_skip_rows,
				inner_skip_rows;
	double		mergejointuples,
				rescannedtuples;
	double		rescanratio;
	Selectivity outerstartsel,
				outerendsel,
				innerstartsel,
				innerendsel;
	Path		sort_path;		/* dummy for result of cost_sort */

	/* Protect some assumptions below that rowcounts aren't zero */
	if (outer_path_rows <= 0)
		outer_path_rows = 1;
	if (inner_path_rows <= 0)
		inner_path_rows = 1;

	if (!enable_mergejoin)
		startup_cost += disable_cost;

	/*
	 * Compute cost of the mergequals and qpquals (other restriction clauses)
	 * separately.
	 */
	cost_qual_eval(&merge_qual_cost, mergeclauses, root);
	cost_qual_eval(&qp_qual_cost, path->jpath.joinrestrictinfo, root);
	qp_qual_cost.startup -= merge_qual_cost.startup;
	qp_qual_cost.per_tuple -= merge_qual_cost.per_tuple;

	/*
	 * Get approx # tuples passing the mergequals.	We use approx_tuple_count
	 * here because we need an estimate done with JOIN_INNER semantics.
	 */
	mergejointuples = approx_tuple_count(root, &path->jpath, mergeclauses);

	/*
	 * When there are equal merge keys in the outer relation, the mergejoin
	 * must rescan any matching tuples in the inner relation. This means
	 * re-fetching inner tuples; we have to estimate how often that happens.
	 *
	 * For regular inner and outer joins, the number of re-fetches can be
	 * estimated approximately as size of merge join output minus size of
	 * inner relation. Assume that the distinct key values are 1, 2, ..., and
	 * denote the number of values of each key in the outer relation as m1,
	 * m2, ...; in the inner relation, n1, n2, ...	Then we have
	 *
	 * size of join = m1 * n1 + m2 * n2 + ...
	 *
	 * number of rescanned tuples = (m1 - 1) * n1 + (m2 - 1) * n2 + ... = m1 *
	 * n1 + m2 * n2 + ... - (n1 + n2 + ...) = size of join - size of inner
	 * relation
	 *
	 * This equation works correctly for outer tuples having no inner match
	 * (nk = 0), but not for inner tuples having no outer match (mk = 0); we
	 * are effectively subtracting those from the number of rescanned tuples,
	 * when we should not.	Can we do better without expensive selectivity
	 * computations?
	 *
	 * The whole issue is moot if we are working from a unique-ified outer
	 * input.
	 */
	if (IsA(outer_path, UniquePath))
		rescannedtuples = 0;
	else
	{
		rescannedtuples = mergejointuples - inner_path_rows;
		/* Must clamp because of possible underestimate */
		if (rescannedtuples < 0)
			rescannedtuples = 0;
	}
	/* We'll inflate various costs this much to account for rescanning */
	rescanratio = 1.0 + (rescannedtuples / inner_path_rows);

	/*
	 * A merge join will stop as soon as it exhausts either input stream
	 * (unless it's an outer join, in which case the outer side has to be
	 * scanned all the way anyway).  Estimate fraction of the left and right
	 * inputs that will actually need to be scanned.  Likewise, we can
	 * estimate the number of rows that will be skipped before the first join
	 * pair is found, which should be factored into startup cost. We use only
	 * the first (most significant) merge clause for this purpose. Since
	 * mergejoinscansel() is a fairly expensive computation, we cache the
	 * results in the merge clause RestrictInfo.
	 */
	if (mergeclauses && path->jpath.jointype != JOIN_FULL)
	{
		RestrictInfo *firstclause = (RestrictInfo *) linitial(mergeclauses);
		List	   *opathkeys;
		List	   *ipathkeys;
		PathKey    *opathkey;
		PathKey    *ipathkey;
		MergeScanSelCache *cache;

		/* Get the input pathkeys to determine the sort-order details */
		opathkeys = outersortkeys ? outersortkeys : outer_path->pathkeys;
		ipathkeys = innersortkeys ? innersortkeys : inner_path->pathkeys;
		Assert(opathkeys);
		Assert(ipathkeys);
		opathkey = (PathKey *) linitial(opathkeys);
		ipathkey = (PathKey *) linitial(ipathkeys);
		/* debugging check */
		if (opathkey->pk_opfamily != ipathkey->pk_opfamily ||
			opathkey->pk_strategy != ipathkey->pk_strategy ||
			opathkey->pk_nulls_first != ipathkey->pk_nulls_first)
			elog(ERROR, "left and right pathkeys do not match in mergejoin");

		/* Get the selectivity with caching */
		cache = cached_scansel(root, firstclause, opathkey);

		if (bms_is_subset(firstclause->left_relids,
						  outer_path->parent->relids))
		{
			/* left side of clause is outer */
			outerstartsel = cache->leftstartsel;
			outerendsel = cache->leftendsel;
			innerstartsel = cache->rightstartsel;
			innerendsel = cache->rightendsel;
		}
		else
		{
			/* left side of clause is inner */
			outerstartsel = cache->rightstartsel;
			outerendsel = cache->rightendsel;
			innerstartsel = cache->leftstartsel;
			innerendsel = cache->leftendsel;
		}
		if (path->jpath.jointype == JOIN_LEFT || 
			path->jpath.jointype == JOIN_ANTI ||
			path->jpath.jointype == JOIN_LASJ_NOTIN)
		{
			outerstartsel = 0.0;
			outerendsel = 1.0;
		}
		else if (path->jpath.jointype == JOIN_RIGHT)
		{
			innerstartsel = 0.0;
			innerendsel = 1.0;
		}
	}
	else
	{
		/* cope with clauseless or full mergejoin */
		outerstartsel = innerstartsel = 0.0;
		outerendsel = innerendsel = 1.0;
	}

	/*
	 * Convert selectivities to row counts.  We force outer_rows and
	 * inner_rows to be at least 1, but the skip_rows estimates can be zero.
	 *
	 * CDB: Don't round the skip-estimates, like camp_row_est() doesn't
	 * round the normal estimates in GPDB. Otherwise the assertions might
	 * fail.
	 */
	outer_skip_rows = outer_path_rows * outerstartsel;
	inner_skip_rows = inner_path_rows * innerstartsel;
	outer_rows = clamp_row_est(outer_path_rows * outerendsel);
	inner_rows = clamp_row_est(inner_path_rows * innerendsel);

	Assert(outer_skip_rows <= outer_rows);
	Assert(inner_skip_rows <= inner_rows);

	/*
	 * Readjust scan selectivities to account for above rounding.  This is
	 * normally an insignificant effect, but when there are only a few rows in
	 * the inputs, failing to do this makes for a large percentage error.
	 */
	outerstartsel = outer_skip_rows / outer_path_rows;
	innerstartsel = inner_skip_rows / inner_path_rows;
	outerendsel = outer_rows / outer_path_rows;
	innerendsel = inner_rows / inner_path_rows;

	Assert(outerstartsel <= outerendsel);
	Assert(innerstartsel <= innerendsel);

	/* cost of source data */

	if (outersortkeys)			/* do we need to sort outer? */
	{
		cost_sort(&sort_path,
				  root,
				  outersortkeys,
				  outer_path->total_cost,
				  outer_path_rows,
				  outer_path->parent->width,
				  -1.0);
		startup_cost += sort_path.startup_cost;
		startup_cost += (sort_path.total_cost - sort_path.startup_cost)
			* outerstartsel;
		run_cost += (sort_path.total_cost - sort_path.startup_cost)
			* (outerendsel - outerstartsel);
	}
	else
	{
		startup_cost += outer_path->startup_cost;
		startup_cost += (outer_path->total_cost - outer_path->startup_cost)
			* outerstartsel;
		run_cost += (outer_path->total_cost - outer_path->startup_cost)
			* (outerendsel - outerstartsel);
	}

	if (innersortkeys)			/* do we need to sort inner? */
	{
		cost_sort(&sort_path,
				  root,
				  innersortkeys,
				  inner_path->total_cost,
				  inner_path_rows,
				  inner_path->parent->width,
				  -1.0);
		startup_cost += sort_path.startup_cost;
		startup_cost += (sort_path.total_cost - sort_path.startup_cost)
			* innerstartsel;
		inner_run_cost = (sort_path.total_cost - sort_path.startup_cost)
			* (innerendsel - innerstartsel);
	}
	else
	{
		startup_cost += inner_path->startup_cost;
		startup_cost += (inner_path->total_cost - inner_path->startup_cost)
			* innerstartsel;
		inner_run_cost = (inner_path->total_cost - inner_path->startup_cost)
			* (innerendsel - innerstartsel);
	}

	/*
	 * Decide whether we want to materialize the inner input to shield it from
	 * mark/restore and performing re-fetches.	Our cost model for regular
	 * re-fetches is that a re-fetch costs the same as an original fetch,
	 * which is probably an overestimate; but on the other hand we ignore the
	 * bookkeeping costs of mark/restore.  Not clear if it's worth developing
	 * a more refined model.  So we just need to inflate the inner run cost by
	 * rescanratio.
	 */
	bare_inner_cost = inner_run_cost * rescanratio;

	/*
	 * When we interpose a Material node the re-fetch cost is assumed to be
	 * just cpu_operator_cost per tuple, independently of the underlying
	 * plan's cost; and we charge an extra cpu_operator_cost per original
	 * fetch as well.  Note that we're assuming the materialize node will
	 * never spill to disk, since it only has to remember tuples back to the
	 * last mark.  (If there are a huge number of duplicates, our other cost
	 * factors will make the path so expensive that it probably won't get
	 * chosen anyway.)	So we don't use cost_rescan here.
	 *
	 * Note: keep this estimate in sync with create_mergejoin_plan's labeling
	 * of the generated Material node.
	 */
	mat_inner_cost = inner_run_cost +
		cpu_operator_cost * inner_path_rows * rescanratio;

	/*
	 * Prefer materializing if it looks cheaper, unless the user has asked to
	 * suppress materialization.
	 */
	if (enable_material && mat_inner_cost < bare_inner_cost)
		path->materialize_inner = true;

	/*
	 * Even if materializing doesn't look cheaper, we *must* do it if the
	 * inner path is to be used directly (without sorting) and it doesn't
	 * support mark/restore.
	 *
	 * Since the inner side must be ordered, and only Sorts and IndexScans can
	 * create order to begin with, and they both support mark/restore, you
	 * might think there's no problem --- but you'd be wrong.  Nestloop and
	 * merge joins can *preserve* the order of their inputs, so they can be
	 * selected as the input of a mergejoin, and they don't support
	 * mark/restore at present.
	 *
	 * We don't test the value of enable_material here, because
	 * materialization is required for correctness in this case, and turning
	 * it off does not entitle us to deliver an invalid plan.
	 */
	else if (innersortkeys == NIL &&
			 !ExecSupportsMarkRestore(inner_path->pathtype))
		path->materialize_inner = true;

	/*
	 * Also, force materializing if the inner path is to be sorted and the
	 * sort is expected to spill to disk.  This is because the final merge
	 * pass can be done on-the-fly if it doesn't have to support mark/restore.
	 * We don't try to adjust the cost estimates for this consideration,
	 * though.
	 *
	 * Since materialization is a performance optimization in this case,
	 * rather than necessary for correctness, we skip it if enable_material is
	 * off.
	 */
	else if (enable_material && innersortkeys != NIL &&
			 relation_byte_size(inner_path_rows, inner_path->parent->width) >
			 (work_mem * 1024L))
		path->materialize_inner = true;
	else
		path->materialize_inner = false;

	/* Charge the right incremental cost for the chosen case */
	if (path->materialize_inner)
		run_cost += mat_inner_cost;
	else
		run_cost += bare_inner_cost;

	/* CPU costs */

	/*
	 * The number of tuple comparisons needed is approximately number of outer
	 * rows plus number of inner rows plus number of rescanned tuples (can we
	 * refine this?).  At each one, we need to evaluate the mergejoin quals.
	 */
	startup_cost += merge_qual_cost.startup;
	startup_cost += merge_qual_cost.per_tuple *
		(outer_skip_rows + inner_skip_rows * rescanratio);
	run_cost += merge_qual_cost.per_tuple *
		((outer_rows - outer_skip_rows) +
		 (inner_rows - inner_skip_rows) * rescanratio);

	/*
	 * For each tuple that gets through the mergejoin proper, we charge
	 * cpu_tuple_cost plus the cost of evaluating additional restriction
	 * clauses that are to be applied at the join.	(This is pessimistic since
	 * not all of the quals may get evaluated at each tuple.)
	 *
	 * Note: we could adjust for SEMI/ANTI joins skipping some qual
	 * evaluations here, but it's probably not worth the trouble.
	 */
	startup_cost += qp_qual_cost.startup;
	cpu_per_tuple = cpu_tuple_cost + qp_qual_cost.per_tuple;
	run_cost += cpu_per_tuple * mergejointuples;

	path->jpath.path.startup_cost = startup_cost;
	path->jpath.path.total_cost = startup_cost + run_cost;
}

/*
 * run mergejoinscansel() with caching
 */
static MergeScanSelCache *
cached_scansel(PlannerInfo *root, RestrictInfo *rinfo, PathKey *pathkey)
{
	MergeScanSelCache *cache;
	ListCell   *lc;
	Selectivity leftstartsel,
				leftendsel,
				rightstartsel,
				rightendsel;
	MemoryContext oldcontext;

	/* Do we have this result already? */
	foreach(lc, rinfo->scansel_cache)
	{
		cache = (MergeScanSelCache *) lfirst(lc);
		if (cache->opfamily == pathkey->pk_opfamily &&
			cache->strategy == pathkey->pk_strategy &&
			cache->nulls_first == pathkey->pk_nulls_first)
			return cache;
	}

	/* Nope, do the computation */
	mergejoinscansel(root,
					 (Node *) rinfo->clause,
					 pathkey->pk_opfamily,
					 pathkey->pk_strategy,
					 pathkey->pk_nulls_first,
					 &leftstartsel,
					 &leftendsel,
					 &rightstartsel,
					 &rightendsel);

	/* Cache the result in suitably long-lived workspace */
	oldcontext = MemoryContextSwitchTo(root->planner_cxt);

	cache = (MergeScanSelCache *) palloc(sizeof(MergeScanSelCache));
	cache->opfamily = pathkey->pk_opfamily;
	cache->strategy = pathkey->pk_strategy;
	cache->nulls_first = pathkey->pk_nulls_first;
	cache->leftstartsel = leftstartsel;
	cache->leftendsel = leftendsel;
	cache->rightstartsel = rightstartsel;
	cache->rightendsel = rightendsel;

	rinfo->scansel_cache = lappend(rinfo->scansel_cache, cache);

	MemoryContextSwitchTo(oldcontext);

	return cache;
}

/*
 * cost_hashjoin
 *	  Determines and returns the cost of joining two relations using the
 *	  hash join algorithm.
 *
 * 'path' is already filled in except for the cost fields
 * 'sjinfo' is extra info about the join for selectivity estimation
 *
 * Note: path's hashclauses should be a subset of the joinrestrictinfo list
 */
void
cost_hashjoin(HashPath *path, PlannerInfo *root, SpecialJoinInfo *sjinfo)
{
	Path	   *outer_path = path->jpath.outerjoinpath;
	Path	   *inner_path = path->jpath.innerjoinpath;
	List	   *hashclauses = path->path_hashclauses;
	Cost		startup_cost = 0;
	Cost		run_cost = 0;
	QualCost	hash_qual_cost;
	QualCost	qp_qual_cost;
	double		hashjointuples;
	double		outer_path_rows = PATH_ROWS(root, outer_path);
	double		inner_path_rows = PATH_ROWS(root, inner_path);
	int			num_hashclauses = list_length(hashclauses);
	int			numbuckets;
	int			numbatches;
	int			num_skew_mcvs;
	double		virtualbuckets;
	Selectivity innerbucketsize;
	Selectivity outer_match_frac;
	Selectivity match_count;
	ListCell   *hcl;

	/*
	 * Compute cost of the hashquals and qpquals (other restriction clauses)
	 * separately.
	 */
	cost_qual_eval(&hash_qual_cost, hashclauses, root);
	cost_qual_eval(&qp_qual_cost, path->jpath.joinrestrictinfo, root);
	qp_qual_cost.startup -= hash_qual_cost.startup;
	qp_qual_cost.per_tuple -= hash_qual_cost.per_tuple;

	/* cost of source data */
	startup_cost += outer_path->startup_cost;
	run_cost += outer_path->total_cost - outer_path->startup_cost;
	startup_cost += inner_path->total_cost;

	/*
	 * Cost of computing hash function: must do it once per input tuple. We
	 * charge one cpu_operator_cost for each column's hash function.  Also,
	 * tack on one cpu_tuple_cost per inner row, to model the costs of
	 * inserting the row into the hashtable.
	 *
	 * XXX when a hashclause is more complex than a single operator, we really
	 * should charge the extra eval costs of the left or right side, as
	 * appropriate, here.  This seems more work than it's worth at the moment.
	 */
	startup_cost += (cpu_operator_cost * num_hashclauses + cpu_tuple_cost)
		* inner_path_rows;
	run_cost += cpu_operator_cost * num_hashclauses * outer_path_rows;

	/* Get hash table size that executor would use for inner relation */
	ExecChooseHashTableSize(inner_path_rows,
							inner_path->parent->width,
							true,		/* useskew */
							global_work_mem(root),
							&numbuckets,
							&numbatches,
							&num_skew_mcvs);
	virtualbuckets = (double) numbuckets *(double) numbatches;

	/* mark the path with estimated # of batches */
	path->num_batches = numbatches;

	/*
	 * Determine bucketsize fraction for inner relation.  We use the smallest
	 * bucketsize estimated for any individual hashclause; this is undoubtedly
	 * conservative.
	 *
	 * BUT: if inner relation has been unique-ified, we can assume it's good
	 * for hashing.  This is important both because it's the right answer, and
	 * because we avoid contaminating the cache with a value that's wrong for
	 * non-unique-ified paths.
	 */
	if (IsA(inner_path, UniquePath))
		innerbucketsize = 1.0 / virtualbuckets;
	else
	{
		innerbucketsize = 1.0;
		foreach(hcl, hashclauses)
		{
			RestrictInfo *restrictinfo = (RestrictInfo *) lfirst(hcl);
			Expr *clause = restrictinfo->clause;
			Selectivity thisbucketsize;

			Assert(IsA(restrictinfo, RestrictInfo));

			/**
			 * If this is a IS NOT FALSE boolean test, we can peek underneath.
			 */
			if (IsA(clause, BooleanTest))
			{
				BooleanTest *bt = (BooleanTest *) clause;

				if (bt->booltesttype == IS_NOT_FALSE)
				{
					clause = bt->arg;
				}
			}

			/*
			 * First we have to figure out which side of the hashjoin clause
			 * is the inner side.
			 *
			 * Since we tend to visit the same clauses over and over when
			 * planning a large query, we cache the bucketsize estimate in the
			 * RestrictInfo node to avoid repeated lookups of statistics.
			 */
			if (bms_is_subset(restrictinfo->right_relids,
							  inner_path->parent->relids))
			{
				/* righthand side is inner */
				thisbucketsize = restrictinfo->right_bucketsize;
				if (thisbucketsize < 0)
				{
					/* not cached yet */
					thisbucketsize =
						estimate_hash_bucketsize(root,
										   get_rightop(clause),
												 virtualbuckets);
					restrictinfo->right_bucketsize = thisbucketsize;
				}
			}
			else
			{
				Assert(bms_is_subset(restrictinfo->left_relids,
									 inner_path->parent->relids));
				/* lefthand side is inner */
				thisbucketsize = restrictinfo->left_bucketsize;
				if (thisbucketsize < 0)
				{
					/* not cached yet */
					thisbucketsize =
						estimate_hash_bucketsize(root,
											get_leftop(clause),
												 virtualbuckets);
					restrictinfo->left_bucketsize = thisbucketsize;
				}
			}

			if (innerbucketsize > thisbucketsize)
				innerbucketsize = thisbucketsize;
		}
	}

	/*
	 * If inner relation is too big then we will need to "batch" the join,
	 * which implies writing and reading most of the tuples to disk an extra
	 * time.  Charge seq_page_cost per page, since the I/O should be nice and
	 * sequential.	Writing the inner rel counts as startup cost, all the rest
	 * as run cost.
	 */
	if (numbatches > 1)
	{
		double		outerpages = page_size(outer_path_rows,
										   outer_path->parent->width);
		double		innerpages = page_size(inner_path_rows,
										   inner_path->parent->width);

		startup_cost += seq_page_cost * innerpages;
		run_cost += seq_page_cost * (innerpages + 2 * outerpages);
	}

	/* CPU costs */

	if (adjust_semi_join(root, &path->jpath, sjinfo,
						 &outer_match_frac,
						 &match_count,
						 NULL))
	{
		double		outer_matched_rows;
		Selectivity inner_scan_frac;

		/*
		 * SEMI or ANTI join: executor will stop after first match.
		 *
		 * For an outer-rel row that has at least one match, we can expect the
		 * bucket scan to stop after a fraction 1/(match_count+1) of the
		 * bucket's rows, if the matches are evenly distributed.  Since they
		 * probably aren't quite evenly distributed, we apply a fuzz factor of
		 * 2.0 to that fraction.  (If we used a larger fuzz factor, we'd have
		 * to clamp inner_scan_frac to at most 1.0; but since match_count is
		 * at least 1, no such clamp is needed now.)
		 */
		outer_matched_rows = rint(outer_path_rows * outer_match_frac);
		inner_scan_frac = 2.0 / (match_count + 1.0);

		startup_cost += hash_qual_cost.startup;
		run_cost += hash_qual_cost.per_tuple * outer_matched_rows *
			clamp_row_est(inner_path_rows * innerbucketsize * inner_scan_frac) * 0.5;

		/*
		 * For unmatched outer-rel rows, the picture is quite a lot different.
		 * In the first place, there is no reason to assume that these rows
		 * preferentially hit heavily-populated buckets; instead assume they
		 * are uncorrelated with the inner distribution and so they see an
		 * average bucket size of inner_path_rows / virtualbuckets.  In the
		 * second place, it seems likely that they will have few if any exact
		 * hash-code matches and so very few of the tuples in the bucket will
		 * actually require eval of the hash quals.  We don't have any good
		 * way to estimate how many will, but for the moment assume that the
		 * effective cost per bucket entry is one-tenth what it is for
		 * matchable tuples.
		 */
		run_cost += hash_qual_cost.per_tuple *
			(outer_path_rows - outer_matched_rows) *
			clamp_row_est(inner_path_rows / virtualbuckets) * 0.05;

		/* Get # of tuples that will pass the basic join */
		if (path->jpath.jointype == JOIN_SEMI)
			hashjointuples = outer_matched_rows;
		else
			hashjointuples = outer_path_rows - outer_matched_rows;
	}
	else
	{
		/*
		 * The number of tuple comparisons needed is the number of outer
		 * tuples times the typical number of tuples in a hash bucket, which
		 * is the inner relation size times its bucketsize fraction.  At each
		 * one, we need to evaluate the hashjoin quals.  But actually,
		 * charging the full qual eval cost at each tuple is pessimistic,
		 * since we don't evaluate the quals unless the hash values match
		 * exactly.  For lack of a better idea, halve the cost estimate to
		 * allow for that.
		 */
		startup_cost += hash_qual_cost.startup;
		run_cost += hash_qual_cost.per_tuple * outer_path_rows *
			clamp_row_est(inner_path_rows * innerbucketsize) * 0.5;

		/*
		 * Get approx # tuples passing the hashquals.  We use
		 * approx_tuple_count here because we need an estimate done with
		 * JOIN_INNER semantics.
		 */
		hashjointuples = approx_tuple_count(root, &path->jpath, hashclauses);
	}

	/*
	 * For each tuple that gets through the hashjoin proper, we charge
	 * cpu_tuple_cost plus the cost of evaluating additional restriction
	 * clauses that are to be applied at the join.	(This is pessimistic since
	 * not all of the quals may get evaluated at each tuple.)
     *
     * CDB: Charge the cpu_tuple_cost only for tuples that pass all the quals.
	 */
	startup_cost += qp_qual_cost.startup;
    run_cost += qp_qual_cost.per_tuple * hashjointuples;
    run_cost += cpu_tuple_cost * path->jpath.path.parent->rows;

	path->jpath.path.startup_cost = startup_cost;
	path->jpath.path.total_cost = startup_cost + run_cost;
}


/*
 * cost_subplan
 *		Figure the costs for a SubPlan (or initplan).
 *
 * Note: we could dig the subplan's Plan out of the root list, but in practice
 * all callers have it handy already, so we make them pass it.
 */
void
cost_subplan(PlannerInfo *root, SubPlan *subplan, Plan *plan)
{
	QualCost	sp_cost;

	/* Figure any cost for evaluating the testexpr */
	cost_qual_eval(&sp_cost,
				   make_ands_implicit((Expr *) subplan->testexpr),
				   root);

	if (subplan->useHashTable)
	{
		/*
		 * If we are using a hash table for the subquery outputs, then the
		 * cost of evaluating the query is a one-time cost.  We charge one
		 * cpu_operator_cost per tuple for the work of loading the hashtable,
		 * too.
		 */
		sp_cost.startup += plan->total_cost +
			cpu_operator_cost * plan->plan_rows;

		/*
		 * The per-tuple costs include the cost of evaluating the lefthand
		 * expressions, plus the cost of probing the hashtable.  We already
		 * accounted for the lefthand expressions as part of the testexpr, and
		 * will also have counted one cpu_operator_cost for each comparison
		 * operator.  That is probably too low for the probing cost, but it's
		 * hard to make a better estimate, so live with it for now.
		 */
	}
	else
	{
		/*
		 * Otherwise we will be rescanning the subplan output on each
		 * evaluation.	We need to estimate how much of the output we will
		 * actually need to scan.  NOTE: this logic should agree with the
		 * tuple_fraction estimates used by make_subplan() in
		 * plan/subselect.c.
		 */
		Cost		plan_run_cost = plan->total_cost - plan->startup_cost;

		if (subplan->subLinkType == EXISTS_SUBLINK)
		{
			/* we only need to fetch 1 tuple */
			sp_cost.per_tuple += plan_run_cost / plan->plan_rows;
		}
		else if (subplan->subLinkType == ALL_SUBLINK ||
				 subplan->subLinkType == ANY_SUBLINK)
		{
			/* assume we need 50% of the tuples */
			sp_cost.per_tuple += 0.50 * plan_run_cost;
			/* also charge a cpu_operator_cost per row examined */
			sp_cost.per_tuple += 0.50 * plan->plan_rows * cpu_operator_cost;
		}
		else
		{
			/* assume we need all tuples */
			sp_cost.per_tuple += plan_run_cost;
		}

		/*
		 * Also account for subplan's startup cost. If the subplan is
		 * uncorrelated or undirect correlated, AND its topmost node is one
		 * that materializes its output, assume that we'll only need to pay
		 * its startup cost once; otherwise assume we pay the startup cost
		 * every time.
		 */
		if (subplan->parParam == NIL &&
			ExecMaterializesOutput(nodeTag(plan)))
			sp_cost.startup += plan->startup_cost;
		else
			sp_cost.per_tuple += plan->startup_cost;
	}

	subplan->startup_cost = sp_cost.startup;
	subplan->per_call_cost = sp_cost.per_tuple;
}


/*
 * cost_rescan
 *		Given a finished Path, estimate the costs of rescanning it after
 *		having done so the first time.	For some Path types a rescan is
 *		cheaper than an original scan (if no parameters change), and this
 *		function embodies knowledge about that.  The default is to return
 *		the same costs stored in the Path.	(Note that the cost estimates
 *		actually stored in Paths are always for first scans.)
 *
 * This function is not currently intended to model effects such as rescans
 * being cheaper due to disk block caching; what we are concerned with is
 * plan types wherein the executor caches results explicitly, or doesn't
 * redo startup calculations, etc.
 */
static void
cost_rescan(PlannerInfo *root, Path *path,
			Cost *rescan_startup_cost,	/* output parameters */
			Cost *rescan_total_cost)
{
	switch (path->pathtype)
	{
		case T_FunctionScan:

			/*
			 * Currently, nodeFunctionscan.c always executes the function to
			 * completion before returning any rows, and caches the results in
			 * a tuplestore.  So the function eval cost is all startup cost
			 * and isn't paid over again on rescans. However, all run costs
			 * will be paid over again.
			 */
			*rescan_startup_cost = 0;
			*rescan_total_cost = path->total_cost - path->startup_cost;
			break;
		case T_HashJoin:

			/*
			 * Assume that all of the startup cost represents hash table
			 * building, which we won't have to do over.
			 */
			*rescan_startup_cost = 0;
			*rescan_total_cost = path->total_cost - path->startup_cost;
			break;
		case T_CteScan:
		case T_WorkTableScan:
			{
				/*
				 * These plan types materialize their final result in a
				 * tuplestore or tuplesort object.	So the rescan cost is only
				 * cpu_tuple_cost per tuple, unless the result is large enough
				 * to spill to disk.
				 */
				Cost		run_cost = cpu_tuple_cost * path->parent->rows;
				double		nbytes = relation_byte_size(path->parent->rows,
														path->parent->width);
				long		work_mem_bytes = work_mem * 1024L;

				if (nbytes > work_mem_bytes)
				{
					/* It will spill, so account for re-read cost */
					double		npages = ceil(nbytes / BLCKSZ);

					run_cost += seq_page_cost * npages;
				}
				*rescan_startup_cost = 0;
				*rescan_total_cost = run_cost;
			}
			break;
		case T_Material:
		case T_Sort:
			{
				/*
				 * These plan types not only materialize their results, but do
				 * not implement qual filtering or projection.	So they are
				 * even cheaper to rescan than the ones above.	We charge only
				 * cpu_operator_cost per tuple.  (Note: keep that in sync with
				 * the run_cost charge in cost_sort, and also see comments in
				 * cost_material before you change it.)
				 */
				Cost		run_cost = cpu_operator_cost * path->parent->rows;
				double		nbytes = relation_byte_size(path->parent->rows,
														path->parent->width);
				long		work_mem_bytes = work_mem * 1024L;

				if (nbytes > work_mem_bytes)
				{
					/* It will spill, so account for re-read cost */
					double		npages = ceil(nbytes / BLCKSZ);

					run_cost += seq_page_cost * npages;
				}
				*rescan_startup_cost = 0;
				*rescan_total_cost = run_cost;
			}
			break;
		default:
			*rescan_startup_cost = path->startup_cost;
			*rescan_total_cost = path->total_cost;
			break;
	}
}


/*
 * cost_qual_eval
 *		Estimate the CPU costs of evaluating a WHERE clause.
 *		The input can be either an implicitly-ANDed list of boolean
 *		expressions, or a list of RestrictInfo nodes.  (The latter is
 *		preferred since it allows caching of the results.)
 *		The result includes both a one-time (startup) component,
 *		and a per-evaluation component.
 */
void
cost_qual_eval(QualCost *cost, List *quals, PlannerInfo *root)
{
	cost_qual_eval_context context;
	ListCell   *l;

	context.root = root;
	context.total.startup = 0;
	context.total.per_tuple = 0;

	/* We don't charge any cost for the implicit ANDing at top level ... */

	foreach(l, quals)
	{
		Node	   *qual = (Node *) lfirst(l);

		cost_qual_eval_walker(qual, &context);
	}

	*cost = context.total;
}

/*
 * cost_qual_eval_node
 *		As above, for a single RestrictInfo or expression.
 */
void
cost_qual_eval_node(QualCost *cost, Node *qual, PlannerInfo *root)
{
	cost_qual_eval_context context;

	context.root = root;
	context.total.startup = 0;
	context.total.per_tuple = 0;

	cost_qual_eval_walker(qual, &context);

	*cost = context.total;
}

static bool
cost_qual_eval_walker(Node *node, cost_qual_eval_context *context)
{
	if (node == NULL)
		return false;

	/*
	 * RestrictInfo nodes contain an eval_cost field reserved for this
	 * routine's use, so that it's not necessary to evaluate the qual clause's
	 * cost more than once.  If the clause's cost hasn't been computed yet,
	 * the field's startup value will contain -1.
	 */
	if (IsA(node, RestrictInfo))
	{
		RestrictInfo *rinfo = (RestrictInfo *) node;

		if (rinfo->eval_cost.startup < 0)
		{
			cost_qual_eval_context locContext;

			locContext.root = context->root;
			locContext.total.startup = 0;
			locContext.total.per_tuple = 0;

			/*
			 * For an OR clause, recurse into the marked-up tree so that we
			 * set the eval_cost for contained RestrictInfos too.
			 */
			if (rinfo->orclause)
				cost_qual_eval_walker((Node *) rinfo->orclause, &locContext);
			else
				cost_qual_eval_walker((Node *) rinfo->clause, &locContext);

			/*
			 * If the RestrictInfo is marked pseudoconstant, it will be tested
			 * only once, so treat its cost as all startup cost.
			 */
			if (rinfo->pseudoconstant)
			{
				/* count one execution during startup */
				locContext.total.startup += locContext.total.per_tuple;
				locContext.total.per_tuple = 0;
			}
			rinfo->eval_cost = locContext.total;
		}
		context->total.startup += rinfo->eval_cost.startup;
		context->total.per_tuple += rinfo->eval_cost.per_tuple;
		/* do NOT recurse into children */
		return false;
	}

	/*
	 * For each operator or function node in the given tree, we charge the
	 * estimated execution cost given by pg_proc.procost (remember to multiply
	 * this by cpu_operator_cost).
	 *
	 * Vars and Consts are charged zero, and so are boolean operators (AND,
	 * OR, NOT). Simplistic, but a lot better than no model at all.
	 *
	 * Note that Aggref and WindowFunc nodes are (and should be) treated like
	 * Vars --- whatever execution cost they have is absorbed into
	 * plan-node-specific costing.	As far as expression evaluation is
	 * concerned they're just like Vars.
	 *
	 * Should we try to account for the possibility of short-circuit
	 * evaluation of AND/OR?  Probably *not*, because that would make the
	 * results depend on the clause ordering, and we are not in any position
	 * to expect that the current ordering of the clauses is the one that's
	 * going to end up being used.	(Is it worth applying order_qual_clauses
	 * much earlier in the planning process to fix this?)
	 */
	if (IsA(node, FuncExpr))
	{
		context->total.per_tuple +=
			get_func_cost(((FuncExpr *) node)->funcid) * cpu_operator_cost;
	}
	else if (IsA(node, OpExpr) ||
			 IsA(node, DistinctExpr) ||
			 IsA(node, NullIfExpr))
	{
		/* rely on struct equivalence to treat these all alike */
		set_opfuncid((OpExpr *) node);
		context->total.per_tuple +=
			get_func_cost(((OpExpr *) node)->opfuncid) * cpu_operator_cost;
	}
	else if (IsA(node, ScalarArrayOpExpr))
	{
		/*
		 * Estimate that the operator will be applied to about half of the
		 * array elements before the answer is determined.
		 */
		ScalarArrayOpExpr *saop = (ScalarArrayOpExpr *) node;
		Node	   *arraynode = (Node *) lsecond(saop->args);

		set_sa_opfuncid(saop);
		context->total.per_tuple += get_func_cost(saop->opfuncid) *
			cpu_operator_cost * estimate_array_length(arraynode) * 0.5;
	}
	else if (IsA(node, CoerceViaIO))
	{
		CoerceViaIO *iocoerce = (CoerceViaIO *) node;
		Oid			iofunc;
		Oid			typioparam;
		bool		typisvarlena;

		/* check the result type's input function */
		getTypeInputInfo(iocoerce->resulttype,
						 &iofunc, &typioparam);
		context->total.per_tuple += get_func_cost(iofunc) * cpu_operator_cost;
		/* check the input type's output function */
		getTypeOutputInfo(exprType((Node *) iocoerce->arg),
						  &iofunc, &typisvarlena);
		context->total.per_tuple += get_func_cost(iofunc) * cpu_operator_cost;
	}
	else if (IsA(node, ArrayCoerceExpr))
	{
		ArrayCoerceExpr *acoerce = (ArrayCoerceExpr *) node;
		Node	   *arraynode = (Node *) acoerce->arg;

		if (OidIsValid(acoerce->elemfuncid))
			context->total.per_tuple += get_func_cost(acoerce->elemfuncid) *
				cpu_operator_cost * estimate_array_length(arraynode);
	}
	else if (IsA(node, RowCompareExpr))
	{
		/* Conservatively assume we will check all the columns */
		RowCompareExpr *rcexpr = (RowCompareExpr *) node;
		ListCell   *lc;

		foreach(lc, rcexpr->opnos)
		{
			Oid			opid = lfirst_oid(lc);

			context->total.per_tuple += get_func_cost(get_opcode(opid)) *
				cpu_operator_cost;
		}
	}
	else if (IsA(node, CurrentOfExpr))
	{
		/* Report high cost to prevent selection of anything but TID scan */
		context->total.startup += disable_cost;
	}
	else if (IsA(node, SubLink))
	{
		/* This routine should not be applied to un-planned expressions */
		elog(ERROR, "cannot handle unplanned sub-select");
	}
	else if (IsA(node, SubPlan))
	{
		if (!context->root)
		{
			/* Cannot cost subplans without root. */
			return 0;
		}

		/*
		 * A subplan node in an expression typically indicates that the
		 * subplan will be executed on each evaluation, so charge accordingly.
		 * (Sub-selects that can be executed as InitPlans have already been
		 * removed from the expression.)
		 */
		SubPlan    *subplan = (SubPlan *) node;

		context->total.startup += subplan->startup_cost;
		context->total.per_tuple += subplan->per_call_cost;

		/*
		 * We don't want to recurse into the testexpr, because it was already
		 * counted in the SubPlan node's costs.  So we're done.
		 */
		return false;
	}
	else if (IsA(node, AlternativeSubPlan))
	{
		/*
		 * Arbitrarily use the first alternative plan for costing.	(We should
		 * certainly only include one alternative, and we don't yet have
		 * enough information to know which one the executor is most likely to
		 * use.)
		 */
		AlternativeSubPlan *asplan = (AlternativeSubPlan *) node;

		return cost_qual_eval_walker((Node *) linitial(asplan->subplans),
									 context);
	}

	/* recurse into children */
	return expression_tree_walker(node, cost_qual_eval_walker,
								  (void *) context);
}

/*
 * adjust_semi_join
 *	  Estimate how much of the inner input a SEMI or ANTI join
 *	  can be expected to scan.
 *
 * In a hash or nestloop SEMI/ANTI join, the executor will stop scanning
 * inner rows as soon as it finds a match to the current outer row.
 * We should therefore adjust some of the cost components for this effect.
 * This function computes some estimates needed for these adjustments.
 *
 * 'path' is already filled in except for the cost fields
 * 'sjinfo' is extra info about the join for selectivity estimation
 *
 * Returns TRUE if this is a SEMI or ANTI join, FALSE if not.
 *
 * Output parameters (set only in TRUE-result case):
 * *outer_match_frac is set to the fraction of the outer tuples that are
 *		expected to have at least one match.
 * *match_count is set to the average number of matches expected for
 *		outer tuples that have at least one match.
 * *indexed_join_quals is set to TRUE if all the joinquals are used as
 *		inner index quals, FALSE if not.
 *
 * indexed_join_quals can be passed as NULL if that information is not
 * relevant (it is only useful for the nestloop case).
 */
static bool
adjust_semi_join(PlannerInfo *root, JoinPath *path, SpecialJoinInfo *sjinfo,
				 Selectivity *outer_match_frac,
				 Selectivity *match_count,
				 bool *indexed_join_quals)
{
	JoinType	jointype = path->jointype;
	Selectivity jselec;
	Selectivity nselec;
	Selectivity avgmatch;
	SpecialJoinInfo norm_sjinfo;
	List	   *joinquals;
	ListCell   *l;

	/* Fall out if it's not JOIN_SEMI or JOIN_ANTI */
	if (jointype != JOIN_SEMI && jointype != JOIN_ANTI)
		return false;

	/*
	 * Note: it's annoying to repeat this selectivity estimation on each call,
	 * when the joinclause list will be the same for all path pairs
	 * implementing a given join.  clausesel.c will save us from the worst
	 * effects of this by caching at the RestrictInfo level; but perhaps it'd
	 * be worth finding a way to cache the results at a higher level.
	 */

	/*
	 * In an ANTI join, we must ignore clauses that are "pushed down", since
	 * those won't affect the match logic.  In a SEMI join, we do not
	 * distinguish joinquals from "pushed down" quals, so just use the whole
	 * restrictinfo list.
	 */
	if (jointype == JOIN_ANTI)
	{
		joinquals = NIL;
		foreach(l, path->joinrestrictinfo)
		{
			RestrictInfo *rinfo = (RestrictInfo *) lfirst(l);

			Assert(IsA(rinfo, RestrictInfo));
			if (!rinfo->is_pushed_down)
				joinquals = lappend(joinquals, rinfo);
		}
	}
	else
		joinquals = path->joinrestrictinfo;

	/*
	 * Get the JOIN_SEMI or JOIN_ANTI selectivity of the join clauses.
	 */
	jselec = clauselist_selectivity(root,
									joinquals,
									0,
									jointype,
									sjinfo,
									gp_selectivity_damping_for_scans);

	/*
	 * Also get the normal inner-join selectivity of the join clauses.
	 */
	norm_sjinfo.type = T_SpecialJoinInfo;
	norm_sjinfo.min_lefthand = path->outerjoinpath->parent->relids;
	norm_sjinfo.min_righthand = path->innerjoinpath->parent->relids;
	norm_sjinfo.syn_lefthand = path->outerjoinpath->parent->relids;
	norm_sjinfo.syn_righthand = path->innerjoinpath->parent->relids;
	norm_sjinfo.jointype = JOIN_INNER;
	/* we don't bother trying to make the remaining fields valid */
	norm_sjinfo.lhs_strict = false;
	norm_sjinfo.delay_upper_joins = false;
	norm_sjinfo.join_quals = NIL;

	nselec = clauselist_selectivity(root,
									joinquals,
									0,
									JOIN_INNER,
									&norm_sjinfo,
									gp_selectivity_damping_for_scans);

	/* Avoid leaking a lot of ListCells */
	if (jointype == JOIN_ANTI)
		list_free(joinquals);

	/*
	 * jselec can be interpreted as the fraction of outer-rel rows that have
	 * any matches (this is true for both SEMI and ANTI cases).  And nselec is
	 * the fraction of the Cartesian product that matches.	So, the average
	 * number of matches for each outer-rel row that has at least one match is
	 * nselec * inner_rows / jselec.
	 *
	 * Note: it is correct to use the inner rel's "rows" count here, not
	 * PATH_ROWS(), even if the inner path under consideration is an inner
	 * indexscan.  This is because we have included all the join clauses in
	 * the selectivity estimate, even ones used in an inner indexscan.
	 */
	if (jselec > 0)				/* protect against zero divide */
	{
		avgmatch = nselec * path->innerjoinpath->parent->rows / jselec;
		/* Clamp to sane range */
		avgmatch = Max(1.0, avgmatch);
	}
	else
		avgmatch = 1.0;

	*outer_match_frac = jselec;
	*match_count = avgmatch;

	/*
	 * If requested, check whether the inner path uses all the joinquals as
	 * indexquals.	(If that's true, we can assume that an unmatched outer
	 * tuple is cheap to process, whereas otherwise it's probably expensive.)
	 */
	if (indexed_join_quals)
	{
		List	   *nrclauses;

		nrclauses = select_nonredundant_join_clauses(root,
													 path->joinrestrictinfo,
													 path->innerjoinpath);
		*indexed_join_quals = (nrclauses == NIL);
	}

	return true;
}


/*
 * approx_tuple_count
 *		Quick-and-dirty estimation of the number of join rows passing
 *		a set of qual conditions.
 *
 * The quals can be either an implicitly-ANDed list of boolean expressions,
 * or a list of RestrictInfo nodes (typically the latter).
 *
 * Currently this is only used in join estimation, so sjinfo should never
 * be NULL.
 *
 * We intentionally compute the selectivity under JOIN_INNER rules, even
 * if it's some type of outer join.  This is appropriate because we are
 * trying to figure out how many tuples pass the initial merge or hash
 * join step.
 *
 * This is quick-and-dirty because we bypass clauselist_selectivity, and
 * simply multiply the independent clause selectivities together.  Now
 * clauselist_selectivity often can't do any better than that anyhow, but
 * for some situations (such as range constraints) it is smarter.  However,
 * we can't effectively cache the results of clauselist_selectivity, whereas
 * the individual clause selectivities can be and are cached.
 *
 * Since we are only using the results to estimate how many potential
 * output tuples are generated and passed through qpqual checking, it
 * seems OK to live with the approximation.
 */
static double
approx_tuple_count(PlannerInfo *root, JoinPath *path, List *quals)
{
	double		tuples;
	double		outer_tuples = path->outerjoinpath->parent->rows;
	double		inner_tuples = path->innerjoinpath->parent->rows;
	SpecialJoinInfo sjinfo;
	Selectivity selec = 1.0;
	ListCell   *l;

	/*
	 * Make up a SpecialJoinInfo for JOIN_INNER semantics.
	 */
	sjinfo.type = T_SpecialJoinInfo;
	sjinfo.min_lefthand = path->outerjoinpath->parent->relids;
	sjinfo.min_righthand = path->innerjoinpath->parent->relids;
	sjinfo.syn_lefthand = path->outerjoinpath->parent->relids;
	sjinfo.syn_righthand = path->innerjoinpath->parent->relids;
	sjinfo.jointype = JOIN_INNER;
	/* we don't bother trying to make the remaining fields valid */
	sjinfo.lhs_strict = false;
	sjinfo.delay_upper_joins = false;
	sjinfo.join_quals = NIL;

	/* Get the approximate selectivity */
	foreach(l, quals)
	{
		Node	   *qual = (Node *) lfirst(l);

		/* Note that clause_selectivity will be able to cache its result */
		selec *= clause_selectivity(root, qual, 0, JOIN_INNER, &sjinfo,
									false /* use_damping */);
	}

	/* Apply it to the input relation sizes */
	tuples = selec * outer_tuples * inner_tuples;

	return clamp_row_est(tuples);
}


/*
 * set_baserel_size_estimates
 *		Set the size estimates for the given base relation.
 *
 * The rel's targetlist and restrictinfo list must have been constructed
 * already.
 *
 * We set the following fields of the rel node:
 *	rows: the estimated number of output tuples (after applying
 *		  restriction clauses).
 *	width: the estimated average output tuple width in bytes.
 *	baserestrictcost: estimated cost of evaluating baserestrictinfo clauses.
 */
void
set_baserel_size_estimates(PlannerInfo *root, RelOptInfo *rel)
{
	double		nrows;

	/* Should only be applied to base relations */
	Assert(rel->relid > 0);

	nrows = rel->tuples *
		clauselist_selectivity(root,
							   rel->baserestrictinfo,
							   0,
							   JOIN_INNER,
							   NULL,
							   gp_selectivity_damping_for_scans);

	rel->rows = clamp_row_est(nrows);

	cost_qual_eval(&rel->baserestrictcost, rel->baserestrictinfo, root);

	set_rel_width(root, rel);
}



/*
 * adjust_selectivity_for_nulltest
 *		adjust selectivity of a nulltest on the inner side of an
 *		outer join
 *
 * This is a patch to make the workaround for (NOT) IN subqueries
 *
 *    ... FROM T1 LEFT OUTER JOIN T2 ON ... WHERE T2.X IS (NOT) NULL
 *
 * work. This is not a comprehensive fix but addresses only
 * this very special case.
 *
 */
static Selectivity
adjust_selectivity_for_nulltest(Selectivity selec,
								Selectivity pselec,
								List *pushed_quals,
								JoinType jointype,
								RelOptInfo *left,
								RelOptInfo *right)
{
	Assert(IS_OUTER_JOIN(jointype));

	/*
	 * consider only singletons; the case of multiple
	 * nulltests on the inner side of an outer join is not very
	 * useful in practice;
	 */
	if (JOIN_FULL != jointype &&
		1 == list_length(pushed_quals))
	{
		Node *clause = (Node *) lfirst(list_head(pushed_quals));

		if (IsA(clause, RestrictInfo))
		{
			clause = (Node *)((RestrictInfo*)clause) -> clause;

			if (IsA(clause, NullTest))
			{
				int			nulltesttype;
				Node	   *node;
				Node	   *basenode;

				/* extract information */
				nulltesttype = ((NullTest *) clause)->nulltesttype;
				node = (Node *) ((NullTest *) clause)->arg;
	
				/* CONSIDER: is this really necessary? */
				if (IsA(node, RelabelType))
					basenode = (Node *) ((RelabelType *) node)->arg;
				else
					basenode = node;

				if (IsA(basenode, Var))
				{
#ifdef USE_ASSERT_CHECKING
					Var *var = (Var *) basenode;
#endif /* USE_ASSERT_CHECKING */
					double	nullfrac = 1 - selec;
	
					/* 
					 * a pushed qual must be applied on the inner side only; type implies 
					 * where to find the var in the inputs
					 */
					Assert(!(JOIN_RIGHT == jointype) || bms_is_member(var->varno, left->relids));
					Assert(!(JOIN_LEFT == jointype) || bms_is_member(var->varno, right->relids));

					/* adjust selectivity according to test */
					switch (((NullTest *) clause)->nulltesttype)
					{
						case IS_NULL:
							pselec = nullfrac + ((1 - nullfrac ) * pselec);
							break;

						case IS_NOT_NULL:
							pselec = (1 - nullfrac) + (nullfrac * pselec);
							break;

						default:
							/* unknown null test*/
							Assert(false);
					}
				}
			}
		}
	}

	Assert(pselec >= 0.0 && pselec <= 1.0);
	return pselec;
}


/*
 * set_joinrel_size_estimates
 *		Set the size estimates for the given join relation.
 *
 * The rel's targetlist must have been constructed already, and a
 * restriction clause list that matches the given component rels must
 * be provided.
 *
 * Since there is more than one way to make a joinrel for more than two
 * base relations, the results we get here could depend on which component
 * rel pair is provided.  In theory we should get the same answers no matter
 * which pair is provided; in practice, since the selectivity estimation
 * routines don't handle all cases equally well, we might not.  But there's
 * not much to be done about it.  (Would it make sense to repeat the
 * calculations for each pair of input rels that's encountered, and somehow
 * average the results?  Probably way more trouble than it's worth.)
 *
 * We set only the rows field here.  The width field was already set by
 * build_joinrel_tlist, and baserestrictcost is not used for join rels.
 */
void
set_joinrel_size_estimates(PlannerInfo *root, RelOptInfo *rel,
						   RelOptInfo *outer_rel,
						   RelOptInfo *inner_rel,
						   SpecialJoinInfo *sjinfo,
						   List *restrictlist)
{
	JoinType	jointype = sjinfo->jointype;
	Selectivity jselec;
	Selectivity pselec;
	double		nrows;
	double		adjnrows;

	/*
	 * Compute joinclause selectivity.	Note that we are only considering
	 * clauses that become restriction clauses at this join level; we are not
	 * double-counting them because they were not considered in estimating the
	 * sizes of the component rels.
	 *
	 * For an outer join, we have to distinguish the selectivity of the join's
	 * own clauses (JOIN/ON conditions) from any clauses that were "pushed
	 * down".  For inner joins we just count them all as joinclauses.
	 */
	if (IS_OUTER_JOIN(jointype))
	{
		List	   *joinquals = NIL;
		List	   *pushedquals = NIL;
		ListCell   *l;

		/* Grovel through the clauses to separate into two lists */
		foreach(l, restrictlist)
		{
			RestrictInfo *rinfo = (RestrictInfo *) lfirst(l);

			Assert(IsA(rinfo, RestrictInfo));
			if (rinfo->is_pushed_down)
				pushedquals = lappend(pushedquals, rinfo);
			else
				joinquals = lappend(joinquals, rinfo);
		}

		/* Get the separate selectivities */
		jselec = clauselist_selectivity(root,
										joinquals,
										0,
										jointype,
										sjinfo,
										gp_selectivity_damping_for_joins);
		pselec = clauselist_selectivity(root,
										pushedquals,
										0,
										jointype,
										sjinfo,
										gp_selectivity_damping_for_joins);
										
		/* 
		 * special case where a pushed qual probes the inner
		 * side of an outer join to be NULL
		 */
		if (gp_adjust_selectivity_for_outerjoins)
			pselec = adjust_selectivity_for_nulltest(jselec,
													 pselec,
													 pushedquals, 
													 jointype, 
													 outer_rel, 
													 inner_rel);

		/* Avoid leaking a lot of ListCells */
		list_free(joinquals);
		list_free(pushedquals);
	}
	else
	{
		jselec = clauselist_selectivity(root,
										restrictlist,
										0,
										jointype,
										sjinfo,
										gp_selectivity_damping_for_joins);
		pselec = 0.0;			/* not used, keep compiler quiet */
	}

	/*
	 * Basically, we multiply size of Cartesian product by selectivity.
	 *
	 * If we are doing an outer join, take that into account: the joinqual
	 * selectivity has to be clamped using the knowledge that the output must
	 * be at least as large as the non-nullable input.	However, any
	 * pushed-down quals are applied after the outer join, so their
	 * selectivity applies fully.
	 *
	 * For JOIN_SEMI and JOIN_ANTI, the selectivity is defined as the fraction
	 * of LHS rows that have matches, and we apply that straightforwardly.
	 */
	switch (jointype)
	{
		case JOIN_INNER:
			nrows = outer_rel->rows * inner_rel->rows * jselec;
			break;
		case JOIN_LEFT:
			nrows = outer_rel->rows * inner_rel->rows * jselec;
			if (nrows < outer_rel->rows)
				nrows = outer_rel->rows;
			nrows *= pselec;
			break;
		case JOIN_FULL:
			nrows = outer_rel->rows * inner_rel->rows * jselec;
			if (nrows < outer_rel->rows)
				nrows = outer_rel->rows;
			if (nrows < inner_rel->rows)
				nrows = inner_rel->rows;
			nrows *= pselec;
			break;
		case JOIN_SEMI:
			nrows = outer_rel->rows * jselec;
			/* pselec not used */
			break;
		case JOIN_ANTI:
		case JOIN_LASJ_NOTIN:
			nrows = outer_rel->rows * (1.0 - jselec);
			nrows *= pselec;
			break;
		default:
			/* other values not expected here */
			elog(ERROR, "unrecognized join type: %d", (int) jointype);
			nrows = 0;			/* keep compiler quiet */
			break;
	}

    /*
     * CDB: Force estimated number of join output rows to be at least 2.
     * Otherwise a later nested join could take this join as its outer input,
     * thinking that there will be only one pass over its inner table,
     * which could be very slow if the actual number of rows is > 1.
     * Someday we should improve the join selectivity estimates.
     */
    adjnrows = Max(10, outer_rel->rows);
    adjnrows = Max(adjnrows, inner_rel->rows);
    adjnrows = LOG2(adjnrows);
    if (nrows < adjnrows)
        nrows = adjnrows;

    rel->rows = nrows;

}

/*
 * set_function_size_estimates
 *		Set the size estimates for a base relation that is a function call.
 *
 * The rel's targetlist and restrictinfo list must have been constructed
 * already.
 *
 * We set the same fields as set_baserel_size_estimates.
 */
void
set_function_size_estimates(PlannerInfo *root, RelOptInfo *rel)
{
	RangeTblEntry *rte;

	/* Should only be applied to base relations that are functions */
	Assert(rel->relid > 0);
	rte = planner_rt_fetch(rel->relid, root);
	Assert(rte->rtekind == RTE_FUNCTION);

	/* Estimate number of rows the function itself will return */
	rel->tuples = clamp_row_est(expression_returns_set_rows(rte->funcexpr));

	/* Now estimate number of output rows, etc */
	set_baserel_size_estimates(root, rel);
}

/*
 * set_table_function_size_estimates
 *		Set the size estimates for a base relation that is a table function call.
 *
 * The rel's targetlist and restrictinfo list must have been constructed
 * already.
 *
 * We set the same fields as set_baserel_size_estimates.
 */
void
set_table_function_size_estimates(PlannerInfo *root, RelOptInfo *rel)
{
	/*
	 * Estimate number of rows the function itself will return.
	 *
	 * If the function can return more than a single row then simply do
	 * a best guess that it returns the same number of rows as the subscan.
	 *
	 * This will obviously be way wrong in many cases, to improve we would
	 * need a stats callback function for table functions.
	 */
	if (rel->onerow)
		rel->tuples = 1;
	else
		rel->tuples = rel->subplan->plan_rows;

	/* Now estimate number of output rows, etc */
	set_baserel_size_estimates(root, rel);
}

/*
 * set_values_size_estimates
 *		Set the size estimates for a base relation that is a values list.
 *
 * The rel's targetlist and restrictinfo list must have been constructed
 * already.
 *
 * We set the same fields as set_baserel_size_estimates.
 */
void
set_values_size_estimates(PlannerInfo *root, RelOptInfo *rel)
{
	RangeTblEntry *rte;

	/* Should only be applied to base relations that are values lists */
	Assert(rel->relid > 0);
	rte = planner_rt_fetch(rel->relid, root);
	Assert(rte->rtekind == RTE_VALUES);

	/*
	 * Estimate number of rows the values list will return. We know this
	 * precisely based on the list length (well, barring set-returning
	 * functions in list items, but that's a refinement not catered for
	 * anywhere else either).
	 */
	rel->tuples = list_length(rte->values_lists);

	/* Now estimate number of output rows, etc */
	set_baserel_size_estimates(root, rel);
}

/*
 * set_cte_size_estimates
 *		Set the size estimates for a base relation that is a CTE reference.
 *
 * The rel's targetlist and restrictinfo list must have been constructed
 * already, and we need the completed plan for the CTE (if a regular CTE)
 * or the non-recursive term (if a self-reference).
 *
 * We set the same fields as set_baserel_size_estimates.
 */
void
set_cte_size_estimates(PlannerInfo *root, RelOptInfo *rel, Plan *cteplan)
{
	RangeTblEntry *rte;

	/* Should only be applied to base relations that are CTE references */
	Assert(rel->relid > 0);
	rte = planner_rt_fetch(rel->relid, root);
	Assert(rte->rtekind == RTE_CTE);

	if (rte->self_reference)
	{
		/*
		 * In a self-reference, arbitrarily assume the average worktable size
		 * is about 10 times the nonrecursive term's size.
		 */
		rel->tuples = 10 * cteplan->plan_rows;
	}
	else
	{
		/* Otherwise just believe the CTE plan's output estimate */
		rel->tuples = cteplan->plan_rows;
	}

	/* Now estimate number of output rows, etc */
	set_baserel_size_estimates(root, rel);
}


/*
 * set_rel_width
 *		Set the estimated output width of a base relation.
 *
 * NB: this works best on plain relations because it prefers to look at
 * real Vars.  It will fail to make use of pg_statistic info when applied
 * to a subquery relation, even if the subquery outputs are simple vars
 * that we could have gotten info for.	Is it worth trying to be smarter
 * about subqueries?
 *
 * The per-attribute width estimates are cached for possible re-use while
 * building join relations.
 */
void
set_rel_width(PlannerInfo *root, RelOptInfo *rel)
{
	Oid			reloid = planner_rt_fetch(rel->relid, root)->relid;
	int32		tuple_width = 0;
	ListCell   *lc;

	foreach(lc, rel->reltargetlist)
	{
		Node	   *node = (Node *) lfirst(lc);

		if (IsA(node, Var))
		{
			Var		   *var = (Var *) node;
			int			ndx;
			int32		item_width;

			Assert(var->varno == rel->relid);
			/*
			 * Postgres Upstream asserts for var->varattno >= rel->min_attr and
			 * var->varattno <= rel->max_attr are not valid in GPDB since GPDB
			 * also handles cases for virtual columns.
			 */

			/* Virtual column? */
			if (var->varattno <= FirstLowInvalidHeapAttributeNumber)
			{
				CdbRelColumnInfo   *rci = cdb_find_pseudo_column(root, var);

				tuple_width += rci->attr_width;
				continue;
			}

			ndx = var->varattno - rel->min_attr;

			/*
			 * The width probably hasn't been cached yet, but may as well
			 * check
			 */
			if (rel->attr_widths[ndx] > 0)
			{
				tuple_width += rel->attr_widths[ndx];
				continue;
			}

			/* Try to get column width from statistics */
			if (reloid != InvalidOid)
			{
				item_width = get_attavgwidth(reloid, var->varattno);
				if (item_width > 0)
				{
					rel->attr_widths[ndx] = item_width;
					tuple_width += item_width;
					continue;
				}
			}

			/*
			 * Not a plain relation, or can't find statistics for it. Estimate
			 * using just the type info.
			 */
			item_width = get_typavgwidth(var->vartype, var->vartypmod);
			Assert(item_width > 0);
			rel->attr_widths[ndx] = item_width;
			tuple_width += item_width;
		}
		else if (IsA(node, PlaceHolderVar))
		{
			PlaceHolderVar *phv = (PlaceHolderVar *) node;
			PlaceHolderInfo *phinfo = find_placeholder_info(root, phv);

			tuple_width += phinfo->ph_width;
		}
		else
		{
			/*
			 * We could be looking at an expression pulled up from a subquery,
			 * or a ROW() representing a whole-row child Var, etc.	Do what we
			 * can using the expression type information.
			 */
			int32		item_width;

			item_width = get_typavgwidth(exprType(node), exprTypmod(node));
			Assert(item_width > 0);
			tuple_width += item_width;
		}
	}
	Assert(tuple_width >= 0);
	rel->width = tuple_width;
}

/*
 * relation_byte_size
 *	  Estimate the storage space in bytes for a given number of tuples
 *	  of a given width (size in bytes).
 */
static double
relation_byte_size(double tuples, int width)
{
	return tuples * (MAXALIGN(width) + MAXALIGN(sizeof(HeapTupleHeaderData)));
}

/*
 * page_size
 *	  Returns an estimate of the number of pages covered by a given
 *	  number of tuples of a given width (size in bytes).
 */
static double
page_size(double tuples, int width)
{
	return ceil(relation_byte_size(tuples, width) / BLCKSZ);
}

/**
 * Determine the number of segments the planner should use.  The result of this
 * calculation is ordinarily saved in root->cdbpath_segments.  Functions that 
 * need it in contexts in which root is not defined may call this function to
 * derive it.
 */
int planner_segment_count(void)
{
	if ( Gp_role != GP_ROLE_DISPATCH )
		return 1;
	else if ( gp_segments_for_planner > 0 )
		return gp_segments_for_planner;
	else
		return getgpsegmentCount();
}

/**
 * Determines the total amount of memory available. This method is to be used
 * during planning only. When planning in dispatch mode, it calculates total
 * memory as sum work_mem on segments. In utility mode, it returns work_mem.
 * Output:
 * 	total memory in bytes.
 */
double global_work_mem(PlannerInfo *root)
{
	int segment_count;
	if (root)
	{
		Assert(root->config->cdbpath_segments > 0);
		segment_count = root->config->cdbpath_segments;
	}
	else
		segment_count = planner_segment_count();

	return (double) planner_work_mem * 1024L * segment_count;	
}

/* CDB -- The incremental cost functions below are for use outside the
 *        the usual optimizer (in the aggregation planner, etc.)  They
 *        are modeled on corresponding cost function, but address the
 *        specific needs of the planner.
 */

/* incremental_hashjoin_cost
 *
 * Globals: seq_page_cost, cpu_operator_cost.
 */
Cost incremental_hashjoin_cost(double rows, int inner_width, int outer_width, List *hashclauses, PlannerInfo *root)
{
	Cost startup_cost;
	Cost run_cost;
	QualCost hash_qual_cost;
	int numbuckets;
	int numbatches;
	int			num_skew_mcvs;
	double virtualbuckets;
	Selectivity innerbucketsize;
	int num_hashclauses = list_length(hashclauses);

	/* Each inner row joins to a single outer row and vice versa, 
	 * no selectivity issues. */
	 startup_cost = 0;
	 run_cost = 0;
	
	/* Cost of computing hash function: must do it once per input tuple. We
	 * charge one cpu_operator_cost for each column's hash function.  Also,
	 * tack on one cpu_tuple_cost per inner row, to model the costs of
	 * inserting the row into the hashtable. */
	startup_cost += (cpu_operator_cost * num_hashclauses + cpu_tuple_cost) * rows;
	run_cost += cpu_operator_cost * num_hashclauses * rows;

	/* Get hash table size that executor would use for inner relation */
	ExecChooseHashTableSize(rows,
							inner_width,
							true /* useSkew */,
							global_work_mem(root),
							&numbuckets,
							&numbatches,
							&num_skew_mcvs);
	virtualbuckets = (double) numbuckets *(double) numbatches;

	/*
	 * Determine bucketsize fraction for inner relation.  Both inner and
	 * outer relations are unique in the join key.
	 */
	innerbucketsize = 1.0 / virtualbuckets;

	/*
	 * If inner relation is too big then we will need to "batch" the join,
	 * which implies writing and reading most of the tuples to disk an extra
	 * time.  Charge seq_page_cost per page, since the I/O should be nice and
	 * sequential.  Writing the inner rel counts as startup cost,
	 * all the rest as run cost.
	 */
	if (numbatches > 1)
	{
		double		outerpages = page_size(rows, outer_width);
		double		innerpages = page_size(rows, inner_width);

		startup_cost += seq_page_cost * innerpages;
		run_cost += seq_page_cost * (innerpages + 2 * outerpages);
	}

	/*
	 * The number of tuple comparisons needed is the number of outer tuples
	 * times half the typical number of tuples in a hash bucket, which is 
	 * the inner relation size times its bucketsize fraction.  At each one, 
	 * we need to evaluate the hashjoin quals.  But actually, charging the 
	 * full qual eval cost at each tuple is pessimistic, since we don't 
	 * evaluate the quals  unless the hash values match exactly.  For lack 
	 * of a better idea, halve the cost estimate to allow for that.
     *
     * CDB: Assume there are no rows that pass the hash value comparison but
     * fail the full qual eval.  Thus the full comparison is charged for just 
     * 'hashjointuples', i.e. those rows that pass the hashjoin quals.
	 */
	cost_qual_eval(&hash_qual_cost, hashclauses, root);
	startup_cost += hash_qual_cost.startup;
	run_cost += hash_qual_cost.per_tuple * rows * 0.5;

	if (gp_cost_hashjoin_chainwalk)
	{
		/* CDB: Add a small charge for walking the hash chains. */
		run_cost += 0.05 * cpu_operator_cost * 2 * rows * innerbucketsize;
	}

	return startup_cost + run_cost;
}



/* incremental_mergejoin_cost
 *
 * Globals: cpu_tuple_cost
 */
Cost incremental_mergejoin_cost(double rows, List *mergeclauses, PlannerInfo *root)
{
	QualCost merge_qual_cost;
	Cost startup_cost = 0;
	Cost per_tuple_cost = 0;
	Cost run_cost = 0;

	cost_qual_eval(&merge_qual_cost, mergeclauses, root);

	startup_cost += merge_qual_cost.startup;
	per_tuple_cost = merge_qual_cost.per_tuple;
	
	/* CPU costs */

	/*
	 * The number of tuple comparisons needed is number of outer
	 * rows plus number of inner rows.
	 */
	startup_cost += merge_qual_cost.startup;
	run_cost += merge_qual_cost.per_tuple * 2 * rows;
	run_cost += (cpu_tuple_cost + per_tuple_cost) * rows;
	
	return startup_cost + run_cost;
}<|MERGE_RESOLUTION|>--- conflicted
+++ resolved
@@ -55,13 +55,9 @@
  * the non-cost fields of the passed XXXPath to be filled in.
  *
  *
-<<<<<<< HEAD
  * Portions Copyright (c) 2005-2008, Greenplum inc
  * Portions Copyright (c) 2012-Present Pivotal Software, Inc.
- * Portions Copyright (c) 1996-2009, PostgreSQL Global Development Group
-=======
  * Portions Copyright (c) 1996-2010, PostgreSQL Global Development Group
->>>>>>> 1084f317
  * Portions Copyright (c) 1994, Regents of the University of California
  *
  * IDENTIFICATION
@@ -120,15 +116,10 @@
 bool		enable_tidscan = true;
 bool		enable_sort = true;
 bool		enable_hashagg = true;
-<<<<<<< HEAD
 bool		enable_groupagg = true;
 bool		enable_nestloop = false;
+bool		enable_material = true;
 bool		enable_mergejoin = false;
-=======
-bool		enable_nestloop = true;
-bool		enable_material = true;
-bool		enable_mergejoin = true;
->>>>>>> 1084f317
 bool		enable_hashjoin = true;
 
 typedef struct
@@ -169,6 +160,7 @@
 cost_seqscan(Path *path, PlannerInfo *root,
 			 RelOptInfo *baserel)
 {
+	double		spc_seq_page_cost;
 	Cost		startup_cost = 0;
 	Cost		run_cost = 0;
 	Cost		cpu_per_tuple;
@@ -177,10 +169,18 @@
 	Assert(baserel->relid > 0);
 	Assert(baserel->rtekind == RTE_RELATION);
 
+	if (!enable_seqscan)
+		startup_cost += disable_cost;
+
+	/* fetch estimated page cost for tablespace containing table */
+	get_tablespace_page_costs(baserel->reltablespace,
+							  NULL,
+							  &spc_seq_page_cost);
+
 	/*
 	 * disk costs
 	 */
-	run_cost += seq_page_cost * baserel->pages;
+	run_cost += spc_seq_page_cost * baserel->pages;
 
 	/* CPU costs */
 	startup_cost += baserel->baserestrictcost.startup;
@@ -199,7 +199,6 @@
 cost_appendonlyscan(AppendOnlyPath *path, PlannerInfo *root,
 					RelOptInfo *baserel)
 {
-	double		spc_seq_page_cost;
 	Cost		startup_cost = 0;
 	Cost		run_cost = 0;
 	Cost		cpu_per_tuple;
@@ -207,7 +206,6 @@
 	/* Should only be applied to base relations */
 	Assert(baserel->relid > 0);
 	Assert(baserel->rtekind == RTE_RELATION);
-<<<<<<< HEAD
 	
 	/*
 	 * disk costs
@@ -222,21 +220,6 @@
 	path->path.startup_cost = startup_cost;
 	path->path.total_cost = startup_cost + run_cost;
 }
-=======
-
-	if (!enable_seqscan)
-		startup_cost += disable_cost;
-
-	/* fetch estimated page cost for tablespace containing table */
-	get_tablespace_page_costs(baserel->reltablespace,
-							  NULL,
-							  &spc_seq_page_cost);
-
-	/*
-	 * disk costs
-	 */
-	run_cost += spc_seq_page_cost * baserel->pages;
->>>>>>> 1084f317
 
 /*
  * cost_aocsscan
@@ -716,6 +699,11 @@
 
 	startup_cost += indexTotalCost;
 
+	/* Fetch estimated page costs for tablespace containing table. */
+	get_tablespace_page_costs(baserel->reltablespace,
+							  &spc_random_page_cost,
+							  &spc_seq_page_cost);
+
 	/*
 	 * Estimate number of main-table pages fetched.
 	 */
@@ -802,6 +790,8 @@
 	Cost		cost_per_page;
 	double		tuples_fetched;
 	double		pages_fetched;
+	double		spc_seq_page_cost,
+				spc_random_page_cost;
 	double		T;
 
 	/* Should only be applied to base relations */
