--- conflicted
+++ resolved
@@ -26,10 +26,7 @@
 #include "access/skey.h"
 #include "nodes/makefuncs.h"
 #include "nodes/nodeFuncs.h"
-<<<<<<< HEAD
 #include "executor/execHHashagg.h"
-=======
->>>>>>> 38e93482
 #include "optimizer/clauses.h"
 #include "optimizer/cost.h"
 #include "optimizer/pathnode.h"
@@ -56,11 +53,6 @@
 
 static Plan *create_subplan(PlannerInfo *root, Path *best_path);		/* CDB */
 static Plan *create_scan_plan(PlannerInfo *root, Path *best_path);
-<<<<<<< HEAD
-
-=======
-static List *build_relation_tlist(RelOptInfo *rel);
->>>>>>> 38e93482
 static bool use_physical_tlist(PlannerInfo *root, RelOptInfo *rel);
 static void disuse_physical_tlist(Plan *plan, Path *path);
 static Plan *create_gating_plan(PlannerInfo *root, Plan *plan, List *quals);
@@ -97,7 +89,6 @@
 						  List *scan_clauses);
 static ValuesScan *create_valuesscan_plan(PlannerInfo *root, Path *best_path,
 					   List *tlist, List *scan_clauses);
-<<<<<<< HEAD
 static SubqueryScan * create_ctescan_plan(PlannerInfo *root, Path *best_path,
 										  List *tlist, List *scan_clauses);
 static WorkTableScan *create_worktablescan_plan(PlannerInfo *root, Path *best_path,
@@ -105,12 +96,6 @@
 static BitmapAppendOnlyScan *create_bitmap_appendonly_scan_plan(PlannerInfo *root,
 								   BitmapAppendOnlyPath *best_path,
 								   List *tlist, List *scan_clauses);
-=======
-static CteScan *create_ctescan_plan(PlannerInfo *root, Path *best_path,
-									List *tlist, List *scan_clauses);
-static WorkTableScan *create_worktablescan_plan(PlannerInfo *root, Path *best_path,
-												List *tlist, List *scan_clauses);
->>>>>>> 38e93482
 static NestLoop *create_nestloop_plan(PlannerInfo *root, NestPath *best_path,
 					 Plan *outer_plan, Plan *inner_plan);
 static MergeJoin *create_mergejoin_plan(PlannerInfo *root, MergePath *best_path,
@@ -494,10 +479,7 @@
 		rel->rtekind != RTE_SUBQUERY &&
 		rel->rtekind != RTE_FUNCTION &&
 		rel->rtekind != RTE_VALUES &&
-<<<<<<< HEAD
 		rel->rtekind != RTE_TABLEFUNCTION &&
-=======
->>>>>>> 38e93482
 		rel->rtekind != RTE_CTE)
 		return false;
 
@@ -526,24 +508,17 @@
 	foreach(lc, root->placeholder_list)
 	{
 		PlaceHolderInfo *phinfo = (PlaceHolderInfo *) lfirst(lc);
-<<<<<<< HEAD
-		
-=======
-
->>>>>>> 38e93482
+
 		if (bms_nonempty_difference(phinfo->ph_needed, rel->relids) &&
 			bms_is_subset(phinfo->ph_eval_at, rel->relids))
 			return false;
 	}
 
-<<<<<<< HEAD
 	/* CDB: Don't use physical tlist if rel has pseudo columns. */
 	rte = rt_fetch(rel->relid, root->parse->rtable);
 	if (rte->pseudocols)
 		return false;
 
-=======
->>>>>>> 38e93482
 	return true;
 }
 
@@ -863,7 +838,6 @@
 	if (best_path->umethod == UNIQUE_PATH_NOOP)
 		return subplan;
 
-<<<<<<< HEAD
 	/* CDB: Result will surely be unique if we produce only its first row. */
 	if (best_path->umethod == UNIQUE_PATH_LIMIT1)
 	{
@@ -883,8 +857,6 @@
 		return (Plan *) limitplan;
 	}
 
-=======
->>>>>>> 38e93482
 	/*
 	 * As constructed, the subplan has a "flat" tlist containing just the
 	 * Vars needed here and at upper levels.  The values we are supposed
@@ -901,13 +873,8 @@
 	 * copy of the subplan's tlist; and we don't install it into the subplan
 	 * unless we are sorting or stuff has to be added.
 	 */
-<<<<<<< HEAD
+	in_operators = best_path->distinct_on_eq_operators; /* CDB */
 	uniq_exprs = best_path->distinct_on_exprs;	/* CDB */
-	in_operators = best_path->distinct_on_eq_operators; /* CDB */
-=======
-	in_operators = best_path->in_operators;
-	uniq_exprs = best_path->uniq_exprs;
->>>>>>> 38e93482
 
 	/* initialize modified subplan tlist as just the "required" vars */
 	newtlist = build_relation_tlist(best_path->path.parent);
@@ -1167,31 +1134,15 @@
 create_aocsscan_plan(PlannerInfo *root, Path *best_path,
 					 List *tlist, List *scan_clauses)
 {
-<<<<<<< HEAD
 	AOCSScan   *scan_plan;
 	Index		scan_relid = best_path->parent->relid;
-=======
-	Index		baserelid = best_path->path.parent->relid;
-	Plan	   *bitmapqualplan;
-	List	   *bitmapqualorig;
-	List	   *indexquals;
-	List	   *qpqual;
-	ListCell   *l;
-	BitmapHeapScan *scan_plan;
->>>>>>> 38e93482
 
 	/* it should be a base rel... */
 	Assert(scan_relid > 0);
 	Assert(best_path->parent->rtekind == RTE_RELATION);
 
-<<<<<<< HEAD
 	/* Sort clauses into best execution order */
 	scan_clauses = order_qual_clauses(root, scan_clauses);
-=======
-	/* Process the bitmapqual tree into a Plan tree and qual lists */
-	bitmapqualplan = create_bitmap_subplan(root, best_path->bitmapqual,
-										   &bitmapqualorig, &indexquals);
->>>>>>> 38e93482
 
 	/* Reduce RestrictInfo list to bare expressions; ignore pseudoconstants */
 	scan_clauses = extract_actual_clauses(scan_clauses, false);
@@ -2102,8 +2053,8 @@
 {
 	Index		baserelid = best_path->path.parent->relid;
 	Plan	   *bitmapqualplan;
-	List	   *bitmapqualorig = NULL;
-	List	   *indexquals = NULL;
+	List	   *bitmapqualorig;
+	List	   *indexquals;
 	List	   *qpqual;
 	ListCell   *l;
 	BitmapHeapScan *scan_plan;
@@ -2671,8 +2622,6 @@
 	return scan_plan;
 }
 
-
-
 /*
  * create_ctescan_plan
  *	 Returns a ctescan plan for the base relation scanned by 'best_path'
@@ -2733,7 +2682,7 @@
 	 */
 	levelsup = rte->ctelevelsup;
 	if (levelsup == 0)			/* shouldn't happen */
-		elog(ERROR, "bad levelsup for CTE \"%s\"", rte->ctename);
+			elog(ERROR, "bad levelsup for CTE \"%s\"", rte->ctename);
 	levelsup--;
 	cteroot = root;
 	while (levelsup-- > 0)
@@ -2742,7 +2691,7 @@
 		if (!cteroot)			/* shouldn't happen */
 			elog(ERROR, "bad levelsup for CTE \"%s\"", rte->ctename);
 	}
-	if (cteroot->wt_param_id < 0)		/* shouldn't happen */
+	if (cteroot->wt_param_id < 0)	/* shouldn't happen */
 		elog(ERROR, "could not find param ID for CTE \"%s\"", rte->ctename);
 
 	/* Sort clauses into best execution order */
@@ -2759,7 +2708,6 @@
 	return scan_plan;
 }
 
-<<<<<<< HEAD
 static Expr *
 remove_isnotfalse_expr(Expr *expr)
 {
@@ -2813,147 +2761,6 @@
 	return t_list;
 }
 
-=======
-/*
- * create_ctescan_plan
- *	 Returns a ctescan plan for the base relation scanned by 'best_path'
- *	 with restriction clauses 'scan_clauses' and targetlist 'tlist'.
- */
-static CteScan *
-create_ctescan_plan(PlannerInfo *root, Path *best_path,
-					List *tlist, List *scan_clauses)
-{
-	CteScan	   *scan_plan;
-	Index		scan_relid = best_path->parent->relid;
-	RangeTblEntry *rte;
-	SubPlan	   *ctesplan = NULL;
-	int			plan_id;
-	int			cte_param_id;
-	PlannerInfo *cteroot;
-	Index		levelsup;
-	int			ndx;
-	ListCell   *lc;
-
-	Assert(scan_relid > 0);
-	rte = planner_rt_fetch(scan_relid, root);
-	Assert(rte->rtekind == RTE_CTE);
-	Assert(!rte->self_reference);
-
-	/*
-	 * Find the referenced CTE, and locate the SubPlan previously made for it.
-	 */
-	levelsup = rte->ctelevelsup;
-	cteroot = root;
-	while (levelsup-- > 0)
-	{
-		cteroot = cteroot->parent_root;
-		if (!cteroot)			/* shouldn't happen */
-			elog(ERROR, "bad levelsup for CTE \"%s\"", rte->ctename);
-	}
-	/*
-	 * Note: cte_plan_ids can be shorter than cteList, if we are still working
-	 * on planning the CTEs (ie, this is a side-reference from another CTE).
-	 * So we mustn't use forboth here.
-	 */
-	ndx = 0;
-	foreach(lc, cteroot->parse->cteList)
-	{
-		CommonTableExpr *cte = (CommonTableExpr *) lfirst(lc);
-
-		if (strcmp(cte->ctename, rte->ctename) == 0)
-			break;
-		ndx++;
-	}
-	if (lc == NULL)				/* shouldn't happen */
-		elog(ERROR, "could not find CTE \"%s\"", rte->ctename);
-	if (ndx >= list_length(cteroot->cte_plan_ids))
-		elog(ERROR, "could not find plan for CTE \"%s\"", rte->ctename);
-	plan_id = list_nth_int(cteroot->cte_plan_ids, ndx);
-	Assert(plan_id > 0);
-	foreach(lc, cteroot->init_plans)
-	{
-		ctesplan = (SubPlan *) lfirst(lc);
-		if (ctesplan->plan_id == plan_id)
-			break;
-	}
-	if (lc == NULL)				/* shouldn't happen */
-		elog(ERROR, "could not find plan for CTE \"%s\"", rte->ctename);
-
-	/*
-	 * We need the CTE param ID, which is the sole member of the
-	 * SubPlan's setParam list.
-	 */
-	cte_param_id = linitial_int(ctesplan->setParam);
-
-	/* Sort clauses into best execution order */
-	scan_clauses = order_qual_clauses(root, scan_clauses);
-
-	/* Reduce RestrictInfo list to bare expressions; ignore pseudoconstants */
-	scan_clauses = extract_actual_clauses(scan_clauses, false);
-
-	scan_plan = make_ctescan(tlist, scan_clauses, scan_relid,
-							 plan_id, cte_param_id);
-
-	copy_path_costsize(&scan_plan->scan.plan, best_path);
-
-	return scan_plan;
-}
-
-/*
- * create_worktablescan_plan
- *	 Returns a worktablescan plan for the base relation scanned by 'best_path'
- *	 with restriction clauses 'scan_clauses' and targetlist 'tlist'.
- */
-static WorkTableScan *
-create_worktablescan_plan(PlannerInfo *root, Path *best_path,
-						  List *tlist, List *scan_clauses)
-{
-	WorkTableScan *scan_plan;
-	Index		scan_relid = best_path->parent->relid;
-	RangeTblEntry *rte;
-	Index		levelsup;
-	PlannerInfo *cteroot;
-
-	Assert(scan_relid > 0);
-	rte = planner_rt_fetch(scan_relid, root);
-	Assert(rte->rtekind == RTE_CTE);
-	Assert(rte->self_reference);
-
-	/*
-	 * We need to find the worktable param ID, which is in the plan level
-	 * that's processing the recursive UNION, which is one level *below*
-	 * where the CTE comes from.
-	 */
-	levelsup = rte->ctelevelsup;
-	if (levelsup == 0)			/* shouldn't happen */
-			elog(ERROR, "bad levelsup for CTE \"%s\"", rte->ctename);
-	levelsup--;
-	cteroot = root;
-	while (levelsup-- > 0)
-	{
-		cteroot = cteroot->parent_root;
-		if (!cteroot)			/* shouldn't happen */
-			elog(ERROR, "bad levelsup for CTE \"%s\"", rte->ctename);
-	}
-	if (cteroot->wt_param_id < 0)	/* shouldn't happen */
-		elog(ERROR, "could not find param ID for CTE \"%s\"", rte->ctename);
-
-	/* Sort clauses into best execution order */
-	scan_clauses = order_qual_clauses(root, scan_clauses);
-
-	/* Reduce RestrictInfo list to bare expressions; ignore pseudoconstants */
-	scan_clauses = extract_actual_clauses(scan_clauses, false);
-
-	scan_plan = make_worktablescan(tlist, scan_clauses, scan_relid,
-								   cteroot->wt_param_id);
-
-	copy_path_costsize(&scan_plan->scan.plan, best_path);
-
-	return scan_plan;
-}
-
-
->>>>>>> 38e93482
 /*****************************************************************************
  *
  *	JOIN METHODS
@@ -4268,11 +4075,7 @@
 	return node;
 }
 
-<<<<<<< HEAD
 static pg_attribute_unused() CteScan *
-=======
-static CteScan *
->>>>>>> 38e93482
 make_ctescan(List *qptlist,
 			 List *qpqual,
 			 Index scanrelid,
@@ -4363,26 +4166,6 @@
 make_recursive_union(List *tlist,
 					 Plan *lefttree,
 					 Plan *righttree,
-					 int wtParam)
-{
-	RecursiveUnion *node = makeNode(RecursiveUnion);
-	Plan	   *plan = &node->plan;
-
-	cost_recursive_union(plan, lefttree, righttree);
-
-	plan->targetlist = tlist;
-	plan->qual = NIL;
-	plan->lefttree = lefttree;
-	plan->righttree = righttree;
-	node->wtParam = wtParam;
-
-	return node;
-}
-
-RecursiveUnion *
-make_recursive_union(List *tlist,
-					 Plan *lefttree,
-					 Plan *righttree,
 					 int wtParam,
 					 List *distinctList,
 					 long numGroups)
@@ -4390,7 +4173,7 @@
 	RecursiveUnion *node = makeNode(RecursiveUnion);
 	Plan	   *plan = &node->plan;
 	int			numCols = list_length(distinctList);
-
+	
 	cost_recursive_union(plan, lefttree, righttree);
 
 	plan->targetlist = tlist;
@@ -5730,11 +5513,8 @@
 		case T_Limit:
 		case T_Append:
 		case T_RecursiveUnion:
-<<<<<<< HEAD
 		case T_Motion:
 		case T_ShareInputScan:
-=======
->>>>>>> 38e93482
 			return false;
 		default:
 			break;
