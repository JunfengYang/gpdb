/*-------------------------------------------------------------------------
 *
 * planner.c
 *	  The query optimizer external interface.
 *
 * Portions Copyright (c) 2005-2008, Greenplum inc
 * Portions Copyright (c) 1996-2008, PostgreSQL Global Development Group
 * Portions Copyright (c) 1994, Regents of the University of California
 *
 *
 * IDENTIFICATION
 *	  $PostgreSQL: pgsql/src/backend/optimizer/plan/planner.c,v 1.212 2007/01/20 20:45:39 tgl Exp $
 *
 *-------------------------------------------------------------------------
 */

#include "postgres.h"

#include <limits.h>

#include "catalog/pg_operator.h"
#include "executor/executor.h"
#include "executor/execHHashagg.h"
#include "executor/nodeAgg.h"
#include "miscadmin.h"
#include "nodes/makefuncs.h"
#include "optimizer/clauses.h"
#include "optimizer/cost.h"
#include "optimizer/pathnode.h"
#include "optimizer/paths.h"
#include "optimizer/planmain.h"
#include "optimizer/planner.h"
#include "optimizer/prep.h"
#include "optimizer/subselect.h"
#include "optimizer/planpartition.h"
#include "optimizer/transform.h"
#include "optimizer/tlist.h"
#include "optimizer/var.h"
#ifdef OPTIMIZER_DEBUG
#include "nodes/print.h"
#endif
#include "parser/parse_expr.h"
#include "parser/parse_oper.h"
#include "parser/parsetree.h"
#include "utils/lsyscache.h"
#include "utils/selfuncs.h"
#include "utils/syscache.h"

#include "cdb/cdbllize.h"
#include "cdb/cdbmutate.h" 	/* apply_shareinput */
#include "cdb/cdbpath.h"        /* cdbpath_segments */
#include "cdb/cdbpathtoplan.h"  /* cdbpathtoplan_create_flow() */
#include "cdb/cdbpartition.h" /* query_has_external_partition() */
#include "cdb/cdbgroup.h" /* grouping_planner extensions */
#include "cdb/cdbsetop.h" /* motion utilities */
#include "cdb/cdbsubselect.h"   /* cdbsubselect_flatten_sublinks() */

/* GUC parameter */
double cursor_tuple_fraction = DEFAULT_CURSOR_TUPLE_FRACTION;

/* Hook for plugins to get control in planner() */
planner_hook_type planner_hook = NULL;

ParamListInfo PlannerBoundParamList = NULL;		/* current boundParams */

/* Expression kind codes for preprocess_expression */
#define EXPRKIND_QUAL		0
#define EXPRKIND_TARGET		1
#define EXPRKIND_RTFUNC		2
#define EXPRKIND_VALUES		3
#define EXPRKIND_LIMIT		4
#define EXPRKIND_ININFO		5
#define EXPRKIND_APPINFO	6
#define EXPRKIND_WINDOW_BOUND 7


static Node *preprocess_expression(PlannerInfo *root, Node *expr, int kind);
static void preprocess_qual_conditions(PlannerInfo *root, Node *jtnode);
static Plan *inheritance_planner(PlannerInfo *root);
static Plan *grouping_planner(PlannerInfo *root, double tuple_fraction);
static double preprocess_limit(PlannerInfo *root,
				 double tuple_fraction,
				 int64 *offset_est, int64 *count_est);
#ifdef NOT_USED
static Oid *extract_grouping_ops(List *groupClause, int *numGroupOps);
#endif
static List *make_subplanTargetList(PlannerInfo *root, List *tlist,
					   AttrNumber **groupColIdx, Oid **groupOperators, bool *need_tlist_eval);
static List *register_ordered_aggs(List *tlist, Node *havingqual, List *sub_tlist);

// GP optimizer entry point
#ifdef USE_ORCA
extern PlannedStmt *PplstmtOptimize(Query *parse, bool *pfUnexpectedFailure);
#endif

typedef struct
{
	List *tlist;
	Node *havingqual;
	List *sub_tlist;
	Index last_sgr;
} register_ordered_aggs_context;


static Node *register_ordered_aggs_mutator(Node *node, 
										   register_ordered_aggs_context *context);
static void register_AggOrder(AggOrder *aggorder, 
							  register_ordered_aggs_context *context);
static void locate_grouping_columns(PlannerInfo *root,
						List *stlist,
						List *sub_tlist,
						AttrNumber *groupColIdx);
static List *postprocess_setop_tlist(List *new_tlist, List *orig_tlist);

static Bitmapset* canonicalize_colref_list(Node * node);
static List *canonicalize_gs_list(List *gsl, bool ordinary);
static List *rollup_gs_list(List *gsl);
static List *add_gs_combinations(List *list, int n, int i, Bitmapset **base, Bitmapset **work);
static List *cube_gs_list(List *gsl);
static CanonicalGroupingSets *make_canonical_groupingsets(List *groupClause);
static int gs_compare(const void *a, const void*b);
static void sort_canonical_gs_list(List *gs, int *p_nsets, Bitmapset ***p_sets);

static Plan *pushdown_preliminary_limit(Plan *plan, Node *limitCount, int64 count_est, Node *limitOffset, int64 offset_est);
static bool is_dummy_plan(Plan *plan);


#ifdef USE_ORCA
/**
 * Logging of optimization outcome
 */
static void log_optimizer(PlannedStmt *plan, bool fUnexpectedFailure)
{
	if (!optimizer_log)
	{
		//  optimizer logging is not enabled
		return;
	}

	if (NULL != plan)
	{
		elog(DEBUG1, "Optimizer produced plan");
		return;
	}

	// optimizer failed to produce a plan, log failure
	if (OPTIMIZER_ALL_FAIL == optimizer_log_failure)
	{
		elog(LOG, "Planner produced plan :%d", fUnexpectedFailure);
		return;
	}

	if (fUnexpectedFailure && OPTIMIZER_UNEXPECTED_FAIL == optimizer_log_failure)
	{
		// unexpected fall back
		elog(LOG, "Planner produced plan :%d", fUnexpectedFailure);
		return;
	}

	if (!fUnexpectedFailure && OPTIMIZER_EXPECTED_FAIL == optimizer_log_failure)
	{
		// expected fall back
		elog(LOG, "Planner produced plan :%d", fUnexpectedFailure);
	}
}
#endif

#ifdef USE_ORCA
/**
 * Postprocessing of optimizer's plan
 */
static void postprocess_plan(PlannedStmt *plan)
{
	Assert(plan);

	PlannerGlobal *globNew =  makeNode(PlannerGlobal);

	/* initialize */
	globNew->paramlist = NIL;
	globNew->subrtables = NIL;
	globNew->rewindPlanIDs = NULL;
	globNew->finalrtable = NIL;
	globNew->relationOids = NIL;
	globNew->invalItems = NIL;
	globNew->transientPlan = false;
	globNew->share.sharedNodes = NIL;
	globNew->share.sliceMarks = NIL;
	globNew->share.motStack = NIL;
	globNew->share.qdShares = NIL;
	globNew->share.qdSlices = NIL;
	globNew->share.planNodes = NIL;
	globNew->share.nextPlanId = 0;
	globNew->subplans = plan->subplans;
	(void) apply_shareinput_xslice(plan->planTree, globNew);
}
#endif

#ifdef USE_ORCA
/*
 * optimize query using the new optimizer
 */
static PlannedStmt *
optimize_query(Query *parse, ParamListInfo boundParams)
{
	/* flag to check if optimizer unexpectedly failed to produce a plan */
	bool fUnexpectedFailure = false;

	/* create a local copy and hand it to the optimizer */
	Query *pqueryCopy = (Query *) copyObject(parse);

	/* perform pre-processing of query tree before calling optimizer */
	pqueryCopy = preprocess_query_optimizer(pqueryCopy, boundParams);

	PlannedStmt *result = PplstmtOptimize(pqueryCopy, &fUnexpectedFailure);

	if (result)
	{
		postprocess_plan(result);
	}

	log_optimizer(result, fUnexpectedFailure);

	return result;
}
#endif

/*****************************************************************************
 *
 *	   Query optimizer entry point
 *
 * To support loadable plugins that monitor or modify planner behavior,
 * we provide a hook variable that lets a plugin get control before and
 * after the standard planning process.  The plugin would normally call
 * standard_planner().
 *
 * Note to plugin authors: standard_planner() scribbles on its Query input,
 * so you'd better copy that data structure if you want to plan more than once.
 *
 *****************************************************************************/

PlannedStmt *
planner(Query *parse, int cursorOptions,
		ParamListInfo boundParams)
{
	PlannedStmt *result = NULL;
	instr_time	starttime, endtime;

	/**
	 * If the new optimizer is enabled, try that first. If it does not return a plan,
	 * then fall back to the planner.
	 * TODO: caragg 11/08/2013: Enable ORCA when running in utility mode (MPP-21841)
	 * TODO: caragg 02/05/2014: Enable ORCA when running on the segments (MPP-22515)
	 */
#ifdef USE_ORCA
	if (optimizer
		&& (GP_ROLE_UTILITY != Gp_role)
		&& (MASTER_CONTENT_ID == GpIdentity.segindex)
		&& !query_has_external_partition(parse))
	{
		if (gp_log_optimization_time)
		{
			INSTR_TIME_SET_CURRENT(starttime);
		}
		START_MEMORY_ACCOUNT(MemoryAccounting_CreateAccount(0, MEMORY_OWNER_TYPE_Optimizer));
		{
			result = optimize_query(parse, boundParams);
		}
		END_MEMORY_ACCOUNT();

		if (gp_log_optimization_time)
		{
			INSTR_TIME_SET_CURRENT(endtime);
			INSTR_TIME_SUBTRACT(endtime, starttime);
			elog(LOG, "Optimizer Time: %.3f ms", INSTR_TIME_GET_MILLISEC(endtime));
		}
	}
#endif /* USE_ORCA */

	if (!result)
	{
		if (gp_log_optimization_time)
		{
			INSTR_TIME_SET_CURRENT(starttime);
		}
		START_MEMORY_ACCOUNT(MemoryAccounting_CreateAccount(0, MEMORY_OWNER_TYPE_Planner));
		{
			if (NULL != planner_hook)
			{
				result = (*planner_hook) (parse, cursorOptions, boundParams);
			}
			else
			{
				result = standard_planner(parse, cursorOptions, boundParams);
			}

			if (gp_log_optimization_time)
			{
				INSTR_TIME_SET_CURRENT(endtime);
				INSTR_TIME_SUBTRACT(endtime, starttime);
				elog(LOG, "Planner Time: %.3f ms", INSTR_TIME_GET_MILLISEC(endtime));
			}
		}
		END_MEMORY_ACCOUNT();
	}

	return result;
}


PlannedStmt *
standard_planner(Query *parse, int cursorOptions, ParamListInfo boundParams)
{
	PlannedStmt *result;
	PlannerGlobal *glob;
	bool isCursor = false;
	double		tuple_fraction;
	PlannerInfo *root;
	Plan	   *top_plan;
	ListCell   *lp,
			   *lr;

	/* Cursor options may come from caller or from DECLARE CURSOR stmt. */
	if (parse->utilityStmt && IsA(parse->utilityStmt, DeclareCursorStmt))
	{
		isCursor = true;
		cursorOptions |= ((DeclareCursorStmt *) parse->utilityStmt)->options;
	}

	/*
	 * The planner can be called recursively (an example is when
	 * eval_const_expressions tries to pre-evaluate an SQL function).
	 *
	 * Set up global state for this planner invocation.  This data is needed
	 * across all levels of sub-Query that might exist in the given command,
	 * so we keep it in a separate struct that's linked to by each per-Query
	 * PlannerInfo.
	 */
	glob = makeNode(PlannerGlobal);

	glob->boundParams = boundParams;
	glob->paramlist = NIL;
	glob->subplans = NIL;
	glob->subrtables = NIL;
	glob->rewindPlanIDs = NULL;
	glob->finalrtable = NIL;
	glob->relationOids = NIL;
	glob->invalItems = NIL;
	glob->transientPlan = false;
	/* ApplyShareInputContext initialization. */
	glob->share.sharedNodes = NIL;
	glob->share.sliceMarks = NIL;
	glob->share.motStack = NIL;
	glob->share.qdShares = NIL;
	glob->share.qdSlices = NIL;
	glob->share.planNodes = NIL;
	glob->share.nextPlanId = 0;

	/* Determine what fraction of the plan is likely to be scanned */
	if (isCursor)
	{
		/*
		 * We have no real idea how many tuples the user will ultimately FETCH
		 * from a cursor, but it is sometimes the case that he doesn't want 'em
		 * all, or would prefer a fast-start plan anyway so that he can
		 * process some of the tuples sooner.  Use a GUC parameter to decide
		 * what fraction to optimize for.
		 */
		tuple_fraction = cursor_tuple_fraction;

		/*
		 * We document cursor_tuple_fraction as simply being a fraction,
		 * which means the edge cases 0 and 1 have to be treated specially
		 * here.  We convert 1 to 0 ("all the tuples") and 0 to a very small
		 * fraction.
		 */
		if (tuple_fraction >= 1.0)
			tuple_fraction = 0.0;
		else if (tuple_fraction <= 0.0)
			tuple_fraction = 1e-10;
	}
	else
	{

		/* Default assumption is we need all the tuples */
		tuple_fraction = 0.0;
	}

	parse = normalize_query(parse);

	PlannerConfig *config = DefaultPlannerConfig();

	/* primary planning entry point (may recurse for subqueries) */
	top_plan = subquery_planner(glob, parse, NULL, tuple_fraction, &root, config);

	/*
	 * If creating a plan for a scrollable cursor, make sure it can run
	 * backwards on demand.  Add a Material node at the top at need.
	 */
	if (isCursor && (cursorOptions & CURSOR_OPT_SCROLL))
	{
		if (!ExecSupportsBackwardScan(top_plan))
			top_plan = materialize_finished_plan(root, top_plan);
	}


	/* Fix sharing id and shared id.  
	 *
	 * This must be called before set_plan_references and cdbparallelize.  The other mutator
	 * or tree walker assumes the input is a tree.  If there is plan sharing, we have a DAG. 
	 *
	 * apply_shareinput will fix shared_id, and change the DAG to a tree.
	 */

	foreach(lp, glob->subplans)
	{
		Plan	   *subplan = (Plan *) lfirst(lp);
		lfirst(lp) = apply_shareinput_dag_to_tree(subplan, &glob->share);
	}
	top_plan = apply_shareinput_dag_to_tree(top_plan, &glob->share);

	/* final cleanup of the plan */
	Assert(glob->finalrtable == NIL);
	Assert(parse == root->parse);
	top_plan = set_plan_references(glob, top_plan, root->parse->rtable);
	/* ... and the subplans (both regular subplans and initplans) */
	Assert(list_length(glob->subplans) == list_length(glob->subrtables));
	forboth(lp, glob->subplans, lr, glob->subrtables)
	{
		Plan	   *subplan = (Plan *) lfirst(lp);
		List	   *subrtable = (List *) lfirst(lr);
		
		lfirst(lp) = set_plan_references(glob, subplan, subrtable);
	}

	/* walk plan and remove unused initplans and their params */
	remove_unused_initplans(top_plan, root);

	/* executor wants to know total number of Params used overall */
	top_plan->nParamExec = list_length(glob->paramlist);

	if ( Gp_role == GP_ROLE_DISPATCH )
	{
		XsliceInAppendContext append_context;
		
		top_plan = cdbparallelize(root, top_plan, parse,
									cursorOptions,
									boundParams);

		/* cdbparallelize may create additional slices that may affect share input.
		 * need to mark material nodes that are split acrossed multi slices.
		 */
		top_plan = apply_shareinput_xslice(top_plan, glob);

		/*
		 * Walk the plan tree to set hasXslice field in each Append node to true
		 * if the subnodes of the Append node contain cross-slice shared node, and
		 * one of these subnodes running in the same slice as the Append node.
		 */
		planner_init_plan_tree_base(&append_context.base, root);
		append_context.currentSliceNo = 0;
		append_context.slices = NULL;
		plan_tree_walker((Node *)top_plan, set_hasxslice_in_append_walker, &append_context);
		bms_free(append_context.slices);
	}

	top_plan = zap_trivial_result(root, top_plan);

	
	/* build the PlannedStmt result */
	result = makeNode(PlannedStmt);
	
	result->commandType = parse->commandType;
	result->canSetTag = parse->canSetTag;
	result->transientPlan = glob->transientPlan;
	result->planTree = top_plan;
	result->rtable = glob->finalrtable;
	result->resultRelations = root->resultRelations;
	result->utilityStmt = parse->utilityStmt;
	result->intoClause = parse->intoClause;
	result->subplans = glob->subplans;
	result->rewindPlanIDs = glob->rewindPlanIDs;
	result->returningLists = root->returningLists;
	result->result_partitions = root->result_partitions;
	result->result_aosegnos = root->result_aosegnos;
	result->rowMarks = parse->rowMarks;
	result->relationOids = glob->relationOids;
	result->invalItems = glob->invalItems;
	result->nCrossLevelParams = list_length(glob->paramlist);
	result->nMotionNodes = top_plan->nMotionNodes;
	result->nInitPlans = top_plan->nInitPlans;
	result->intoPolicy = GpPolicyCopy(CurrentMemoryContext, parse->intoPolicy);
	result->queryPartOids = NIL;
	result->queryPartsMetadata = NIL;
	result->numSelectorsPerScanId = NIL;
	
	Assert(result->utilityStmt == NULL || IsA(result->utilityStmt, DeclareCursorStmt));
	
	if (Gp_role == GP_ROLE_DISPATCH)
	{
		/*
		 * Generate a plan node id for each node. Used by gpmon.
		 * Note that this needs to be the last step of the planning when
		 * the structure of the plan is final.
		 */
		assign_plannode_id(result);
	}

	return result;
}

/*--------------------
 * subquery_planner
 *	  Invokes the planner on a subquery.  We recurse to here for each
 *	  sub-SELECT found in the query tree.
 *
 * glob is the global state for the current planner run.
 * parse is the querytree produced by the parser & rewriter.
 * parent_root is the immediate parent Query's info (NULL at the top level).
 * hasRecursion is true if this is a recursive WITH query.
 * tuple_fraction is the fraction of tuples we expect will be retrieved.
 * tuple_fraction is interpreted as explained for grouping_planner, below.
 *
 * If subroot isn't NULL, we pass back the query's final PlannerInfo struct;
 * among other things this tells the output sort ordering of the plan.
 *
 * Basically, this routine does the stuff that should only be done once
 * per Query object.  It then calls grouping_planner.  At one time,
 * grouping_planner could be invoked recursively on the same Query object;
 * that's not currently true, but we keep the separation between the two
 * routines anyway, in case we need it again someday.
 *
 * subquery_planner will be called recursively to handle sub-Query nodes
 * found within the query's expressions and rangetable.
 *
 * Returns a query plan.
 *--------------------
 */
Plan *
subquery_planner(PlannerGlobal *glob,
				 Query *parse, 
				 PlannerInfo *parent_root,
				 double tuple_fraction,
				 PlannerInfo **subroot,
				 PlannerConfig *config)
{
	int			num_old_subplans = list_length(glob->subplans);
	PlannerInfo *root;
	Plan	   *plan;
	List	   *newHaving;
	ListCell   *l;

	/* Create a PlannerInfo data structure for this subquery */
	root = makeNode(PlannerInfo);
	root->parse = parse;
<<<<<<< HEAD
	root->glob = glob;
	root->query_level = parent_root ? parent_root->query_level + 1 : 1;
	root->parent_root = parent_root;
	root->planner_cxt = CurrentMemoryContext;
	root->init_plans = NIL;

	root->list_cteplaninfo = NIL;
	if (parse->cteList != NIL)
	{
		root->list_cteplaninfo = init_list_cteplaninfo(list_length(parse->cteList));
	}

=======
	root->planner_cxt = CurrentMemoryContext;
	root->eq_classes = NIL;
>>>>>>> ebef17c7
	root->in_info_list = NIL;
	root->append_rel_list = NIL;

	Assert(config);
	root->config = config;

	if (Gp_role != GP_ROLE_DISPATCH && root->config->cdbpath_segments > 0)
	{
		/* Choose a segdb to which our singleton gangs should be dispatched. */
		gp_singleton_segindex = gp_session_id % root->config->cdbpath_segments;
    }

    /* Ensure that jointree has been normalized. See normalize_query_jointree_mutator() */
    AssertImply(parse->jointree->fromlist, list_length(parse->jointree->fromlist) == 1);

    /* CDB: Stash current query level's relids before pulling up subqueries. */
    root->currlevel_relids = get_relids_in_jointree((Node *)parse->jointree);

    /*
	 * Look for IN clauses at the top level of WHERE, and transform them into
	 * joins.  Note that this step only handles IN clauses originally at top
	 * level of WHERE; if we pull up any subqueries in the next step, their
	 * INs are processed just before pulling them up.
	 */
	if (parse->hasSubLinks)
        cdbsubselect_flatten_sublinks(root, (Node *)parse);

	/*
	 * Check to see if any subqueries in the rangetable can be merged into
	 * this query.
	 */
	parse->jointree = (FromExpr *)
		pull_up_subqueries(root, (Node *) parse->jointree, false, false);

	/*
	 * Detect whether any rangetable entries are RTE_JOIN kind; if not, we can
	 * avoid the expense of doing flatten_join_alias_vars().  Also check for
	 * outer joins --- if none, we can skip reduce_outer_joins() and some
	 * other processing.  This must be done after we have done
	 * pull_up_subqueries, of course.
	 *
	 * Note: if reduce_outer_joins manages to eliminate all outer joins,
	 * root->hasOuterJoins is not reset currently.	This is OK since its
	 * purpose is merely to suppress unnecessary processing in simple cases.
	 */
	root->hasJoinRTEs = false;
	root->hasOuterJoins = false;
	foreach(l, parse->rtable)
	{
		RangeTblEntry *rte = (RangeTblEntry *) lfirst(l);

		if (rte->rtekind == RTE_JOIN)
		{
			root->hasJoinRTEs = true;
			if (IS_OUTER_JOIN(rte->jointype))
			{
				root->hasOuterJoins = true;
				/* Can quit scanning once we find an outer join */
				break;
			}
		}
	}

	/*
	 * Expand any rangetable entries that are inheritance sets into "append
	 * relations".  This can add entries to the rangetable, but they must be
	 * plain base relations not joins, so it's OK (and marginally more
	 * efficient) to do it after checking for join RTEs.  We must do it after
	 * pulling up subqueries, else we'd fail to handle inherited tables in
	 * subqueries.
	 */
	expand_inherited_tables(root);

    /* CDB: If parent RTE belongs to current query level, children do too. */
    foreach (l, root->append_rel_list)
    {
        AppendRelInfo  *appinfo = (AppendRelInfo *)lfirst(l);

        if (bms_is_member(appinfo->parent_relid, root->currlevel_relids))
            root->currlevel_relids = bms_add_member(root->currlevel_relids, 
                                                    appinfo->child_relid);
    }

	/*
	 * Set hasHavingQual to remember if HAVING clause is present.  Needed
	 * because preprocess_expression will reduce a constant-true condition to
	 * an empty qual list ... but "HAVING TRUE" is not a semantic no-op.
	 */
	root->hasHavingQual = (parse->havingQual != NULL);

	/* Clear this flag; might get set in distribute_qual_to_rels */
	root->hasPseudoConstantQuals = false;

	/*
	 * Do expression preprocessing on targetlist and quals.
	 */
	parse->targetList = (List *)
		preprocess_expression(root, (Node *) parse->targetList,
							  EXPRKIND_TARGET);

	parse->returningList = (List *)
		preprocess_expression(root, (Node *) parse->returningList,
							  EXPRKIND_TARGET);

	preprocess_qual_conditions(root, (Node *) parse->jointree);

	parse->havingQual = preprocess_expression(root, parse->havingQual,
											  EXPRKIND_QUAL);

	parse->scatterClause = (List *)
		preprocess_expression(root, (Node *) parse->scatterClause,
							  EXPRKIND_TARGET);
	/* 
	 * Do expression preprocessing on other expressions.
	 */	 
	foreach (l, parse->windowClause)
	{
		WindowSpec *w =(WindowSpec*)lfirst(l);
		
		if ( w != NULL && w->frame != NULL )
		{
			WindowFrame *f = w->frame;
						
			if (f->trail != NULL )
				f->trail->val = preprocess_expression(root, f->trail->val, EXPRKIND_WINDOW_BOUND);
			if ( f->lead != NULL )
				f->lead->val = preprocess_expression(root, f->lead->val, EXPRKIND_WINDOW_BOUND);
		}
	}

	parse->limitOffset = preprocess_expression(root, parse->limitOffset,
											   EXPRKIND_LIMIT);
	parse->limitCount = preprocess_expression(root, parse->limitCount,
											  EXPRKIND_LIMIT);

	root->in_info_list = (List *)
		preprocess_expression(root, (Node *) root->in_info_list,
							  EXPRKIND_ININFO);
	root->append_rel_list = (List *)
		preprocess_expression(root, (Node *) root->append_rel_list,
							  EXPRKIND_APPINFO);

	/* Also need to preprocess expressions for function and values RTEs */
	foreach(l, parse->rtable)
	{
		RangeTblEntry *rte = (RangeTblEntry *) lfirst(l);

		if (rte->rtekind == RTE_FUNCTION || rte->rtekind == RTE_TABLEFUNCTION)
			rte->funcexpr = preprocess_expression(root, rte->funcexpr,
												  EXPRKIND_RTFUNC);
		else if (rte->rtekind == RTE_VALUES)
			rte->values_lists = (List *)
				preprocess_expression(root, (Node *) rte->values_lists,
									  EXPRKIND_VALUES);
	}

	/*
	 * In some cases we may want to transfer a HAVING clause into WHERE. We
	 * cannot do so if the HAVING clause contains aggregates (obviously) or
	 * volatile functions (since a HAVING clause is supposed to be executed
	 * only once per group).  Also, it may be that the clause is so expensive
	 * to execute that we're better off doing it only once per group, despite
	 * the loss of selectivity.  This is hard to estimate short of doing the
	 * entire planning process twice, so we use a heuristic: clauses
	 * containing subplans are left in HAVING.	Otherwise, we move or copy the
	 * HAVING clause into WHERE, in hopes of eliminating tuples before
	 * aggregation instead of after.
	 *
	 * If the query has explicit grouping then we can simply move such a
	 * clause into WHERE; any group that fails the clause will not be in the
	 * output because none of its tuples will reach the grouping or
	 * aggregation stage.  Otherwise we must have a degenerate (variable-free)
	 * HAVING clause, which we put in WHERE so that query_planner() can use it
	 * in a gating Result node, but also keep in HAVING to ensure that we
	 * don't emit a bogus aggregated row. (This could be done better, but it
	 * seems not worth optimizing.)
	 *
	 * Note that both havingQual and parse->jointree->quals are in
	 * implicitly-ANDed-list form at this point, even though they are declared
	 * as Node *.
	 */
	newHaving = NIL;
	foreach(l, (List *) parse->havingQual)
	{
		Node	   *havingclause = (Node *) lfirst(l);

		if (contain_agg_clause(havingclause) ||
			contain_volatile_functions(havingclause) ||
			contain_subplans(havingclause))
		{
			/* keep it in HAVING */
			newHaving = lappend(newHaving, havingclause);
		}
		else if (parse->groupClause && 
				 !contain_extended_grouping(parse->groupClause))
		{
			/* move it to WHERE */
			parse->jointree->quals = (Node *)
				lappend((List *) parse->jointree->quals, havingclause);
		}
		else
		{
			/* put a copy in WHERE, keep it in HAVING */
			parse->jointree->quals = (Node *)
				lappend((List *) parse->jointree->quals,
						copyObject(havingclause));
			newHaving = lappend(newHaving, havingclause);
		}
	}
	parse->havingQual = (Node *) newHaving;

	/*
	 * If we have any outer joins, try to reduce them to plain inner joins.
	 * This step is most easily done after we've done expression
	 * preprocessing.
	 */
	if (root->hasOuterJoins)
		reduce_outer_joins(root);

	/*
	 * Do the main planning.  If we have an inherited target relation, that
	 * needs special processing, else go straight to grouping_planner.
	 */
	if (parse->resultRelation &&
		rt_fetch(parse->resultRelation, parse->rtable)->inh)
		plan = inheritance_planner(root);
	else
		plan = grouping_planner(root, tuple_fraction);

	if (Gp_role == GP_ROLE_DISPATCH
			&& root->config->gp_dynamic_partition_pruning)
	{
		/**
		 * Apply transformation for dynamic partition elimination.
		 */
		plan = apply_dyn_partition_transforms(root, plan);
	}

	/* 
	 * Deal with explicit redistribution requirements for TableValueExpr 
	 * subplans with explicit distribitution
	 */
	if (parse->scatterClause)
	{
		bool	 r;
		List    *exprList;
		

		/* Deal with the special case of SCATTER RANDOMLY */
		if (list_length(parse->scatterClause) == 1 && linitial(parse->scatterClause) == NULL)
			exprList = NIL;
		else
			exprList = parse->scatterClause;

		/* Repartition the subquery plan based on our distribution requirements */
		r = repartitionPlan(plan, false, false, exprList);
		if (!r)
		{
			/* 
			 * This should not be possible, repartitionPlan should never
			 * fail when both stable and rescannable are false.
			 */
			elog(ERROR, "failure repartitioning plan");
		}
	}

	/*
	 * If any subplans were generated, or if we're inside a subplan, build
	 * initPlan list and extParam/allParam sets for plan nodes, and attach the
	 * initPlans to the top plan node.
	 */
	if (list_length(glob->subplans) != num_old_subplans || 
		root->query_level > 1)
	{
		Assert(root->parse == parse); /* GPDP isn't always careful about this. */
		SS_finalize_plan(root, root->parse->rtable, plan, true);
	}

	/* Return internal info if caller wants it */
	if (subroot)
		*subroot = root;

	return plan;
}

/*
 * preprocess_expression
 *		Do subquery_planner's preprocessing work for an expression,
 *		which can be a targetlist, a WHERE clause (including JOIN/ON
 *		conditions), or a HAVING clause.
 */
static Node *
preprocess_expression(PlannerInfo *root, Node *expr, int kind)
{
	/*
	 * Fall out quickly if expression is empty.  This occurs often enough to
	 * be worth checking.  Note that null->null is the correct conversion for
	 * implicit-AND result format, too.
	 */
	if (expr == NULL)
		return NULL;

	/*
	 * If the query has any join RTEs, replace join alias variables with
	 * base-relation variables. We must do this before sublink processing,
	 * else sublinks expanded out from join aliases wouldn't get processed. We
	 * can skip it in VALUES lists, however, since they can't contain any Vars
	 * at all.
	 */
	if (root->hasJoinRTEs && kind != EXPRKIND_VALUES)
		expr = flatten_join_alias_vars(root, expr);

	/*
	 * Simplify constant expressions.
	 *
	 * Note: this also flattens nested AND and OR expressions into N-argument
	 * form.  All processing of a qual expression after this point must be
	 * careful to maintain AND/OR flatness --- that is, do not generate a tree
	 * with AND directly under AND, nor OR directly under OR.
	 *
	 * Because this is a relatively expensive process, we skip it when the
	 * query is trivial, such as "SELECT 2+2;". The
	 * expression will only be evaluated once anyway, so no point in
	 * pre-simplifying; we can't execute it any faster than the executor can,
	 * and we will waste cycles copying the tree.  Notice however that we
	 * still must do it for quals (to get AND/OR flatness); and if we are in a
	 * subquery we should not assume it will be done only once.
	 *
	 * However, if targeted dispatch is enabled then we WILL optimize
	 *           VALUES lists because targeted dispatch will benefit from this
	 *           -- it IS more expensive to evaluate it on the executor
	 *           without doing it first in the planner because the planner
	 *           may determine that only a single segment is required!
	 */
	if (kind != EXPRKIND_VALUES && (
			root->parse->jointree->fromlist != NIL ||
			kind == EXPRKIND_QUAL ||

			/* note that we could optimize the direct dispatch case
			 *   by only doing the simplification for the distribution
			 *   key columns.
			 */
			(root->config->gp_enable_direct_dispatch && kind == EXPRKIND_TARGET ) ||
			root->query_level > 1))
	{
		expr = eval_const_expressions(root, expr);
	}

	/*
	 * If it's a qual or havingQual, canonicalize it.
	 */
	if (kind == EXPRKIND_QUAL)
	{
		expr = (Node *) canonicalize_qual((Expr *) expr);

#ifdef OPTIMIZER_DEBUG
		printf("After canonicalize_qual()\n");
		pprint(expr);
#endif
	}

	/* Expand SubLinks to SubPlans */
	if (root->parse->hasSubLinks)
		expr = SS_process_sublinks(root, expr, (kind == EXPRKIND_QUAL));

	/*
	 * XXX do not insert anything here unless you have grokked the comments in
	 * SS_replace_correlation_vars ...
	 */

	/* Replace uplevel vars with Param nodes (this IS possible in VALUES) */
	if (root->query_level > 1)
		expr = SS_replace_correlation_vars(root, expr);

	/*
	 * If it's a qual or havingQual, convert it to implicit-AND format. (We
	 * don't want to do this before eval_const_expressions, since the latter
	 * would be unable to simplify a top-level AND correctly. Also,
	 * SS_process_sublinks expects explicit-AND format.)
	 */
	if (kind == EXPRKIND_QUAL)
		expr = (Node *) make_ands_implicit((Expr *) expr);

	return expr;
}

/*
 * preprocess_qual_conditions
 *		Recursively scan the query's jointree and do subquery_planner's
 *		preprocessing work on each qual condition found therein.
 */
static void
preprocess_qual_conditions(PlannerInfo *root, Node *jtnode)
{
	if (jtnode == NULL)
		return;
	if (IsA(jtnode, RangeTblRef))
	{
		/* nothing to do here */
	}
	else if (IsA(jtnode, FromExpr))
	{
		FromExpr   *f = (FromExpr *) jtnode;
		ListCell   *l;

		foreach(l, f->fromlist)
			preprocess_qual_conditions(root, lfirst(l));

		f->quals = preprocess_expression(root, f->quals, EXPRKIND_QUAL);
	}
	else if (IsA(jtnode, JoinExpr))
	{
		JoinExpr   *j = (JoinExpr *) jtnode;
		ListCell   *l;

		preprocess_qual_conditions(root, j->larg);
		preprocess_qual_conditions(root, j->rarg);

        foreach(l, j->subqfromlist)
		    preprocess_qual_conditions(root, lfirst(l));

		j->quals = preprocess_expression(root, j->quals, EXPRKIND_QUAL);
	}
	else
		elog(ERROR, "unrecognized node type: %d",
			 (int) nodeTag(jtnode));
}

/*
 * inheritance_planner
 *	  Generate a plan in the case where the result relation is an
 *	  inheritance set.
 *
 * We have to handle this case differently from cases where a source relation
 * is an inheritance set. Source inheritance is expanded at the bottom of the
 * plan tree (see allpaths.c), but target inheritance has to be expanded at
 * the top.  The reason is that for UPDATE, each target relation needs a
 * different targetlist matching its own column set.  Also, for both UPDATE
 * and DELETE, the executor needs the Append plan node at the top, else it
 * can't keep track of which table is the current target table.  Fortunately,
 * the UPDATE/DELETE target can never be the nullable side of an outer join,
 * so it's OK to generate the plan this way.
 *
 * Returns a query plan.
 */
static Plan *
inheritance_planner(PlannerInfo *root)
{
	Query	   *parse = root->parse;
	Index       parentRTindex = parse->resultRelation;
	List	   *subplans = NIL;
	List	   *resultRelations = NIL;
	List	   *returningLists = NIL;
	List	   *tlist = NIL;
	PlannerInfo subroot;
	ListCell   *l;

	/* MPP */
	Plan *plan;
	CdbLocusType append_locustype = CdbLocusType_Null;
	bool locus_ok = TRUE;

	foreach(l, root->append_rel_list)
	{
		AppendRelInfo *appinfo = (AppendRelInfo *) lfirst(l);
		Plan	   *subplan;

		/* append_rel_list contains all append rels; ignore others */
		if (appinfo->parent_relid != parentRTindex)
			continue;

		/*
		 * Generate modified query with this rel as target.  We have to be
		 * prepared to translate varnos in in_info_list as well as in the
		 * Query proper.
		 */
		memcpy(&subroot, root, sizeof(PlannerInfo));
		subroot.parse = (Query *)
			adjust_appendrel_attrs(&subroot, (Node *) parse,
								   appinfo);
		subroot.returningLists = NIL;
		subroot.init_plans = NIL;
		subroot.in_info_list = (List *)
			adjust_appendrel_attrs(&subroot, (Node *) root->in_info_list,
								   appinfo);
		/* There shouldn't be any OJ info to translate, as yet */
		Assert(subroot.oj_info_list == NIL);

		/* Generate plan */
		subplan = grouping_planner(&subroot, 0.0 /* retrieve all tuples */ );

		/*
		 * If this child rel was excluded by constraint exclusion, exclude it
		 * from the plan.
		 *
		 * MPP-1544: perform this check before testing for loci compatibility
		 * we might have inserted a dummy table with incorrect locus
		 */
		if (is_dummy_plan(subplan))
			continue;

		/* MPP needs target loci to match. */
		if ( Gp_role == GP_ROLE_DISPATCH )
		{
			CdbLocusType locustype = ( subplan->flow == NULL ) ?
				CdbLocusType_Null : subplan->flow->locustype;
				
			if ( append_locustype == CdbLocusType_Null && locus_ok )
			{
				append_locustype = locustype;
			}
			else
			{
				switch ( locustype )
				{
				case CdbLocusType_Entry:
					locus_ok = locus_ok && (locustype == append_locustype);
					break;
				case CdbLocusType_Hashed:
				case CdbLocusType_HashedOJ:
				case CdbLocusType_Strewn:
					/* MPP-2023: Among subplans, these loci are okay. */
					break;
				case CdbLocusType_Null:
				case CdbLocusType_SingleQE:
				case CdbLocusType_General:
				case CdbLocusType_Replicated:
					/* These loci are not valid on base relations */
					locus_ok = FALSE;
					break;
				default:
					/* We should not be hitting this */
					locus_ok = FALSE;
					Assert (0); 
					break;
				}
			}
			if ( ! locus_ok )
			{
				ereport(ERROR, (
					errcode(ERRCODE_CDB_INTERNAL_ERROR),
					errmsg("incompatible loci in target inheritance set") ));
			}
		}

		/* Save tlist from first rel for use below */
		if (subplans == NIL)
		{
			tlist = subplan->targetlist;
		}

		/**
		 * The grouping planner scribbles on the rtable e.g. to add pseudo columns.
		 * We need to keep track of this.
		 */
		parse->rtable = subroot.parse->rtable;

		subplans = lappend(subplans, subplan);

		/* Build target-relations list for the executor */
		resultRelations = lappend_int(resultRelations, appinfo->child_relid);

		/* Build list of per-relation RETURNING targetlists */
		if (parse->returningList)
		{
			Assert(list_length(subroot.returningLists) == 1);
			returningLists = list_concat(returningLists,
										 subroot.returningLists);
		}
	}

	/**
	 * If due to constraint exclusions all the result relations have been removed,
	 * we need something upstream.
	 */
	if (resultRelations)
	{
		root->resultRelations = resultRelations;
	}
	else
	{
		root->resultRelations = list_make1_int(parse->resultRelation);
	}
	
	root->returningLists = returningLists;
	/* Mark result as unordered (probably unnecessary) */
	root->query_pathkeys = NIL;

	/*
	 * If we managed to exclude every child rel, return a dummy plan
	 */
	if (subplans == NIL)
		return (Plan *) make_result(tlist,
									(Node *) list_make1(makeBoolConst(false,
																	  false)),
									NULL);

	plan = (Plan *) make_append(subplans, true, tlist);
	
	/* MPP dispatch needs to know the kind of locus. */
	if ( Gp_role == GP_ROLE_DISPATCH )
	{
		switch ( append_locustype )
		{
		case CdbLocusType_Entry:
			mark_plan_entry(plan);
			break;
			
		case CdbLocusType_Hashed:
		case CdbLocusType_HashedOJ:
		case CdbLocusType_Strewn:
			/* Depend on caller to avoid incompatible hash keys. */
			/* For our purpose (UPD/DEL target), strewn is good enough. */
			mark_plan_strewn(plan);
			break;
			
		default:
			ereport(ERROR, (
				errcode(ERRCODE_CDB_INTERNAL_ERROR),
				errmsg("unexpected locus assigned to target inheritance set") ));
		}
	}
	
	/* Suppress Append if there's only one surviving child rel */
	if (list_length(subplans) == 1)
		return (Plan *) linitial(subplans);

	return plan;
}

#ifdef USE_ASSERT_CHECKING

static void grouping_planner_output_asserts(PlannerInfo *root, Plan *plan);
/**
 * Ensure goodness of plans returned by grouping planner
 */
void grouping_planner_output_asserts(PlannerInfo *root, Plan *plan)
{
	Assert(plan);

	/* Ensure that plan refers to vars that have varlevelsup = 0 AND varno is in the rtable */
	List *allVars = extract_nodes(root->glob, (Node *) plan, T_Var);
	ListCell *lc = NULL;

	foreach (lc, allVars)
	{
		Var *var = (Var *) lfirst(lc);
		Assert(var->varlevelsup == 0 && "Plan contains vars that refer to outer plan.");
		Assert((var->varno == OUTER
				|| (var->varno > 0 && var->varno <= list_length(root->parse->rtable)))
				&& "Plan contains var that refer outside the rtable.");
		Assert(var->varno == var->varnoold && "Varno and varnoold do not agree!");

		/** If a pseudo column, there should be a corresponding entry in the relation */
		if (var->varattno <= FirstLowInvalidHeapAttributeNumber)
		{
			RangeTblEntry *rte = rt_fetch(var->varno, root->parse->rtable);
			Assert(rte);
			Assert(rte->pseudocols);
			Assert(list_length(rte->pseudocols) > var->varattno - FirstLowInvalidHeapAttributeNumber);
		}
	}
}
#endif

/*
 * getAnySubplan
 *   Return one subplan for the given node.
 *
 * If the given node is an Append, the first subplan is returned.
 * If the given node is a SubqueryScan, its subplan is returned.
 * Otherwise, the lefttree of the given node is returned.
 */
static Plan *
getAnySubplan(Plan *node)
{
	Assert(is_plan_node((Node *)node));
	
	if (IsA(node, Append))
	{
		Append *append = (Append*)node;
		Assert(list_length(append->appendplans) > 0);
		return (Plan *)linitial(append->appendplans);
	}

	else if (IsA(node, SubqueryScan))
	{
		SubqueryScan *subqueryScan = (SubqueryScan *)node;
		return subqueryScan->subplan;
	}
	
	return node->lefttree;
}

/*--------------------
 * grouping_planner
 *	  Perform planning steps related to grouping, aggregation, etc.
 *	  This primarily means adding top-level processing to the basic
 *	  query plan produced by query_planner.
 *
 * tuple_fraction is the fraction of tuples we expect will be retrieved
 *
 * tuple_fraction is interpreted as follows:
 *	  0: expect all tuples to be retrieved (normal case)
 *	  0 < tuple_fraction < 1: expect the given fraction of tuples available
 *		from the plan to be retrieved
 *	  tuple_fraction >= 1: tuple_fraction is the absolute number of tuples
 *		expected to be retrieved (ie, a LIMIT specification)
 *
 * Returns a query plan.  Also, root->query_pathkeys is returned as the
 * actual output ordering of the plan (in pathkey format).
 *--------------------
 */
static Plan *
grouping_planner(PlannerInfo *root, double tuple_fraction)
{
	Query	   *parse = root->parse;
	List	   *tlist = parse->targetList;
	int64		offset_est = 0;
	int64		count_est = 0;
	Plan	   *result_plan;
	List	   *current_pathkeys = NIL;
	CdbPathLocus current_locus;
	List	   *sort_pathkeys;
    Path       *best_path = NULL;
	double		dNumGroups = 0;
	double		numDistinct = 1;
	List	   *distinctExprs = NIL;

	double		motion_cost_per_row  =
						(gp_motion_cost_per_row > 0.0) ?
						gp_motion_cost_per_row :
						2.0 * cpu_tuple_cost;
	
	CdbPathLocus_MakeNull(&current_locus); 
	
	/* Tweak caller-supplied tuple_fraction if have LIMIT/OFFSET */
	if (parse->limitCount || parse->limitOffset)
		tuple_fraction = preprocess_limit(root, tuple_fraction,
										  &offset_est, &count_est);

	if (parse->setOperations)
	{
		List	   *set_sortclauses;

		/*
		 * If there's a top-level ORDER BY, assume we have to fetch all the
		 * tuples.	This might seem too simplistic given all the hackery below
		 * to possibly avoid the sort ... but a nonzero tuple_fraction is only
		 * of use to plan_set_operations() when the setop is UNION ALL, and
		 * the result of UNION ALL is always unsorted.
		 */
		if (parse->sortClause)
			tuple_fraction = 0.0;

		/*
		 * Construct the plan for set operations.  The result will not need
		 * any work except perhaps a top-level sort and/or LIMIT.
		 */
		result_plan = plan_set_operations(root, tuple_fraction,
										  &set_sortclauses);

		/*
		 * Calculate pathkeys representing the sort order (if any) of the set
		 * operation's result.  We have to do this before overwriting the sort
		 * key information...
		 */
		current_pathkeys = make_pathkeys_for_sortclauses(root,
														 set_sortclauses,
													result_plan->targetlist,
														 true);

		/*
		 * We should not need to call preprocess_targetlist, since we must be
		 * in a SELECT query node.	Instead, use the targetlist returned by
		 * plan_set_operations (since this tells whether it returned any
		 * resjunk columns!), and transfer any sort key information from the
		 * original tlist.
		 */
		Assert(parse->commandType == CMD_SELECT);

		tlist = postprocess_setop_tlist(result_plan->targetlist, tlist);

		/*
		 * Can't handle FOR UPDATE/SHARE here (parser should have checked
		 * already, but let's make sure).
		 */
		if (parse->rowMarks)
			ereport(ERROR,
					(errcode(ERRCODE_FEATURE_NOT_SUPPORTED),
					 errmsg("SELECT FOR UPDATE/SHARE is not allowed with UNION/INTERSECT/EXCEPT")));

		/*
		 * Calculate pathkeys that represent result ordering requirements
		 */
		sort_pathkeys = make_pathkeys_for_sortclauses(root,
													  parse->sortClause,
													  tlist,
													  true);
	}
	else if ( parse->windowClause && parse->targetList &&
			  contain_windowref((Node *)parse->targetList, NULL) )
	{
		if (extract_nodes(NULL, (Node *) tlist, T_PercentileExpr) != NIL)
		{
			ereport(ERROR,
					(errcode(ERRCODE_FEATURE_NOT_SUPPORTED),
					 errmsg("window function with WITHIN GROUP aggregate is not supported")));
		}
		/*
		 * Calculate pathkeys that represent ordering requirements. Stash
		 * them in PlannerInfo so that query_planner can canonicalize them.
		 */
		root->group_pathkeys = NIL;
		root->sort_pathkeys =
			make_pathkeys_for_sortclauses(parse->sortClause, tlist);

		
		result_plan = window_planner(root, tuple_fraction, &current_pathkeys);
		
		/* Recover sort pathkeys for use later.  These may or may not
		 * match the current_pathkeys resulting from the window plan.  
		 */
		sort_pathkeys = make_pathkeys_for_sortclauses(parse->sortClause,
													  result_plan->targetlist);
		sort_pathkeys = canonicalize_pathkeys(root, sort_pathkeys);
	}
	else
	{
		/* No set operations, do regular planning */
		List	   *sub_tlist;
		List	   *group_pathkeys;
		AttrNumber *groupColIdx = NULL;
		Oid		   *groupOperators = NULL;
		bool		need_tlist_eval = true;
		QualCost	tlist_cost;
		Path	   *cheapest_path;
		Path	   *sorted_path;
		long		numGroups = 0;
		AggClauseCounts agg_counts;
		int			numGroupCols;
		bool		use_hashed_grouping = false;
		bool        grpext = false;
		bool		has_within = false;
		CanonicalGroupingSets *canonical_grpsets;

		/* Preprocess targetlist */
		tlist = preprocess_targetlist(root, tlist);

		/* Obtain canonical grouping sets */
		canonical_grpsets = make_canonical_groupingsets(parse->groupClause);
		numGroupCols = canonical_grpsets->num_distcols;

		/*
<<<<<<< HEAD
		 * Clean up parse->groupClause if the grouping set is an empty
		 * set.
		 */
		if (numGroupCols == 0)
		{
			list_free(parse->groupClause);
			parse->groupClause = NIL;
		}

		grpext = is_grouping_extension(canonical_grpsets);
		has_within = extract_nodes(NULL, (Node *) tlist, T_PercentileExpr) != NIL;
		has_within |= extract_nodes(NULL, parse->havingQual, T_PercentileExpr) != NIL;

		if (grpext && has_within)
			ereport(ERROR,
					(errcode(ERRCODE_FEATURE_NOT_SUPPORTED),
					 errmsg("WITHIN GROUP aggregate cannot be used in GROUPING SETS query")));
=======
		 * Calculate pathkeys that represent grouping/ordering requirements.
		 * Stash them in PlannerInfo so that query_planner can canonicalize
		 * them after EquivalenceClasses have been formed.
		 */
		root->group_pathkeys =
			make_pathkeys_for_sortclauses(root,
										  parse->groupClause,
										  tlist,
										  false);
		root->sort_pathkeys =
			make_pathkeys_for_sortclauses(root,
										  parse->sortClause,
										  tlist,
										  false);
>>>>>>> ebef17c7

		/*
		 * Will need actual number of aggregates for estimating costs.
		 *
		 * Note: we do not attempt to detect duplicate aggregates here; a
		 * somewhat-overestimated count is okay for our present purposes.
		 *
		 * Note: think not that we can turn off hasAggs if we find no aggs. It
		 * is possible for constant-expression simplification to remove all
		 * explicit references to aggs, but we still have to follow the
		 * aggregate semantics (eg, producing only one output row).
		 */
		MemSet(&agg_counts, 0, sizeof(AggClauseCounts));

		if (parse->hasAggs)
		{
			count_agg_clauses((Node *) tlist, &agg_counts);
			count_agg_clauses(parse->havingQual, &agg_counts);
		}

		/*
		 * Generate appropriate target list for subplan; may be different from
		 * tlist if grouping or aggregation is needed.
		 */
		sub_tlist = make_subplanTargetList(root, tlist,
										   &groupColIdx, &groupOperators,
										   &need_tlist_eval);
		
		/* Augment the subplan target list to include targets for ordered
		 * aggregates.  As a side effect, this may scribble updated sort
		 * group ref values into AggOrder nodes within Aggref nodes of the
		 * query.  A pity, but it would harder to do this earlier.
		 */
		sub_tlist = register_ordered_aggs(tlist, 
										  root->parse->havingQual, 
										  sub_tlist);

		/*
		 * Calculate pathkeys that represent grouping/ordering requirements.
		 * Stash them in PlannerInfo so that query_planner can canonicalize
		 * them.
		 */
		root->group_pathkeys =
			make_pathkeys_for_groupclause(parse->groupClause, tlist);
		root->sort_pathkeys =
			make_pathkeys_for_sortclauses(parse->sortClause, tlist);

		/*
		 * Figure out whether we need a sorted result from query_planner.
		 *
		 * If we have a GROUP BY clause, then we want a result sorted properly
		 * for grouping.  Otherwise, if there is an ORDER BY clause, we want
		 * to sort by the ORDER BY clause.	(Note: if we have both, and ORDER
		 * BY is a superset of GROUP BY, it would be tempting to request sort
		 * by ORDER BY --- but that might just leave us failing to exploit an
		 * available sort order at all. Needs more thought...)
		 */
		if (parse->groupClause)
			root->query_pathkeys = root->group_pathkeys;
		else if (parse->sortClause)
			root->query_pathkeys = root->sort_pathkeys;
		else
			root->query_pathkeys = NIL;

		/*
		 * Generate the best unsorted and presorted paths for this Query (but
		 * note there may not be any presorted path).  query_planner will also
		 * estimate the number of groups in the query, and canonicalize all
		 * the pathkeys.
		 */
		query_planner(root, sub_tlist, tuple_fraction,
					  &cheapest_path, &sorted_path, &dNumGroups);

		group_pathkeys = root->group_pathkeys;
		sort_pathkeys = root->sort_pathkeys;

		/*
		 * If grouping, extract the grouping operators and decide whether we
		 * want to use hashed grouping.
		 */
		if (parse->groupClause)
		{
			use_hashed_grouping =
				choose_hashed_grouping(root, tuple_fraction,
									   cheapest_path, sorted_path,
									   groupOperators, numGroupCols, dNumGroups,
									   &agg_counts);

			/* Also convert # groups to long int --- but 'ware overflow! */
			numGroups = (long) Min(dNumGroups, (double) LONG_MAX);
		}

		/*
		 * Select the best path.  If we are doing hashed grouping, we will
		 * always read all the input tuples, so use the cheapest-total path.
		 * Otherwise, trust query_planner's decision about which to use.
		 */
		if (use_hashed_grouping || !sorted_path)
			best_path = cheapest_path;
		else
			best_path = sorted_path;

		/* CDB:  For now, we either
		 * - construct a general parallel plan,
		 * - let the sequential planner handle the situation, or
		 * - construct a sequential plan using the mix-max index optimization.
		 *
		 * Eventually we should add a parallel version of the min-max
		 * optimization.  For now, it's either-or.
		 */
		if ( Gp_role == GP_ROLE_DISPATCH )
		{
			bool querynode_changed = false;
			bool pass_subtlist = false;
			GroupContext group_context;

			pass_subtlist = (agg_counts.aggOrder != NIL || has_within);
			group_context.best_path = best_path;
			group_context.cheapest_path = cheapest_path;
			group_context.subplan = NULL;
			group_context.sub_tlist = pass_subtlist ? sub_tlist : NIL;
			group_context.tlist = tlist;
			group_context.use_hashed_grouping = use_hashed_grouping;
			group_context.tuple_fraction = tuple_fraction;
			group_context.canonical_grpsets = canonical_grpsets;
			group_context.grouping = 0;
			group_context.numGroupCols = 0;
			group_context.groupColIdx = NULL;
			group_context.groupOperators = NULL;
			group_context.numDistinctCols = 0;
			group_context.distinctColIdx = NULL;
			group_context.p_dNumGroups = &dNumGroups;
			group_context.pcurrent_pathkeys = &current_pathkeys;
			group_context.querynode_changed = &querynode_changed;

			/* within_agg_planner calls cdb_grouping_planner */
			if (has_within)
				result_plan = within_agg_planner(root,
												 &agg_counts,
												 &group_context);
			else
				result_plan = cdb_grouping_planner(root,
												   &agg_counts,
												   &group_context);

			/* Add the Repeat node if needed. */
			if (result_plan != NULL &&
				canonical_grpsets != NULL &&
				canonical_grpsets->grpset_counts != NULL)
			{
				bool need_repeat_node = false;
				int grpset_no;
				int repeat_count = 0;
				
				for (grpset_no = 0; grpset_no < canonical_grpsets->ngrpsets; grpset_no++)
				{
					if (canonical_grpsets->grpset_counts[grpset_no] > 1)
					{
						need_repeat_node = true;
						break;
					}
				}
				
				if (canonical_grpsets->ngrpsets == 1)
					repeat_count = canonical_grpsets->grpset_counts[0];
				
				if (need_repeat_node)
				{
					result_plan = add_repeat_node(result_plan, repeat_count, 0);
				}
			}

			if ( result_plan != NULL && result_plan->flow->numSortCols == 0 )
			{
				/*
				 * cdb_grouping_planner generated the full plan, with the
				 * the right tlist.  And it has no sort order
				 */
				current_pathkeys = NIL;
			}

 			if (result_plan != NULL && querynode_changed)
 			{
 				/* We want to re-write sort_pathkeys here since the 2-stage
				 * aggregation subplan or grouping extension subplan may change
				 * the previous root->parse Query node, which makes the current
				 * sort_pathkeys invalid.
 				 */
 				sort_pathkeys = make_pathkeys_for_sortclauses(parse->sortClause,
															  result_plan->targetlist);
				sort_pathkeys = canonicalize_pathkeys(root, sort_pathkeys);
			}
		}
		else /* Not GP_ROLE_DISPATCH */
		{
			/*
			 * Check to see if it's possible to optimize MIN/MAX aggregates.
			 * If so, we will forget all the work we did so far to choose a
			 * "regular" path ... but we had to do it anyway to be able to
			 * tell which way is cheaper.
			 */
			result_plan = optimize_minmax_aggregates(root,
													 tlist,
													 best_path);
			if (result_plan != NULL)
			{
				/*
				 * optimize_minmax_aggregates generated the full plan, with the
				 * right tlist, and it has no sort order.
				 */
				current_pathkeys = NIL;
                mark_plan_entry(result_plan);
			}

		}

		if (result_plan == NULL)
		{
			/*
			 * Normal case --- create a plan according to query_planner's
			 * results.
			 */
			result_plan = create_plan(root, best_path);
			current_pathkeys = best_path->pathkeys;
			current_locus = best_path->locus; /* just use keys, don't copy */

			/*
			 * create_plan() returns a plan with just a "flat" tlist of
			 * required Vars.  Usually we need to insert the sub_tlist as the
			 * tlist of the top plan node.	However, we can skip that if we
			 * determined that whatever query_planner chose to return will be
			 * good enough.
			 */
			if (need_tlist_eval)
			{
				/*
				 * If the top-level plan node is one that cannot do expression
				 * evaluation, we must insert a Result node to project the
				 * desired tlist.
				 */
				result_plan = plan_pushdown_tlist(result_plan, sub_tlist);

				/*
				 * Also, account for the cost of evaluation of the sub_tlist.
				 *
				 * Up to now, we have only been dealing with "flat" tlists,
				 * containing just Vars.  So their evaluation cost is zero
				 * according to the model used by cost_qual_eval() (or if you
				 * prefer, the cost is factored into cpu_tuple_cost).  Thus we
				 * can avoid accounting for tlist cost throughout
				 * query_planner() and subroutines.  But now we've inserted a
				 * tlist that might contain actual operators, sub-selects, etc
				 * --- so we'd better account for its cost.
				 *
				 * Below this point, any tlist eval cost for added-on nodes
				 * should be accounted for as we create those nodes.
				 * Presently, of the node types we can add on, only Agg and
				 * Group project new tlists (the rest just copy their input
				 * tuples) --- so make_agg() and make_group() are responsible
				 * for computing the added cost.
				 */
				cost_qual_eval(&tlist_cost, sub_tlist, root);
				result_plan->startup_cost += tlist_cost.startup;
				result_plan->total_cost += tlist_cost.startup +
					tlist_cost.per_tuple * result_plan->plan_rows;
			}
			else
			{
				/*
				 * Since we're using query_planner's tlist and not the one
				 * make_subplanTargetList calculated, we have to refigure any
				 * grouping-column indexes make_subplanTargetList computed.
				 */
				locate_grouping_columns(root, tlist, result_plan->targetlist,
										groupColIdx);
			}

            Assert(result_plan->flow);

			/*
			 * Insert AGG or GROUP node if needed, plus an explicit sort step
			 * if necessary.
			 *
			 * HAVING clause, if any, becomes qual of the Agg or Group node.
			 */
			if (!grpext && use_hashed_grouping)
			{
				/* Hashed aggregate plan --- no sort needed */
				result_plan = (Plan *) make_agg(root,
												tlist,
												(List *) parse->havingQual,
												AGG_HASHED, false,
												numGroupCols,
												groupColIdx,
												groupOperators,
												numGroups,
												0, /* num_nullcols */
												0, /* input_grouping */
												0, /* grouping */
												0, /* rollup_gs_times */
												agg_counts.numAggs,
												agg_counts.transitionSpace,
												result_plan);

				if (canonical_grpsets != NULL &&
					canonical_grpsets->grpset_counts != NULL &&
					canonical_grpsets->grpset_counts[0] > 1)
				{
					result_plan->flow = pull_up_Flow(result_plan,
													 result_plan->lefttree,
													 (current_pathkeys != NIL));
					result_plan = add_repeat_node(result_plan,
												  canonical_grpsets->grpset_counts[0],
												  0);
				}

				/* Hashed aggregation produces randomly-ordered results */
				current_pathkeys = NIL;
				CdbPathLocus_MakeNull(&current_locus);
			}
			else if (!grpext && (parse->hasAggs || parse->groupClause))
			{
				/* Plain aggregate plan --- sort if needed */
				AggStrategy aggstrategy;

				if (parse->groupClause)
				{
					if (!pathkeys_contained_in(group_pathkeys,
											   current_pathkeys))
					{
						result_plan = (Plan *)
							make_sort_from_groupcols(root,
													 parse->groupClause,
													 groupColIdx,
													 false,
													 result_plan);
						current_pathkeys = group_pathkeys;

						/* Decorate the Sort node with a Flow node. */
						mark_sort_locus(result_plan);
					}
					aggstrategy = AGG_SORTED;

					/*
					 * The AGG node will not change the sort ordering of its
					 * groups, so current_pathkeys describes the result too.
					 */
				}
				else
				{
					aggstrategy = AGG_PLAIN;
					/* Result will be only one row anyway; no sort order */
					current_pathkeys = NIL;
				}

				/*
				 * We make a single Agg node if this is not a grouping extension.
				 */
				result_plan = (Plan *) make_agg(root,
												tlist,
												(List *) parse->havingQual,
												aggstrategy, false,
												numGroupCols,
												groupColIdx,
												groupOperators,
												numGroups,
												0, /* num_nullcols */
												0, /* input_grouping */
												0, /* grouping */
												0, /* rollup_gs_times */
												agg_counts.numAggs,
												agg_counts.transitionSpace,
												result_plan);

				if (canonical_grpsets != NULL &&
					canonical_grpsets->grpset_counts != NULL &&
					canonical_grpsets->grpset_counts[0] > 1)
				{
					result_plan->flow = pull_up_Flow(result_plan,
													 result_plan->lefttree,
													 (current_pathkeys != NIL));
					result_plan = add_repeat_node(result_plan,
												  canonical_grpsets->grpset_counts[0],
												  0);
				}

				CdbPathLocus_MakeNull(&current_locus);
			}
			else if (grpext && (parse->hasAggs || parse->groupClause))
			{
				/* Plan the grouping extension */
				ListCell *lc;
				bool querynode_changed = false;

				/*
				 * Make a copy of tlist. Really need to?
				 */
				List *new_tlist = copyObject(tlist);

				/* Make EXPLAIN output look nice */
				foreach(lc, result_plan->targetlist)
				{
					TargetEntry *tle = (TargetEntry*)lfirst(lc);

					if ( IsA(tle->expr, Var) && tle->resname == NULL )
					{
						TargetEntry *vartle = tlist_member((Node*)tle->expr, tlist);

						if ( vartle != NULL && vartle->resname != NULL )
							tle->resname = pstrdup(vartle->resname);
					}
				}

				result_plan = plan_grouping_extension(root, best_path, tuple_fraction,
													  use_hashed_grouping,
													  &new_tlist, result_plan->targetlist,
													  true, false,
													  (List *) parse->havingQual,
													  &numGroupCols,
													  &groupColIdx,
													  &groupOperators,
													  &agg_counts,
													  canonical_grpsets,
													  &dNumGroups,
													  &querynode_changed,
													  &current_pathkeys,
													  result_plan);
				if (querynode_changed)
				{
					/* We want to re-write sort_pathkeys here since the 2-stage
					 * aggregation subplan or grouping extension subplan may change
					 * the previous root->parse Query node, which makes the current
					 * sort_pathkeys invalid.
					 */
					sort_pathkeys = make_pathkeys_for_sortclauses(parse->sortClause,
																  result_plan->targetlist);
					sort_pathkeys = canonicalize_pathkeys(root, sort_pathkeys);
					CdbPathLocus_MakeNull(&current_locus);
				}
			}
			else if (root->hasHavingQual)
			{
				/*
				 * No aggregates, and no GROUP BY, but we have a HAVING qual.
				 * This is a degenerate case in which we are supposed to emit
				 * either 0 or 1 row depending on whether HAVING succeeds.
				 * Furthermore, there cannot be any variables in either HAVING
				 * or the targetlist, so we actually do not need the FROM
				 * table at all!  We can just throw away the plan-so-far and
				 * generate a Result node.	This is a sufficiently unusual
				 * corner case that it's not worth contorting the structure of
				 * this routine to avoid having to generate the plan in the
				 * first place.
				 */
				result_plan = (Plan *) make_result(tlist,
												   parse->havingQual,
												   NULL);
				/* Result will be only one row anyway; no sort order */
				current_pathkeys = NIL;
				mark_plan_general(result_plan);
				CdbPathLocus_MakeNull(&current_locus);
			}
		}						/* end of non-minmax-aggregate case */

		/* free canonical_grpsets */
		free_canonical_groupingsets(canonical_grpsets);
	}							/* end of if (setOperations) */

    /*
     * Decorate the top node with a Flow node if it doesn't have one yet.
     * (In such cases we require the next-to-top node to have a Flow node
     * from which we can obtain the distribution info.)
     */
    if (!result_plan->flow)
        result_plan->flow = pull_up_Flow(result_plan,
                                         getAnySubplan(result_plan),
                                         (current_pathkeys != NIL));

	/*
	 * MPP: If there's a DISTINCT clause and we're not collocated on the
	 * distinct key, we need to redistribute on that key.  In addition, 
	 * we need to consider whether to "pre-unique" by doing a Sort-Unique 
	 * operation on the data as currently distributed, redistributing on 
	 * the district key, and doing the Sort-Unique again. This 2-phase 
	 * approach will be a win, if the cost of redistributing the entire 
	 * input exceeds the cost of an extra Redistribute-Sort-Unique on the
	 * pre-uniqued (reduced) input.
	 */
	if ( parse->distinctClause != NULL)
	{
		distinctExprs = get_sortgrouplist_exprs(parse->distinctClause, 
												result_plan->targetlist);
		numDistinct = estimate_num_groups(root, distinctExprs, 
										  result_plan->plan_rows);
		
		if ( CdbPathLocus_IsNull(current_locus) )
		{
			current_locus = cdbpathlocus_from_flow(result_plan->flow);
		}
		
		if ( Gp_role == GP_ROLE_DISPATCH && CdbPathLocus_IsPartitioned(current_locus) )
		{
			List *distinct_pathkeys = make_pathkeys_for_sortclauses(parse->distinctClause,
																	result_plan->targetlist);
			bool needMotion = !cdbpathlocus_collocates(current_locus, distinct_pathkeys, false /*exact_match*/);
			
			/* Apply the preunique optimization, if enabled and worthwhile. */
			if ( root->config->gp_enable_preunique && needMotion )
			{
				double base_cost, alt_cost;
				Path sort_path;	 /* dummy for result of cost_sort */
				
				base_cost = motion_cost_per_row * result_plan->plan_rows;
				alt_cost = motion_cost_per_row * numDistinct;
				cost_sort(&sort_path, root, NIL, alt_cost, 
						  numDistinct, result_plan->plan_rows);
				alt_cost += sort_path.startup_cost;
				alt_cost += cpu_operator_cost * numDistinct 
							* list_length(parse->distinctClause);
					  
				if ( alt_cost < base_cost || root->config->gp_eager_preunique )
				{
					/* Reduce the number of rows to move by adding a [Sort and]
					 * Unique prior to the redistribute Motion. */
					if (parse->sortClause)
					{
						if (!pathkeys_contained_in(sort_pathkeys, current_pathkeys))
						{
							result_plan = (Plan *)
							make_sort_from_sortclauses(root,
													   parse->sortClause,
													   result_plan);
							((Sort*)result_plan)->noduplicates = gp_enable_sort_distinct;
							current_pathkeys = sort_pathkeys;
							mark_sort_locus(result_plan);
						}
					}

					result_plan = (Plan *) make_unique(result_plan, parse->distinctClause);

					result_plan->flow = pull_up_Flow(result_plan,
													 result_plan->lefttree,
													 true);

					result_plan->plan_rows = numDistinct;

					/*
					 * Our sort node (under the unique node),
					 * unfortunately can't guarantee uniqueness -- so
					 * we aren't allowed to push the limit into the
					 * sort; but we can avoid moving the entire sorted
					 * result-set by plunking a limit on the top of
					 * the unique-node.
					 */
					if (parse->limitCount)
					{
						/*
						 * Our extra limit operation is basically a
						 * third-phase on multi-phase limit (see
						 * 2-phase limit below)
						 */
						result_plan = pushdown_preliminary_limit(result_plan, parse->limitCount, count_est, parse->limitOffset, offset_est);
					}
				}
			}

			if ( needMotion )
			{
				result_plan = (Plan*)make_motion_hash(root, result_plan, distinctExprs);
				result_plan->total_cost += motion_cost_per_row * result_plan->plan_rows;
				current_pathkeys = NULL; /* Any pre-existing order now lost. */
			}
		}
		else if ( result_plan->flow->flotype == FLOW_SINGLETON )
			; /* Already collocated. */
		else
		{
			ereport(ERROR, (errcode(ERRCODE_CDB_INTERNAL_ERROR),
							errmsg("unexpected input locus to distinct")));
		}
	}

	/*
	 * If we were not able to make the plan come out in the right order, add
	 * an explicit sort step.  Note that, if we going to add a Unique node,
	 * the sort_pathkeys will have the distinct keys as a prefix.
	 */
	if (parse->sortClause)
	{
		if (!pathkeys_contained_in(sort_pathkeys, current_pathkeys))
		{
			result_plan = (Plan *) make_sort_from_pathkeys(root,
														   result_plan,
														   sort_pathkeys);
			current_pathkeys = sort_pathkeys;
			mark_sort_locus(result_plan);
		}
	}

	/*
	 * If there is a DISTINCT clause, add the UNIQUE node.
	 */
	if (parse->distinctClause)
	{
		if ( IsA(result_plan, Sort) && gp_enable_sort_distinct )
			((Sort*)result_plan)->noduplicates = true;
		result_plan = (Plan *) make_unique(result_plan, parse->distinctClause);
        result_plan->flow = pull_up_Flow(result_plan,
                                         result_plan->lefttree,
                                         true);

		/*
		 * If there was grouping or aggregation, leave plan_rows as-is (ie,
		 * assume the result was already mostly unique).  If not, use the
		 * number of distinct-groups calculated by query_planner.
		 */
		if (!parse->groupClause && !root->hasHavingQual && !parse->hasAggs)
			result_plan->plan_rows = dNumGroups;
	}

	/*
	 * Finally, if there is a LIMIT/OFFSET clause, add the LIMIT node.
	 */
	if (parse->limitCount || parse->limitOffset)
	{
		if (Gp_role == GP_ROLE_DISPATCH && result_plan->flow->flotype == FLOW_PARTITIONED)
		{
			/* pushdown the first phase of multi-phase limit (which takes offset into account) */
			result_plan = pushdown_preliminary_limit(result_plan, parse->limitCount, count_est, parse->limitOffset, offset_est);
			
			/* Focus on QE [merge to preserve order], prior to final LIMIT. */
			result_plan = (Plan*)make_motion_gather_to_QE(result_plan, current_pathkeys != NIL);
			result_plan->total_cost += motion_cost_per_row * result_plan->plan_rows;
		}
			
		if (current_pathkeys == NIL)
		{
			/* This used to be a WARNING.  If reinstated, it should be a NOTICE
			 * and steps taken to avoid issuing it at inopportune times, e.g.,
			 * from the query generated by psql tab-completion.
			 */
			ereport(DEBUG1, (errmsg("LIMIT/OFFSET applied to unordered result.") ));
		}

		/* For multi-phase limit, this is the final limit */			
		result_plan = (Plan *) make_limit(result_plan,
										  parse->limitOffset,
										  parse->limitCount,
										  offset_est,
										  count_est);
        result_plan->flow = pull_up_Flow(result_plan,
                                         result_plan->lefttree,
                                         true);
	}

    Insist(result_plan->flow);

	/*
	 * Deal with the RETURNING clause if any.  It's convenient to pass the
	 * returningList through setrefs.c now rather than at top level (if we
	 * waited, handling inherited UPDATE/DELETE would be much harder).
	 */
	if (parse->returningList)
	{
		List	   *rlist;

		Assert(parse->resultRelation);
		rlist = set_returning_clause_references(root->glob,
												parse->returningList,
												result_plan,
												parse->resultRelation);
		root->returningLists = list_make1(rlist);
	}
	else
		root->returningLists = NIL;

	/* Compute result-relations list if needed */
	if (parse->resultRelation)
		root->resultRelations = list_make1_int(parse->resultRelation);
	else
		root->resultRelations = NIL;

	/*
	 * Return the actual output ordering in query_pathkeys for possible use by
	 * an outer query level.
	 */
	root->query_pathkeys = current_pathkeys;

#ifdef USE_ASSERT_CHECKING
	grouping_planner_output_asserts(root, result_plan);
#endif

	return result_plan;
}

/*
 * Entry is through is_dummy_plan().
 *
 * Detect whether a plan node is a "dummy" plan created when a relation
 * is deemed not to need scanning due to constraint exclusion.
 *
 * At bottom, such dummy plans are Result nodes with constant FALSE
 * filter quals.  However, we also recognize simple plans that are
 * known to return no rows because they contain a dummy.
 *
 * BTW The plan_tree_walker framework is overkill here, but it's good to 
 *     do things the standard way.
 */
static bool
is_dummy_plan_walker(Node *node, bool *context)
{
	/*
	 * We are only interested in Plan nodes.
	 */
	if ( node == NULL || !is_plan_node(node) )
		return false;

	switch (nodeTag(node))
	{
		case T_Result:
			/*
			 * This tests the base case of a dummy plan which is a Result
			 * node with a constant FALSE filter quals.  (This is the case
			 * constructed as an empty Append path by set_plain_rel_pathlist
			 * in allpaths.c and made into a Result plan by create_append_plan
			 * in createplan.c.
			 */
		{
			List *rcqual = (List *) ((Result *) node)->resconstantqual;
			
			if (list_length(rcqual) == 1)
			{
				Const	   *constqual = (Const *) linitial(rcqual);
				
				if (constqual && IsA(constqual, Const))
				{
					if (!constqual->constisnull &&
						!DatumGetBool(constqual->constvalue))
						*context = true;
					return true;
				}
			}
		}
			return false;
			
		case T_SubqueryScan:
			/* 
			 * A SubqueryScan is dummy, if its subplan is dummy.
			 */
		{
			SubqueryScan *subqueryscan = (SubqueryScan *) node;
			Plan	   *subplan = subqueryscan->subplan;
			
			if ( is_dummy_plan(subplan) )
			{
				*context = true;
				return true;
			}				
		}
			return false;
			
		case T_NestLoop:
		case T_MergeJoin:
		case T_HashJoin:
			/*
			 * Joins with dummy inner and/or outer plans are dummy or not 
			 * based on the type of join.
			 */
		{
			switch ( ((Join*)node)->jointype )
			{
				case JOIN_INNER: /* either */
					*context = is_dummy_plan(innerPlan(node))
					|| is_dummy_plan(outerPlan(node));
					break;
					
				case JOIN_LEFT:
				case JOIN_FULL:
				case JOIN_RIGHT: /* both */
					*context = is_dummy_plan(innerPlan(node))
					&& is_dummy_plan(outerPlan(node));
					break;
					
				case JOIN_IN:
				case JOIN_LASJ_NOTIN:
				case JOIN_LASJ: /* outer */
					*context = is_dummy_plan(outerPlan(node));
					break;
					
				default:
					break;
			}
			
			return true;
		}
			
		/* It may seem that we should check for Append or SetOp nodes with all
		 * dummy branches, but that case should not occur.  It would cause big
		 * problems elsewhere in the code.
		 */
			
		case T_Hash:
		case T_Material:
		case T_Sort:
		case T_Unique:
		    /* 
		     * Some node types are dummy, if their outer plan is dummy 
		     * so we just recur.
		     *
		     * We don't include "tricky" nodes like Motion that might
		     * affect plan topology, even though we know they will return
		     * no rows from a dummy.
		     */
		    return plan_tree_walker(node, is_dummy_plan_walker, context);
		    
		default:
		    /* 
		     * Other node types are "opaque" so we choose a conservative
		     * course and terminate the walk.
		     */
			return true;
	}
    /* not reached */
}


static bool
is_dummy_plan(Plan *plan)
{
    bool is_dummy = false;
    
    is_dummy_plan_walker((Node*)plan, &is_dummy);
    
    return is_dummy;
}

/*
 * preprocess_limit - do pre-estimation for LIMIT and/or OFFSET clauses
 *
 * We try to estimate the values of the LIMIT/OFFSET clauses, and pass the
 * results back in *count_est and *offset_est.	These variables are set to
 * 0 if the corresponding clause is not present, and -1 if it's present
 * but we couldn't estimate the value for it.  (The "0" convention is OK
 * for OFFSET but a little bit bogus for LIMIT: effectively we estimate
 * LIMIT 0 as though it were LIMIT 1.  But this is in line with the planner's
 * usual practice of never estimating less than one row.)  These values will
 * be passed to make_limit, which see if you change this code.
 *
 * The return value is the suitably adjusted tuple_fraction to use for
 * planning the query.	This adjustment is not overridable, since it reflects
 * plan actions that grouping_planner() will certainly take, not assumptions
 * about context.
 */
static double
preprocess_limit(PlannerInfo *root, double tuple_fraction,
				 int64 *offset_est, int64 *count_est)
{
	Query	   *parse = root->parse;
	Node	   *est;
	double		limit_fraction;

	/* Should not be called unless LIMIT or OFFSET */
	Assert(parse->limitCount || parse->limitOffset);

	/*
	 * Try to obtain the clause values.  We use estimate_expression_value
	 * primarily because it can sometimes do something useful with Params.
	 */
	if (parse->limitCount)
	{
		est = estimate_expression_value(root, parse->limitCount);
		if (est && IsA(est, Const))
		{
			if (((Const *) est)->constisnull)
			{
				/* NULL indicates LIMIT ALL, ie, no limit */
				*count_est = 0; /* treat as not present */
			}
			else
			{
				if (((Const *)est)->consttype == INT4OID)
					*count_est = DatumGetInt32(((Const *) est)->constvalue);
				else
					*count_est = DatumGetInt64(((Const *) est)->constvalue);
				if (*count_est <= 0)
					*count_est = 1;		/* force to at least 1 */
			}
		}
		else
			*count_est = -1;	/* can't estimate */
	}
	else
		*count_est = 0;			/* not present */

	if (parse->limitOffset)
	{
		est = estimate_expression_value(root, parse->limitOffset);
		if (est && IsA(est, Const))
		{
			if (((Const *) est)->constisnull)
			{
				/* Treat NULL as no offset; the executor will too */
				*offset_est = 0;	/* treat as not present */
			}
			else
			{
				if (((Const *)est)->consttype == INT4OID)
					*offset_est = DatumGetInt32(((Const *) est)->constvalue);
				else
				*offset_est = DatumGetInt64(((Const *) est)->constvalue);

				if (*offset_est < 0)
					*offset_est = 0;	/* less than 0 is same as 0 */
			}
		}
		else
			*offset_est = -1;	/* can't estimate */
	}
	else
		*offset_est = 0;		/* not present */

	if (*count_est != 0)
	{
		/*
		 * A LIMIT clause limits the absolute number of tuples returned.
		 * However, if it's not a constant LIMIT then we have to guess; for
		 * lack of a better idea, assume 10% of the plan's result is wanted.
		 */
		if (*count_est < 0 || *offset_est < 0)
		{
			/* LIMIT or OFFSET is an expression ... punt ... */
			limit_fraction = 0.10;
		}
		else
		{
			/* LIMIT (plus OFFSET, if any) is max number of tuples needed */
			limit_fraction = (double) *count_est + (double) *offset_est;
		}

		/*
		 * If we have absolute limits from both caller and LIMIT, use the
		 * smaller value; likewise if they are both fractional.  If one is
		 * fractional and the other absolute, we can't easily determine which
		 * is smaller, but we use the heuristic that the absolute will usually
		 * be smaller.
		 */
		if (tuple_fraction >= 1.0)
		{
			if (limit_fraction >= 1.0)
			{
				/* both absolute */
				tuple_fraction = Min(tuple_fraction, limit_fraction);
			}
			else
			{
				/* caller absolute, limit fractional; use caller's value */
			}
		}
		else if (tuple_fraction > 0.0)
		{
			if (limit_fraction >= 1.0)
			{
				/* caller fractional, limit absolute; use limit */
				tuple_fraction = limit_fraction;
			}
			else
			{
				/* both fractional */
				tuple_fraction = Min(tuple_fraction, limit_fraction);
			}
		}
		else
		{
			/* no info from caller, just use limit */
			tuple_fraction = limit_fraction;
		}
	}
	else if (*offset_est != 0 && tuple_fraction > 0.0)
	{
		/*
		 * We have an OFFSET but no LIMIT.	This acts entirely differently
		 * from the LIMIT case: here, we need to increase rather than decrease
		 * the caller's tuple_fraction, because the OFFSET acts to cause more
		 * tuples to be fetched instead of fewer.  This only matters if we got
		 * a tuple_fraction > 0, however.
		 *
		 * As above, use 10% if OFFSET is present but unestimatable.
		 */
		if (*offset_est < 0)
			limit_fraction = 0.10;
		else
			limit_fraction = (double) *offset_est;

		/*
		 * If we have absolute counts from both caller and OFFSET, add them
		 * together; likewise if they are both fractional.	If one is
		 * fractional and the other absolute, we want to take the larger, and
		 * we heuristically assume that's the fractional one.
		 */
		if (tuple_fraction >= 1.0)
		{
			if (limit_fraction >= 1.0)
			{
				/* both absolute, so add them together */
				tuple_fraction += limit_fraction;
			}
			else
			{
				/* caller absolute, limit fractional; use limit */
				tuple_fraction = limit_fraction;
			}
		}
		else
		{
			if (limit_fraction >= 1.0)
			{
				/* caller fractional, limit absolute; use caller's value */
			}
			else
			{
				/* both fractional, so add them together */
				tuple_fraction += limit_fraction;
				if (tuple_fraction >= 1.0)
					tuple_fraction = 0.0;		/* assume fetch all */
			}
		}
	}

	return tuple_fraction;
}

/*
 * extract_grouping_ops - make an array of the equality operator OIDs
 *		for the GROUP BY clause
 *
 * In PostgreSQL, the returned array's size is always list_length(groupClause), but
 * in GPDB's GROUPING SETS implementation, that's not true. The size of the
 * returned array is returned in *numGroupCols.
 */
#ifdef NOT_USED
static Oid *
extract_grouping_ops(List *groupClause, int *numGroupOps)
{
	int			maxCols = list_length(groupClause);
	int			colno = 0;
	Oid		   *groupOperators;
	ListCell   *glitem;

	groupOperators = (Oid *) palloc(maxCols * sizeof(Oid));

	foreach(glitem, groupClause)
	{
		Node *node = lfirst(glitem);

		if (node == NULL)
			continue;

		if (IsA(node, GroupClause) || IsA(node, SortClause))
		{
			GroupClause *groupcl = (GroupClause *) lfirst(glitem);

			if (colno == maxCols)
			{
				maxCols *= 2;
				groupOperators = (Oid *) repalloc(groupOperators,
												  maxCols * sizeof(Oid));
			}

			groupOperators[colno] = get_equality_op_for_ordering_op(groupcl->sortop);
			if (!OidIsValid(groupOperators[colno]))		/* shouldn't happen */
				elog(ERROR, "could not find equality operator for ordering operator %u",
					 groupcl->sortop);
			colno++;
		}
		else if (IsA(node, GroupingClause))
		{
			List	   *groupsets = ((GroupingClause *) node)->groupsets;
			Oid		   *subops;
			int			nsubops;

			subops = extract_grouping_ops(groupsets, &nsubops);
			while (colno + nsubops > maxCols)
			{
				maxCols *= 2;
				groupOperators = (Oid *) repalloc(groupOperators,
												  maxCols * sizeof(Oid));
			}
			memcpy(&groupOperators[colno], subops, nsubops * sizeof(Oid));
			colno += nsubops;
		}
	}

	*numGroupOps = colno;

	return groupOperators;
}
#endif

/*
 * choose_hashed_grouping - should we use hashed grouping?
 */
bool
choose_hashed_grouping(PlannerInfo *root, double tuple_fraction,
					   Path *cheapest_path, Path *sorted_path,
					   Oid *groupOperators, int numGroupOps, double dNumGroups,
					   AggClauseCounts *agg_counts)
{
	int			numGroupCols;
	double		cheapest_path_rows;
	int			cheapest_path_width;
	Size		hashentrysize;
	List	   *current_pathkeys;
	Path		hashed_p;
	Path		sorted_p;
	int			i;

	HashAggTableSizes   hash_info;
	bool		has_dqa = false;
	bool		hash_cheaper = false;

	/*
	 * Check can't-do-it conditions, including whether the grouping operators
	 * are hashjoinable.  (We assume hashing is OK if they are marked
	 * oprcanhash.  If there isn't actually a supporting hash function,
	 * the executor will complain at runtime.)
	 *
	 * Executor doesn't support hashed aggregation with DISTINCT aggregates.
	 * (Doing so would imply storing *all* the input values in the hash table,
	 * which seems like a certain loser.)
	 *
	 * CDB: The parallel grouping planner can use hashed aggregation
	 * with DISTINCT-qualified aggregates in some cases, so in case we
	 * don't choose hashed grouping here, we make note in agg_counts to 
	 * indicate whether DQAs are the only reason.
	 */
	if (!root->config->enable_hashagg)
		goto hash_not_ok;
	has_dqa = agg_counts->numDistinctAggs != 0;
	for (i = 0; i < numGroupOps; i++)
	{
		if (!op_hashjoinable(groupOperators[i]))
			goto hash_not_ok;
	}

	/*
	 * CDB: The preliminary function is used to merge transient values
	 * during hash reloading (see execHHashagg.c). So hash agg is not
	 * allowed if one of the aggregates doesn't have its preliminary function.
	 */
	if (agg_counts->missing_prelimfunc)
		goto hash_not_ok;

	/*
	 * CDB: The parallel grouping planner cannot use hashed aggregation
	 * for ordered aggregates.
	 */
	if (agg_counts->aggOrder != NIL)
		goto hash_not_ok;

	/*
	 * Don't do it if it doesn't look like the hashtable will fit into
	 * work_mem.
	 *
	 * Beware here of the possibility that cheapest_path->parent is NULL. This
	 * could happen if user does something silly like SELECT 'foo' GROUP BY 1;
	 */
	if (cheapest_path->parent)
	{
		cheapest_path_rows = cdbpath_rows(root, cheapest_path);
		cheapest_path_width = cheapest_path->parent->width;
	}
	else
	{
		cheapest_path_rows = 1; /* assume non-set result */
		cheapest_path_width = 100;		/* arbitrary */
	}

	/* Estimate per-hash-entry space at tuple width... */
	/* (Should improve this estimate since not all
	 *  attributes are saved in a hash table entry's
	 *  grouping key tuple.)
	 */
	hashentrysize = MAXALIGN(cheapest_path_width) + MAXALIGN(sizeof(MemTupleData));
	/* plus space for pass-by-ref transition values... */
	hashentrysize += agg_counts->transitionSpace;
	/* plus the per-hash-entry overhead */
	hashentrysize += hash_agg_entry_size(agg_counts->numAggs);

	if (!calcHashAggTableSizes(global_work_mem(root),
							   dNumGroups,
							   agg_counts->numAggs,
							   /* The following estimate is very rough but good enough for planning. */
							   sizeof(HeapTupleData) + sizeof(HeapTupleHeaderData) + cheapest_path_width,
							   agg_counts->transitionSpace,
							   false,
							   &hash_info))
	{
		goto hash_not_ok;
	}

	/*
	 * See if the estimated cost is no more than doing it the other way. While
	 * avoiding the need for sorted input is usually a win, the fact that the
	 * output won't be sorted may be a loss; so we need to do an actual cost
	 * comparison.
	 *
	 * We need to consider cheapest_path + hashagg [+ final sort] versus
	 * either cheapest_path [+ sort] + group or agg [+ final sort] or
	 * presorted_path + group or agg [+ final sort] where brackets indicate a
	 * step that may not be needed. We assume query_planner() will have
	 * returned a presorted path only if it's a winner compared to
	 * cheapest_path for this purpose.
	 *
	 * These path variables are dummies that just hold cost fields; we don't
	 * make actual Paths for these steps.
	 */
	numGroupCols = num_distcols_in_grouplist(root->parse->groupClause);
	cost_agg(&hashed_p, root, AGG_HASHED, agg_counts->numAggs,
			 numGroupCols, dNumGroups,
			 cheapest_path->startup_cost, cheapest_path->total_cost,
			 cheapest_path_rows, hash_info.workmem_per_entry,
			 hash_info.nbatches, hash_info.hashentry_width, false);
	/* Result of hashed agg is always unsorted */
	if (root->sort_pathkeys)
		cost_sort(&hashed_p, root, root->sort_pathkeys, hashed_p.total_cost,
				  dNumGroups, cheapest_path_width);

	if (sorted_path)
	{
		sorted_p.startup_cost = sorted_path->startup_cost;
		sorted_p.total_cost = sorted_path->total_cost;
		current_pathkeys = sorted_path->pathkeys;
	}
	else
	{
		sorted_p.startup_cost = cheapest_path->startup_cost;
		sorted_p.total_cost = cheapest_path->total_cost;
		current_pathkeys = cheapest_path->pathkeys;
	}
	if (!pathkeys_contained_in(root->group_pathkeys, current_pathkeys))
	{
		cost_sort(&sorted_p, root, root->group_pathkeys, sorted_p.total_cost,
				  cheapest_path_rows, cheapest_path_width);
		current_pathkeys = root->group_pathkeys;
	}

	if (root->parse->hasAggs)
		cost_agg(&sorted_p, root, AGG_SORTED, agg_counts->numAggs,
				 numGroupCols, dNumGroups,
				 sorted_p.startup_cost, sorted_p.total_cost,
				 cheapest_path_rows, 0.0, 0.0, 0.0, false);
	else
		cost_group(&sorted_p, root, numGroupCols, dNumGroups,
				   sorted_p.startup_cost, sorted_p.total_cost,
				   cheapest_path_rows);
	/* The Agg or Group node will preserve ordering */
	if (root->sort_pathkeys &&
		!pathkeys_contained_in(root->sort_pathkeys, current_pathkeys))
		cost_sort(&sorted_p, root, root->sort_pathkeys, sorted_p.total_cost,
				  dNumGroups, cheapest_path_width);

	/*
	 * Now make the decision using the top-level tuple fraction.  First we
	 * have to convert an absolute count (LIMIT) into fractional form.
	 */
	if (tuple_fraction >= 1.0)
		tuple_fraction /= dNumGroups;

	if (!root->config->enable_groupagg)
		hash_cheaper = true;
	else
		hash_cheaper = 0 > compare_fractional_path_costs(&hashed_p, 
														 &sorted_p, 
														 tuple_fraction);

	agg_counts->canHashAgg = true; /* costing is wrong if there are DQAs */
	return !has_dqa && hash_cheaper;

hash_not_ok:
	agg_counts->canHashAgg = false;
	return false;
}

/*---------------
 * make_subplanTargetList
 *	  Generate appropriate target list when grouping is required.
 *
 * When grouping_planner inserts Aggregate, Group, or Result plan nodes
 * above the result of query_planner, we typically want to pass a different
 * target list to query_planner than the outer plan nodes should have.
 * This routine generates the correct target list for the subplan.
 *
 * The initial target list passed from the parser already contains entries
 * for all ORDER BY and GROUP BY expressions, but it will not have entries
 * for variables used only in HAVING clauses; so we need to add those
 * variables to the subplan target list.  Also, we flatten all expressions
 * except GROUP BY items into their component variables; the other expressions
 * will be computed by the inserted nodes rather than by the subplan.
 * For example, given a query like
 *		SELECT a+b,SUM(c+d) FROM table GROUP BY a+b;
 * we want to pass this targetlist to the subplan:
 *		a,b,c,d,a+b
 * where the a+b target will be used by the Sort/Group steps, and the
 * other targets will be used for computing the final results.	(In the
 * above example we could theoretically suppress the a and b targets and
 * pass down only c,d,a+b, but it's not really worth the trouble to
 * eliminate simple var references from the subplan.  We will avoid doing
 * the extra computation to recompute a+b at the outer level; see
 * replace_vars_with_subplan_refs() in setrefs.c.)
 *
 * If we are grouping or aggregating, *and* there are no non-Var grouping
 * expressions, then the returned tlist is effectively dummy; we do not
 * need to force it to be evaluated, because all the Vars it contains
 * should be present in the output of query_planner anyway.
 *
 * 'tlist' is the query's target list.
 * 'groupColIdx' receives an array of column numbers for the GROUP BY
 *			expressions (if there are any) in the subplan's target list.
 * 'groupOperators' receives an array of equality operators corresponding
 *			the GROUP BY expressions.
 * 'need_tlist_eval' is set true if we really need to evaluate the
 *			result tlist.
 *
 * The result is the targetlist to be passed to the subplan.
 *---------------
 */
static List *
make_subplanTargetList(PlannerInfo *root,
					   List *tlist,
					   AttrNumber **groupColIdx,
					   Oid **groupOperators,
					   bool *need_tlist_eval)
{
	Query	   *parse = root->parse;
	List	   *sub_tlist;
	List	   *extravars;
	int			numCols;

	*groupColIdx = NULL;

	/*
	 * If we're not grouping or aggregating, there's nothing to do here;
	 * query_planner should receive the unmodified target list.
	 */
	if (!parse->hasAggs && !parse->groupClause && !root->hasHavingQual)
	{
		*need_tlist_eval = true;
		return tlist;
	}

	/*
	 * Otherwise, start with a "flattened" tlist (having just the vars
	 * mentioned in the targetlist and HAVING qual --- but not upper- level
	 * Vars; they will be replaced by Params later on).
	 */
	sub_tlist = flatten_tlist(tlist);
	extravars = pull_var_clause(parse->havingQual, false);
	sub_tlist = add_to_flat_tlist(sub_tlist, extravars, false /* resjunk */);
	list_free(extravars);

	/* XXX
	 * Set need_tlist_eval to true for group queries.
	 *
	 * Reason: We are doing an aggregate on top.  No matter what we do,
	 * hash or sort, we may spill.  Every unnecessary columns means useless
	 * I/O, and heap_form/deform_tuple.  It is almost always better to
	 * to the projection.
	 */
	if(parse->groupClause)
		*need_tlist_eval = true;
	else
		*need_tlist_eval = false;	/* only eval if not flat tlist */

	/*
	 * If grouping, create sub_tlist entries for all GROUP BY expressions
	 * (GROUP BY items that are simple Vars should be in the list already),
	 * and make an array showing where the group columns are in the sub_tlist.
	 */
	numCols = num_distcols_in_grouplist(parse->groupClause);

	if (numCols > 0)
	{
		int			keyno = 0;
		AttrNumber *grpColIdx;
		Oid		   *grpOperators;
		List       *grouptles;
		List	   *groupops;
		ListCell   *lc_tle;
		ListCell   *lc_op;

		grpColIdx = (AttrNumber *) palloc(sizeof(AttrNumber) * numCols);
		grpOperators = (Oid *) palloc(sizeof(Oid) * numCols);
		*groupColIdx = grpColIdx;
		*groupOperators = grpOperators;

		get_sortgroupclauses_tles(parse->groupClause, tlist,
								  &grouptles, &groupops);
		Assert(numCols == list_length(grouptles) &&
			   numCols == list_length(groupops));
		forboth (lc_tle, grouptles, lc_op, groupops)
		{
			Node *groupexpr;
			TargetEntry	   *tle;
			TargetEntry *sub_tle = NULL;
			ListCell   *sl = NULL;

			tle = (TargetEntry *)lfirst(lc_tle);
			groupexpr = (Node*) tle->expr;

			/* Find or make a matching sub_tlist entry */
			foreach(sl, sub_tlist)
			{
				sub_tle = (TargetEntry *) lfirst(sl);
				if (equal(groupexpr, sub_tle->expr) 
						&& (sub_tle->ressortgroupref == 0))
					break;
			}
			if (!sl)
			{
				sub_tle = makeTargetEntry((Expr *) groupexpr,
									 list_length(sub_tlist) + 1,
									 NULL,
									 false);
				sub_tlist = lappend(sub_tlist, sub_tle);
				*need_tlist_eval = true;		/* it's not flat anymore */
			}

			/* Set its group reference and save its resno */
			sub_tle->ressortgroupref = tle->ressortgroupref;
			grpColIdx[keyno] = sub_tle->resno;

			grpOperators[keyno] = get_equality_op_for_ordering_op(lfirst_oid(lc_op));
			if (!OidIsValid(grpOperators[keyno]))		/* shouldn't happen */
				elog(ERROR, "could not find equality operator for ordering operator %u",
					 lfirst_oid(lc_op));
			keyno++;
		}
		Assert(keyno == numCols);
	}

	return sub_tlist;
}


/*
 * Function: register_ordered_aggs 
 *
 * Update the AggOrder nodes found in Aggref nodes of the given Query
 * node for a grouping/aggregating query to refer to targets in the
 * indirectly given subplan target list.  As a side-effect, new targets
 * may be added to he subplan target list.
 *
 * The idea is that Aggref nodes from the input Query node specify 
 * ordering expressions corresponding to sort specifications that must
 * refer (via sortgroupref values as usual) to the target list of the 
 * node below them in the plan.  Initially they may not, so we must find
 * or add them to the indirectly given subplan targetlist and adjust the
 * AggOrder node to match.
 *
 * This may scribble on the Query!  (This isn't too bad since only the
 * tleSortGroupRef fields of SortClause nodes and the corresponding 
 * ressortgroupref fields of TargetEntry nodes in the AggOrder node in
 * an Aggref change, and the interpretation of the list is the same
 * afterward.)
 */
List *register_ordered_aggs(List *tlist, Node *havingqual, List *sub_tlist)
{
	ListCell *lc;
	register_ordered_aggs_context ctx;
	
	ctx.tlist = tlist; /* aggregating target list */
	ctx.havingqual = havingqual; /* aggregating HAVING qual */
	ctx.sub_tlist = sub_tlist; /* input target list */
	ctx.last_sgr = 0; /* 0 = unassigned */
	
	/* There may be Aggrefs in the query's target list. */
	foreach (lc, ctx.tlist)
	{
		TargetEntry *tle = (TargetEntry *)lfirst(lc);
		tle->expr = (Expr*)register_ordered_aggs_mutator((Node*)tle->expr, &ctx);
	}
	
	/* There may be Aggrefs in the query's having clause */
	ctx.havingqual = register_ordered_aggs_mutator(ctx.havingqual, &ctx);
	
	return ctx.sub_tlist;
}

/*
 * Function: register_ordered_aggs_mutator
 *
 * Update the AggOrder nodes found in Aggref nodes of the given expression
 * to refer to targets in the context's subplan target list.  New targets 
 * may be added to he subplan target list as a side effect. 
 */
Node *register_ordered_aggs_mutator(Node *node, 
									register_ordered_aggs_context *context)
{
	if ( node == NULL )
		return NULL;
	if ( IsA(node, Aggref) )
	{
		Aggref *aggref = (Aggref*)node;
		
		if ( aggref->aggorder )
		{
			register_AggOrder( aggref->aggorder, context );
		}
	}
	return expression_tree_mutator(node, 
								   register_ordered_aggs_mutator, 
								   (void *)context );
}


/*
 * Function register_AggOrder 
 *
 * Find or add the sort targets in the given AggOrder node to the
 * indirectly given subplan target list.  If we add a target, give
 * it a distinct sortgroupref value.  
 * 
 * Then update the AggOrder node to refer to the subplan target list.  
 * We need to update the target node too, so the sort specification 
 * continues to refer to its target in the AggOrder.  Note, however,
 * that we need to defer these updates to the end so that we don't
 * mess up the correspondence in the AggOrder before we're done
 * using it.
 */
typedef struct agg_order_update_spec
{
	SortClause *sort;
	TargetEntry *entry;
	Index sortgroupref;
}
agg_order_update_spec;

void register_AggOrder(AggOrder *aggorder, 
					   register_ordered_aggs_context *context)
{	
	ListCell *lc;
	List *updates = NIL;
	agg_order_update_spec *update;
	
	/* In the first release, targets and orders are 1:1.  This may
	 * change, but for now ... */
	Assert( list_length(aggorder->sortTargets) == 
		    list_length(aggorder->sortClause) );
	
	foreach (lc, aggorder->sortClause)
	{
		SortClause *sort;
		TargetEntry *sort_tle;
		TargetEntry *sub_tle;
		
		sort = (SortClause *)lfirst(lc);
		Assert(IsA(sort, SortClause));
		Assert( sort->tleSortGroupRef != 0 );
		sort_tle = get_sortgroupclause_tle(sort, aggorder->sortTargets);
		
		/* Find sort expression in the given target list, ... */
		sub_tle = tlist_member((Node*)sort_tle->expr, context->sub_tlist);
		
		/* ... or add it. */
		if ( !sub_tle )
		{
			sub_tle = makeTargetEntry(copyObject(sort_tle->expr),
									  list_length(context->sub_tlist) + 1,
									  NULL,
									  false);
			/* We fill in the sortgroupref below. */
			context->sub_tlist = lappend( context->sub_tlist, sub_tle );
		}
		
		if ( sub_tle->ressortgroupref == 0 )
		{
			/* Lazy initialize next sortgroupref value. */
			if ( context->last_sgr == 0 )
			{
				ListCell *c;
				/* Targets in sub_tlist and main tlist must not conflict. */
				foreach( c, context->tlist )
				{
					TargetEntry *tle = (TargetEntry*)lfirst(c);
					if ( context->last_sgr < tle->ressortgroupref )
						context->last_sgr = tle->ressortgroupref;
				}
				
				/* Might there be non-zero SGRs in sub_tlist? Don't see
				 * how, but be safe.
				 */
				foreach( c, context->sub_tlist )
				{
					TargetEntry *tle = (TargetEntry*)lfirst(c);
					if ( context->last_sgr < tle->ressortgroupref )
						context->last_sgr = tle->ressortgroupref;
				}
			}

			sub_tle->ressortgroupref = ++context->last_sgr;
		}
		
		/* Update AggOrder to agree with the tle in the target list. */
		update = (agg_order_update_spec*)palloc(sizeof(agg_order_update_spec));
		update->sort = sort;
		update->entry = sort_tle;
		update->sortgroupref = sub_tle->ressortgroupref;
		updates = lappend(updates, update);
	}
	
	foreach (lc, updates)
	{
		update = (agg_order_update_spec*)lfirst(lc);
		
		update->sort->tleSortGroupRef = update->sortgroupref;
		update->entry->ressortgroupref = update->sortgroupref;
	}
	list_free(updates);
}


/*
 * locate_grouping_columns
 *		Locate grouping columns in the tlist chosen by query_planner.
 *
 * This is only needed if we don't use the sub_tlist chosen by
 * make_subplanTargetList.	We have to forget the column indexes found
 * by that routine and re-locate the grouping vars in the real sub_tlist.
 */
static void
locate_grouping_columns(PlannerInfo *root,
						List *tlist,
						List *sub_tlist,
						AttrNumber *groupColIdx)
{
	int			keyno = 0;
	List	   *grouptles;
	List	   *groupops;
	ListCell   *ge;

	/*
	 * No work unless grouping.
	 */
	if (!root->parse->groupClause)
	{
		Assert(groupColIdx == NULL);
		return;
	}
	Assert(groupColIdx != NULL);

	get_sortgroupclauses_tles(root->parse->groupClause, tlist,
							  &grouptles, &groupops);

	foreach (ge, grouptles)
	{
		TargetEntry *groupte = (TargetEntry *)lfirst(ge);
		Node	*groupexpr;

		TargetEntry *te = NULL;
		ListCell   *sl;

		groupexpr = (Node *) groupte->expr;

		foreach(sl, sub_tlist)
		{
			te = (TargetEntry *) lfirst(sl);
			if (equal(groupexpr, te->expr))
				break;
		}
		if (!sl)
			elog(ERROR, "failed to locate grouping columns");

		groupColIdx[keyno++] = te->resno;
	}
}

/*
 * postprocess_setop_tlist
 *	  Fix up targetlist returned by plan_set_operations().
 *
 * We need to transpose sort key info from the orig_tlist into new_tlist.
 * NOTE: this would not be good enough if we supported resjunk sort keys
 * for results of set operations --- then, we'd need to project a whole
 * new tlist to evaluate the resjunk columns.  For now, just ereport if we
 * find any resjunk columns in orig_tlist.
 */
static List *
postprocess_setop_tlist(List *new_tlist, List *orig_tlist)
{
	ListCell   *l;
	ListCell   *orig_tlist_item = list_head(orig_tlist);

 	/* empty orig has no effect on info in new (MPP-2655) */
 	if ( orig_tlist_item == NULL )
 		return new_tlist;
 	
	foreach(l, new_tlist)
	{
		TargetEntry *new_tle = (TargetEntry *) lfirst(l);
		TargetEntry *orig_tle;

		/* ignore resjunk columns in setop result */
		if (new_tle->resjunk)
			continue;

		Assert(orig_tlist_item != NULL);
		orig_tle = (TargetEntry *) lfirst(orig_tlist_item);
		orig_tlist_item = lnext(orig_tlist_item);
		if (orig_tle->resjunk)	/* should not happen */
			elog(ERROR, "resjunk output columns are not implemented");
		Assert(new_tle->resno == orig_tle->resno);
		new_tle->ressortgroupref = orig_tle->ressortgroupref;
	}
	if (orig_tlist_item != NULL)
		elog(ERROR, "resjunk output columns are not implemented");
	return new_tlist;
}

/*
 * Produce the canonical form of a GROUP BY clause given the parse
 * tree form.
 *
 * The result is a CanonicalGroupingSets, which contains a list of
 * Bitmapsets.  Each Bitmapset contains the sort-group reference
 * values of the attributes in one of the grouping sets specified in
 * the GROUP BY clause.  The number of list elements is the number of
 * grouping sets specified.
 */
static CanonicalGroupingSets *
make_canonical_groupingsets(List *groupClause)
{
	CanonicalGroupingSets *canonical_grpsets = 
		(CanonicalGroupingSets *) palloc0(sizeof(CanonicalGroupingSets));
	ListCell *lc;
	List *ord_grping = NIL; /* the ordinary grouping */
	List *rollups = NIL;    /* the grouping sets from ROLLUP */
	List *grpingsets = NIL; /* the grouping sets from GROUPING SETS */
	List *cubes = NIL;      /* the grouping sets from CUBE */
	Bitmapset *bms = NULL;
	List *final_grpingsets = NIL;
	List *list_grpingsets = NIL;
	int setno;
	int prev_setno = 0;

	if (groupClause == NIL)
		return canonical_grpsets;

	foreach (lc, groupClause)
	{
		GroupingClause *gc;

		Node *node = lfirst(lc);

		if (node == NULL)
			continue;

		/* Note that the top-level empty sets have been removed
		 * in the parser.
		 */
		Assert(IsA(node, GroupClause) ||
			   IsA(node, GroupingClause) ||
			   IsA(node, List));

		if (IsA(node, GroupClause) ||
			IsA(node, List))
		{
			ord_grping = lappend(ord_grping,
								 canonicalize_colref_list(node));
			continue;
		}

		gc = (GroupingClause *)node;
		switch (gc->groupType)
		{
			case GROUPINGTYPE_ROLLUP:
				rollups = lappend(rollups,
								  rollup_gs_list(canonicalize_gs_list(gc->groupsets, true)));
				break;
			case GROUPINGTYPE_CUBE:
				cubes = lappend(cubes,
								cube_gs_list(canonicalize_gs_list(gc->groupsets, true)));
				break;
			case GROUPINGTYPE_GROUPING_SETS:
				grpingsets = lappend(grpingsets,
									 canonicalize_gs_list(gc->groupsets, false));
				break;
			default:
				elog(ERROR, "invalid grouping set");
		}
	}

	/* Obtain the cartesian product of grouping sets generated for ordinary
	 * grouping sets, rollups, cubes, and grouping sets.
	 *
	 * We apply a small optimization here. We always append grouping sets
	 * generated for rollups, cubes and grouping sets to grouping sets for
	 * ordinary sets. This makes it easier to tell if there is a partial
	 * rollup. Consider the example of GROUP BY rollup(i,j),k. There are
	 * three grouping sets for rollup(i,j): (i,j), (i), (). If we append
	 * k after each grouping set for rollups, we get three sets:
	 * (i,j,k), (i,k) and (k). We can not easily tell that this is a partial
	 * rollup. However, if we append each grouping set after k, we get
	 * these three sets: (k,i,j), (k,i), (k), which is obviously a partial
	 * rollup.
	 */

	/* First, we bring all columns in ordinary grouping sets together into
	 * one list.
	 */
	foreach (lc, ord_grping)
	{
	    Bitmapset *sub_bms = (Bitmapset *)lfirst(lc);
		bms = bms_add_members(bms, sub_bms);
	}

	final_grpingsets = lappend(final_grpingsets, bms);

	/* Make the list of grouping sets */
	if (rollups)
		list_grpingsets = list_concat(list_grpingsets, rollups);
	if (cubes)
		list_grpingsets = list_concat(list_grpingsets, cubes);
	if (grpingsets)
		list_grpingsets = list_concat(list_grpingsets, grpingsets);

	/* Obtain the cartesian product of grouping sets generated from ordinary
	 * grouping sets, rollups, cubes, and grouping sets.
	 */
	foreach (lc, list_grpingsets)
	{
		List *bms_list = (List *)lfirst(lc);
		ListCell *tmp_lc;
		List *tmp_list;

		tmp_list = final_grpingsets;
		final_grpingsets = NIL;

		foreach (tmp_lc, tmp_list)
		{
			Bitmapset *tmp_bms = (Bitmapset *)lfirst(tmp_lc);
			ListCell *bms_lc;

			foreach (bms_lc, bms_list)
			{
				bms = bms_copy(tmp_bms);
				bms = bms_add_members(bms, (Bitmapset *)lfirst(bms_lc));
				final_grpingsets = lappend(final_grpingsets, bms);
			}
		}
	}

	/* Sort final_grpingsets */
	sort_canonical_gs_list(final_grpingsets,
						   &(canonical_grpsets->ngrpsets),
						   &(canonical_grpsets->grpsets));

	/* Combine duplicate grouping sets and set the counts for
	 * each grouping set.
	 */
	canonical_grpsets->grpset_counts =
		(int *)palloc0(canonical_grpsets->ngrpsets * sizeof(int));
	prev_setno = 0;
	canonical_grpsets->grpset_counts[0] = 1;
	for (setno = 1; setno<canonical_grpsets->ngrpsets; setno++)
	{
		if (bms_equal(canonical_grpsets->grpsets[setno],
					  canonical_grpsets->grpsets[prev_setno]))
		{
			canonical_grpsets->grpset_counts[prev_setno]++;
			if (canonical_grpsets->grpsets[setno])
				pfree(canonical_grpsets->grpsets[setno]);
		}

		else
		{
			prev_setno++;
			canonical_grpsets->grpsets[prev_setno] =
				canonical_grpsets->grpsets[setno];
			canonical_grpsets->grpset_counts[prev_setno]++;
		}
	}
	/* Reset ngrpsets to eliminate duplicate groupint sets */
	canonical_grpsets->ngrpsets = prev_setno + 1;

	/* Obtain the number of distinct columns appeared in these
	 * grouping sets.
	 */
	{
		Bitmapset *distcols = NULL;
		for (setno =0; setno < canonical_grpsets->ngrpsets; setno++)
			distcols =
				bms_add_members(distcols, canonical_grpsets->grpsets[setno]);
		
		canonical_grpsets->num_distcols = bms_num_members(distcols);
		bms_free(distcols);
	}
	

	/* Release spaces */
	list_free_deep(ord_grping);
	list_free_deep(list_grpingsets);
	list_free(final_grpingsets);
	
	return canonical_grpsets;
}

/* Produce the canonical representation of a column reference list.
 *
 * A column reference list (in SQL) is a comma-delimited list of
 * column references which are represented by the parser as a
 * List of GroupClauses.  No nesting is allowed in column reference 
 * lists.
 *
 * As a convenience, this function also recognizes a bare column
 * reference.
 *
 * The result is a Bitmapset of the sort-group-ref values in the list.
 */
static Bitmapset* canonicalize_colref_list(Node * node)
{
	ListCell *lc;
	GroupClause *gc;
	Bitmapset* gs = NULL;
	
	if ( node == NULL )
		elog(ERROR,"invalid column reference list");
	
	if ( IsA(node, GroupClause) )
	{
		gc = (GroupClause*)node;
		return bms_make_singleton(gc->tleSortGroupRef);
	}
	
	if ( !IsA(node, List) )
		elog(ERROR,"invalid column reference list");
	
	foreach (lc, (List*)node)
	{
		Node *cr = lfirst(lc);
		
		if ( cr == NULL )
			continue;
			
		if ( !IsA(cr, GroupClause) )
			elog(ERROR,"invalid column reference list");

		gc = (GroupClause*)cr;
		gs = bms_add_member(gs, gc->tleSortGroupRef);	
	}
	return gs;
}

/* Produce the list of canonical grouping sets corresponding to a
 * grouping set list or an ordinary grouping set list.
 * 
 * An ordinary grouping set list (in SQL) is a comma-delimited list 
 * of ordinary grouping sets.  
 * 
 * Each ordinary grouping set is either a grouping column reference 
 * or a parenthesized list of grouping column references.  No nesting 
 * is allowed.  
 *
 * A grouping set list (in SQL) is a comma-delimited list of grouping 
 * sets.  
 *
 * Each grouping set is either an ordinary grouping set, a rollup list, 
 * a cube list, the empty grouping set, or (recursively) a grouping set 
 * list.
 *
 * The parse tree form of an ordinary grouping set is a  list containing
 * GroupClauses and lists of GroupClauses (without nesting).  In the case
 * of a (general) grouping set, the parse tree list may also include
 * NULLs and GroupingClauses.
 *
 * The result is a list of bit map sets.
 */
static List *canonicalize_gs_list(List *gsl, bool ordinary)
{
	ListCell *lc;
	List *list = NIL;

	foreach (lc, gsl)
	{
		Node *node = lfirst(lc);

		if ( node == NULL )
		{
			if ( ordinary )
				elog(ERROR,"invalid ordinary grouping set");
			
			list = lappend(list, NIL); /* empty grouping set */
		}
		else if ( IsA(node, GroupClause) || IsA(node, List) )
		{
			/* ordinary grouping set */
			list = lappend(list, canonicalize_colref_list(node));
		}
		else if ( IsA(node, GroupingClause) )
		{	
			List *gs = NIL;
			GroupingClause *gc = (GroupingClause*)node;
			
			if ( ordinary )
				elog(ERROR,"invalid ordinary grouping set");
				
			switch ( gc->groupType )
			{
				case GROUPINGTYPE_ROLLUP:
					gs = rollup_gs_list(canonicalize_gs_list(gc->groupsets, true));
					break;
				case GROUPINGTYPE_CUBE:
					gs = cube_gs_list(canonicalize_gs_list(gc->groupsets, true));
					break;
				case GROUPINGTYPE_GROUPING_SETS:
					gs = canonicalize_gs_list(gc->groupsets, false);
					break;
				default:
					elog(ERROR,"invalid grouping set");
			}
			list = list_concat(list,gs);
		}
		else
		{
			elog(ERROR,"invalid grouping set list");
		}
	}
	return list;
}

/* Produce the list of N+1 canonical grouping sets corresponding
 * to the rollup of the given list of N canonical grouping sets.
 * These N+1 grouping sets are listed in the descending order
 * based on the number of columns.
 *
 * Argument and result are both a list of bit map sets.
 */
static List *rollup_gs_list(List *gsl)
{
	ListCell *lc;
	Bitmapset **bms;
	int i, n = list_length(gsl);
	
	if ( n == 0 )
		elog(ERROR,"invalid grouping ordinary grouping set list");
	
	if ( n > 1 )
	{
		/* Reverse the elements in gsl */
		List *new_gsl = NIL;
		foreach (lc, gsl)
		{
			new_gsl = lcons(lfirst(lc), new_gsl);
		}
		list_free(gsl);
		gsl = new_gsl;

		bms = (Bitmapset**)palloc(n*sizeof(Bitmapset*));
		i = 0;
		foreach (lc, gsl)
		{
			bms[i++] = (Bitmapset*)lfirst(lc);
		}
		for ( i = n-2; i >= 0; i-- )
		{
			bms[i] = bms_add_members(bms[i], bms[i+1]);
		}
		pfree(bms);
	}

	return lappend(gsl, NULL);
}

/* Subroutine for cube_gs_list. */
static List *add_gs_combinations(List *list, int n, int i,
								 Bitmapset **base, Bitmapset **work)
{
	if ( i < n )
	{
		work[i] = base[i];
		list = add_gs_combinations(list, n, i+1, base, work);
		work[i] = NULL;
		list = add_gs_combinations(list, n, i+1, base, work);	
	}
	else
	{
		Bitmapset *gs = NULL;
		int j;
		for ( j = 0; j < n; j++ )
		{
			gs = bms_add_members(gs, work[j]);
		}
		list = lappend(list,gs);
	}
	return list;
}

/* Produce the list of 2^N canonical grouping sets corresponding
 * to the cube of the given list of N canonical grouping sets.
 *
 * We could do this more efficiently, but the number of grouping
 * sets should be small, so don't bother.
 *
 * Argument and result are both a list of bit map sets.
 */
static List *cube_gs_list(List *gsl)
{
	ListCell *lc;
	Bitmapset **bms_base;
	Bitmapset **bms_work;
	int i, n = list_length(gsl);
	
	if ( n == 0 )
		elog(ERROR,"invalid grouping ordinary grouping set list");
	
	bms_base = (Bitmapset**)palloc(n*sizeof(Bitmapset*));
	bms_work = (Bitmapset**)palloc(n*sizeof(Bitmapset*));
	i = 0;
	foreach (lc, gsl)
	{
		bms_work[i] = NULL;
		bms_base[i++] = (Bitmapset*)lfirst(lc);
	}

	return add_gs_combinations(NIL, n, 0, bms_base, bms_work);
}

/* Subroutine for sort_canonical_gs_list. */
static int gs_compare(const void *a, const void*b)
{
	/* Put the larger grouping sets before smaller ones. */
	return (0-bms_compare(*(Bitmapset**)a, *(Bitmapset**)b));
}

/* Produce a sorted array of Bitmapsets from the given list of Bitmapsets in
 * descending order.
 */
static void sort_canonical_gs_list(List *gs, int *p_nsets, Bitmapset ***p_sets)
{
	ListCell *lc;
	int nsets = list_length(gs);
	Bitmapset **sets = palloc(nsets*sizeof(Bitmapset*));
	int i = 0;
	
	foreach (lc, gs)
	{
		sets[i++] =  (Bitmapset*)lfirst(lc);
	}
	
	qsort(sets, nsets, sizeof(Bitmapset*), gs_compare);
	
	Assert( p_nsets != NULL && p_sets != NULL );
	
	*p_nsets = nsets;
	*p_sets = sets;
}

/*
 * In any plan where we are doing multi-phase limit, the first phase needs
 * to take the offset into account.
 */
static Plan *
pushdown_preliminary_limit(Plan *plan, Node *limitCount, int64 count_est, Node *limitOffset, int64 offset_est)
{
	Node *precount = copyObject(limitCount);
	int64 precount_est = count_est;
	Plan *result_plan = plan;

	/*
	 * If we've specified an offset *and* a limit, we need to collect
	 * from tuples from 0 -> count + offset
	 *
	 * add offset to each QEs requested contribution. 
	 * ( MPP-1370: Do it even if no ORDER BY was specified) 
	 */	
	if (precount && limitOffset)
	{
		precount = (Node*)make_op(NULL,
								  list_make1(makeString(pstrdup("+"))),
								  copyObject(limitOffset),
								  precount,
								  -1);
		precount_est += offset_est;
	}
			
	if (precount != NULL)
	{
		/*
		 * Add a prelimary LIMIT on the partitioned results. This may
		 * reduce the amount of work done on the QEs.
		 */
		result_plan = (Plan *) make_limit(result_plan,
										  NULL,
										  precount,
										  0,
										  precount_est);

		result_plan->flow = pull_up_Flow(result_plan,
										 result_plan->lefttree,
										 true);
	}

	return result_plan;
}<|MERGE_RESOLUTION|>--- conflicted
+++ resolved
@@ -552,11 +552,11 @@
 	/* Create a PlannerInfo data structure for this subquery */
 	root = makeNode(PlannerInfo);
 	root->parse = parse;
-<<<<<<< HEAD
 	root->glob = glob;
 	root->query_level = parent_root ? parent_root->query_level + 1 : 1;
 	root->parent_root = parent_root;
 	root->planner_cxt = CurrentMemoryContext;
+	root->eq_classes = NIL;
 	root->init_plans = NIL;
 
 	root->list_cteplaninfo = NIL;
@@ -565,10 +565,6 @@
 		root->list_cteplaninfo = init_list_cteplaninfo(list_length(parse->cteList));
 	}
 
-=======
-	root->planner_cxt = CurrentMemoryContext;
-	root->eq_classes = NIL;
->>>>>>> ebef17c7
 	root->in_info_list = NIL;
 	root->append_rel_list = NIL;
 
@@ -1289,6 +1285,7 @@
 	List	   *tlist = parse->targetList;
 	int64		offset_est = 0;
 	int64		count_est = 0;
+	double		limit_tuples = -1.0;
 	Plan	   *result_plan;
 	List	   *current_pathkeys = NIL;
 	CdbPathLocus current_locus;
@@ -1305,10 +1302,19 @@
 	
 	CdbPathLocus_MakeNull(&current_locus); 
 	
-	/* Tweak caller-supplied tuple_fraction if have LIMIT/OFFSET */
-	if (parse->limitCount || parse->limitOffset)
-		tuple_fraction = preprocess_limit(root, tuple_fraction,
-										  &offset_est, &count_est);
+    /* Tweak caller-supplied tuple_fraction if have LIMIT/OFFSET */
+    if (parse->limitCount || parse->limitOffset)
+    {
+        tuple_fraction = preprocess_limit(root, tuple_fraction,
+                                          &offset_est, &count_est);
+
+        /*
+         * If we have a known LIMIT, and don't have an unknown OFFSET, we can
+         * estimate the effects of using a bounded sort.
+         */
+        if (count_est > 0 && offset_est >= 0)
+            limit_tuples = (double) count_est + (double) offset_est;
+    }
 
 	if (parse->setOperations)
 	{
@@ -1384,7 +1390,7 @@
 		 */
 		root->group_pathkeys = NIL;
 		root->sort_pathkeys =
-			make_pathkeys_for_sortclauses(parse->sortClause, tlist);
+			make_pathkeys_for_sortclauses(root, parse->sortClause, tlist, true);
 
 		
 		result_plan = window_planner(root, tuple_fraction, &current_pathkeys);
@@ -1392,8 +1398,8 @@
 		/* Recover sort pathkeys for use later.  These may or may not
 		 * match the current_pathkeys resulting from the window plan.  
 		 */
-		sort_pathkeys = make_pathkeys_for_sortclauses(parse->sortClause,
-													  result_plan->targetlist);
+		sort_pathkeys = make_pathkeys_for_sortclauses(root, parse->sortClause,
+													  result_plan->targetlist,true);
 		sort_pathkeys = canonicalize_pathkeys(root, sort_pathkeys);
 	}
 	else
@@ -1423,7 +1429,6 @@
 		numGroupCols = canonical_grpsets->num_distcols;
 
 		/*
-<<<<<<< HEAD
 		 * Clean up parse->groupClause if the grouping set is an empty
 		 * set.
 		 */
@@ -1441,22 +1446,21 @@
 			ereport(ERROR,
 					(errcode(ERRCODE_FEATURE_NOT_SUPPORTED),
 					 errmsg("WITHIN GROUP aggregate cannot be used in GROUPING SETS query")));
-=======
+
+		/*
 		 * Calculate pathkeys that represent grouping/ordering requirements.
 		 * Stash them in PlannerInfo so that query_planner can canonicalize
 		 * them after EquivalenceClasses have been formed.
 		 */
 		root->group_pathkeys =
-			make_pathkeys_for_sortclauses(root,
+			make_pathkeys_for_groupclause(root,
 										  parse->groupClause,
-										  tlist,
-										  false);
+										  tlist);
 		root->sort_pathkeys =
 			make_pathkeys_for_sortclauses(root,
 										  parse->sortClause,
 										  tlist,
 										  false);
->>>>>>> ebef17c7
 
 		/*
 		 * Will need actual number of aggregates for estimating costs.
@@ -1493,16 +1497,6 @@
 		sub_tlist = register_ordered_aggs(tlist, 
 										  root->parse->havingQual, 
 										  sub_tlist);
-
-		/*
-		 * Calculate pathkeys that represent grouping/ordering requirements.
-		 * Stash them in PlannerInfo so that query_planner can canonicalize
-		 * them.
-		 */
-		root->group_pathkeys =
-			make_pathkeys_for_groupclause(parse->groupClause, tlist);
-		root->sort_pathkeys =
-			make_pathkeys_for_sortclauses(parse->sortClause, tlist);
 
 		/*
 		 * Figure out whether we need a sorted result from query_planner.
@@ -1645,8 +1639,8 @@
 				 * the previous root->parse Query node, which makes the current
 				 * sort_pathkeys invalid.
  				 */
- 				sort_pathkeys = make_pathkeys_for_sortclauses(parse->sortClause,
-															  result_plan->targetlist);
+ 				sort_pathkeys = make_pathkeys_for_sortclauses(root, parse->sortClause,
+															  result_plan->targetlist, true);
 				sort_pathkeys = canonicalize_pathkeys(root, sort_pathkeys);
 			}
 		}
@@ -1891,8 +1885,8 @@
 					 * the previous root->parse Query node, which makes the current
 					 * sort_pathkeys invalid.
 					 */
-					sort_pathkeys = make_pathkeys_for_sortclauses(parse->sortClause,
-																  result_plan->targetlist);
+					sort_pathkeys = make_pathkeys_for_sortclauses(root, parse->sortClause,
+																  result_plan->targetlist, true);
 					sort_pathkeys = canonicalize_pathkeys(root, sort_pathkeys);
 					CdbPathLocus_MakeNull(&current_locus);
 				}
@@ -1959,9 +1953,9 @@
 		
 		if ( Gp_role == GP_ROLE_DISPATCH && CdbPathLocus_IsPartitioned(current_locus) )
 		{
-			List *distinct_pathkeys = make_pathkeys_for_sortclauses(parse->distinctClause,
-																	result_plan->targetlist);
-			bool needMotion = !cdbpathlocus_collocates(current_locus, distinct_pathkeys, false /*exact_match*/);
+			List *distinct_pathkeys = make_pathkeys_for_sortclauses(root, parse->distinctClause,
+																	result_plan->targetlist, true);
+			bool needMotion = !cdbpathlocus_collocates(root, current_locus, distinct_pathkeys, false /*exact_match*/);
 			
 			/* Apply the preunique optimization, if enabled and worthwhile. */
 			if ( root->config->gp_enable_preunique && needMotion )
@@ -2050,7 +2044,9 @@
 		{
 			result_plan = (Plan *) make_sort_from_pathkeys(root,
 														   result_plan,
-														   sort_pathkeys);
+														   sort_pathkeys, limit_tuples, false);
+			if (result_plan == NULL)
+				elog(ERROR, "could not find sort pathkeys in result target list");
 			current_pathkeys = sort_pathkeys;
 			mark_sort_locus(result_plan);
 		}
