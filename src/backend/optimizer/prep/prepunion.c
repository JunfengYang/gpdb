/*-------------------------------------------------------------------------
 *
 * prepunion.c
 *	  Routines to plan set-operation queries.  The filename is a leftover
 *	  from a time when only UNIONs were implemented.
 *
 * There are two code paths in the planner for set-operation queries.
 * If a subquery consists entirely of simple UNION ALL operations, it
 * is converted into an "append relation".	Otherwise, it is handled
 * by the general code in this module (plan_set_operations and its
 * subroutines).  There is some support code here for the append-relation
 * case, but most of the heavy lifting for that is done elsewhere,
 * notably in prepjointree.c and allpaths.c.
 *
 * There is also some code here to support planning of queries that use
 * inheritance (SELECT FROM foo*).	Inheritance trees are converted into
 * append relations, and thenceforth share code with the UNION ALL case.
 *
 *
 * Portions Copyright (c) 2006-2008, Greenplum inc
 * Portions Copyright (c) 1996-2008, PostgreSQL Global Development Group
 * Portions Copyright (c) 1994, Regents of the University of California
 *
 *
 * IDENTIFICATION
<<<<<<< HEAD
 *	  $PostgreSQL: pgsql/src/backend/optimizer/prep/prepunion.c,v 1.134.2.1 2007/07/12 18:27:09 tgl Exp $
=======
 *	  $PostgreSQL: pgsql/src/backend/optimizer/prep/prepunion.c,v 1.136 2007/01/20 20:45:39 tgl Exp $
>>>>>>> ebef17c7
 *
 *-------------------------------------------------------------------------
 */
#include "postgres.h"


#include "access/heapam.h"
#include "catalog/namespace.h"
#include "catalog/pg_type.h"
#include "cdb/cdbpartition.h"
#include "commands/tablecmds.h"
#include "nodes/makefuncs.h"
#include "optimizer/clauses.h"
#include "optimizer/plancat.h"
#include "optimizer/planmain.h"
#include "optimizer/planner.h"
#include "optimizer/prep.h"
#include "optimizer/tlist.h"
#include "parser/parse_clause.h"
#include "parser/parse_coerce.h"
#include "parser/parse_expr.h"
#include "parser/parsetree.h"
#include "utils/lsyscache.h"

#include "cdb/cdbllize.h"                   /* pull_up_Flow() */
#include "cdb/cdbvars.h"
#include "cdb/cdbsetop.h"

static Plan *recurse_set_operations(Node *setOp, PlannerInfo *root,
					   double tuple_fraction,
					   List *colTypes, bool junkOK,
					   int flag, List *refnames_tlist,
					   List **sortClauses);
static Plan *generate_union_plan(SetOperationStmt *op, PlannerInfo *root,
					double tuple_fraction,
					List *refnames_tlist, List **sortClauses);
static Plan *generate_nonunion_plan(SetOperationStmt *op, PlannerInfo *root,
					   List *refnames_tlist, List **sortClauses);
static List *recurse_union_children(Node *setOp, PlannerInfo *root,
					   double tuple_fraction,
					   SetOperationStmt *top_union,
					   List *refnames_tlist);
static List *generate_setop_tlist(List *colTypes, int flag,
					 Index varno,
					 bool hack_constants,
					 List *input_tlist,
					 List *refnames_tlist);
static List *generate_append_tlist(List *colTypes, bool flag,
					  List *input_plans,
					  List *refnames_tlist);
static void expand_inherited_rtentry(PlannerInfo *root, RangeTblEntry *rte,
						 Index rti);
static void make_inh_translation_lists(Relation oldrelation,
						   Relation newrelation,
						   Index newvarno,
						   List **col_mappings,
						   List **translated_vars);
static Relids adjust_relid_set(Relids relids, Index oldrelid, Index newrelid);
static List *adjust_inherited_tlist(List *tlist,
					   AppendRelInfo *apprelinfo);


/*
 * plan_set_operations
 *
 *	  Plans the queries for a tree of set operations (UNION/INTERSECT/EXCEPT)
 *
 * This routine only deals with the setOperations tree of the given query.
 * Any top-level ORDER BY requested in root->parse->sortClause will be added
 * when we return to grouping_planner.
 *
 * tuple_fraction is the fraction of tuples we expect will be retrieved.
 * tuple_fraction is interpreted as for grouping_planner(); in particular,
 * zero means "all the tuples will be fetched".  Any LIMIT present at the
 * top level has already been factored into tuple_fraction.
 *
 * *sortClauses is an output argument: it is set to a list of SortClauses
 * representing the result ordering of the topmost set operation.
 */
Plan *
plan_set_operations(PlannerInfo *root, double tuple_fraction,
					List **sortClauses)
{
	Query	   *parse = root->parse;
	SetOperationStmt *topop = (SetOperationStmt *) parse->setOperations;
	Node	   *node;
	Query	   *leftmostQuery;

	Assert(topop && IsA(topop, SetOperationStmt));

	/* check for unsupported stuff */
	Assert(parse->jointree->fromlist == NIL);
	Assert(parse->jointree->quals == NULL);
	Assert(parse->groupClause == NIL);
	Assert(parse->havingQual == NULL);
	Assert(parse->distinctClause == NIL);

	/*
	 * Find the leftmost component Query.  We need to use its column names for
	 * all generated tlists (else SELECT INTO won't work right).
	 */
	node = topop->larg;
	while (node && IsA(node, SetOperationStmt))
		node = ((SetOperationStmt *) node)->larg;
	Assert(node && IsA(node, RangeTblRef));
	leftmostQuery = rt_fetch(((RangeTblRef *) node)->rtindex,
							 parse->rtable)->subquery;
	Assert(leftmostQuery != NULL);

	/*
	 * Recurse on setOperations tree to generate plans for set ops. The final
	 * output plan should have just the column types shown as the output from
	 * the top-level node, plus possibly resjunk working columns (we can rely
	 * on upper-level nodes to deal with that).
	 */
	return recurse_set_operations((Node *) topop, root, tuple_fraction,
								  topop->colTypes, true, -1,
								  leftmostQuery->targetList,
								  sortClauses);
}

/*
 * recurse_set_operations
 *	  Recursively handle one step in a tree of set operations
 *
 * tuple_fraction: fraction of tuples we expect to retrieve from node
 * colTypes: list of type OIDs of expected output columns
 * junkOK: if true, child resjunk columns may be left in the result
 * flag: if >= 0, add a resjunk output column indicating value of flag
 * refnames_tlist: targetlist to take column names from
 * *sortClauses: receives list of SortClauses for result plan, if any
 *
 * We don't have to care about typmods here: the only allowed difference
 * between set-op input and output typmods is input is a specific typmod
 * and output is -1, and that does not require a coercion.
 */
static Plan *
recurse_set_operations(Node *setOp, PlannerInfo *root,
					   double tuple_fraction,
					   List *colTypes, bool junkOK,
					   int flag, List *refnames_tlist,
					   List **sortClauses)
{
	if (IsA(setOp, RangeTblRef))
	{
		RangeTblRef *rtr = (RangeTblRef *) setOp;
		RangeTblEntry *rte = rt_fetch(rtr->rtindex, root->parse->rtable);
		Query	   *subquery = rte->subquery;
		PlannerInfo *subroot = NULL;
		Plan	   *subplan,
				   *plan;

		Assert(subquery != NULL);

		/*
		 * Generate plan for primitive subquery
		 */
		PlannerConfig *config = CopyPlannerConfig(root->config);
		subplan = subquery_planner(root->glob, subquery, root, tuple_fraction, &subroot, config);

		/*
		 * Add a SubqueryScan with the caller-requested targetlist
		 */
		plan = (Plan *)
			make_subqueryscan(root, generate_setop_tlist(colTypes, flag,
												   1,
												   true,
												   subplan->targetlist,
												   refnames_tlist),
							  NIL,
							  rtr->rtindex,
							  subplan,
							  subroot->parse->rtable);
		mark_passthru_locus(plan, FALSE, FALSE); /* CDB: no hash/sort keys */

		/*
		 * We don't bother to determine the subquery's output ordering since
		 * it won't be reflected in the set-op result anyhow.
		 */
		*sortClauses = NIL;

		return plan;
	}
	else if (IsA(setOp, SetOperationStmt))
	{
		SetOperationStmt *op = (SetOperationStmt *) setOp;
		Plan	   *plan;

		/* UNIONs are much different from INTERSECT/EXCEPT */
		if (op->op == SETOP_UNION)
			plan = generate_union_plan(op, root, tuple_fraction,
									   refnames_tlist,
									   sortClauses);
		else
			plan = generate_nonunion_plan(op, root,
										  refnames_tlist,
										  sortClauses);

		/*
		 * If necessary, add a Result node to project the caller-requested
		 * output columns.
		 *
		 * XXX you don't really want to know about this: setrefs.c will apply
		 * replace_vars_with_subplan_refs() to the Result node's tlist. This
		 * would fail if the Vars generated by generate_setop_tlist() were not
		 * exactly equal() to the corresponding tlist entries of the subplan.
		 * However, since the subplan was generated by generate_union_plan()
		 * or generate_nonunion_plan(), and hence its tlist was generated by
		 * generate_append_tlist(), this will work.  We just tell
		 * generate_setop_tlist() to use varno OUTER (this was changed for
         * better EXPLAIN output in CDB/MPP; varno 0 is used in PostgreSQL).
		 */
		if (flag >= 0 ||
			!tlist_same_datatypes(plan->targetlist, colTypes, junkOK))
		{
			plan = (Plan *)
				make_result(generate_setop_tlist(colTypes, flag,
												 OUTER,
												 false,
												 plan->targetlist,
												 refnames_tlist),
							NULL,
							plan);
            plan->flow = pull_up_Flow(plan, plan->lefttree, false);
		}
		return plan;
	}
	else
	{
		elog(ERROR, "unrecognized node type: %d",
			 (int) nodeTag(setOp));
		return NULL;			/* keep compiler quiet */
	}
}

/*
 * Generate plan for a UNION or UNION ALL node
 */
static Plan *
generate_union_plan(SetOperationStmt *op, PlannerInfo *root,
					double tuple_fraction,
					List *refnames_tlist,
					List **sortClauses)
{
	List	   *planlist;
	List	   *tlist;
	Plan	   *plan;
	GpSetOpType optype = PSETOP_NONE; /* CDB */

	/*
	 * If plain UNION, tell children to fetch all tuples.
	 *
	 * Note: in UNION ALL, we pass the top-level tuple_fraction unmodified to
	 * each arm of the UNION ALL.  One could make a case for reducing the
	 * tuple fraction for later arms (discounting by the expected size of the
	 * earlier arms' results) but it seems not worth the trouble. The normal
	 * case where tuple_fraction isn't already zero is a LIMIT at top level,
	 * and passing it down as-is is usually enough to get the desired result
	 * of preferring fast-start plans.
	 */
	if (!op->all)
		tuple_fraction = 0.0;

	/*
	 * If any of my children are identical UNION nodes (same op, all-flag, and
	 * colTypes) then they can be merged into this node so that we generate
	 * only one Append and Sort for the lot.  Recurse to find such nodes and
	 * compute their children's plans.
	 */
	planlist = list_concat(recurse_union_children(op->larg, root,
												  tuple_fraction,
												  op, refnames_tlist),
						   recurse_union_children(op->rarg, root,
												  tuple_fraction,
												  op, refnames_tlist));
	
	/* CDB: Decide on approach, condition argument plans to suit. */
	if ( Gp_role == GP_ROLE_DISPATCH )
	{
		optype = choose_setop_type(planlist);
		adjust_setop_arguments(planlist, optype);
	}
	else if (Gp_role == GP_ROLE_UTILITY ||
			 Gp_role == GP_ROLE_EXECUTE) /* MPP-2928 */
	{
		optype = PSETOP_SEQUENTIAL_QD;
	}

	/*
	 * Generate tlist for Append plan node.
	 *
	 * The tlist for an Append plan isn't important as far as the Append is
	 * concerned, but we must make it look real anyway for the benefit of the
	 * next plan level up.
	 */
	tlist = generate_append_tlist(op->colTypes, false,
								  planlist, refnames_tlist);

	/*
	 * Append the child results together.
	 */
	plan = (Plan *) make_append(planlist, false, tlist);
	mark_append_locus(plan, optype); /* CDB: Mark the plan result locus. */

	/*
	 * For UNION ALL, we just need the Append plan.  For UNION, need to add
	 * Sort and Unique nodes to produce unique output.
	 */
	if (!op->all)
	{
		List	   *sortList;

		sortList = addAllTargetsToSortList(NULL, NIL, tlist, false);
		if (sortList)
		{
			if ( optype == PSETOP_PARALLEL_PARTITIONED )
			{
				/* CDB: Hash motion to collocate non-distinct tuples. */
				plan = (Plan *) make_motion_hash_all_targets(root, plan);
			}
			plan = (Plan *) make_sort_from_sortclauses(root, sortList, plan);
			mark_sort_locus(plan); /* CDB */
			plan = (Plan *) make_unique(plan, sortList);
            plan->flow = pull_up_Flow(plan, plan->lefttree, true);
		}
		*sortClauses = sortList;
	}
	else
		*sortClauses = NIL;

	return plan;
}

/*
 * Generate plan for an INTERSECT, INTERSECT ALL, EXCEPT, or EXCEPT ALL node
 */
static Plan *
generate_nonunion_plan(SetOperationStmt *op, PlannerInfo *root,
					   List *refnames_tlist,
					   List **sortClauses)
{
	Plan	   *lplan,
			   *rplan,
			   *plan;
	List	   *tlist,
			   *sortList,
			   *planlist,
			   *child_sortclauses;
	SetOpCmd	cmd;
	GpSetOpType optype = PSETOP_NONE; /* CDB */

	/* Recurse on children, ensuring their outputs are marked */
	lplan = recurse_set_operations(op->larg, root,
								   0.0 /* all tuples needed */ ,
								   op->colTypes, false, 0,
								   refnames_tlist,
								   &child_sortclauses);
	rplan = recurse_set_operations(op->rarg, root,
								   0.0 /* all tuples needed */ ,
								   op->colTypes, false, 1,
								   refnames_tlist,
								   &child_sortclauses);
	planlist = list_make2(lplan, rplan);

	/* CDB: Decide on approach, condition argument plans to suit. */
	if ( Gp_role == GP_ROLE_DISPATCH )
	{
		optype = choose_setop_type(planlist);
		adjust_setop_arguments(planlist, optype);
	}
	else if ( Gp_role == GP_ROLE_UTILITY 
			|| Gp_role == GP_ROLE_EXECUTE ) /* MPP-2928 */
	{
		optype = PSETOP_SEQUENTIAL_QD;
	}
	
	/*
	 * Generate tlist for Append plan node.
	 *
	 * The tlist for an Append plan isn't important as far as the Append is
	 * concerned, but we must make it look real anyway for the benefit of the
	 * next plan level up.	In fact, it has to be real enough that the flag
	 * column is shown as a variable not a constant, else setrefs.c will get
	 * confused.
	 */
	tlist = generate_append_tlist(op->colTypes, true,
								  planlist, refnames_tlist);

	/*
	 * Append the child results together.
	 */
	plan = (Plan *) make_append(planlist, false, tlist);
	mark_append_locus(plan, optype); /* CDB: Mark the plan result locus. */

	/*
	 * Sort the child results, then add a SetOp plan node to generate the
	 * correct output.
	 */
	sortList = addAllTargetsToSortList(NULL, NIL, tlist, false);

	if (sortList == NIL)		/* nothing to sort on? */
	{
		*sortClauses = NIL;
		return plan;
	}
	
	if ( optype == PSETOP_PARALLEL_PARTITIONED )
	{
		/* CDB: Collocate non-distinct tuples prior to sort. */
		plan = (Plan *) make_motion_hash_all_targets(root, plan);
	}

	plan = (Plan *) make_sort_from_sortclauses(root, sortList, plan);
	mark_sort_locus(plan); /* CDB */
	
	switch (op->op)
	{
		case SETOP_INTERSECT:
			cmd = op->all ? SETOPCMD_INTERSECT_ALL : SETOPCMD_INTERSECT;
			break;
		case SETOP_EXCEPT:
			cmd = op->all ? SETOPCMD_EXCEPT_ALL : SETOPCMD_EXCEPT;
			break;
		default:
			elog(ERROR, "unrecognized set op: %d",
				 (int) op->op);
			cmd = SETOPCMD_INTERSECT;	/* keep compiler quiet */
			break;
	}
	plan = (Plan *) make_setop(cmd, plan, sortList, list_length(op->colTypes) + 1);
    plan->flow = pull_up_Flow(plan, plan->lefttree, true);

	*sortClauses = sortList;

	return plan;
}

/*
 * Pull up children of a UNION node that are identically-propertied UNIONs.
 *
 * NOTE: we can also pull a UNION ALL up into a UNION, since the distinct
 * output rows will be lost anyway.
 */
static List *
recurse_union_children(Node *setOp, PlannerInfo *root,
					   double tuple_fraction,
					   SetOperationStmt *top_union,
					   List *refnames_tlist)
{
	List	   *child_sortclauses;

	if (IsA(setOp, SetOperationStmt))
	{
		SetOperationStmt *op = (SetOperationStmt *) setOp;

		if (op->op == top_union->op &&
			(op->all == top_union->all || op->all) &&
			equal(op->colTypes, top_union->colTypes))
		{
			/* Same UNION, so fold children into parent's subplan list */
			return list_concat(recurse_union_children(op->larg, root,
													  tuple_fraction,
													  top_union,
													  refnames_tlist),
							   recurse_union_children(op->rarg, root,
													  tuple_fraction,
													  top_union,
													  refnames_tlist));
		}
	}

	/*
	 * Not same, so plan this child separately.
	 *
	 * Note we disallow any resjunk columns in child results.  This is
	 * necessary since the Append node that implements the union won't do any
	 * projection, and upper levels will get confused if some of our output
	 * tuples have junk and some don't.  This case only arises when we have an
	 * EXCEPT or INTERSECT as child, else there won't be resjunk anyway.
	 */
	return list_make1(recurse_set_operations(setOp, root,
											 tuple_fraction,
											 top_union->colTypes, false,
											 -1, refnames_tlist,
											 &child_sortclauses));
}

/*
 * Generate targetlist for a set-operation plan node
 *
 * colTypes: column datatypes for non-junk columns
 * flag: -1 if no flag column needed, 0 or 1 to create a const flag column
 * varno: varno to use in generated Vars
 * hack_constants: true to copy up constants (see comments in code)
 * input_tlist: targetlist of this node's input node
 * refnames_tlist: targetlist to take column names from
 */
static List *
generate_setop_tlist(List *colTypes, int flag,
					 Index varno,
					 bool hack_constants,
					 List *input_tlist,
					 List *refnames_tlist)
{
	List	   *tlist = NIL;
	int			resno = 1;
	ListCell   *i,
			   *j,
			   *k;
	TargetEntry *tle;
	Node	   *expr;

	j = list_head(input_tlist);
	k = list_head(refnames_tlist);
	foreach(i, colTypes)
	{
		Oid			colType = lfirst_oid(i);
		TargetEntry *inputtle = (TargetEntry *) lfirst(j);
		TargetEntry *reftle = (TargetEntry *) lfirst(k);

		Assert(inputtle->resno == resno);
		Assert(reftle->resno == resno);
		Assert(!inputtle->resjunk);
		Assert(!reftle->resjunk);

		/*
		 * Generate columns referencing input columns and having appropriate
		 * data types and column names.  Insert datatype coercions where
		 * necessary.
		 *
		 * HACK: constants in the input's targetlist are copied up as-is
		 * rather than being referenced as subquery outputs.  This is mainly
		 * to ensure that when we try to coerce them to the output column's
		 * datatype, the right things happen for UNKNOWN constants.  But do
		 * this only at the first level of subquery-scan plans; we don't want
		 * phony constants appearing in the output tlists of upper-level
		 * nodes!
		 */
		if (hack_constants && inputtle->expr && IsA(inputtle->expr, Const))
			expr = (Node *) inputtle->expr;
		else
			expr = (Node *) makeVar(varno,
									inputtle->resno,
									exprType((Node *) inputtle->expr),
									exprTypmod((Node *) inputtle->expr),
									0);
		if (exprType(expr) != colType)
		{
			expr = coerce_to_common_type(NULL,	/* no UNKNOWNs here */
										 expr,
										 colType,
										 "UNION/INTERSECT/EXCEPT");
		}
		tle = makeTargetEntry((Expr *) expr,
							  (AttrNumber) resno++,
							  pstrdup(reftle->resname),
							  false);
		tlist = lappend(tlist, tle);

		j = lnext(j);
		k = lnext(k);
	}

	if (flag >= 0)
	{
		/* Add a resjunk flag column */
		/* flag value is the given constant */
		expr = (Node *) makeConst(INT4OID,
								  -1,
								  sizeof(int4),
								  Int32GetDatum(flag),
								  false,
								  true);
		tle = makeTargetEntry((Expr *) expr,
							  (AttrNumber) resno++,
							  pstrdup("flag"),
							  true);
		tlist = lappend(tlist, tle);
	}

	return tlist;
}

/*
 * Generate targetlist for a set-operation Append node
 *
 * colTypes: column datatypes for non-junk columns
 * flag: true to create a flag column copied up from subplans
 * input_plans: list of sub-plans of the Append
 * refnames_tlist: targetlist to take column names from
 *
 * The entries in the Append's targetlist should always be simple Vars;
 * we just have to make sure they have the right datatypes and typmods.
 * The Vars are always generated with varno OUTER (CDB/MPP change for
 * EXPLAIN; varno 0 was used in PostgreSQL).
 */
static List *
generate_append_tlist(List *colTypes, bool flag,
					  List *input_plans,
					  List *refnames_tlist)
{
	List	   *tlist = NIL;
	int			resno = 1;
	ListCell   *curColType;
	ListCell   *ref_tl_item;
	int			colindex;
	TargetEntry *tle;
	Node	   *expr;
	ListCell   *planl;
	int32	   *colTypmods;

	/*
	 * First extract typmods to use.
	 *
	 * If the inputs all agree on type and typmod of a particular column, use
	 * that typmod; else use -1.
	 */
	colTypmods = (int32 *) palloc(list_length(colTypes) * sizeof(int32));

	foreach(planl, input_plans)
	{
		Plan	   *subplan = (Plan *) lfirst(planl);
		ListCell   *subtlist;

		curColType = list_head(colTypes);
		colindex = 0;
		foreach(subtlist, subplan->targetlist)
		{
			TargetEntry *subtle = (TargetEntry *) lfirst(subtlist);

			if (subtle->resjunk)
				continue;
			Assert(curColType != NULL);
			if (exprType((Node *) subtle->expr) == lfirst_oid(curColType))
			{
				/* If first subplan, copy the typmod; else compare */
				int32		subtypmod = exprTypmod((Node *) subtle->expr);

				if (planl == list_head(input_plans))
					colTypmods[colindex] = subtypmod;
				else if (subtypmod != colTypmods[colindex])
					colTypmods[colindex] = -1;
			}
			else
			{
				/* types disagree, so force typmod to -1 */
				colTypmods[colindex] = -1;
			}
			curColType = lnext(curColType);
			colindex++;
		}
		Assert(curColType == NULL);
	}

	/*
	 * Now we can build the tlist for the Append.
	 */
	colindex = 0;
	forboth(curColType, colTypes, ref_tl_item, refnames_tlist)
	{
		Oid			colType = lfirst_oid(curColType);
		int32		colTypmod = colTypmods[colindex++];
		TargetEntry *reftle = (TargetEntry *) lfirst(ref_tl_item);

		Assert(reftle->resno == resno);
		Assert(!reftle->resjunk);
		expr = (Node *) makeVar(OUTER,
								resno,
								colType,
								colTypmod,
								0);
		tle = makeTargetEntry((Expr *) expr,
							  (AttrNumber) resno++,
							  pstrdup(reftle->resname),
							  false);
		tlist = lappend(tlist, tle);
	}

	if (flag)
	{
		/* Add a resjunk flag column */
		/* flag value is shown as copied up from subplan */
		expr = (Node *) makeVar(OUTER,
								resno,
								INT4OID,
								-1,
								0);
		tle = makeTargetEntry((Expr *) expr,
							  (AttrNumber) resno++,
							  pstrdup("flag"),
							  true);
		tlist = lappend(tlist, tle);
	}

	pfree(colTypmods);

	return tlist;
}


/*
 * find_all_inheritors -
 *		Returns a list of relation OIDs including the given rel plus
 *		all relations that inherit from it, directly or indirectly.
 */
List *
find_all_inheritors(Oid parentrel)
{
	List	   *rels_list;
	ListCell   *l;

	/*
	 * We build a list starting with the given rel and adding all direct and
	 * indirect children.  We can use a single list as both the record of
	 * already-found rels and the agenda of rels yet to be scanned for more
	 * children.  This is a bit tricky but works because the foreach() macro
	 * doesn't fetch the next list element until the bottom of the loop.
	 */
	rels_list = list_make1_oid(parentrel);

	foreach(l, rels_list)
	{
		Oid			currentrel = lfirst_oid(l);
		List	   *currentchildren;

		/* Get the direct children of this rel */
		currentchildren = find_inheritance_children(currentrel);

		/*
		 * Add to the queue only those children not already seen. This avoids
		 * making duplicate entries in case of multiple inheritance paths from
		 * the same parent.  (It'll also keep us from getting into an infinite
		 * loop, though theoretically there can't be any cycles in the
		 * inheritance graph anyway.)
		 */
		rels_list = list_concat_unique_oid(rels_list, currentchildren);
	}

	return rels_list;
}

/*
 * expand_inherited_tables
 *		Expand each rangetable entry that represents an inheritance set
 *		into an "append relation".	At the conclusion of this process,
 *		the "inh" flag is set in all and only those RTEs that are append
 *		relation parents.
 */
void
expand_inherited_tables(PlannerInfo *root)
{
	Index		nrtes;
	Index		rti;
	ListCell   *rl;

	/*
	 * expand_inherited_rtentry may add RTEs to parse->rtable; there is no
	 * need to scan them since they can't have inh=true.  So just scan as far
	 * as the original end of the rtable list.
	 */
	nrtes = list_length(root->parse->rtable);
	rl = list_head(root->parse->rtable);
	for (rti = 1; rti <= nrtes; rti++)
	{
		RangeTblEntry *rte = (RangeTblEntry *) lfirst(rl);

		expand_inherited_rtentry(root, rte, rti);
		rl = lnext(rl);
	}
}

/*
 * expand_inherited_rtentry
 *		Check whether a rangetable entry represents an inheritance set.
 *		If so, add entries for all the child tables to the query's
 *		rangetable, and build AppendRelInfo nodes for all the child tables
 *		and add them to root->append_rel_list.	If not, clear the entry's
 *		"inh" flag to prevent later code from looking for AppendRelInfos.
 *
 * Note that the original RTE is considered to represent the whole
 * inheritance set.  The first of the generated RTEs is an RTE for the same
 * table, but with inh = false, to represent the parent table in its role
 * as a simple member of the inheritance set.
 *
 * A childless table is never considered to be an inheritance set; therefore
 * a parent RTE must always have at least two associated AppendRelInfos.
 */
static void
expand_inherited_rtentry(PlannerInfo *root, RangeTblEntry *rte, Index rti)
{
	Query	   *parse = root->parse;
	Oid			parentOID;
	Relation	oldrelation;
	LOCKMODE	lockmode;
	List	   *inhOIDs;
	List	   *appinfos;
	ListCell   *l;

	/* Does RT entry allow inheritance? */
	if (!rte->inh)
		return;
	/* Ignore any already-expanded UNION ALL nodes */
	if (rte->rtekind != RTE_RELATION)
	{
		Assert(rte->rtekind == RTE_SUBQUERY);
		return;
	}
	/* Fast path for common case of childless table */
	parentOID = rte->relid;
	if (!has_subclass_fast(parentOID))
	{
		/* Clear flag before returning */
		rte->inh = false;
		return;
	}

	/* Scan for all members of inheritance set */
	inhOIDs = find_all_inheritors(parentOID);

	/*
	 * Check that there's at least one descendant, else treat as no-child
	 * case.  This could happen despite above has_subclass() check, if table
	 * once had a child but no longer does.
	 */
	if (list_length(inhOIDs) < 2)
	{
		/* Clear flag before returning */
		rte->inh = false;
		return;
	}

	/*
	 * Must open the parent relation to examine its tupdesc.  We need not lock
	 * it since the rewriter already obtained at least AccessShareLock on each
	 * relation used in the query.
	 */
	oldrelation = heap_open(parentOID, NoLock);

	/*
	 * However, for each child relation we add to the query, we must obtain an
	 * appropriate lock, because this will be the first use of those relations
	 * in the parse/rewrite/plan pipeline.
	 *
	 * If the parent relation is the query's result relation, then we need
	 * RowExclusiveLock.  Otherwise, check to see if the relation is accessed
	 * FOR UPDATE/SHARE or not.  We can't just grab AccessShareLock because
	 * then the executor would be trying to upgrade the lock, leading to
	 * possible deadlocks.	(This code should match the parser and rewriter.)
	 */
	if (rti == parse->resultRelation)
		lockmode = RowExclusiveLock;
	else if (get_rowmark(parse, rti))
		lockmode = RowShareLock;
	else
		lockmode = AccessShareLock;

	/* Scan the inheritance set and expand it */
	appinfos = NIL;
	foreach(l, inhOIDs)
	{
		Oid			childOID = lfirst_oid(l);
		Relation	newrelation;
		RangeTblEntry *childrte;
		Index		childRTindex;
		AppendRelInfo *appinfo;

		/*
		 * It is possible that the parent table has children that are temp
		 * tables of other backends.  We cannot safely access such tables
		 * (because of buffering issues), and the best thing to do seems to be
		 * to silently ignore them.
		 */
		if (childOID != parentOID &&
			isOtherTempNamespace(get_rel_namespace(childOID)))
			continue;

		/*
		 * show root and leaf partitions
		 */
		if (rel_is_partitioned(parentOID) && !rel_is_leaf_partition(childOID))
		{
			continue;
		}

		/* Open rel, acquire the appropriate lock type */
		if (childOID != parentOID)
			newrelation = heap_open(childOID, lockmode);
		else
			newrelation = oldrelation;


		/*
		 * Build an RTE for the child, and attach to query's rangetable list.
		 * We copy most fields of the parent's RTE, but replace relation OID,
		 * and set inh = false.
		 */
		childrte = copyObject(rte);
		childrte->relid = childOID;
		childrte->inh = false;
		parse->rtable = lappend(parse->rtable, childrte);
		childRTindex = list_length(parse->rtable);

		/*
		 * Build an AppendRelInfo for this parent and child.
		 */
		appinfo = makeNode(AppendRelInfo);
		appinfo->parent_relid = rti;
		appinfo->child_relid = childRTindex;
		appinfo->parent_reltype = oldrelation->rd_rel->reltype;
		appinfo->child_reltype = newrelation->rd_rel->reltype;
		make_inh_translation_lists(oldrelation, newrelation, childRTindex,
								   &appinfo->col_mappings,
								   &appinfo->translated_vars);
		appinfo->parent_reloid = parentOID;
		appinfos = lappend(appinfos, appinfo);

		/* Close child relations, but keep locks */
		if (childOID != parentOID)
			heap_close(newrelation, rel_needs_long_lock(childOID) ? NoLock: lockmode);
	}

	heap_close(oldrelation, NoLock);

	/*
	 * If all the children were temp tables, pretend it's a non-inheritance
	 * situation.  The duplicate RTE we added for the parent table is
	 * harmless, so we don't bother to get rid of it.
	 */
	if (list_length(appinfos) < 1)
	{
		/* Clear flag before returning */
		rte->inh = false;
		return;
	}

	/* Otherwise, OK to add to root->append_rel_list */
	root->append_rel_list = list_concat(root->append_rel_list, appinfos);

	/*
	 * The executor will check the parent table's access permissions when it
	 * examines the parent's added RTE entry.  There's no need to check twice,
	 * so turn off access check bits in the original RTE.
	 */
	rte->requiredPerms = 0;
}

/*
 * make_inh_translation_lists
 *	  Build the lists of translations from parent Vars to child Vars for
 *	  an inheritance child.  We need both a column number mapping list
 *	  and a list of Vars representing the child columns.
 *
 * For paranoia's sake, we match type as well as attribute name.
 */
static void
make_inh_translation_lists(Relation oldrelation, Relation newrelation,
						   Index newvarno,
						   List **col_mappings, List **translated_vars)
{
	List	   *numbers = NIL;
	List	   *vars = NIL;
	TupleDesc	old_tupdesc = RelationGetDescr(oldrelation);
	TupleDesc	new_tupdesc = RelationGetDescr(newrelation);
	int			oldnatts = old_tupdesc->natts;
	int			newnatts = new_tupdesc->natts;
	int			old_attno = 0;
	int			att_offset = 0;
	
	for (old_attno = 0; old_attno < oldnatts; old_attno++)
	{
		Form_pg_attribute att = NULL;
		char	   *attname = NULL;
		Oid			atttypid = InvalidOid;
		int32		atttypmod = 0;
		int			new_attno = 0;

		att = old_tupdesc->attrs[old_attno];
		if (att->attisdropped)
		{
			/* Just put 0/NULL into this list entry */
			numbers = lappend_int(numbers, 0);
			vars = lappend(vars, NULL);
			continue;
		}
		attname = NameStr(att->attname);
		atttypid = att->atttypid;
		atttypmod = att->atttypmod;

		/*
		 * When we are generating the "translation list" for the parent table
		 * of an inheritance set, no need to search for matches.
		 */
		if (oldrelation == newrelation)
		{
			numbers = lappend_int(numbers, old_attno + 1);
			vars = lappend(vars, makeVar(newvarno,
										 (AttrNumber) (old_attno + 1),
										 atttypid,
										 atttypmod,
										 0));
			continue;
		}

		/*
		 * Otherwise we have to search for the matching column by name.
		 * There's no guarantee it'll have the same column position, because
		 * of cases like ALTER TABLE ADD COLUMN and multiple inheritance.
		 * We first check old_attno since it is quite likely that they will match
		 * and then examine other attributes cyclically.
		 */
		for (att_offset = 0; att_offset < newnatts; att_offset++)
		{
			new_attno = (old_attno + att_offset) % newnatts;
			Assert(0 <= new_attno && new_attno <= newnatts - 1);

			att = new_tupdesc->attrs[new_attno];
			if (att->attisdropped || att->attinhcount == 0)
				continue;
			if (strcmp(attname, NameStr(att->attname)) != 0)
				continue;
			/* Found it, check type */
			if (atttypid != att->atttypid || atttypmod != att->atttypmod)
				elog(ERROR, "attribute \"%s\" of relation \"%s\" does not match parent's type",
					 attname, RelationGetRelationName(newrelation));

			numbers = lappend_int(numbers, new_attno + 1);
			vars = lappend(vars, makeVar(newvarno,
										 (AttrNumber) (new_attno + 1),
										 atttypid,
										 atttypmod,
										 0));
			break;
		}

		if (new_attno >= newnatts)
			elog(ERROR, "could not find inherited attribute \"%s\" of relation \"%s\"",
				 attname, RelationGetRelationName(newrelation));
	}

	*col_mappings = numbers;
	*translated_vars = vars;
}

/**
 * Struct to enable adjusting for partitioned tables.
 */
typedef struct AppendRelInfoContext
{
	plan_tree_base_prefix base;
	AppendRelInfo *appinfo;
} AppendRelInfoContext;

static Node *adjust_appendrel_attrs_mutator(Node *node, AppendRelInfoContext *ctx);

/*
 * adjust_appendrel_attrs
 *	  Copy the specified query or expression and translate Vars referring
 *	  to the parent rel of the specified AppendRelInfo to refer to the
 *	  child rel instead.  We also update rtindexes appearing outside Vars,
 *	  such as resultRelation and jointree relids.
 *
 * Note: this is only applied after conversion of sublinks to subplans,
 * so we don't need to cope with recursion into sub-queries.
 *
 * Note: this is not hugely different from what ResolveNew() does; maybe
 * we should try to fold the two routines together.
 */
Node *
adjust_appendrel_attrs(PlannerInfo *root, Node *node, AppendRelInfo *appinfo)
{
	Node	   *result;
	AppendRelInfoContext ctx;
	ctx.base.node = (Node *) root;
	ctx.appinfo = appinfo;

	/*
	 * Must be prepared to start with a Query or a bare expression tree.
	 */
	if (node && IsA(node, Query))
	{
		Query	   *newnode;

		newnode = query_tree_mutator((Query *) node,
									 adjust_appendrel_attrs_mutator,
									 (void *) &ctx,
									 QTW_IGNORE_RT_SUBQUERIES);
		if (newnode->resultRelation == appinfo->parent_relid)
		{
			newnode->resultRelation = appinfo->child_relid;
			/* Fix tlist resnos too, if it's inherited UPDATE */
			if (newnode->commandType == CMD_UPDATE)
				newnode->targetList =
					adjust_inherited_tlist(newnode->targetList,
										   appinfo);
		}
		result = (Node *) newnode;
	}
	else
		result = adjust_appendrel_attrs_mutator(node, &ctx);

	return result;
}

/**
 * Mutator's function is to modify nodes so that they may be applicable
 * for a child partition.
 */
static Node *
adjust_appendrel_attrs_mutator(Node *node, AppendRelInfoContext *ctx)
{
	Assert(ctx);
	AppendRelInfo *appinfo = ctx->appinfo;
	Assert(appinfo);

	if (node == NULL)
		return NULL;
	if (IsA(node, Var))
	{
		Var		   *var = (Var *) copyObject(node);

		if (var->varlevelsup == 0 &&
			var->varno == appinfo->parent_relid)
		{
			var->varno = appinfo->child_relid;
			var->varnoold = appinfo->child_relid;
			if (var->varattno > 0)
			{
				Node	   *newnode;

				if (var->varattno > list_length(appinfo->translated_vars))
					elog(ERROR, "attribute %d of relation \"%s\" does not exist",
						 var->varattno, get_rel_name(appinfo->parent_reloid));
				newnode = copyObject(list_nth(appinfo->translated_vars,
											  var->varattno - 1));
				if (newnode == NULL)
					elog(ERROR, "attribute %d of relation \"%s\" does not exist",
						 var->varattno, get_rel_name(appinfo->parent_reloid));
				return newnode;
			}
			else if (var->varattno == 0)
			{
				/*
				 * Whole-row Var: if we are dealing with named rowtypes, we
				 * can use a whole-row Var for the child table plus a coercion
				 * step to convert the tuple layout to the parent's rowtype.
				 * Otherwise we have to generate a RowExpr.
				 */
				if (OidIsValid(appinfo->child_reltype))
				{
					Assert(var->vartype == appinfo->parent_reltype);
					if (appinfo->parent_reltype != appinfo->child_reltype)
					{
						ConvertRowtypeExpr *r = makeNode(ConvertRowtypeExpr);

						r->arg = (Expr *) var;
						r->resulttype = appinfo->parent_reltype;
						r->convertformat = COERCE_IMPLICIT_CAST;
						r->location = -1;
						/* Make sure the Var node has the right type ID, too */
						var->vartype = appinfo->child_reltype;
						return (Node *) r;
					}
				}
				else
				{
					/*
					 * Build a RowExpr containing the translated variables.
					 */
					RowExpr    *rowexpr;
					List	   *fields;

					fields = (List *) copyObject(appinfo->translated_vars);
					rowexpr = makeNode(RowExpr);
					rowexpr->args = fields;
					rowexpr->row_typeid = var->vartype;
					rowexpr->row_format = COERCE_IMPLICIT_CAST;
					rowexpr->colnames = NIL;
					rowexpr->location = -1;
					
					return (Node *) rowexpr;
				}
			}
			/* system attributes don't need any other translation */
		}
		return (Node *) var;
	}
	if (IsA(node, CurrentOfExpr))
	{
		CurrentOfExpr *cexpr = (CurrentOfExpr *) copyObject(node);

		if (cexpr->cvarno == appinfo->parent_relid)
			cexpr->cvarno = appinfo->child_relid;
		return (Node *) cexpr;
	}
	if (IsA(node, RangeTblRef))
	{
		RangeTblRef *rtr = (RangeTblRef *) copyObject(node);

		if (rtr->rtindex == appinfo->parent_relid)
			rtr->rtindex = appinfo->child_relid;
		return (Node *) rtr;
	}
	if (IsA(node, JoinExpr))
	{
		/* Copy the JoinExpr node with correct mutation of subnodes */
		JoinExpr   *j;

		j = (JoinExpr *) expression_tree_mutator(node,
											  adjust_appendrel_attrs_mutator,
												 (void *) ctx);
		/* now fix JoinExpr's rtindex (probably never happens) */
		if (j->rtindex == appinfo->parent_relid)
			j->rtindex = appinfo->child_relid;
		return (Node *) j;
	}
	if (IsA(node, InClauseInfo))
	{
		/* Copy the InClauseInfo node with correct mutation of subnodes */
		InClauseInfo *ininfo;

		ininfo = (InClauseInfo *) expression_tree_mutator(node,
											  adjust_appendrel_attrs_mutator,
														  (void *) ctx);
		/* now fix InClauseInfo's relid sets */
		ininfo->righthand = adjust_relid_set(ininfo->righthand,
											 appinfo->parent_relid,
											 appinfo->child_relid);
		return (Node *) ininfo;
	}
	/* Shouldn't need to handle OuterJoinInfo or AppendRelInfo here */
	Assert(!IsA(node, OuterJoinInfo));
	Assert(!IsA(node, AppendRelInfo));

	/*
	 * We have to process RestrictInfo nodes specially.
	 */
	if (IsA(node, RestrictInfo))
	{
		RestrictInfo *oldinfo = (RestrictInfo *) node;
		RestrictInfo *newinfo = makeNode(RestrictInfo);

		/* Copy all flat-copiable fields */
		memcpy(newinfo, oldinfo, sizeof(RestrictInfo));

		/* Recursively fix the clause itself */
		newinfo->clause = (Expr *)
			adjust_appendrel_attrs_mutator((Node *) oldinfo->clause, ctx);

		/* and the modified version, if an OR clause */
		newinfo->orclause = (Expr *)
			adjust_appendrel_attrs_mutator((Node *) oldinfo->orclause, ctx);

		/* adjust relid sets too */
		newinfo->clause_relids = adjust_relid_set(oldinfo->clause_relids,
												  appinfo->parent_relid,
												  appinfo->child_relid);
		newinfo->required_relids = adjust_relid_set(oldinfo->required_relids,
													appinfo->parent_relid,
													appinfo->child_relid);
		newinfo->left_relids = adjust_relid_set(oldinfo->left_relids,
												appinfo->parent_relid,
												appinfo->child_relid);
		newinfo->right_relids = adjust_relid_set(oldinfo->right_relids,
												 appinfo->parent_relid,
												 appinfo->child_relid);

		/*
		 * Reset cached derivative fields, since these might need to have
		 * different values when considering the child relation.
		 */
		newinfo->eval_cost.startup = -1;
		newinfo->this_selec = -1;
		newinfo->left_ec = NULL;
		newinfo->right_ec = NULL;
		newinfo->left_bucketsize = -1;
		newinfo->right_bucketsize = -1;

		return (Node *) newinfo;
	}

	/**
	 * We may have to create a copy of the subplan
	 */
	if (IsA(node, SubPlan))
	{
		SubPlan *sp = (SubPlan *) node;
		SubPlan *newsp = copyObject(sp);
		if (!sp->is_initplan)
		{
			PlannerInfo *root = (PlannerInfo *) ctx->base.node;
			Plan *newsubplan = (Plan *) copyObject(planner_subplan_get_plan(root, sp));
			List *newrtable = (List *) copyObject(planner_subplan_get_rtable(root, sp));

			/*
			 * Add the subplan and its rtable to the global lists.
			 */
			root->glob->subplans = lappend(root->glob->subplans, newsubplan);
			root->glob->subrtables = lappend(root->glob->subrtables, newrtable);
			newsp->plan_id = list_length(root->glob->subplans);
		}
		return (Node *) newsp;
	}

	/*
	 * NOTE: we do not need to recurse into sublinks, because they should
	 * already have been converted to subplans before we see them.
	 */
	Assert(!IsA(node, SubLink));
	Assert(!IsA(node, Query));

	return expression_tree_mutator(node, adjust_appendrel_attrs_mutator,
								   (void *) ctx);
}

/*
 * Substitute newrelid for oldrelid in a Relid set
 */
static Relids
adjust_relid_set(Relids relids, Index oldrelid, Index newrelid)
{
	if (bms_is_member(oldrelid, relids))
	{
		/* Ensure we have a modifiable copy */
		relids = bms_copy(relids);
		/* Remove old, add new */
		relids = bms_del_member(relids, oldrelid);
		relids = bms_add_member(relids, newrelid);
	}
	return relids;
}

/*
 * adjust_appendrel_attr_needed
 *		Adjust an attr_needed[] array to reference a member rel instead of
 *		the original appendrel
 *
 * oldrel: source of data (we use the attr_needed, min_attr, max_attr fields)
 * appinfo: supplies parent_relid, child_relid, col_mappings
 * new_min_attr, new_max_attr: desired bounds of new attr_needed array
 *
 * The relid sets are adjusted by substituting child_relid for parent_relid.
 * (NOTE: oldrel is not necessarily the parent_relid relation!)  We are also
 * careful to map attribute numbers within the array properly.	User
 * attributes have to be mapped through col_mappings, but system attributes
 * and whole-row references always have the same attno.
 *
 * Returns a palloc'd array with the specified bounds
 */
Relids *
adjust_appendrel_attr_needed(PlannerInfo *root,
                             RelOptInfo *oldrel, AppendRelInfo *appinfo,
							 AttrNumber new_min_attr, AttrNumber new_max_attr)
{
	Relids	   *new_attr_needed;
	Index		parent_relid = appinfo->parent_relid;
	Index		child_relid = appinfo->child_relid;
	int			parent_attr;
	ListCell   *lm;
    RangeTblEntry  *parent_rte = rt_fetch(parent_relid, root->parse->rtable);
    RangeTblEntry  *child_rte = rt_fetch(child_relid, root->parse->rtable);
    ListCell       *parent_cell;
    ListCell       *child_cell;

	/* Create empty result array */
	new_attr_needed = (Relids *)
		palloc0((new_max_attr - new_min_attr + 1) * sizeof(Relids));
	/* Process user attributes, with appropriate attno mapping */
	parent_attr = 1;
	foreach(lm, appinfo->col_mappings)
	{
		int			child_attr = lfirst_int(lm);

		if (child_attr > 0)
		{
			Relids		attrneeded;

			Assert(parent_attr <= oldrel->max_attr);
			Assert(child_attr <= new_max_attr);
			attrneeded = oldrel->attr_needed[parent_attr - oldrel->min_attr];
			attrneeded = adjust_relid_set(attrneeded,
										  parent_relid, child_relid);
			new_attr_needed[child_attr - new_min_attr] = attrneeded;
		}
		parent_attr++;
	}
	/* Process system attributes, including whole-row references */
	Assert(new_min_attr <= oldrel->min_attr);
	for (parent_attr = oldrel->min_attr; parent_attr <= 0; parent_attr++)
	{
		Relids		attrneeded;

		attrneeded = oldrel->attr_needed[parent_attr - oldrel->min_attr];
		attrneeded = adjust_relid_set(attrneeded,
									  parent_relid, child_relid);
		new_attr_needed[parent_attr - new_min_attr] = attrneeded;
	}

    /* CDB: Process pseudo columns. */
    Assert(list_length(parent_rte->pseudocols) == list_length(child_rte->pseudocols));
    forboth(parent_cell, parent_rte->pseudocols,
            child_cell, child_rte->pseudocols)
    {
        CdbRelColumnInfo   *parent_crci = (CdbRelColumnInfo *)parent_cell;
        CdbRelColumnInfo   *child_crci = (CdbRelColumnInfo *)child_cell;

        child_crci->where_needed = adjust_relid_set(parent_crci->where_needed,
                                                    parent_relid, child_relid);
    }

	return new_attr_needed;
}

/*
 * Adjust the targetlist entries of an inherited UPDATE operation
 *
 * The expressions have already been fixed, but we have to make sure that
 * the target resnos match the child table (they may not, in the case of
 * a column that was added after-the-fact by ALTER TABLE).	In some cases
 * this can force us to re-order the tlist to preserve resno ordering.
 * (We do all this work in special cases so that preptlist.c is fast for
 * the typical case.)
 *
 * The given tlist has already been through expression_tree_mutator;
 * therefore the TargetEntry nodes are fresh copies that it's okay to
 * scribble on.
 *
 * Note that this is not needed for INSERT because INSERT isn't inheritable.
 */
static List *
adjust_inherited_tlist(List *tlist, AppendRelInfo *apprelinfo)
{
	bool		changed_it = false;
	ListCell   *tl;
	List	   *new_tlist;
	bool		more;
	int			attrno;

	/* This should only happen for an inheritance case, not UNION ALL */
	Assert(OidIsValid(apprelinfo->parent_reloid));

	/* Scan tlist and update resnos to match attnums of child rel */
	foreach(tl, tlist)
	{
		TargetEntry *tle = (TargetEntry *) lfirst(tl);
		int			newattno;

		if (tle->resjunk)
			continue;			/* ignore junk items */

		/* Look up the translation of this column */
		if (tle->resno <= 0 ||
			tle->resno > list_length(apprelinfo->col_mappings))
			elog(ERROR, "attribute %d of relation \"%s\" does not exist",
				 tle->resno, get_rel_name(apprelinfo->parent_reloid));
		newattno = list_nth_int(apprelinfo->col_mappings, tle->resno - 1);
		if (newattno <= 0)
			elog(ERROR, "attribute %d of relation \"%s\" does not exist",
				 tle->resno, get_rel_name(apprelinfo->parent_reloid));

		if (tle->resno != newattno)
		{
			tle->resno = newattno;
			changed_it = true;
		}
	}

	/*
	 * If we changed anything, re-sort the tlist by resno, and make sure
	 * resjunk entries have resnos above the last real resno.  The sort
	 * algorithm is a bit stupid, but for such a seldom-taken path, small is
	 * probably better than fast.
	 */
	if (!changed_it)
		return tlist;

	new_tlist = NIL;
	more = true;
	for (attrno = 1; more; attrno++)
	{
		more = false;
		foreach(tl, tlist)
		{
			TargetEntry *tle = (TargetEntry *) lfirst(tl);

			if (tle->resjunk)
				continue;		/* ignore junk items */

			if (tle->resno == attrno)
				new_tlist = lappend(new_tlist, tle);
			else if (tle->resno > attrno)
				more = true;
		}
	}

	foreach(tl, tlist)
	{
		TargetEntry *tle = (TargetEntry *) lfirst(tl);

		if (!tle->resjunk)
			continue;			/* here, ignore non-junk items */

		tle->resno = attrno;
		new_tlist = lappend(new_tlist, tle);
		attrno++;
	}

	return new_tlist;
}<|MERGE_RESOLUTION|>--- conflicted
+++ resolved
@@ -23,11 +23,7 @@
  *
  *
  * IDENTIFICATION
-<<<<<<< HEAD
- *	  $PostgreSQL: pgsql/src/backend/optimizer/prep/prepunion.c,v 1.134.2.1 2007/07/12 18:27:09 tgl Exp $
-=======
  *	  $PostgreSQL: pgsql/src/backend/optimizer/prep/prepunion.c,v 1.136 2007/01/20 20:45:39 tgl Exp $
->>>>>>> ebef17c7
  *
  *-------------------------------------------------------------------------
  */
