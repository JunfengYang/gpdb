--- conflicted
+++ resolved
@@ -11,11 +11,7 @@
  *
  *
  * IDENTIFICATION
-<<<<<<< HEAD
- *	  $PostgreSQL: pgsql/src/backend/libpq/be-secure.c,v 1.102 2010/07/06 19:18:56 momjian Exp $
-=======
  *	  $PostgreSQL: pgsql/src/backend/libpq/be-secure.c,v 1.84 2008/03/31 02:43:14 tgl Exp $
->>>>>>> f260edb1
  *
  *	  Since the server static private key ($DataDir/server.key)
  *	  will normally be stored unencrypted so that the database
