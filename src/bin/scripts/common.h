/*
 *	common.h
 *		Common support routines for bin/scripts/
 *
 *	Copyright (c) 2003-2019, PostgreSQL Global Development Group
 *
 *	src/bin/scripts/common.h
 */
#ifndef COMMON_H
#define COMMON_H

#include "common/username.h"
#include "libpq-fe.h"
#include "getopt_long.h"		/* pgrminclude ignore */
#include "pqexpbuffer.h"		/* pgrminclude ignore */

enum trivalue
{
	TRI_DEFAULT,
	TRI_NO,
	TRI_YES
};

extern bool CancelRequested;

typedef void (*help_handler) (const char *progname);

extern void handle_help_version_opts(int argc, char *argv[],
									 const char *fixed_progname,
									 help_handler hlp);

extern PGconn *connectDatabase(const char *dbname, const char *pghost,
<<<<<<< HEAD
				const char *pgport, const char *pguser,
				enum trivalue prompt_password, const char *progname,
				bool echo, bool fail_ok, bool allow_password_reuse);

extern PGconn *connectMaintenanceDatabase(const char *maintenance_db,
						   const char *pghost, const char *pgport,
						   const char *pguser, enum trivalue prompt_password,
						   const char *progname, bool echo);
=======
							   const char *pgport, const char *pguser,
							   enum trivalue prompt_password, const char *progname,
							   bool echo, bool fail_ok, bool allow_password_reuse);

extern PGconn *connectMaintenanceDatabase(const char *maintenance_db,
										  const char *pghost, const char *pgport,
										  const char *pguser, enum trivalue prompt_password,
										  const char *progname, bool echo);
>>>>>>> 9e1c9f95

extern PGresult *executeQuery(PGconn *conn, const char *query,
							  const char *progname, bool echo);

extern void executeCommand(PGconn *conn, const char *query,
						   const char *progname, bool echo);

extern bool executeMaintenanceCommand(PGconn *conn, const char *query,
									  bool echo);

extern void splitTableColumnsSpec(const char *spec, int encoding,
								  char **table, const char **columns);

extern void appendQualifiedRelation(PQExpBuffer buf, const char *name,
									PGconn *conn, const char *progname, bool echo);

extern void appendQualifiedRelation(PQExpBuffer buf, const char *name,
						PGconn *conn, const char *progname, bool echo);

extern bool yesno_prompt(const char *question);

extern void setup_cancel_handler(void);

extern void SetCancelConn(PGconn *conn);
extern void ResetCancelConn(void);


#endif							/* COMMON_H */<|MERGE_RESOLUTION|>--- conflicted
+++ resolved
@@ -30,16 +30,6 @@
 									 help_handler hlp);
 
 extern PGconn *connectDatabase(const char *dbname, const char *pghost,
-<<<<<<< HEAD
-				const char *pgport, const char *pguser,
-				enum trivalue prompt_password, const char *progname,
-				bool echo, bool fail_ok, bool allow_password_reuse);
-
-extern PGconn *connectMaintenanceDatabase(const char *maintenance_db,
-						   const char *pghost, const char *pgport,
-						   const char *pguser, enum trivalue prompt_password,
-						   const char *progname, bool echo);
-=======
 							   const char *pgport, const char *pguser,
 							   enum trivalue prompt_password, const char *progname,
 							   bool echo, bool fail_ok, bool allow_password_reuse);
@@ -48,7 +38,6 @@
 										  const char *pghost, const char *pgport,
 										  const char *pguser, enum trivalue prompt_password,
 										  const char *progname, bool echo);
->>>>>>> 9e1c9f95
 
 extern PGresult *executeQuery(PGconn *conn, const char *query,
 							  const char *progname, bool echo);
