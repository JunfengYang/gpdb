/*-------------------------------------------------------------------------
 *
 * reindexdb
 *
 * Portions Copyright (c) 1996-2019, PostgreSQL Global Development Group
 *
 * src/bin/scripts/reindexdb.c
 *
 *-------------------------------------------------------------------------
 */

#include "postgres_fe.h"
#include "common.h"
#include "common/logging.h"
#include "fe_utils/simple_list.h"
#include "fe_utils/string_utils.h"


static void reindex_one_database(const char *name, const char *dbname,
								 const char *type, const char *host,
								 const char *port, const char *username,
								 enum trivalue prompt_password, const char *progname,
								 bool echo, bool verbose, bool concurrently);
static void reindex_all_databases(const char *maintenance_db,
								  const char *host, const char *port,
								  const char *username, enum trivalue prompt_password,
								  const char *progname, bool echo,
								  bool quiet, bool verbose, bool concurrently);
static void reindex_system_catalogs(const char *dbname,
									const char *host, const char *port,
									const char *username, enum trivalue prompt_password,
									const char *progname, bool echo, bool verbose,
									bool concurrently);
static void help(const char *progname);

int
main(int argc, char *argv[])
{
	static struct option long_options[] = {
		{"host", required_argument, NULL, 'h'},
		{"port", required_argument, NULL, 'p'},
		{"username", required_argument, NULL, 'U'},
		{"no-password", no_argument, NULL, 'w'},
		{"password", no_argument, NULL, 'W'},
		{"echo", no_argument, NULL, 'e'},
		{"quiet", no_argument, NULL, 'q'},
		{"schema", required_argument, NULL, 'S'},
		{"dbname", required_argument, NULL, 'd'},
		{"all", no_argument, NULL, 'a'},
		{"system", no_argument, NULL, 's'},
		{"table", required_argument, NULL, 't'},
		{"index", required_argument, NULL, 'i'},
		{"verbose", no_argument, NULL, 'v'},
		{"concurrently", no_argument, NULL, 1},
		{"maintenance-db", required_argument, NULL, 2},
		{NULL, 0, NULL, 0}
	};

	const char *progname;
	int			optindex;
	int			c;

	const char *dbname = NULL;
	const char *maintenance_db = NULL;
	const char *host = NULL;
	const char *port = NULL;
	const char *username = NULL;
	enum trivalue prompt_password = TRI_DEFAULT;
	bool		syscatalog = false;
	bool		alldb = false;
	bool		echo = false;
	bool		quiet = false;
	bool		verbose = false;
	bool		concurrently = false;
	SimpleStringList indexes = {NULL, NULL};
	SimpleStringList tables = {NULL, NULL};
	SimpleStringList schemas = {NULL, NULL};

	pg_logging_init(argv[0]);
	progname = get_progname(argv[0]);
	set_pglocale_pgservice(argv[0], PG_TEXTDOMAIN("pgscripts"));

	handle_help_version_opts(argc, argv, "reindexdb", help);

	/* process command-line options */
	while ((c = getopt_long(argc, argv, "h:p:U:wWeqS:d:ast:i:v", long_options, &optindex)) != -1)
	{
		switch (c)
		{
			case 'h':
				host = pg_strdup(optarg);
				break;
			case 'p':
				port = pg_strdup(optarg);
				break;
			case 'U':
				username = pg_strdup(optarg);
				break;
			case 'w':
				prompt_password = TRI_NO;
				break;
			case 'W':
				prompt_password = TRI_YES;
				break;
			case 'e':
				echo = true;
				break;
			case 'q':
				quiet = true;
				break;
			case 'S':
				simple_string_list_append(&schemas, optarg);
				break;
			case 'd':
				dbname = pg_strdup(optarg);
				break;
			case 'a':
				alldb = true;
				break;
			case 's':
				syscatalog = true;
				break;
			case 't':
				simple_string_list_append(&tables, optarg);
				break;
			case 'i':
				simple_string_list_append(&indexes, optarg);
				break;
			case 'v':
				verbose = true;
				break;
			case 1:
				concurrently = true;
				break;
			case 2:
				maintenance_db = pg_strdup(optarg);
				break;
			default:
				fprintf(stderr, _("Try \"%s --help\" for more information.\n"), progname);
				exit(1);
		}
	}

	/*
	 * Non-option argument specifies database name as long as it wasn't
	 * already specified with -d / --dbname
	 */
	if (optind < argc && dbname == NULL)
	{
		dbname = argv[optind];
		optind++;
	}

	if (optind < argc)
	{
		pg_log_error("too many command-line arguments (first is \"%s\")",
					 argv[optind]);
		fprintf(stderr, _("Try \"%s --help\" for more information.\n"), progname);
		exit(1);
	}

	setup_cancel_handler();

	if (alldb)
	{
		if (dbname)
		{
			pg_log_error("cannot reindex all databases and a specific one at the same time");
			exit(1);
		}
		if (syscatalog)
		{
			pg_log_error("cannot reindex all databases and system catalogs at the same time");
			exit(1);
		}
		if (schemas.head != NULL)
		{
			pg_log_error("cannot reindex specific schema(s) in all databases");
			exit(1);
		}
		if (tables.head != NULL)
		{
			pg_log_error("cannot reindex specific table(s) in all databases");
			exit(1);
		}
		if (indexes.head != NULL)
		{
			pg_log_error("cannot reindex specific index(es) in all databases");
			exit(1);
		}

		reindex_all_databases(maintenance_db, host, port, username,
							  prompt_password, progname, echo, quiet, verbose, concurrently);
	}
	else if (syscatalog)
	{
		if (schemas.head != NULL)
		{
			pg_log_error("cannot reindex specific schema(s) and system catalogs at the same time");
			exit(1);
		}
		if (tables.head != NULL)
		{
			pg_log_error("cannot reindex specific table(s) and system catalogs at the same time");
			exit(1);
		}
		if (indexes.head != NULL)
		{
			pg_log_error("cannot reindex specific index(es) and system catalogs at the same time");
			exit(1);
		}

		if (dbname == NULL)
		{
			if (getenv("PGDATABASE"))
				dbname = getenv("PGDATABASE");
			else if (getenv("PGUSER"))
				dbname = getenv("PGUSER");
			else
				dbname = get_user_name_or_exit(progname);
		}

		reindex_system_catalogs(dbname, host, port, username, prompt_password,
								progname, echo, verbose, concurrently);
	}
	else
	{
		if (dbname == NULL)
		{
			if (getenv("PGDATABASE"))
				dbname = getenv("PGDATABASE");
			else if (getenv("PGUSER"))
				dbname = getenv("PGUSER");
			else
				dbname = get_user_name_or_exit(progname);
		}

		if (schemas.head != NULL)
		{
			SimpleStringListCell *cell;

			for (cell = schemas.head; cell; cell = cell->next)
			{
				reindex_one_database(cell->val, dbname, "SCHEMA", host, port,
									 username, prompt_password, progname, echo, verbose, concurrently);
			}
		}

		if (indexes.head != NULL)
		{
			SimpleStringListCell *cell;

			for (cell = indexes.head; cell; cell = cell->next)
			{
				reindex_one_database(cell->val, dbname, "INDEX", host, port,
									 username, prompt_password, progname, echo, verbose, concurrently);
			}
		}
		if (tables.head != NULL)
		{
			SimpleStringListCell *cell;

			for (cell = tables.head; cell; cell = cell->next)
			{
				reindex_one_database(cell->val, dbname, "TABLE", host, port,
									 username, prompt_password, progname, echo, verbose, concurrently);
			}
		}

		/*
		 * reindex database only if neither index nor table nor schema is
		 * specified
		 */
		if (indexes.head == NULL && tables.head == NULL && schemas.head == NULL)
			reindex_one_database(NULL, dbname, "DATABASE", host, port,
								 username, prompt_password, progname, echo, verbose, concurrently);
	}

	exit(0);
}

static void
reindex_one_database(const char *name, const char *dbname, const char *type,
					 const char *host, const char *port, const char *username,
					 enum trivalue prompt_password, const char *progname, bool echo,
					 bool verbose, bool concurrently)
{
	PQExpBufferData sql;

	PGconn	   *conn;

	conn = connectDatabase(dbname, host, port, username, prompt_password,
						   progname, echo, false, false);
<<<<<<< HEAD
=======

	if (concurrently && PQserverVersion(conn) < 120000)
	{
		PQfinish(conn);
		pg_log_error("cannot use the \"%s\" option on server versions older than PostgreSQL %s",
					 "concurrently", "12");
		exit(1);
	}
>>>>>>> 9e1c9f95

	initPQExpBuffer(&sql);

	appendPQExpBufferStr(&sql, "REINDEX ");

	if (verbose)
		appendPQExpBufferStr(&sql, "(VERBOSE) ");

	appendPQExpBufferStr(&sql, type);
	appendPQExpBufferChar(&sql, ' ');
<<<<<<< HEAD
=======
	if (concurrently)
		appendPQExpBufferStr(&sql, "CONCURRENTLY ");
>>>>>>> 9e1c9f95
	if (strcmp(type, "TABLE") == 0 ||
		strcmp(type, "INDEX") == 0)
		appendQualifiedRelation(&sql, name, conn, progname, echo);
	else if (strcmp(type, "SCHEMA") == 0)
		appendPQExpBufferStr(&sql, name);
	else if (strcmp(type, "DATABASE") == 0)
		appendPQExpBufferStr(&sql, fmtId(PQdb(conn)));
	appendPQExpBufferChar(&sql, ';');

	if (!executeMaintenanceCommand(conn, sql.data, echo))
	{
		if (strcmp(type, "TABLE") == 0)
			pg_log_error("reindexing of table \"%s\" in database \"%s\" failed: %s",
						 name, PQdb(conn), PQerrorMessage(conn));
		else if (strcmp(type, "INDEX") == 0)
			pg_log_error("reindexing of index \"%s\" in database \"%s\" failed: %s",
						 name, PQdb(conn), PQerrorMessage(conn));
		else if (strcmp(type, "SCHEMA") == 0)
			pg_log_error("reindexing of schema \"%s\" in database \"%s\" failed: %s",
						 name, PQdb(conn), PQerrorMessage(conn));
		else
			pg_log_error("reindexing of database \"%s\" failed: %s",
						 PQdb(conn), PQerrorMessage(conn));
		PQfinish(conn);
		exit(1);
	}

	PQfinish(conn);
	termPQExpBuffer(&sql);
}

static void
reindex_all_databases(const char *maintenance_db,
					  const char *host, const char *port,
					  const char *username, enum trivalue prompt_password,
					  const char *progname, bool echo, bool quiet, bool verbose,
					  bool concurrently)
{
	PGconn	   *conn;
	PGresult   *result;
	PQExpBufferData connstr;
	int			i;

	conn = connectMaintenanceDatabase(maintenance_db, host, port, username,
									  prompt_password, progname, echo);
	result = executeQuery(conn, "SELECT datname FROM pg_database WHERE datallowconn ORDER BY 1;", progname, echo);
	PQfinish(conn);

	initPQExpBuffer(&connstr);
	for (i = 0; i < PQntuples(result); i++)
	{
		char	   *dbname = PQgetvalue(result, i, 0);

		if (!quiet)
		{
			printf(_("%s: reindexing database \"%s\"\n"), progname, dbname);
			fflush(stdout);
		}

		resetPQExpBuffer(&connstr);
		appendPQExpBuffer(&connstr, "dbname=");
		appendConnStrVal(&connstr, dbname);

		reindex_one_database(NULL, connstr.data, "DATABASE", host,
							 port, username, prompt_password,
							 progname, echo, verbose, concurrently);
	}
	termPQExpBuffer(&connstr);

	PQclear(result);
}

static void
reindex_system_catalogs(const char *dbname, const char *host, const char *port,
						const char *username, enum trivalue prompt_password,
						const char *progname, bool echo, bool verbose, bool concurrently)
{
	PGconn	   *conn;
	PQExpBufferData sql;

	conn = connectDatabase(dbname, host, port, username, prompt_password,
						   progname, echo, false, false);

	initPQExpBuffer(&sql);

	appendPQExpBuffer(&sql, "REINDEX");

	if (verbose)
		appendPQExpBuffer(&sql, " (VERBOSE)");

	appendPQExpBufferStr(&sql, " SYSTEM ");
	if (concurrently)
		appendPQExpBuffer(&sql, "CONCURRENTLY ");
	appendPQExpBufferStr(&sql, fmtId(PQdb(conn)));
	appendPQExpBufferChar(&sql, ';');

	if (!executeMaintenanceCommand(conn, sql.data, echo))
	{
		pg_log_error("reindexing of system catalogs failed: %s",
					 PQerrorMessage(conn));
		PQfinish(conn);
		exit(1);
	}
	PQfinish(conn);
	termPQExpBuffer(&sql);
}

static void
help(const char *progname)
{
	printf(_("%s reindexes a PostgreSQL database.\n\n"), progname);
	printf(_("Usage:\n"));
	printf(_("  %s [OPTION]... [DBNAME]\n"), progname);
	printf(_("\nOptions:\n"));
	printf(_("  -a, --all                 reindex all databases\n"));
	printf(_("      --concurrently        reindex concurrently\n"));
	printf(_("  -d, --dbname=DBNAME       database to reindex\n"));
	printf(_("  -e, --echo                show the commands being sent to the server\n"));
	printf(_("  -i, --index=INDEX         recreate specific index(es) only\n"));
	printf(_("  -q, --quiet               don't write any messages\n"));
	printf(_("  -s, --system              reindex system catalogs\n"));
	printf(_("  -S, --schema=SCHEMA       reindex specific schema(s) only\n"));
	printf(_("  -t, --table=TABLE         reindex specific table(s) only\n"));
	printf(_("  -v, --verbose             write a lot of output\n"));
	printf(_("  -V, --version             output version information, then exit\n"));
	printf(_("  -?, --help                show this help, then exit\n"));
	printf(_("\nConnection options:\n"));
	printf(_("  -h, --host=HOSTNAME       database server host or socket directory\n"));
	printf(_("  -p, --port=PORT           database server port\n"));
	printf(_("  -U, --username=USERNAME   user name to connect as\n"));
	printf(_("  -w, --no-password         never prompt for password\n"));
	printf(_("  -W, --password            force password prompt\n"));
	printf(_("  --maintenance-db=DBNAME   alternate maintenance database\n"));
	printf(_("\nRead the description of the SQL command REINDEX for details.\n"));
<<<<<<< HEAD
	printf(_("\nReport bugs to <bugs@greenplum.org>.\n"));
=======
	printf(_("\nReport bugs to <pgsql-bugs@lists.postgresql.org>.\n"));
>>>>>>> 9e1c9f95
}<|MERGE_RESOLUTION|>--- conflicted
+++ resolved
@@ -291,9 +291,11 @@
 
 	conn = connectDatabase(dbname, host, port, username, prompt_password,
 						   progname, echo, false, false);
-<<<<<<< HEAD
-=======
-
+
+	/*
+	 * GPDB_12_MERGE_FIXME: do we still report this as PostgreSQL 12 or should
+	 * it say Greenplum 7?
+	 */
 	if (concurrently && PQserverVersion(conn) < 120000)
 	{
 		PQfinish(conn);
@@ -301,7 +303,6 @@
 					 "concurrently", "12");
 		exit(1);
 	}
->>>>>>> 9e1c9f95
 
 	initPQExpBuffer(&sql);
 
@@ -312,11 +313,8 @@
 
 	appendPQExpBufferStr(&sql, type);
 	appendPQExpBufferChar(&sql, ' ');
-<<<<<<< HEAD
-=======
 	if (concurrently)
 		appendPQExpBufferStr(&sql, "CONCURRENTLY ");
->>>>>>> 9e1c9f95
 	if (strcmp(type, "TABLE") == 0 ||
 		strcmp(type, "INDEX") == 0)
 		appendQualifiedRelation(&sql, name, conn, progname, echo);
@@ -451,9 +449,5 @@
 	printf(_("  -W, --password            force password prompt\n"));
 	printf(_("  --maintenance-db=DBNAME   alternate maintenance database\n"));
 	printf(_("\nRead the description of the SQL command REINDEX for details.\n"));
-<<<<<<< HEAD
 	printf(_("\nReport bugs to <bugs@greenplum.org>.\n"));
-=======
-	printf(_("\nReport bugs to <pgsql-bugs@lists.postgresql.org>.\n"));
->>>>>>> 9e1c9f95
 }