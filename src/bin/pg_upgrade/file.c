--- conflicted
+++ resolved
@@ -36,65 +36,12 @@
 const char *
 copyFile(const char *src, const char *dst)
 {
-<<<<<<< HEAD
 	report_progress(NULL, FILE_COPY, "Copy \"%s\" to \"%s\"", src, dst);
 
-	if (pageConverter == NULL)
-	{
-#ifndef WIN32
-		if (copy_file(src, dst, force) == -1)
-#else
-		if (CopyFile(src, dst, !force) == 0)
-#endif
-			return getErrorText();
-		else
-			return NULL;
-	}
-	else
-	{
-		/*
-		 * We have a pageConverter object - that implies that the
-		 * PageLayoutVersion differs between the two clusters so we have to
-		 * perform a page-by-page conversion.
-		 *
-		 * If the pageConverter can convert the entire file at once, invoke
-		 * that plugin function, otherwise, read each page in the relation
-		 * file and call the convertPage plugin function.
-		 */
-
-#ifdef PAGE_CONVERSION
-		if (pageConverter->convertFile)
-			return pageConverter->convertFile(pageConverter->pluginData,
-											  dst, src);
-		else
-#endif
-		{
-			int			src_fd;
-			int			dstfd;
-			char		buf[BLCKSZ];
-			ssize_t		bytesRead;
-			const char *msg = NULL;
-
-			if ((src_fd = open(src, O_RDONLY, 0)) < 0)
-				return "could not open source file";
-
-			if ((dstfd = open(dst, O_RDWR | O_CREAT | O_EXCL, S_IRUSR | S_IWUSR)) < 0)
-			{
-				close(src_fd);
-				return "could not create destination file";
-			}
-
-			while ((bytesRead = read(src_fd, buf, BLCKSZ)) == BLCKSZ)
-			{
-#ifdef PAGE_CONVERSION
-				if ((msg = pageConverter->convertPage(pageConverter->pluginData, buf, buf)) != NULL)
-					break;
-=======
 #ifndef WIN32
 	if (copy_file(src, dst) == -1)
 #else
 	if (CopyFile(src, dst, true) == 0)
->>>>>>> b5bce6c1
 #endif
 		return getErrorText();
 	else
@@ -114,14 +61,8 @@
 const char *
 linkFile(const char *src, const char *dst)
 {
-<<<<<<< HEAD
 	report_progress(NULL, FILE_COPY, "Link \"%s\" to \"%s\"", src, dst);
 
-	if (pageConverter != NULL)
-		return "Cannot in-place update this cluster, page-by-page conversion is required";
-
-=======
->>>>>>> b5bce6c1
 	if (pg_link_file(src, dst) == -1)
 		return getErrorText();
 	else
