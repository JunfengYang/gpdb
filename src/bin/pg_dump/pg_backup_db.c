--- conflicted
+++ resolved
@@ -12,10 +12,6 @@
 #include "postgres_fe.h"
 
 #include "fe_utils/connect.h"
-<<<<<<< HEAD
-#include "dumputils.h"
-=======
->>>>>>> 9e1c9f95
 #include "fe_utils/string_utils.h"
 
 #include "dumputils.h"
@@ -108,16 +104,8 @@
 	AH->connection = newConn;
 
 	/* Start strict; later phases may override this. */
-<<<<<<< HEAD
-	if (PQserverVersion(AH->connection) >= 70300)
-		PQclear(ExecuteSqlQueryForSingleRow((Archive *) AH,
-											ALWAYS_SECURE_SEARCH_PATH_SQL));
-
-	return 1;
-=======
 	PQclear(ExecuteSqlQueryForSingleRow((Archive *) AH,
 										ALWAYS_SECURE_SEARCH_PATH_SQL));
->>>>>>> 9e1c9f95
 }
 
 /*
@@ -335,11 +323,6 @@
 	PQclear(ExecuteSqlQueryForSingleRow((Archive *) AH,
 										ALWAYS_SECURE_SEARCH_PATH_SQL));
 
-	/* Start strict; later phases may override this. */
-	if (PQserverVersion(AH->connection) >= 70300)
-		PQclear(ExecuteSqlQueryForSingleRow((Archive *) AH,
-											ALWAYS_SECURE_SEARCH_PATH_SQL));
-
 	/*
 	 * We want to remember connection's actual password, whether or not we got
 	 * it by prompting.  So we don't just store the password variable.
