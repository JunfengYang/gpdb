#-------------------------------------------------------------------------
#
# Makefile for src/bin/pg_dump
#
<<<<<<< HEAD
# Portions Copyright (c) 1996-2009, PostgreSQL Global Development Group
=======
# Portions Copyright (c) 1996-2008, PostgreSQL Global Development Group
>>>>>>> d13f41d2
# Portions Copyright (c) 1994, Regents of the University of California
#
# $PostgreSQL: pgsql/src/bin/pg_dump/Makefile,v 1.65 2008/01/01 19:45:55 momjian Exp $
#
#-------------------------------------------------------------------------

PGFILEDESC = "pg_dump/pg_restore/pg_dumpall - backup and restore PostgreSQL databases"
subdir = src/bin/pg_dump
top_builddir = ../../..
include $(top_builddir)/src/Makefile.global

<<<<<<< HEAD
ifneq ($(PORTNAME), win32)
override CFLAGS += $(PTHREAD_CFLAGS) -pthread -Wno-error
endif

# The frontend doesn't need everything that's in LIBS, some are backend only
LIBS := $(filter-out -lresolv, $(LIBS))
# This program isn't interactive, so doesn't need these
LIBS := $(filter-out -lreadline -ledit -ltermcap -lncurses -lcurses -lcurl -lssl -lcrypto, $(LIBS))


# the use of tempnam in pg_backup_tar.c causes a warning when using newer versions of GCC
override CPPFLAGS := -Wno-deprecated-declarations -DFRONTEND -I$(libpq_srcdir) $(CPPFLAGS)
=======
override CPPFLAGS := -I$(libpq_srcdir) $(CPPFLAGS)
>>>>>>> d13f41d2

OBJS=	pg_backup_archiver.o pg_backup_db.o pg_backup_custom.o \
	pg_backup_files.o pg_backup_null.o pg_backup_tar.o \
	dumputils.o $(WIN32RES)

KEYWRDOBJS = keywords.o kwlookup.o

kwlookup.c: % : $(top_srcdir)/src/backend/parser/%
	rm -f $@ && $(LN_S) $< .

all: submake-libpq submake-libpgport pg_dump pg_restore pg_dumpall \
    submake-cdb

pg_dump: pg_dump.o common.o pg_dump_sort.o $(OBJS) $(KEYWRDOBJS) $(libpq_builddir)/libpq.a 
	$(CC) $(CFLAGS) pg_dump.o common.o pg_dump_sort.o $(KEYWRDOBJS) $(OBJS) $(libpq_pgport) $(LDFLAGS) $(LIBS) -o $@$(X)

pg_restore: pg_restore.o $(OBJS) $(KEYWRDOBJS) $(libpq_builddir)/libpq.a
	$(CC) $(CFLAGS) pg_restore.o $(KEYWRDOBJS) $(OBJS) $(libpq_pgport) $(LDFLAGS) $(LIBS) -o $@$(X)

pg_dumpall: pg_dumpall.o dumputils.o $(KEYWRDOBJS) $(libpq_builddir)/libpq.a
	$(CC) $(CFLAGS) pg_dumpall.o dumputils.o $(KEYWRDOBJS) $(WIN32RES) $(libpq_pgport) $(LDFLAGS) $(LIBS) -o $@$(X)

submake-cdb: $(KEYWORDOBJS) $(OBJS)
	$(MAKE) -C cdb all

install: all installdirs
	$(INSTALL_PROGRAM) pg_dump$(X) '$(DESTDIR)$(bindir)'/pg_dump$(X)
	$(INSTALL_PROGRAM) pg_restore$(X) '$(DESTDIR)$(bindir)'/pg_restore$(X)
	$(INSTALL_PROGRAM) pg_dumpall$(X) '$(DESTDIR)$(bindir)'/pg_dumpall$(X)
	$(MAKE) -C cdb install

installdirs:
	$(MKDIR_P) '$(DESTDIR)$(bindir)'

uninstall:
	rm -f $(addprefix '$(DESTDIR)$(bindir)'/, pg_dump$(X) pg_restore$(X) pg_dumpall$(X))

clean distclean maintainer-clean:
	$(MAKE) -C cdb clean
	$(MAKE) -C test clean
	rm -f pg_dump$(X) pg_restore$(X) pg_dumpall$(X) $(OBJS) pg_dump.o common.o pg_dump_sort.o pg_restore.o pg_dumpall.o kwlookup.c $(KEYWRDOBJS)<|MERGE_RESOLUTION|>--- conflicted
+++ resolved
@@ -2,11 +2,7 @@
 #
 # Makefile for src/bin/pg_dump
 #
-<<<<<<< HEAD
 # Portions Copyright (c) 1996-2009, PostgreSQL Global Development Group
-=======
-# Portions Copyright (c) 1996-2008, PostgreSQL Global Development Group
->>>>>>> d13f41d2
 # Portions Copyright (c) 1994, Regents of the University of California
 #
 # $PostgreSQL: pgsql/src/bin/pg_dump/Makefile,v 1.65 2008/01/01 19:45:55 momjian Exp $
@@ -18,11 +14,6 @@
 top_builddir = ../../..
 include $(top_builddir)/src/Makefile.global
 
-<<<<<<< HEAD
-ifneq ($(PORTNAME), win32)
-override CFLAGS += $(PTHREAD_CFLAGS) -pthread -Wno-error
-endif
-
 # The frontend doesn't need everything that's in LIBS, some are backend only
 LIBS := $(filter-out -lresolv, $(LIBS))
 # This program isn't interactive, so doesn't need these
@@ -30,10 +21,7 @@
 
 
 # the use of tempnam in pg_backup_tar.c causes a warning when using newer versions of GCC
-override CPPFLAGS := -Wno-deprecated-declarations -DFRONTEND -I$(libpq_srcdir) $(CPPFLAGS)
-=======
-override CPPFLAGS := -I$(libpq_srcdir) $(CPPFLAGS)
->>>>>>> d13f41d2
+override CPPFLAGS := -Wno-deprecated-declarations -I$(libpq_srcdir) $(CPPFLAGS)
 
 OBJS=	pg_backup_archiver.o pg_backup_db.o pg_backup_custom.o \
 	pg_backup_files.o pg_backup_null.o pg_backup_tar.o \
