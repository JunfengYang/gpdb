--- conflicted
+++ resolved
@@ -3644,7 +3644,6 @@
 						  "tgisconstraint, tgconstrname, tgdeferrable, "
 						  "tgconstrrelid, tginitdeferred, tableoid, oid, "
 					 "tgconstrrelid::pg_catalog.regclass as tgconstrrelname "
-<<<<<<< HEAD
 						  "from pg_catalog.pg_trigger t "
 						  "where tgrelid = '%u'::pg_catalog.oid "
 						  "and (not tgisconstraint "
@@ -3654,46 +3653,6 @@
 						  "   WHERE d.classid = t.tableoid AND d.objid = t.oid AND d.deptype = 'i' AND c.contype = 'f'))",
 						  tbinfo->dobj.catId.oid);
 
-=======
-							  "from pg_catalog.pg_trigger t "
-							  "where tgrelid = '%u'::pg_catalog.oid "
-							  "and (not tgisconstraint "
-							  " OR NOT EXISTS"
-							  "  (SELECT 1 FROM pg_catalog.pg_depend d "
-							  "   JOIN pg_catalog.pg_constraint c ON (d.refclassid = c.tableoid AND d.refobjid = c.oid) "
-							  "   WHERE d.classid = t.tableoid AND d.objid = t.oid AND d.deptype = 'i' AND c.contype = 'f'))",
-							  tbinfo->dobj.catId.oid);
-		}
-		else if (g_fout->remoteVersion >= 70100)
-		{
-			appendPQExpBuffer(query,
-							  "SELECT tgname, tgfoid::pg_catalog.regproc as tgfname, "
-							  "tgtype, tgnargs, tgargs, tgenabled, "
-							  "tgisconstraint, tgconstrname, tgdeferrable, "
-							  "tgconstrrelid, tginitdeferred, tableoid, oid, "
-				  "(select relname from pg_class where oid = tgconstrrelid) "
-							  "		as tgconstrrelname "
-							  "from pg_trigger "
-							  "where tgrelid = '%u'::oid",
-							  tbinfo->dobj.catId.oid);
-		}
-		else
-		{
-			appendPQExpBuffer(query,
-							  "SELECT tgname, tgfoid::pg_catalog.regproc as tgfname, "
-							  "tgtype, tgnargs, tgargs, tgenabled, "
-							  "tgisconstraint, tgconstrname, tgdeferrable, "
-							  "tgconstrrelid, tginitdeferred, "
-							  "(SELECT oid FROM pg_class WHERE relname = 'pg_trigger') AS tableoid, "
-
-							  "oid, "
-				  "(select relname from pg_class where oid = tgconstrrelid) "
-							  "		as tgconstrrelname "
-							  "from pg_trigger "
-							  "where tgrelid = '%u'::oid",
-							  tbinfo->dobj.catId.oid);
-		}
->>>>>>> 693c85d9
 		res = PQexec(g_conn, query->data);
 		check_sql_result(res, g_conn, query->data, PGRES_TUPLES_OK);
 
