--- conflicted
+++ resolved
@@ -141,8 +141,8 @@
 		{"lock-wait-timeout", required_argument, NULL, 2},
 
 		/* START MPP ADDITION */
-		{"gp-syntax", no_argument, NULL, 1},
-		{"no-gp-syntax", no_argument, NULL, 2},
+		{"gp-syntax", no_argument, NULL, 1000},
+		{"no-gp-syntax", no_argument, NULL, 1001},
 		/* END MPP ADDITION */
 
 		{NULL, 0, NULL, 0}
@@ -344,16 +344,20 @@
 			case 0:
 				break;
 
-<<<<<<< HEAD
+			case 2:
+				appendPQExpBuffer(pgdumpopts, " --lock-wait-timeout=");
+				appendPQExpBuffer(pgdumpopts, "%s", optarg);
+				break;
+
 				/* START MPP ADDITION */
-			case 1:
+			case 1000:
 				/* gp-format */
 				appendPQExpBuffer(pgdumpopts, " --gp-syntax");
 				gp_syntax = true;
 				resource_queues = 1; /* --resource-queues is implied by --gp-syntax */
 				resource_groups = 1; /* --resource-groups is implied by --gp-syntax */
 				break;
-			case 2:
+			case 1001:
 				/* no-gp-format */
 				appendPQExpBuffer(pgdumpopts, " --no-gp-syntax");
 				no_gp_syntax = true;
@@ -361,13 +365,6 @@
 
 				/* END MPP ADDITION */
 
-=======
-			case 2:
-				appendPQExpBuffer(pgdumpopts, " --lock-wait-timeout=");
-				appendPQExpBuffer(pgdumpopts, "%s", optarg);
-				break;
-
->>>>>>> 38e93482
 			default:
 				fprintf(stderr, _("Try \"%s --help\" for more information.\n"), progname);
 				exit(1);
@@ -1443,16 +1440,6 @@
 
 	fprintf(OPF, "--\n-- Database creation\n--\n\n");
 
-<<<<<<< HEAD
-	res = executeQuery(conn,
-					   "SELECT datname, "
-					   "coalesce(rolname, (select rolname from pg_authid where oid=(select datdba from pg_database where datname='template0'))), "
-					   "pg_encoding_to_char(d.encoding), "
-					   "datistemplate, datacl, datconnlimit, "
-					   "(SELECT spcname FROM pg_tablespace t WHERE t.oid = d.dattablespace) AS dattablespace "
-			  "FROM pg_database d LEFT JOIN pg_authid u ON (datdba = u.oid) "
-					   "WHERE datallowconn ORDER BY 1");
-=======
 	if (server_version >= 80400)
 		res = executeQuery(conn,
 						   "SELECT datname, "
@@ -1473,56 +1460,6 @@
 						   "(SELECT spcname FROM pg_tablespace t WHERE t.oid = d.dattablespace) AS dattablespace "
 			  "FROM pg_database d LEFT JOIN pg_authid u ON (datdba = u.oid) "
 						   "WHERE datallowconn ORDER BY 1");
-	else if (server_version >= 80000)
-		res = executeQuery(conn,
-						   "SELECT datname, "
-						   "coalesce(usename, (select usename from pg_shadow where usesysid=(select datdba from pg_database where datname='template0'))), "
-						   "pg_encoding_to_char(d.encoding), "
-						   "null::text AS datcollate, null::text AS datctype, "
-						   "datistemplate, datacl, -1 as datconnlimit, "
-						   "(SELECT spcname FROM pg_tablespace t WHERE t.oid = d.dattablespace) AS dattablespace "
-		   "FROM pg_database d LEFT JOIN pg_shadow u ON (datdba = usesysid) "
-						   "WHERE datallowconn ORDER BY 1");
-	else if (server_version >= 70300)
-		res = executeQuery(conn,
-						   "SELECT datname, "
-						   "coalesce(usename, (select usename from pg_shadow where usesysid=(select datdba from pg_database where datname='template0'))), "
-						   "pg_encoding_to_char(d.encoding), "
-						   "null::text AS datcollate, null::text AS datctype, "
-						   "datistemplate, datacl, -1 as datconnlimit, "
-						   "'pg_default' AS dattablespace "
-		   "FROM pg_database d LEFT JOIN pg_shadow u ON (datdba = usesysid) "
-						   "WHERE datallowconn ORDER BY 1");
-	else if (server_version >= 70100)
-		res = executeQuery(conn,
-						   "SELECT datname, "
-						   "coalesce("
-					"(select usename from pg_shadow where usesysid=datdba), "
-						   "(select usename from pg_shadow where usesysid=(select datdba from pg_database where datname='template0'))), "
-						   "pg_encoding_to_char(d.encoding), "
-						   "null::text AS datcollate, null::text AS datctype, "
-						   "datistemplate, '' as datacl, -1 as datconnlimit, "
-						   "'pg_default' AS dattablespace "
-						   "FROM pg_database d "
-						   "WHERE datallowconn ORDER BY 1");
-	else
-	{
-		/*
-		 * Note: 7.0 fails to cope with sub-select in COALESCE, so just deal
-		 * with getting a NULL by not printing any OWNER clause.
-		 */
-		res = executeQuery(conn,
-						   "SELECT datname, "
-					"(select usename from pg_shadow where usesysid=datdba), "
-						   "pg_encoding_to_char(d.encoding), "
-						   "null::text AS datcollate, null::text AS datctype, "
-						   "'f' as datistemplate, "
-						   "'' as datacl, -1 as datconnlimit, "
-						   "'pg_default' AS dattablespace "
-						   "FROM pg_database d "
-						   "ORDER BY 1");
-	}
->>>>>>> 38e93482
 
 	for (i = 0; i < PQntuples(res); i++)
 	{
