<<<<<<< HEAD
# $PostgreSQL: pgsql/src/bin/pg_resetxlog/nls.mk,v 1.20.2.1 2009/09/03 21:01:10 petere Exp $
=======
# $PostgreSQL: pgsql/src/bin/pg_resetxlog/nls.mk,v 1.20 2009/06/26 19:33:50 petere Exp $
>>>>>>> 4d53a2f9
CATALOG_NAME	:= pg_resetxlog
AVAIL_LANGUAGES	:= de es fr ja ko pt_BR ro ru sv ta tr
GETTEXT_FILES	:= pg_resetxlog.c
GETTEXT_TRIGGERS:= _<|MERGE_RESOLUTION|>--- conflicted
+++ resolved
@@ -1,8 +1,4 @@
-<<<<<<< HEAD
-# $PostgreSQL: pgsql/src/bin/pg_resetxlog/nls.mk,v 1.20.2.1 2009/09/03 21:01:10 petere Exp $
-=======
 # $PostgreSQL: pgsql/src/bin/pg_resetxlog/nls.mk,v 1.20 2009/06/26 19:33:50 petere Exp $
->>>>>>> 4d53a2f9
 CATALOG_NAME	:= pg_resetxlog
 AVAIL_LANGUAGES	:= de es fr ja ko pt_BR ro ru sv ta tr
 GETTEXT_FILES	:= pg_resetxlog.c
