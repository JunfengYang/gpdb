--- conflicted
+++ resolved
@@ -14,10 +14,6 @@
  */
 
 #include "plpgsql.h"
-<<<<<<< HEAD
-#include "pl_gram.h"
-=======
->>>>>>> 38e93482
 
 #include <ctype.h>
 
@@ -2369,18 +2365,14 @@
 	 * entered, and not in the subtransaction resource owner.
 	 */
 	oldcxt = MemoryContextSwitchTo(estate->tuple_store_cxt);
-<<<<<<< HEAD
 	oldowner = CurrentResourceOwner;
 	CurrentResourceOwner = estate->tuple_store_owner;
 
-	estate->tuple_store = tuplestore_begin_heap(true, false, work_mem);
-
-	CurrentResourceOwner = oldowner;
-=======
 	estate->tuple_store =
 		tuplestore_begin_heap(rsi->allowedModes & SFRM_Materialize_Random,
 							  false, work_mem);
->>>>>>> 38e93482
+
+	CurrentResourceOwner = oldowner;
 	MemoryContextSwitchTo(oldcxt);
 
 	estate->rettupdesc = rsi->expectedDesc;
@@ -3655,10 +3647,7 @@
 				int			natts;
 				Datum	   *values;
 				bool	   *nulls;
-<<<<<<< HEAD
-=======
 				bool	   *replaces;
->>>>>>> 38e93482
 				void	   *mustfree;
 				bool		attisnull;
 				Oid			atttype;
@@ -3693,32 +3682,16 @@
 				natts = rec->tupdesc->natts;
 
 				/*
-<<<<<<< HEAD
-				 * Set up values/datums arrays for heap_form_tuple.	For all
-=======
 				 * Set up values/control arrays for heap_modify_tuple. For all
->>>>>>> 38e93482
 				 * the attributes except the one we want to replace, use the
 				 * value that's in the old tuple.
 				 */
 				values = palloc(sizeof(Datum) * natts);
 				nulls = palloc(sizeof(bool) * natts);
-<<<<<<< HEAD
-
-				for (i = 0; i < natts; i++)
-				{
-					if (i == fno)
-						continue;
-					values[i] = SPI_getbinval(rec->tup, rec->tupdesc,
-											  i + 1, &attisnull);
-					nulls[i] = attisnull;
-				}
-=======
 				replaces = palloc(sizeof(bool) * natts);
 
 				memset(replaces, false, sizeof(bool) * natts);
 				replaces[fno] = true;
->>>>>>> 38e93482
 
 				/*
 				 * Now insert the new value, being careful to cast it to the
@@ -3745,18 +3718,11 @@
 					mustfree = NULL;
 
 				/*
-<<<<<<< HEAD
-				 * Now call heap_form_tuple() to create a new tuple that
-				 * replaces the old one in the record.
-				 */
-				newtup = heap_form_tuple(rec->tupdesc, values, nulls);
-=======
 				 * Now call heap_modify_tuple() to create a new tuple that
 				 * replaces the old one in the record.
 				 */
 				newtup = heap_modify_tuple(rec->tup, rec->tupdesc,
 										   values, nulls, replaces);
->>>>>>> 38e93482
 
 				if (rec->freetup)
 					heap_freetuple(rec->tup);
@@ -3766,12 +3732,9 @@
 
 				pfree(values);
 				pfree(nulls);
-<<<<<<< HEAD
-=======
 				pfree(replaces);
 				if (mustfree)
 					pfree(mustfree);
->>>>>>> 38e93482
 
 				break;
 			}
