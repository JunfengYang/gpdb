--- conflicted
+++ resolved
@@ -23,11 +23,7 @@
 # SHLIB_LINK            If shared library relies on other libraries,
 #                       additional stuff to put in its link command
 # SHLIB_EXPORTS         (optional) Name of file containing list of symbols to
-<<<<<<< HEAD
 #                       export, in the format "function_name  number"
-=======
-#                       export
->>>>>>> f260edb1
 #
 # When building a shared library, the following version information
 # must also be set.  It should be omitted when building a dynamically
@@ -119,13 +115,10 @@
 # Try to keep the sections in some kind of order, folks...
 
 override CFLAGS += $(CFLAGS_SL)
-<<<<<<< HEAD
 ifdef SO_MAJOR_VERSION
 # libraries ought to use this to refer to versioned gettext domain names
 override CPPFLAGS += -DSO_MAJOR_VERSION=$(SO_MAJOR_VERSION)
 endif
-=======
->>>>>>> f260edb1
 
 ifeq ($(PORTNAME), aix)
   ifdef SO_MAJOR_VERSION
@@ -142,11 +135,7 @@
     ifneq ($(SO_MAJOR_VERSION), 0)
       version_link	= -compatibility_version $(SO_MAJOR_VERSION) -current_version $(SO_MAJOR_VERSION).$(SO_MINOR_VERSION)
     endif
-<<<<<<< HEAD
     LINK.shared		= $(COMPILER) -dynamiclib -install_name "$(libdir)/lib$(NAME).$(SO_MAJOR_VERSION)$(DLSUFFIX)" $(version_link) $(exported_symbols_list) -multiply_defined suppress
-=======
-    LINK.shared		= $(COMPILER) -dynamiclib -install_name $(libdir)/lib$(NAME).$(SO_MAJOR_VERSION)$(DLSUFFIX) $(version_link) $(exported_symbols_list) -multiply_defined suppress
->>>>>>> f260edb1
     shlib		= lib$(NAME).$(SO_MAJOR_VERSION).$(SO_MINOR_VERSION)$(DLSUFFIX)
     shlib_major		= lib$(NAME).$(SO_MAJOR_VERSION)$(DLSUFFIX)
   else
@@ -528,15 +517,9 @@
 
 installdirs-lib:
 ifdef soname
-<<<<<<< HEAD
 	$(MKDIR_P) '$(DESTDIR)$(libdir)'
 else
 	$(MKDIR_P) '$(DESTDIR)$(pkglibdir)'
-=======
-	$(mkinstalldirs) '$(DESTDIR)$(libdir)'
-else
-	$(mkinstalldirs) '$(DESTDIR)$(pkglibdir)'
->>>>>>> f260edb1
 endif
 
 
